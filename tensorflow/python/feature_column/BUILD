--- conflicted
+++ resolved
@@ -142,13 +142,8 @@
 tf_py_test(
     name = "feature_column_v2_test",
     srcs = ["feature_column_v2_test.py"],
-<<<<<<< HEAD
-    data = [":vocabulary_testdata"],
-    srcs_version = "PY2AND3",
-=======
     additional_deps = [":feature_column_v2_test_main_lib"],
     shard_count = 5,
->>>>>>> a751f01a
     tags = [
         "no_cuda_on_cpu_tap",
         "no_pip",
