# Copyright 2017 The TensorFlow Authors. All Rights Reserved.
#
# Licensed under the Apache License, Version 2.0 (the "License");
# you may not use this file except in compliance with the License.
# You may obtain a copy of the License at
#
#     http://www.apache.org/licenses/LICENSE-2.0
#
# Unless required by applicable law or agreed to in writing, software
# distributed under the License is distributed on an "AS IS" BASIS,
# WITHOUT WARRANTIES OR CONDITIONS OF ANY KIND, either express or implied.
# See the License for the specific language governing permissions and
# limitations under the License.
# ==============================================================================
"""This API defines FeatureColumn abstraction.

FeatureColumns provide a high level abstraction for ingesting and representing
features. FeatureColumns are also the primary way of encoding features for
canned `tf.estimator.Estimator`s.

When using FeatureColumns with `Estimators`, the type of feature column you
should choose depends on (1) the feature type and (2) the model type.

1. Feature type:

  * Continuous features can be represented by `numeric_column`.
  * Categorical features can be represented by any `categorical_column_with_*`
  column:
    - `categorical_column_with_vocabulary_list`
    - `categorical_column_with_vocabulary_file`
    - `categorical_column_with_hash_bucket`
    - `categorical_column_with_identity`
    - `weighted_categorical_column`

2. Model type:

  * Deep neural network models (`DNNClassifier`, `DNNRegressor`).

    Continuous features can be directly fed into deep neural network models.

      age_column = numeric_column("age")

    To feed sparse features into DNN models, wrap the column with
    `embedding_column` or `indicator_column`. `indicator_column` is recommended
    for features with only a few possible values. For features with many
    possible values, to reduce the size of your model, `embedding_column` is
    recommended.

      embedded_dept_column = embedding_column(
          categorical_column_with_vocabulary_list(
              "department", ["math", "philosophy", ...]), dimension=10)

  * Wide (aka linear) models (`LinearClassifier`, `LinearRegressor`).

    Sparse features can be fed directly into linear models. They behave like an
    indicator column but with an efficient implementation.

      dept_column = categorical_column_with_vocabulary_list("department",
          ["math", "philosophy", "english"])

    It is recommended that continuous features be bucketized before being
    fed into linear models.

      bucketized_age_column = bucketized_column(
          source_column=age_column,
          boundaries=[18, 25, 30, 35, 40, 45, 50, 55, 60, 65])

    Sparse features can be crossed (also known as conjuncted or combined) in
    order to form non-linearities, and then fed into linear models.

      cross_dept_age_column = crossed_column(
          columns=["department", bucketized_age_column],
          hash_bucket_size=1000)

Example of building canned `Estimator`s using FeatureColumns:

  ```python
  # Define features and transformations
  deep_feature_columns = [age_column, embedded_dept_column]
  wide_feature_columns = [dept_column, bucketized_age_column,
      cross_dept_age_column]

  # Build deep model
  estimator = DNNClassifier(
      feature_columns=deep_feature_columns,
      hidden_units=[500, 250, 50])
  estimator.train(...)

  # Or build a wide model
  estimator = LinearClassifier(
      feature_columns=wide_feature_columns)
  estimator.train(...)

  # Or build a wide and deep model!
  estimator = DNNLinearCombinedClassifier(
      linear_feature_columns=wide_feature_columns,
      dnn_feature_columns=deep_feature_columns,
      dnn_hidden_units=[500, 250, 50])
  estimator.train(...)
  ```


FeatureColumns can also be transformed into a generic input layer for
custom models using `input_layer`.

Example of building model using FeatureColumns, this can be used in a
`model_fn` which is given to the {tf.estimator.Estimator}:

  ```python
  # Building model via layers

  deep_feature_columns = [age_column, embedded_dept_column]
  columns_to_tensor = parse_feature_columns_from_examples(
      serialized=my_data,
      feature_columns=deep_feature_columns)
  first_layer = input_layer(
      features=columns_to_tensor,
      feature_columns=deep_feature_columns)
  second_layer = fully_connected(first_layer, ...)
  ```

NOTE: Functions prefixed with "_" indicate experimental or private parts of
the API subject to change, and should not be relied upon!

NOTE: The new feature columns are being developed in feature_column_v2.py and
are a somewhat duplicate of the code here. Please make sure to update logic
in both places.
"""

from __future__ import absolute_import
from __future__ import division
from __future__ import print_function

import abc
import collections
import math

import numpy as np
import six

from tensorflow.python.eager import context
from tensorflow.python.feature_column import utils as fc_utils
from tensorflow.python.framework import dtypes
from tensorflow.python.framework import ops
from tensorflow.python.framework import sparse_tensor as sparse_tensor_lib
from tensorflow.python.framework import tensor_shape
from tensorflow.python.keras.engine import training
from tensorflow.python.layers import base
from tensorflow.python.ops import array_ops
from tensorflow.python.ops import check_ops
from tensorflow.python.ops import control_flow_ops
from tensorflow.python.ops import embedding_ops
from tensorflow.python.ops import init_ops
from tensorflow.python.ops import lookup_ops
from tensorflow.python.ops import math_ops
from tensorflow.python.ops import nn_ops
from tensorflow.python.ops import parsing_ops
from tensorflow.python.ops import resource_variable_ops
from tensorflow.python.ops import sparse_ops
from tensorflow.python.ops import string_ops
from tensorflow.python.ops import template
from tensorflow.python.ops import variable_scope
from tensorflow.python.ops import variables
from tensorflow.python.platform import gfile
from tensorflow.python.platform import tf_logging as logging
from tensorflow.python.training import checkpoint_utils
from tensorflow.python.util import nest
from tensorflow.python.util.tf_export import tf_export


def _internal_input_layer(features,
                          feature_columns,
                          weight_collections=None,
                          trainable=True,
                          cols_to_vars=None,
                          scope=None,
                          cols_to_output_tensors=None,
                          from_template=False):
  """See input_layer. `scope` is a name or variable scope to use."""

  feature_columns = _normalize_feature_columns(feature_columns)
  for column in feature_columns:
    if not isinstance(column, _DenseColumn):
      raise ValueError(
          'Items of feature_columns must be a _DenseColumn. '
          'You can wrap a categorical column with an '
          'embedding_column or indicator_column. Given: {}'.format(column))
  weight_collections = list(weight_collections or [])
  if ops.GraphKeys.GLOBAL_VARIABLES not in weight_collections:
    weight_collections.append(ops.GraphKeys.GLOBAL_VARIABLES)
  if ops.GraphKeys.MODEL_VARIABLES not in weight_collections:
    weight_collections.append(ops.GraphKeys.MODEL_VARIABLES)

  def _get_logits():  # pylint: disable=missing-docstring
    builder = _LazyBuilder(features)
    output_tensors = []
    ordered_columns = []
    for column in sorted(feature_columns, key=lambda x: x.name):
      ordered_columns.append(column)
      with variable_scope.variable_scope(
          None, default_name=column._var_scope_name):  # pylint: disable=protected-access
        tensor = column._get_dense_tensor(  # pylint: disable=protected-access
            builder,
            weight_collections=weight_collections,
            trainable=trainable)
        num_elements = column._variable_shape.num_elements()  # pylint: disable=protected-access
        batch_size = array_ops.shape(tensor)[0]
        output_tensor = array_ops.reshape(
            tensor, shape=(batch_size, num_elements))
        output_tensors.append(output_tensor)
        if cols_to_vars is not None:
          # Retrieve any variables created (some _DenseColumn's don't create
          # variables, in which case an empty list is returned).
          cols_to_vars[column] = ops.get_collection(
              ops.GraphKeys.GLOBAL_VARIABLES,
              scope=variable_scope.get_variable_scope().name)
        if cols_to_output_tensors is not None:
          cols_to_output_tensors[column] = output_tensor
    _verify_static_batch_size_equality(output_tensors, ordered_columns)
    return array_ops.concat(output_tensors, 1)

  # If we're constructing from the `make_template`, that by default adds a
  # variable scope with the name of the layer. In that case, we dont want to
  # add another `variable_scope` as that would break checkpoints.
  if from_template:
    return _get_logits()
  else:
    with variable_scope.variable_scope(
        scope, default_name='input_layer', values=features.values()):
      return _get_logits()


@tf_export('feature_column.input_layer')
def input_layer(features,
                feature_columns,
                weight_collections=None,
                trainable=True,
                cols_to_vars=None,
                cols_to_output_tensors=None):
  """Returns a dense `Tensor` as input layer based on given `feature_columns`.

  Generally a single example in training data is described with FeatureColumns.
  At the first layer of the model, this column oriented data should be converted
  to a single `Tensor`.

  Example:

  ```python
  price = numeric_column('price')
  keywords_embedded = embedding_column(
      categorical_column_with_hash_bucket("keywords", 10K), dimensions=16)
  columns = [price, keywords_embedded, ...]
  features = tf.parse_example(..., features=make_parse_example_spec(columns))
  dense_tensor = input_layer(features, columns)
  for units in [128, 64, 32]:
    dense_tensor = tf.layers.dense(dense_tensor, units, tf.nn.relu)
  prediction = tf.layers.dense(dense_tensor, 1)
  ```

  Args:
    features: A mapping from key to tensors. `_FeatureColumn`s look up via these
      keys. For example `numeric_column('price')` will look at 'price' key in
      this dict. Values can be a `SparseTensor` or a `Tensor` depends on
      corresponding `_FeatureColumn`.
    feature_columns: An iterable containing the FeatureColumns to use as inputs
      to your model. All items should be instances of classes derived from
      `_DenseColumn` such as `numeric_column`, `embedding_column`,
      `bucketized_column`, `indicator_column`. If you have categorical features,
      you can wrap them with an `embedding_column` or `indicator_column`.
    weight_collections: A list of collection names to which the Variable will be
      added. Note that variables will also be added to collections
      `tf.GraphKeys.GLOBAL_VARIABLES` and `ops.GraphKeys.MODEL_VARIABLES`.
    trainable: If `True` also add the variable to the graph collection
      `GraphKeys.TRAINABLE_VARIABLES` (see `tf.Variable`).
    cols_to_vars: If not `None`, must be a dictionary that will be filled with a
      mapping from `_FeatureColumn` to list of `Variable`s.  For example, after
      the call, we might have cols_to_vars =
      {_EmbeddingColumn(
        categorical_column=_HashedCategoricalColumn(
          key='sparse_feature', hash_bucket_size=5, dtype=tf.string),
        dimension=10): [<tf.Variable 'some_variable:0' shape=(5, 10),
                        <tf.Variable 'some_variable:1' shape=(5, 10)]}
      If a column creates no variables, its value will be an empty list.
    cols_to_output_tensors: If not `None`, must be a dictionary that will be
      filled with a mapping from '_FeatureColumn' to the associated
      output `Tensor`s.

  Returns:
    A `Tensor` which represents input layer of a model. Its shape
    is (batch_size, first_layer_dimension) and its dtype is `float32`.
    first_layer_dimension is determined based on given `feature_columns`.

  Raises:
    ValueError: if an item in `feature_columns` is not a `_DenseColumn`.
  """
  return _internal_input_layer(
      features,
      feature_columns,
      weight_collections=weight_collections,
      trainable=trainable,
      cols_to_vars=cols_to_vars,
      cols_to_output_tensors=cols_to_output_tensors)


# TODO(akshayka): InputLayer should be a subclass of Layer, and it
# should implement the logic in input_layer using Layer's build-and-call
# paradigm; input_layer should create an instance of InputLayer and
# return the result of invoking its apply method, just as functional layers do.
class InputLayer(object):
  """An object-oriented version of `input_layer` that reuses variables."""

  def __init__(self,
               feature_columns,
               weight_collections=None,
               trainable=True,
               cols_to_vars=None,
               name='feature_column_input_layer',
               create_scope_now=True):
    """See `input_layer`."""

    self._feature_columns = feature_columns
    self._weight_collections = weight_collections
    self._trainable = trainable
    self._cols_to_vars = cols_to_vars
    self._name = name
    self._input_layer_template = template.make_template(
        self._name, _internal_input_layer, create_scope_now_=create_scope_now)
    self._scope = self._input_layer_template.variable_scope

  def __call__(self, features):
    return self._input_layer_template(
        features=features,
        feature_columns=self._feature_columns,
        weight_collections=self._weight_collections,
        trainable=self._trainable,
        cols_to_vars=None,
        from_template=True)

  @property
  def name(self):
    return self._name

  @property
  def non_trainable_variables(self):
    return self._input_layer_template.non_trainable_variables

  @property
  def non_trainable_weights(self):
    return self._input_layer_template.non_trainable_weights

  @property
  def trainable_variables(self):
    return self._input_layer_template.trainable_variables

  @property
  def trainable_weights(self):
    return self._input_layer_template.trainable_weights

  @property
  def variables(self):
    return self._input_layer_template.variables

  @property
  def weights(self):
    return self._input_layer_template.weights


@tf_export('feature_column.linear_model')
def linear_model(features,
                 feature_columns,
                 units=1,
                 sparse_combiner='sum',
                 weight_collections=None,
                 trainable=True,
                 cols_to_vars=None):
  """Returns a linear prediction `Tensor` based on given `feature_columns`.

  This function generates a weighted sum based on output dimension `units`.
  Weighted sum refers to logits in classification problems. It refers to the
  prediction itself for linear regression problems.

  Note on supported columns: `linear_model` treats categorical columns as
  `indicator_column`s. To be specific, assume the input as `SparseTensor` looks
  like:

  ```python
    shape = [2, 2]
    {
        [0, 0]: "a"
        [1, 0]: "b"
        [1, 1]: "c"
    }
  ```
  `linear_model` assigns weights for the presence of "a", "b", "c' implicitly,
  just like `indicator_column`, while `input_layer` explicitly requires wrapping
  each of categorical columns with an `embedding_column` or an
  `indicator_column`.

  Example of usage:

  ```python
  price = numeric_column('price')
  price_buckets = bucketized_column(price, boundaries=[0., 10., 100., 1000.])
  keywords = categorical_column_with_hash_bucket("keywords", 10K)
  keywords_price = crossed_column('keywords', price_buckets, ...)
  columns = [price_buckets, keywords, keywords_price ...]
  features = tf.parse_example(..., features=make_parse_example_spec(columns))
  prediction = linear_model(features, columns)
  ```

  Args:
    features: A mapping from key to tensors. `_FeatureColumn`s look up via these
      keys. For example `numeric_column('price')` will look at 'price' key in
      this dict. Values are `Tensor` or `SparseTensor` depending on
      corresponding `_FeatureColumn`.
    feature_columns: An iterable containing the FeatureColumns to use as inputs
      to your model. All items should be instances of classes derived from
      `_FeatureColumn`s.
    units: An integer, dimensionality of the output space. Default value is 1.
    sparse_combiner: A string specifying how to reduce if a categorical column
      is multivalent. Except `numeric_column`, almost all columns passed to
      `linear_model` are considered as categorical columns.  It combines each
      categorical column independently. Currently "mean", "sqrtn" and "sum" are
      supported, with "sum" the default for linear model. "sqrtn" often achieves
      good accuracy, in particular with bag-of-words columns.
        * "sum": do not normalize features in the column
        * "mean": do l1 normalization on features in the column
        * "sqrtn": do l2 normalization on features in the column
      For example, for two features represented as the categorical columns:

      ```python
        # Feature 1

        shape = [2, 2]
        {
            [0, 0]: "a"
            [0, 1]: "b"
            [1, 0]: "c"
        }

        # Feature 2

        shape = [2, 3]
        {
            [0, 0]: "d"
            [1, 0]: "e"
            [1, 1]: "f"
            [1, 2]: "g"
        }
      ```
      with `sparse_combiner` as "mean", the linear model outputs conceptly are:
      ```
        y_0 = 1.0 / 2.0 * ( w_a + w_ b) + w_c + b_0
        y_1 = w_d + 1.0 / 3.0 * ( w_e + w_ f + w_g) + b_1
      ```
      where `y_i` is the output, `b_i` is the bias, and `w_x` is the weight
      assigned to the presence of `x` in the input features.
    weight_collections: A list of collection names to which the Variable will be
      added. Note that, variables will also be added to collections
      `tf.GraphKeys.GLOBAL_VARIABLES` and `ops.GraphKeys.MODEL_VARIABLES`.
    trainable: If `True` also add the variable to the graph collection
      `GraphKeys.TRAINABLE_VARIABLES` (see `tf.Variable`).
    cols_to_vars: If not `None`, must be a dictionary that will be filled with a
      mapping from `_FeatureColumn` to associated list of `Variable`s.  For
      example, after the call, we might have cols_to_vars = {
        _NumericColumn(
          key='numeric_feature1', shape=(1,):
        [<tf.Variable 'linear_model/price2/weights:0' shape=(1, 1)>],
        'bias': [<tf.Variable 'linear_model/bias_weights:0' shape=(1,)>],
        _NumericColumn(
          key='numeric_feature2', shape=(2,)):
        [<tf.Variable 'linear_model/price1/weights:0' shape=(2, 1)>]}
      If a column creates no variables, its value will be an empty list. Note
      that cols_to_vars will also contain a string key 'bias' that maps to a
      list of Variables.

  Returns:
    A `Tensor` which represents predictions/logits of a linear model. Its shape
    is (batch_size, units) and its dtype is `float32`.

  Raises:
    ValueError: if an item in `feature_columns` is neither a `_DenseColumn`
      nor `_CategoricalColumn`.
  """
  with variable_scope.variable_scope(None, 'linear_model') as vs:
    model_name = _strip_leading_slashes(vs.name)
  linear_model_layer = _LinearModel(
      feature_columns=feature_columns,
      units=units,
      sparse_combiner=sparse_combiner,
      weight_collections=weight_collections,
      trainable=trainable,
      name=model_name)
  retval = linear_model_layer(features)  # pylint: disable=not-callable
  if cols_to_vars is not None:
    cols_to_vars.update(linear_model_layer.cols_to_vars())
  return retval


def _add_to_collections(var, weight_collections):
  """Adds a var to the list of weight_collections provided.

  Handles the case for partitioned and non-partitioned variables.

  Args:
    var: A variable or Partitioned Variable.
    weight_collections: List of collections to add variable to.
  """
  for weight_collection in weight_collections:
    # The layer self.add_variable call already adds it to GLOBAL_VARIABLES.
    if weight_collection == ops.GraphKeys.GLOBAL_VARIABLES:
      continue
    # TODO(rohanj): Explore adding a _get_variable_list method on `Variable`
    # so that we don't have to do this check.
    if isinstance(var, variables.PartitionedVariable):
      for constituent_var in list(var):
        ops.add_to_collection(weight_collection, constituent_var)
    else:
      ops.add_to_collection(weight_collection, var)


class _FCLinearWrapper(base.Layer):
  """Wraps a _FeatureColumn in a layer for use in a linear model.

  See `linear_model` above.
  """

  def __init__(self,
               feature_column,
               units=1,
               sparse_combiner='sum',
               weight_collections=None,
               trainable=True,
               name=None,
               **kwargs):
    super(_FCLinearWrapper, self).__init__(
        trainable=trainable, name=name, **kwargs)
    self._feature_column = feature_column
    self._units = units
    self._sparse_combiner = sparse_combiner
    self._weight_collections = weight_collections

  def build(self, _):
    if isinstance(self._feature_column, _CategoricalColumn):
      weight = self.add_variable(
          name='weights',
          shape=(self._feature_column._num_buckets, self._units),  # pylint: disable=protected-access
          initializer=init_ops.zeros_initializer(),
          trainable=self.trainable)
    else:
      num_elements = self._feature_column._variable_shape.num_elements()  # pylint: disable=protected-access
      weight = self.add_variable(
          name='weights',
          shape=[num_elements, self._units],
          initializer=init_ops.zeros_initializer(),
          trainable=self.trainable)
    _add_to_collections(weight, self._weight_collections)
    self._weight_var = weight
    self.built = True

  def call(self, builder):
    weighted_sum = _create_weighted_sum(
        column=self._feature_column,
        builder=builder,
        units=self._units,
        sparse_combiner=self._sparse_combiner,
        weight_collections=self._weight_collections,
        trainable=self.trainable,
        weight_var=self._weight_var)
    return weighted_sum


class _BiasLayer(base.Layer):
  """A layer for the bias term.
  """

  def __init__(self,
               units=1,
               trainable=True,
               weight_collections=None,
               name=None,
               **kwargs):
    super(_BiasLayer, self).__init__(trainable=trainable, name=name, **kwargs)
    self._units = units
    self._weight_collections = weight_collections

  def build(self, _):
    self._bias_variable = self.add_variable(
        'bias_weights',
        shape=[self._units],
        initializer=init_ops.zeros_initializer(),
        trainable=self.trainable)
    _add_to_collections(self._bias_variable, self._weight_collections)
    self.built = True

  def call(self, _):
    return self._bias_variable


def _get_expanded_variable_list(variable):
  if (isinstance(variable, variables.Variable) or
      resource_variable_ops.is_resource_variable(variable)):
    return [variable]  # Single variable case.
  else:  # Must be a PartitionedVariable, so convert into a list.
    return list(variable)


def _strip_leading_slashes(name):
  return name.rsplit('/', 1)[-1]


class _LinearModel(training.Model):
  """Creates a linear model using feature columns.

  See `linear_model` for details.
  """

  def __init__(self,
               feature_columns,
               units=1,
               sparse_combiner='sum',
               weight_collections=None,
               trainable=True,
               name=None,
               **kwargs):
    super(_LinearModel, self).__init__(name=name, **kwargs)
    self._feature_columns = _normalize_feature_columns(
        feature_columns)
    self._weight_collections = list(weight_collections or [])
    if ops.GraphKeys.GLOBAL_VARIABLES not in self._weight_collections:
      self._weight_collections.append(ops.GraphKeys.GLOBAL_VARIABLES)
    if ops.GraphKeys.MODEL_VARIABLES not in self._weight_collections:
      self._weight_collections.append(ops.GraphKeys.MODEL_VARIABLES)

    column_layers = {}
    for column in sorted(self._feature_columns, key=lambda x: x.name):
      with variable_scope.variable_scope(
          None, default_name=column._var_scope_name) as vs:  # pylint: disable=protected-access
        # Having the fully expressed variable scope name ends up doubly
        # expressing the outer scope (scope with which this method was called)
        # in the name of the variable that would get created.
        column_name = _strip_leading_slashes(vs.name)
      column_layer = _FCLinearWrapper(column, units, sparse_combiner,
                                      self._weight_collections, trainable,
                                      column_name, **kwargs)
      column_layers[column_name] = column_layer
    self._column_layers = self._add_layers(column_layers)
    self._bias_layer = _BiasLayer(
        units=units,
        trainable=trainable,
        weight_collections=self._weight_collections,
        name='bias_layer',
        **kwargs)
    self._cols_to_vars = {}

  def cols_to_vars(self):
    """Returns a dict mapping _FeatureColumns to variables.

    See `linear_model` for more information.
    This is not populated till `call` is called i.e. layer is built.
    """
    return self._cols_to_vars

  def call(self, features):
    with variable_scope.variable_scope(self.name):
      for column in self._feature_columns:
        if not isinstance(column, (_DenseColumn, _CategoricalColumn)):
          raise ValueError(
              'Items of feature_columns must be either a '
              '_DenseColumn or _CategoricalColumn. Given: {}'.format(column))
      weighted_sums = []
      ordered_columns = []
      builder = _LazyBuilder(features)
      for layer in sorted(self._column_layers.values(), key=lambda x: x.name):
        column = layer._feature_column  # pylint: disable=protected-access
        ordered_columns.append(column)
        weighted_sum = layer(builder)
        weighted_sums.append(weighted_sum)
        self._cols_to_vars[column] = ops.get_collection(
            ops.GraphKeys.GLOBAL_VARIABLES, scope=layer.scope_name)

      _verify_static_batch_size_equality(weighted_sums, ordered_columns)
      predictions_no_bias = math_ops.add_n(
          weighted_sums, name='weighted_sum_no_bias')
      predictions = nn_ops.bias_add(
          predictions_no_bias,
          self._bias_layer(  # pylint: disable=not-callable
              builder,
              scope=variable_scope.get_variable_scope()),  # pylint: disable=not-callable
          name='weighted_sum')
      bias = self._bias_layer.variables[0]
      self._cols_to_vars['bias'] = _get_expanded_variable_list(bias)
    return predictions

  def _add_layers(self, layers):
    # "Magic" required for keras.Model classes to track all the variables in
    # a list of layers.Layer objects.
    # TODO(ashankar): Figure out API so user code doesn't have to do this.
    for name, layer in layers.items():
      setattr(self, 'layer-%s' % name, layer)
    return layers


def _transform_features(features, feature_columns):
  """Returns transformed features based on features columns passed in.

  Please note that most probably you would not need to use this function. Please
  check `input_layer` and `linear_model` to see whether they will
  satisfy your use case or not.

  Example:

  ```python
  # Define features and transformations
  crosses_a_x_b = crossed_column(
      columns=["sparse_feature_a", "sparse_feature_b"], hash_bucket_size=10000)
  price_buckets = bucketized_column(
      source_column=numeric_column("price"), boundaries=[...])

  columns = [crosses_a_x_b, price_buckets]
  features = tf.parse_example(..., features=make_parse_example_spec(columns))
  transformed = transform_features(features=features, feature_columns=columns)

  assertCountEqual(columns, transformed.keys())
  ```

  Args:
    features: A mapping from key to tensors. `_FeatureColumn`s look up via these
      keys. For example `numeric_column('price')` will look at 'price' key in
      this dict. Values can be a `SparseTensor` or a `Tensor` depends on
      corresponding `_FeatureColumn`.
    feature_columns: An iterable containing all the `_FeatureColumn`s.

  Returns:
    A `dict` mapping `_FeatureColumn` to `Tensor` and `SparseTensor` values.
  """
  feature_columns = _normalize_feature_columns(feature_columns)
  outputs = {}
  with ops.name_scope(
      None, default_name='transform_features', values=features.values()):
    builder = _LazyBuilder(features)
    for column in sorted(feature_columns, key=lambda x: x.name):
      with ops.name_scope(None, default_name=column.name):
        outputs[column] = builder.get(column)
  return outputs


@tf_export('feature_column.make_parse_example_spec')
def make_parse_example_spec(feature_columns):
  """Creates parsing spec dictionary from input feature_columns.

  The returned dictionary can be used as arg 'features' in `tf.parse_example`.

  Typical usage example:

  ```python
  # Define features and transformations
  feature_a = categorical_column_with_vocabulary_file(...)
  feature_b = numeric_column(...)
  feature_c_bucketized = bucketized_column(numeric_column("feature_c"), ...)
  feature_a_x_feature_c = crossed_column(
      columns=["feature_a", feature_c_bucketized], ...)

  feature_columns = set(
      [feature_b, feature_c_bucketized, feature_a_x_feature_c])
  features = tf.parse_example(
      serialized=serialized_examples,
      features=make_parse_example_spec(feature_columns))
  ```

  For the above example, make_parse_example_spec would return the dict:

  ```python
  {
      "feature_a": parsing_ops.VarLenFeature(tf.string),
      "feature_b": parsing_ops.FixedLenFeature([1], dtype=tf.float32),
      "feature_c": parsing_ops.FixedLenFeature([1], dtype=tf.float32)
  }
  ```

  Args:
    feature_columns: An iterable containing all feature columns. All items
      should be instances of classes derived from `_FeatureColumn`.

  Returns:
    A dict mapping each feature key to a `FixedLenFeature` or `VarLenFeature`
    value.

  Raises:
    ValueError: If any of the given `feature_columns` is not a `_FeatureColumn`
      instance.
  """
  result = {}
  for column in feature_columns:
    if not isinstance(column, _FeatureColumn):
      raise ValueError(
          'All feature_columns must be _FeatureColumn instances. '
          'Given: {}'.format(column))
    config = column._parse_example_spec  # pylint: disable=protected-access
    for key, value in six.iteritems(config):
      if key in result and value != result[key]:
        raise ValueError(
            'feature_columns contain different parse_spec for key '
            '{}. Given {} and {}'.format(key, value, result[key]))
    result.update(config)
  return result


@tf_export('feature_column.embedding_column')
def embedding_column(
    categorical_column, dimension, combiner='mean', initializer=None,
    ckpt_to_load_from=None, tensor_name_in_ckpt=None, max_norm=None,
    trainable=True):
  """`_DenseColumn` that converts from sparse, categorical input.

  Use this when your inputs are sparse, but you want to convert them to a dense
  representation (e.g., to feed to a DNN).

  Inputs must be a `_CategoricalColumn` created by any of the
  `categorical_column_*` function. Here is an example of using
  `embedding_column` with `DNNClassifier`:

  ```python
  video_id = categorical_column_with_identity(
      key='video_id', num_buckets=1000000, default_value=0)
  columns = [embedding_column(video_id, 9),...]

  estimator = tf.estimator.DNNClassifier(feature_columns=columns, ...)

  label_column = ...
  def input_fn():
    features = tf.parse_example(
        ..., features=make_parse_example_spec(columns + [label_column]))
    labels = features.pop(label_column.name)
    return features, labels

  estimator.train(input_fn=input_fn, steps=100)
  ```

  Here is an example using `embedding_column` with model_fn:

  ```python
  def model_fn(features, ...):
    video_id = categorical_column_with_identity(
        key='video_id', num_buckets=1000000, default_value=0)
    columns = [embedding_column(video_id, 9),...]
    dense_tensor = input_layer(features, columns)
    # Form DNN layers, calculate loss, and return EstimatorSpec.
    ...
  ```

  Args:
    categorical_column: A `_CategoricalColumn` created by a
      `categorical_column_with_*` function. This column produces the sparse IDs
      that are inputs to the embedding lookup.
    dimension: An integer specifying dimension of the embedding, must be > 0.
    combiner: A string specifying how to reduce if there are multiple entries
      in a single row. Currently 'mean', 'sqrtn' and 'sum' are supported, with
      'mean' the default. 'sqrtn' often achieves good accuracy, in particular
      with bag-of-words columns. Each of this can be thought as example level
      normalizations on the column. For more information, see
      `tf.embedding_lookup_sparse`.
    initializer: A variable initializer function to be used in embedding
      variable initialization. If not specified, defaults to
      `tf.truncated_normal_initializer` with mean `0.0` and standard deviation
      `1/sqrt(dimension)`.
    ckpt_to_load_from: String representing checkpoint name/pattern from which to
      restore column weights. Required if `tensor_name_in_ckpt` is not `None`.
    tensor_name_in_ckpt: Name of the `Tensor` in `ckpt_to_load_from` from
      which to restore the column weights. Required if `ckpt_to_load_from` is
      not `None`.
    max_norm: If not `None`, embedding values are l2-normalized to this value.
    trainable: Whether or not the embedding is trainable. Default is True.

  Returns:
    `_DenseColumn` that converts from sparse input.

  Raises:
    ValueError: if `dimension` not > 0.
    ValueError: if exactly one of `ckpt_to_load_from` and `tensor_name_in_ckpt`
      is specified.
    ValueError: if `initializer` is specified and is not callable.
    RuntimeError: If eager execution is enabled.
  """
  if (dimension is None) or (dimension < 1):
    raise ValueError('Invalid dimension {}.'.format(dimension))
  if (ckpt_to_load_from is None) != (tensor_name_in_ckpt is None):
    raise ValueError('Must specify both `ckpt_to_load_from` and '
                     '`tensor_name_in_ckpt` or none of them.')

  if (initializer is not None) and (not callable(initializer)):
    raise ValueError('initializer must be callable if specified. '
                     'Embedding of column_name: {}'.format(
                         categorical_column.name))
  if initializer is None:
    initializer = init_ops.truncated_normal_initializer(
        mean=0.0, stddev=1 / math.sqrt(dimension))

  embedding_shape = categorical_column._num_buckets, dimension  # pylint: disable=protected-access

  def _creator(weight_collections, scope):
    embedding_column_layer = _EmbeddingColumnLayer(
        embedding_shape=embedding_shape,
        initializer=initializer,
        weight_collections=weight_collections,
        trainable=trainable,
        name='embedding_column_layer')
    return embedding_column_layer(None, scope=scope)  # pylint: disable=not-callable

  return _EmbeddingColumn(
      categorical_column=categorical_column,
      dimension=dimension,
      combiner=combiner,
      layer_creator=_creator,
      ckpt_to_load_from=ckpt_to_load_from,
      tensor_name_in_ckpt=tensor_name_in_ckpt,
      max_norm=max_norm,
      trainable=trainable)


@tf_export('feature_column.shared_embedding_columns')
def shared_embedding_columns(
    categorical_columns, dimension, combiner='mean', initializer=None,
    shared_embedding_collection_name=None, ckpt_to_load_from=None,
    tensor_name_in_ckpt=None, max_norm=None, trainable=True):
  """List of dense columns that convert from sparse, categorical input.

  This is similar to `embedding_column`, except that it produces a list of
  embedding columns that share the same embedding weights.

  Use this when your inputs are sparse and of the same type (e.g. watched and
  impression video IDs that share the same vocabulary), and you want to convert
  them to a dense representation (e.g., to feed to a DNN).

  Inputs must be a list of categorical columns created by any of the
  `categorical_column_*` function. They must all be of the same type and have
  the same arguments except `key`. E.g. they can be
  categorical_column_with_vocabulary_file with the same vocabulary_file. Some or
  all columns could also be weighted_categorical_column.

  Here is an example embedding of two features for a DNNClassifier model:

  ```python
  watched_video_id = categorical_column_with_vocabulary_file(
      'watched_video_id', video_vocabulary_file, video_vocabulary_size)
  impression_video_id = categorical_column_with_vocabulary_file(
      'impression_video_id', video_vocabulary_file, video_vocabulary_size)
  columns = shared_embedding_columns(
      [watched_video_id, impression_video_id], dimension=10)

  estimator = tf.estimator.DNNClassifier(feature_columns=columns, ...)

  label_column = ...
  def input_fn():
    features = tf.parse_example(
        ..., features=make_parse_example_spec(columns + [label_column]))
    labels = features.pop(label_column.name)
    return features, labels

  estimator.train(input_fn=input_fn, steps=100)
  ```

  Here is an example using `shared_embedding_columns` with model_fn:

  ```python
  def model_fn(features, ...):
    watched_video_id = categorical_column_with_vocabulary_file(
        'watched_video_id', video_vocabulary_file, video_vocabulary_size)
    impression_video_id = categorical_column_with_vocabulary_file(
        'impression_video_id', video_vocabulary_file, video_vocabulary_size)
    columns = shared_embedding_columns(
        [watched_video_id, impression_video_id], dimension=10)
    dense_tensor = input_layer(features, columns)
    # Form DNN layers, calculate loss, and return EstimatorSpec.
    ...
  ```

  Args:
    categorical_columns: List of categorical columns created by a
      `categorical_column_with_*` function. These columns produce the sparse IDs
      that are inputs to the embedding lookup. All columns must be of the same
      type and have the same arguments except `key`. E.g. they can be
      categorical_column_with_vocabulary_file with the same vocabulary_file.
      Some or all columns could also be weighted_categorical_column.
    dimension: An integer specifying dimension of the embedding, must be > 0.
    combiner: A string specifying how to reduce if there are multiple entries
      in a single row. Currently 'mean', 'sqrtn' and 'sum' are supported, with
      'mean' the default. 'sqrtn' often achieves good accuracy, in particular
      with bag-of-words columns. Each of this can be thought as example level
      normalizations on the column. For more information, see
      `tf.embedding_lookup_sparse`.
    initializer: A variable initializer function to be used in embedding
      variable initialization. If not specified, defaults to
      `tf.truncated_normal_initializer` with mean `0.0` and standard deviation
      `1/sqrt(dimension)`.
    shared_embedding_collection_name: Optional name of the collection where
      shared embedding weights are added. If not given, a reasonable name will
      be chosen based on the names of `categorical_columns`. This is also used
      in `variable_scope` when creating shared embedding weights.
    ckpt_to_load_from: String representing checkpoint name/pattern from which to
      restore column weights. Required if `tensor_name_in_ckpt` is not `None`.
    tensor_name_in_ckpt: Name of the `Tensor` in `ckpt_to_load_from` from
      which to restore the column weights. Required if `ckpt_to_load_from` is
      not `None`.
    max_norm: If not `None`, each embedding is clipped if its l2-norm is
      larger than this value, before combining.
    trainable: Whether or not the embedding is trainable. Default is True.

  Returns:
    A list of dense columns that converts from sparse input. The order of
    results follows the ordering of `categorical_columns`.

  Raises:
    ValueError: if `dimension` not > 0.
    ValueError: if any of the given `categorical_columns` is of different type
      or has different arguments than the others.
    ValueError: if exactly one of `ckpt_to_load_from` and `tensor_name_in_ckpt`
      is specified.
    ValueError: if `initializer` is specified and is not callable.
    RuntimeError: if eager execution is enabled.
  """
  if context.executing_eagerly():
    raise RuntimeError('shared_embedding_columns are not supported when eager '
                       'execution is enabled.')

  if (dimension is None) or (dimension < 1):
    raise ValueError('Invalid dimension {}.'.format(dimension))
  if (ckpt_to_load_from is None) != (tensor_name_in_ckpt is None):
    raise ValueError('Must specify both `ckpt_to_load_from` and '
                     '`tensor_name_in_ckpt` or none of them.')

  if (initializer is not None) and (not callable(initializer)):
    raise ValueError('initializer must be callable if specified.')
  if initializer is None:
    initializer = init_ops.truncated_normal_initializer(
        mean=0.0, stddev=1. / math.sqrt(dimension))

  # Sort the columns so the default collection name is deterministic even if the
  # user passes columns from an unsorted collection, such as dict.values().
  sorted_columns = sorted(categorical_columns, key=lambda x: x.name)

  c0 = sorted_columns[0]
  num_buckets = c0._num_buckets  # pylint: disable=protected-access
  if not isinstance(c0, _CategoricalColumn):
    raise ValueError(
        'All categorical_columns must be subclasses of _CategoricalColumn. '
        'Given: {}, of type: {}'.format(c0, type(c0)))
  if isinstance(c0, _WeightedCategoricalColumn):
    c0 = c0.categorical_column
  for c in sorted_columns[1:]:
    if isinstance(c, _WeightedCategoricalColumn):
      c = c.categorical_column
    if not isinstance(c, type(c0)):
      raise ValueError(
          'To use shared_embedding_column, all categorical_columns must have '
          'the same type, or be weighted_categorical_column of the same type. '
          'Given column: {} of type: {} does not match given column: {} of '
          'type: {}'.format(c0, type(c0), c, type(c)))
    if num_buckets != c._num_buckets:  # pylint: disable=protected-access
      raise ValueError(
          'To use shared_embedding_column, all categorical_columns must have '
          'the same number of buckets. Given column: {} with buckets: {} does  '
          'not match column: {} with buckets: {}'.format(
              c0, num_buckets, c, c._num_buckets))  # pylint: disable=protected-access

  if not shared_embedding_collection_name:
    shared_embedding_collection_name = '_'.join(c.name for c in sorted_columns)
    shared_embedding_collection_name += '_shared_embedding'

  result = []
  for column in categorical_columns:
    result.append(
        _SharedEmbeddingColumn(
            categorical_column=column,
            initializer=initializer,
            dimension=dimension,
            combiner=combiner,
            shared_embedding_collection_name=shared_embedding_collection_name,
            ckpt_to_load_from=ckpt_to_load_from,
            tensor_name_in_ckpt=tensor_name_in_ckpt,
            max_norm=max_norm,
            trainable=trainable))

  return result


@tf_export('feature_column.numeric_column')
def numeric_column(key,
                   shape=(1,),
                   default_value=None,
                   dtype=dtypes.float32,
                   normalizer_fn=None):
  """Represents real valued or numerical features.

  Example:

  ```python
  price = numeric_column('price')
  columns = [price, ...]
  features = tf.parse_example(..., features=make_parse_example_spec(columns))
  dense_tensor = input_layer(features, columns)

  # or
  bucketized_price = bucketized_column(price, boundaries=[...])
  columns = [bucketized_price, ...]
  features = tf.parse_example(..., features=make_parse_example_spec(columns))
  linear_prediction = linear_model(features, columns)
  ```

  Args:
    key: A unique string identifying the input feature. It is used as the
      column name and the dictionary key for feature parsing configs, feature
      `Tensor` objects, and feature columns.
    shape: An iterable of integers specifies the shape of the `Tensor`. An
      integer can be given which means a single dimension `Tensor` with given
      width. The `Tensor` representing the column will have the shape of
      [batch_size] + `shape`.
    default_value: A single value compatible with `dtype` or an iterable of
      values compatible with `dtype` which the column takes on during
      `tf.Example` parsing if data is missing. A default value of `None` will
      cause `tf.parse_example` to fail if an example does not contain this
      column. If a single value is provided, the same value will be applied as
      the default value for every item. If an iterable of values is provided,
      the shape of the `default_value` should be equal to the given `shape`.
    dtype: defines the type of values. Default value is `tf.float32`. Must be a
      non-quantized, real integer or floating point type.
    normalizer_fn: If not `None`, a function that can be used to normalize the
      value of the tensor after `default_value` is applied for parsing.
      Normalizer function takes the input `Tensor` as its argument, and returns
      the output `Tensor`. (e.g. lambda x: (x - 3.0) / 4.2). Please note that
      even though the most common use case of this function is normalization, it
      can be used for any kind of Tensorflow transformations.

  Returns:
    A `_NumericColumn`.

  Raises:
    TypeError: if any dimension in shape is not an int
    ValueError: if any dimension in shape is not a positive integer
    TypeError: if `default_value` is an iterable but not compatible with `shape`
    TypeError: if `default_value` is not compatible with `dtype`.
    ValueError: if `dtype` is not convertible to `tf.float32`.
  """
  shape = _check_shape(shape, key)
  if not (dtype.is_integer or dtype.is_floating):
    raise ValueError('dtype must be convertible to float. '
                     'dtype: {}, key: {}'.format(dtype, key))
  default_value = fc_utils.check_default_value(
      shape, default_value, dtype, key)

  if normalizer_fn is not None and not callable(normalizer_fn):
    raise TypeError(
        'normalizer_fn must be a callable. Given: {}'.format(normalizer_fn))

  fc_utils.assert_key_is_string(key)
  return _NumericColumn(
      key,
      shape=shape,
      default_value=default_value,
      dtype=dtype,
      normalizer_fn=normalizer_fn)


@tf_export('feature_column.bucketized_column')
def bucketized_column(source_column, boundaries):
  """Represents discretized dense input.

  Buckets include the left boundary, and exclude the right boundary. Namely,
  `boundaries=[0., 1., 2.]` generates buckets `(-inf, 0.)`, `[0., 1.)`,
  `[1., 2.)`, and `[2., +inf)`.

  For example, if the inputs are

  ```python
  boundaries = [0, 10, 100]
  input tensor = [[-5, 10000]
                  [150,   10]
                  [5,    100]]
  ```

  then the output will be

  ```python
  output = [[0, 3]
            [3, 2]
            [1, 3]]
  ```

  Example:

  ```python
  price = numeric_column('price')
  bucketized_price = bucketized_column(price, boundaries=[...])
  columns = [bucketized_price, ...]
  features = tf.parse_example(..., features=make_parse_example_spec(columns))
  linear_prediction = linear_model(features, columns)

  # or
  columns = [bucketized_price, ...]
  features = tf.parse_example(..., features=make_parse_example_spec(columns))
  dense_tensor = input_layer(features, columns)
  ```

  `bucketized_column` can also be crossed with another categorical column using
  `crossed_column`:

  ```python
  price = numeric_column('price')
  # bucketized_column converts numerical feature to a categorical one.
  bucketized_price = bucketized_column(price, boundaries=[...])
  # 'keywords' is a string feature.
  price_x_keywords = crossed_column([bucketized_price, 'keywords'], 50K)
  columns = [price_x_keywords, ...]
  features = tf.parse_example(..., features=make_parse_example_spec(columns))
  linear_prediction = linear_model(features, columns)
  ```

  Args:
    source_column: A one-dimensional dense column which is generated with
      `numeric_column`.
    boundaries: A sorted list or tuple of floats specifying the boundaries.

  Returns:
    A `_BucketizedColumn`.

  Raises:
    ValueError: If `source_column` is not a numeric column, or if it is not
      one-dimensional.
    ValueError: If `boundaries` is not a sorted list or tuple.
  """
  if not isinstance(source_column, _NumericColumn):
    raise ValueError(
        'source_column must be a column generated with numeric_column(). '
        'Given: {}'.format(source_column))
  if len(source_column.shape) > 1:
    raise ValueError(
        'source_column must be one-dimensional column. '
        'Given: {}'.format(source_column))
  if (not boundaries or
      not (isinstance(boundaries, list) or isinstance(boundaries, tuple))):
    raise ValueError('boundaries must be a sorted list.')
  for i in range(len(boundaries) - 1):
    if boundaries[i] >= boundaries[i + 1]:
      raise ValueError('boundaries must be a sorted list.')
  return _BucketizedColumn(source_column, tuple(boundaries))


<<<<<<< HEAD
def _assert_string_or_int(dtype, prefix):
  if (dtype != dtypes.string) and (not dtype.is_integer):
    raise ValueError(
        '{} dtype must be string or integer. dtype: {}.'.format(prefix, dtype))


def _assert_key_is_string(key):
  if not isinstance(key, six.string_types):
    raise ValueError(
        'key must be a string. Got: type {}. Given key: {}.'.format(
            type(key), key))


@tf_export('feature_column.categorical_column_with_hash_bucket')
def categorical_column_with_hash_bucket(key,
                                        hash_bucket_size,
                                        dtype=dtypes.string):
=======
def _categorical_column_with_hash_bucket(key,
                                         hash_bucket_size,
                                         dtype=dtypes.string):
>>>>>>> 4c307bd3
  """Represents sparse feature where ids are set by hashing.

  Use this when your sparse features are in string or integer format, and you
  want to distribute your inputs into a finite number of buckets by hashing.
  output_id = Hash(input_feature_string) % bucket_size for string type input.
  For int type input, the value is converted to its string representation first
  and then hashed by the same formula.

  For input dictionary `features`, `features[key]` is either `Tensor` or
  `SparseTensor`. If `Tensor`, missing values can be represented by `-1` for int
  and `''` for string, which will be dropped by this feature column.

  Example:

  ```python
  keywords = categorical_column_with_hash_bucket("keywords", 10K)
  columns = [keywords, ...]
  features = tf.parse_example(..., features=make_parse_example_spec(columns))
  linear_prediction = linear_model(features, columns)

  # or
  keywords_embedded = embedding_column(keywords, 16)
  columns = [keywords_embedded, ...]
  features = tf.parse_example(..., features=make_parse_example_spec(columns))
  dense_tensor = input_layer(features, columns)
  ```

  Args:
    key: A unique string identifying the input feature. It is used as the
      column name and the dictionary key for feature parsing configs, feature
      `Tensor` objects, and feature columns.
    hash_bucket_size: An int > 1. The number of buckets.
    dtype: The type of features. Only string and integer types are supported.

  Returns:
    A `_HashedCategoricalColumn`.

  Raises:
    ValueError: `hash_bucket_size` is not greater than 1.
    ValueError: `dtype` is neither string nor integer.
  """
  if hash_bucket_size is None:
    raise ValueError('hash_bucket_size must be set. ' 'key: {}'.format(key))

  if hash_bucket_size < 1:
    raise ValueError('hash_bucket_size must be at least 1. '
                     'hash_bucket_size: {}, key: {}'.format(
                         hash_bucket_size, key))

  fc_utils.assert_key_is_string(key)
  fc_utils.assert_string_or_int(dtype, prefix='column_name: {}'.format(key))

  return _HashedCategoricalColumn(key, hash_bucket_size, dtype)


@tf_export('feature_column.categorical_column_with_vocabulary_file')
def categorical_column_with_vocabulary_file(key,
                                            vocabulary_file,
                                            vocabulary_size=None,
                                            num_oov_buckets=0,
                                            default_value=None,
                                            dtype=dtypes.string):
  """A `_CategoricalColumn` with a vocabulary file.

  Use this when your inputs are in string or integer format, and you have a
  vocabulary file that maps each value to an integer ID. By default,
  out-of-vocabulary values are ignored. Use either (but not both) of
  `num_oov_buckets` and `default_value` to specify how to include
  out-of-vocabulary values.

  For input dictionary `features`, `features[key]` is either `Tensor` or
  `SparseTensor`. If `Tensor`, missing values can be represented by `-1` for int
  and `''` for string, which will be dropped by this feature column.

  Example with `num_oov_buckets`:
  File '/us/states.txt' contains 50 lines, each with a 2-character U.S. state
  abbreviation. All inputs with values in that file are assigned an ID 0-49,
  corresponding to its line number. All other values are hashed and assigned an
  ID 50-54.

  ```python
  states = categorical_column_with_vocabulary_file(
      key='states', vocabulary_file='/us/states.txt', vocabulary_size=50,
      num_oov_buckets=5)
  columns = [states, ...]
  features = tf.parse_example(..., features=make_parse_example_spec(columns))
  linear_prediction = linear_model(features, columns)
  ```

  Example with `default_value`:
  File '/us/states.txt' contains 51 lines - the first line is 'XX', and the
  other 50 each have a 2-character U.S. state abbreviation. Both a literal 'XX'
  in input, and other values missing from the file, will be assigned ID 0. All
  others are assigned the corresponding line number 1-50.

  ```python
  states = categorical_column_with_vocabulary_file(
      key='states', vocabulary_file='/us/states.txt', vocabulary_size=51,
      default_value=0)
  columns = [states, ...]
  features = tf.parse_example(..., features=make_parse_example_spec(columns))
  linear_prediction, _, _ = linear_model(features, columns)
  ```

  And to make an embedding with either:

  ```python
  columns = [embedding_column(states, 3),...]
  features = tf.parse_example(..., features=make_parse_example_spec(columns))
  dense_tensor = input_layer(features, columns)
  ```

  Args:
    key: A unique string identifying the input feature. It is used as the
      column name and the dictionary key for feature parsing configs, feature
      `Tensor` objects, and feature columns.
    vocabulary_file: The vocabulary file name.
    vocabulary_size: Number of the elements in the vocabulary. This must be no
      greater than length of `vocabulary_file`, if less than length, later
      values are ignored. If None, it is set to the length of `vocabulary_file`.
    num_oov_buckets: Non-negative integer, the number of out-of-vocabulary
      buckets. All out-of-vocabulary inputs will be assigned IDs in the range
      `[vocabulary_size, vocabulary_size+num_oov_buckets)` based on a hash of
      the input value. A positive `num_oov_buckets` can not be specified with
      `default_value`.
    default_value: The integer ID value to return for out-of-vocabulary feature
      values, defaults to `-1`. This can not be specified with a positive
      `num_oov_buckets`.
    dtype: The type of features. Only string and integer types are supported.

  Returns:
    A `_CategoricalColumn` with a vocabulary file.

  Raises:
    ValueError: `vocabulary_file` is missing or cannot be opened.
    ValueError: `vocabulary_size` is missing or < 1.
    ValueError: `num_oov_buckets` is a negative integer.
    ValueError: `num_oov_buckets` and `default_value` are both specified.
    ValueError: `dtype` is neither string nor integer.
  """
  if not vocabulary_file:
    raise ValueError('Missing vocabulary_file in {}.'.format(key))

  if vocabulary_size is None:
    if not gfile.Exists(vocabulary_file):
      raise ValueError('vocabulary_file in {} does not exist.'.format(key))

    with gfile.GFile(vocabulary_file) as f:
      vocabulary_size = sum(1 for _ in f)
    logging.info(
        'vocabulary_size = %d in %s is inferred from the number of elements '
        'in the vocabulary_file %s.', vocabulary_size, key, vocabulary_file)

  # `vocabulary_size` isn't required for lookup, but it is for `_num_buckets`.
  if vocabulary_size < 1:
    raise ValueError('Invalid vocabulary_size in {}.'.format(key))
  if num_oov_buckets:
    if default_value is not None:
      raise ValueError(
          'Can\'t specify both num_oov_buckets and default_value in {}.'.format(
              key))
    if num_oov_buckets < 0:
      raise ValueError('Invalid num_oov_buckets {} in {}.'.format(
          num_oov_buckets, key))
  fc_utils.assert_string_or_int(dtype, prefix='column_name: {}'.format(key))
  fc_utils.assert_key_is_string(key)
  return _VocabularyFileCategoricalColumn(
      key=key,
      vocabulary_file=vocabulary_file,
      vocabulary_size=vocabulary_size,
      num_oov_buckets=0 if num_oov_buckets is None else num_oov_buckets,
      default_value=-1 if default_value is None else default_value,
      dtype=dtype)


@tf_export('feature_column.categorical_column_with_vocabulary_list')
def categorical_column_with_vocabulary_list(
    key, vocabulary_list, dtype=None, default_value=-1, num_oov_buckets=0):
  """A `_CategoricalColumn` with in-memory vocabulary.

  Use this when your inputs are in string or integer format, and you have an
  in-memory vocabulary mapping each value to an integer ID. By default,
  out-of-vocabulary values are ignored. Use either (but not both) of
  `num_oov_buckets` and `default_value` to specify how to include
  out-of-vocabulary values.

  For input dictionary `features`, `features[key]` is either `Tensor` or
  `SparseTensor`. If `Tensor`, missing values can be represented by `-1` for int
  and `''` for string, which will be dropped by this feature column.

  Example with `num_oov_buckets`:
  In the following example, each input in `vocabulary_list` is assigned an ID
  0-3 corresponding to its index (e.g., input 'B' produces output 2). All other
  inputs are hashed and assigned an ID 4-5.

  ```python
  colors = categorical_column_with_vocabulary_list(
      key='colors', vocabulary_list=('R', 'G', 'B', 'Y'),
      num_oov_buckets=2)
  columns = [colors, ...]
  features = tf.parse_example(..., features=make_parse_example_spec(columns))
  linear_prediction, _, _ = linear_model(features, columns)
  ```

  Example with `default_value`:
  In the following example, each input in `vocabulary_list` is assigned an ID
  0-4 corresponding to its index (e.g., input 'B' produces output 3). All other
  inputs are assigned `default_value` 0.


  ```python
  colors = categorical_column_with_vocabulary_list(
      key='colors', vocabulary_list=('X', 'R', 'G', 'B', 'Y'), default_value=0)
  columns = [colors, ...]
  features = tf.parse_example(..., features=make_parse_example_spec(columns))
  linear_prediction, _, _ = linear_model(features, columns)
  ```

  And to make an embedding with either:

  ```python
  columns = [embedding_column(colors, 3),...]
  features = tf.parse_example(..., features=make_parse_example_spec(columns))
  dense_tensor = input_layer(features, columns)
  ```

  Args:
    key: A unique string identifying the input feature. It is used as the
      column name and the dictionary key for feature parsing configs, feature
      `Tensor` objects, and feature columns.
    vocabulary_list: An ordered iterable defining the vocabulary. Each feature
      is mapped to the index of its value (if present) in `vocabulary_list`.
      Must be castable to `dtype`.
    dtype: The type of features. Only string and integer types are supported.
      If `None`, it will be inferred from `vocabulary_list`.
    default_value: The integer ID value to return for out-of-vocabulary feature
      values, defaults to `-1`. This can not be specified with a positive
      `num_oov_buckets`.
    num_oov_buckets: Non-negative integer, the number of out-of-vocabulary
      buckets. All out-of-vocabulary inputs will be assigned IDs in the range
      `[len(vocabulary_list), len(vocabulary_list)+num_oov_buckets)` based on a
      hash of the input value. A positive `num_oov_buckets` can not be specified
      with `default_value`.

  Returns:
    A `_CategoricalColumn` with in-memory vocabulary.

  Raises:
    ValueError: if `vocabulary_list` is empty, or contains duplicate keys.
    ValueError: `num_oov_buckets` is a negative integer.
    ValueError: `num_oov_buckets` and `default_value` are both specified.
    ValueError: if `dtype` is not integer or string.
  """
  if (vocabulary_list is None) or (len(vocabulary_list) < 1):
    raise ValueError(
        'vocabulary_list {} must be non-empty, column_name: {}'.format(
            vocabulary_list, key))
  if len(set(vocabulary_list)) != len(vocabulary_list):
    raise ValueError(
        'Duplicate keys in vocabulary_list {}, column_name: {}'.format(
            vocabulary_list, key))
  vocabulary_dtype = dtypes.as_dtype(np.array(vocabulary_list).dtype)
  if num_oov_buckets:
    if default_value != -1:
      raise ValueError(
          'Can\'t specify both num_oov_buckets and default_value in {}.'.format(
              key))
    if num_oov_buckets < 0:
      raise ValueError('Invalid num_oov_buckets {} in {}.'.format(
          num_oov_buckets, key))
  fc_utils.assert_string_or_int(
      vocabulary_dtype, prefix='column_name: {} vocabulary'.format(key))
  if dtype is None:
    dtype = vocabulary_dtype
  elif dtype.is_integer != vocabulary_dtype.is_integer:
    raise ValueError(
        'dtype {} and vocabulary dtype {} do not match, column_name: {}'.format(
            dtype, vocabulary_dtype, key))
  fc_utils.assert_string_or_int(dtype, prefix='column_name: {}'.format(key))
  fc_utils.assert_key_is_string(key)

  return _VocabularyListCategoricalColumn(
      key=key, vocabulary_list=tuple(vocabulary_list), dtype=dtype,
      default_value=default_value, num_oov_buckets=num_oov_buckets)


@tf_export('feature_column.categorical_column_with_identity')
def categorical_column_with_identity(key, num_buckets, default_value=None):
  """A `_CategoricalColumn` that returns identity values.

  Use this when your inputs are integers in the range `[0, num_buckets)`, and
  you want to use the input value itself as the categorical ID. Values outside
  this range will result in `default_value` if specified, otherwise it will
  fail.

  Typically, this is used for contiguous ranges of integer indexes, but
  it doesn't have to be. This might be inefficient, however, if many of IDs
  are unused. Consider `categorical_column_with_hash_bucket` in that case.

  For input dictionary `features`, `features[key]` is either `Tensor` or
  `SparseTensor`. If `Tensor`, missing values can be represented by `-1` for int
  and `''` for string, which will be dropped by this feature column.

  In the following examples, each input in the range `[0, 1000000)` is assigned
  the same value. All other inputs are assigned `default_value` 0. Note that a
  literal 0 in inputs will result in the same default ID.

  Linear model:

  ```python
  video_id = categorical_column_with_identity(
      key='video_id', num_buckets=1000000, default_value=0)
  columns = [video_id, ...]
  features = tf.parse_example(..., features=make_parse_example_spec(columns))
  linear_prediction, _, _ = linear_model(features, columns)
  ```

  Embedding for a DNN model:

  ```python
  columns = [embedding_column(video_id, 9),...]
  features = tf.parse_example(..., features=make_parse_example_spec(columns))
  dense_tensor = input_layer(features, columns)
  ```

  Args:
    key: A unique string identifying the input feature. It is used as the
      column name and the dictionary key for feature parsing configs, feature
      `Tensor` objects, and feature columns.
    num_buckets: Range of inputs and outputs is `[0, num_buckets)`.
    default_value: If `None`, this column's graph operations will fail for
      out-of-range inputs. Otherwise, this value must be in the range
      `[0, num_buckets)`, and will replace inputs in that range.

  Returns:
    A `_CategoricalColumn` that returns identity values.

  Raises:
    ValueError: if `num_buckets` is less than one.
    ValueError: if `default_value` is not in range `[0, num_buckets)`.
  """
  if num_buckets < 1:
    raise ValueError(
        'num_buckets {} < 1, column_name {}'.format(num_buckets, key))
  if (default_value is not None) and (
      (default_value < 0) or (default_value >= num_buckets)):
    raise ValueError(
        'default_value {} not in range [0, {}), column_name {}'.format(
            default_value, num_buckets, key))
  fc_utils.assert_key_is_string(key)
  return _IdentityCategoricalColumn(
      key=key, num_buckets=num_buckets, default_value=default_value)


@tf_export('feature_column.indicator_column')
def indicator_column(categorical_column):
  """Represents multi-hot representation of given categorical column.

  - For DNN model, `indicator_column` can be used to wrap any
    `categorical_column_*` (e.g., to feed to DNN). Consider to Use
    `embedding_column` if the number of buckets/unique(values) are large.

  - For Wide (aka linear) model, `indicator_column` is the internal
    representation for categorical column when passing categorical column
    directly (as any element in feature_columns) to `linear_model`. See
    `linear_model` for details.

  ```python
  name = indicator_column(categorical_column_with_vocabulary_list(
      'name', ['bob', 'george', 'wanda'])
  columns = [name, ...]
  features = tf.parse_example(..., features=make_parse_example_spec(columns))
  dense_tensor = input_layer(features, columns)

  dense_tensor == [[1, 0, 0]]  # If "name" bytes_list is ["bob"]
  dense_tensor == [[1, 0, 1]]  # If "name" bytes_list is ["bob", "wanda"]
  dense_tensor == [[2, 0, 0]]  # If "name" bytes_list is ["bob", "bob"]
  ```

  Args:
    categorical_column: A `_CategoricalColumn` which is created by
      `categorical_column_with_*` or `crossed_column` functions.

  Returns:
    An `_IndicatorColumn`.
  """
  return _IndicatorColumn(categorical_column)


@tf_export('feature_column.weighted_categorical_column')
def weighted_categorical_column(
    categorical_column, weight_feature_key, dtype=dtypes.float32):
  """Applies weight values to a `_CategoricalColumn`.

  Use this when each of your sparse inputs has both an ID and a value. For
  example, if you're representing text documents as a collection of word
  frequencies, you can provide 2 parallel sparse input features ('terms' and
  'frequencies' below).

  Example:

  Input `tf.Example` objects:

  ```proto
  [
    features {
      feature {
        key: "terms"
        value {bytes_list {value: "very" value: "model"}}
      }
      feature {
        key: "frequencies"
        value {float_list {value: 0.3 value: 0.1}}
      }
    },
    features {
      feature {
        key: "terms"
        value {bytes_list {value: "when" value: "course" value: "human"}}
      }
      feature {
        key: "frequencies"
        value {float_list {value: 0.4 value: 0.1 value: 0.2}}
      }
    }
  ]
  ```

  ```python
  categorical_column = categorical_column_with_hash_bucket(
      column_name='terms', hash_bucket_size=1000)
  weighted_column = weighted_categorical_column(
      categorical_column=categorical_column, weight_feature_key='frequencies')
  columns = [weighted_column, ...]
  features = tf.parse_example(..., features=make_parse_example_spec(columns))
  linear_prediction, _, _ = linear_model(features, columns)
  ```

  This assumes the input dictionary contains a `SparseTensor` for key
  'terms', and a `SparseTensor` for key 'frequencies'. These 2 tensors must have
  the same indices and dense shape.

  Args:
    categorical_column: A `_CategoricalColumn` created by
      `categorical_column_with_*` functions.
    weight_feature_key: String key for weight values.
    dtype: Type of weights, such as `tf.float32`. Only float and integer weights
      are supported.

  Returns:
    A `_CategoricalColumn` composed of two sparse features: one represents id,
    the other represents weight (value) of the id feature in that example.

  Raises:
    ValueError: if `dtype` is not convertible to float.
  """
  if (dtype is None) or not (dtype.is_integer or dtype.is_floating):
    raise ValueError('dtype {} is not convertible to float.'.format(dtype))
  return _WeightedCategoricalColumn(
      categorical_column=categorical_column,
      weight_feature_key=weight_feature_key,
      dtype=dtype)


@tf_export('feature_column.crossed_column')
def crossed_column(keys, hash_bucket_size, hash_key=None):
  """Returns a column for performing crosses of categorical features.

  Crossed features will be hashed according to `hash_bucket_size`. Conceptually,
  the transformation can be thought of as:
    Hash(cartesian product of features) % `hash_bucket_size`

  For example, if the input features are:

  * SparseTensor referred by first key:

    ```python
    shape = [2, 2]
    {
        [0, 0]: "a"
        [1, 0]: "b"
        [1, 1]: "c"
    }
    ```

  * SparseTensor referred by second key:

    ```python
    shape = [2, 1]
    {
        [0, 0]: "d"
        [1, 0]: "e"
    }
    ```

  then crossed feature will look like:

  ```python
   shape = [2, 2]
  {
      [0, 0]: Hash64("d", Hash64("a")) % hash_bucket_size
      [1, 0]: Hash64("e", Hash64("b")) % hash_bucket_size
      [1, 1]: Hash64("e", Hash64("c")) % hash_bucket_size
  }
  ```

  Here is an example to create a linear model with crosses of string features:

  ```python
  keywords_x_doc_terms = crossed_column(['keywords', 'doc_terms'], 50K)
  columns = [keywords_x_doc_terms, ...]
  features = tf.parse_example(..., features=make_parse_example_spec(columns))
  linear_prediction = linear_model(features, columns)
  ```

  You could also use vocabulary lookup before crossing:

  ```python
  keywords = categorical_column_with_vocabulary_file(
      'keywords', '/path/to/vocabulary/file', vocabulary_size=1K)
  keywords_x_doc_terms = crossed_column([keywords, 'doc_terms'], 50K)
  columns = [keywords_x_doc_terms, ...]
  features = tf.parse_example(..., features=make_parse_example_spec(columns))
  linear_prediction = linear_model(features, columns)
  ```

  If an input feature is of numeric type, you can use
  `categorical_column_with_identity`, or `bucketized_column`, as in the example:

  ```python
  # vertical_id is an integer categorical feature.
  vertical_id = categorical_column_with_identity('vertical_id', 10K)
  price = numeric_column('price')
  # bucketized_column converts numerical feature to a categorical one.
  bucketized_price = bucketized_column(price, boundaries=[...])
  vertical_id_x_price = crossed_column([vertical_id, bucketized_price], 50K)
  columns = [vertical_id_x_price, ...]
  features = tf.parse_example(..., features=make_parse_example_spec(columns))
  linear_prediction = linear_model(features, columns)
  ```

  To use crossed column in DNN model, you need to add it in an embedding column
  as in this example:

  ```python
  vertical_id_x_price = crossed_column([vertical_id, bucketized_price], 50K)
  vertical_id_x_price_embedded = embedding_column(vertical_id_x_price, 10)
  dense_tensor = input_layer(features, [vertical_id_x_price_embedded, ...])
  ```

  Args:
    keys: An iterable identifying the features to be crossed. Each element can
      be either:
      * string: Will use the corresponding feature which must be of string type.
      * `_CategoricalColumn`: Will use the transformed tensor produced by this
        column. Does not support hashed categorical column.
    hash_bucket_size: An int > 1. The number of buckets.
    hash_key: Specify the hash_key that will be used by the `FingerprintCat64`
      function to combine the crosses fingerprints on SparseCrossOp (optional).

  Returns:
    A `_CrossedColumn`.

  Raises:
    ValueError: If `len(keys) < 2`.
    ValueError: If any of the keys is neither a string nor `_CategoricalColumn`.
    ValueError: If any of the keys is `_HashedCategoricalColumn`.
    ValueError: If `hash_bucket_size < 1`.
  """
  if not hash_bucket_size or hash_bucket_size < 1:
    raise ValueError('hash_bucket_size must be > 1. '
                     'hash_bucket_size: {}'.format(hash_bucket_size))
  if not keys or len(keys) < 2:
    raise ValueError(
        'keys must be a list with length > 1. Given: {}'.format(keys))
  for key in keys:
    if (not isinstance(key, six.string_types) and
        not isinstance(key, _CategoricalColumn)):
      raise ValueError(
          'Unsupported key type. All keys must be either string, or '
          'categorical column except _HashedCategoricalColumn. '
          'Given: {}'.format(key))
    if isinstance(key, _HashedCategoricalColumn):
      raise ValueError(
          'categorical_column_with_hash_bucket is not supported for crossing. '
          'Hashing before crossing will increase probability of collision. '
          'Instead, use the feature name as a string. Given: {}'.format(key))
  return _CrossedColumn(
      keys=tuple(keys), hash_bucket_size=hash_bucket_size,
      hash_key=hash_key)


# TODO(rohanj): Clearly define semantics of this layer.
class _EmbeddingColumnLayer(base.Layer):
  """A layer that stores all the state required for a embedding column."""

  def __init__(self,
               embedding_shape,
               initializer,
               weight_collections=None,
               trainable=True,
               name=None,
               **kwargs):
    """Constructor.

    Args:
      embedding_shape: Shape of the embedding variable used for lookup.
      initializer: A variable initializer function to be used in embedding
        variable initialization.
      weight_collections: A list of collection names to which the Variable will
        be added. Note that, variables will also be added to collections
        `tf.GraphKeys.GLOBAL_VARIABLES` and `ops.GraphKeys.MODEL_VARIABLES`.
      trainable: If `True` also add the variable to the graph collection
        `GraphKeys.TRAINABLE_VARIABLES` (see `tf.Variable`).
      name: Name of the layer
      **kwargs: keyword named properties.
    """
    super(_EmbeddingColumnLayer, self).__init__(
        trainable=trainable, name=name, **kwargs)
    self._embedding_shape = embedding_shape
    self._initializer = initializer
    self._weight_collections = weight_collections

  def set_weight_collections(self, weight_collections):
    """Sets the weight collections for the layer.

    Args:
      weight_collections: A list of collection names to which the Variable will
        be added.
    """
    self._weight_collections = weight_collections

  def build(self, _):
    self._embedding_weight_var = self.add_variable(
        name='embedding_weights',
        shape=self._embedding_shape,
        dtype=dtypes.float32,
        initializer=self._initializer,
        trainable=self.trainable)
    if self._weight_collections and not context.executing_eagerly():
      _add_to_collections(self._embedding_weight_var, self._weight_collections)
    self.built = True

  def call(self, _):
    return self._embedding_weight_var


class _FeatureColumn(object):
  """Represents a feature column abstraction.

  WARNING: Do not subclass this layer unless you know what you are doing:
  the API is subject to future changes.

  To distinguish the concept of a feature family and a specific binary feature
  within a family, we refer to a feature family like "country" as a feature
  column. Following is an example feature in a `tf.Example` format:
    {key: "country",  value: [ "US" ]}
  In this example the value of feature is "US" and "country" refers to the
  column of the feature.

  This class is an abstract class. User should not create instances of this.
  """
  __metaclass__ = abc.ABCMeta

  @abc.abstractproperty
  def name(self):
    """Returns string. Used for naming and for name_scope."""
    pass

  @property
  def _var_scope_name(self):
    """Returns string. Used for variable_scope. Defaults to self.name."""
    return self.name

  @abc.abstractmethod
  def _transform_feature(self, inputs):
    """Returns intermediate representation (usually a `Tensor`).

    Uses `inputs` to create an intermediate representation (usually a `Tensor`)
    that other feature columns can use.

    Example usage of `inputs`:
    Let's say a Feature column depends on raw feature ('raw') and another
    `_FeatureColumn` (input_fc). To access corresponding `Tensor`s, inputs will
    be used as follows:

    ```python
    raw_tensor = inputs.get('raw')
    fc_tensor = inputs.get(input_fc)
    ```

    Args:
      inputs: A `_LazyBuilder` object to access inputs.

    Returns:
      Transformed feature `Tensor`.
    """
    pass

  @abc.abstractproperty
  def _parse_example_spec(self):
    """Returns a `tf.Example` parsing spec as dict.

    It is used for get_parsing_spec for `tf.parse_example`. Returned spec is a
    dict from keys ('string') to `VarLenFeature`, `FixedLenFeature`, and other
    supported objects. Please check documentation of `tf.parse_example` for all
    supported spec objects.

    Let's say a Feature column depends on raw feature ('raw') and another
    `_FeatureColumn` (input_fc). One possible implementation of
    _parse_example_spec is as follows:

    ```python
    spec = {'raw': tf.FixedLenFeature(...)}
    spec.update(input_fc._parse_example_spec)
    return spec
    ```
    """
    pass

  def _reset_config(self):
    """Resets the configuration in the column.

    Some feature columns e.g. embedding or shared embedding columns might
    have some state that is needed to be reset sometimes. Use this method
    in that scenario.
    """


class _DenseColumn(_FeatureColumn):
  """Represents a column which can be represented as `Tensor`.

  WARNING: Do not subclass this layer unless you know what you are doing:
  the API is subject to future changes.

  Some examples of this type are: numeric_column, embedding_column,
  indicator_column.
  """

  __metaclass__ = abc.ABCMeta

  @abc.abstractproperty
  def _variable_shape(self):
    """`TensorShape` of `_get_dense_tensor`, without batch dimension."""
    pass

  @abc.abstractmethod
  def _get_dense_tensor(self, inputs, weight_collections=None, trainable=None):
    """Returns a `Tensor`.

    The output of this function will be used by model-builder-functions. For
    example the pseudo code of `input_layer` will be like:

    ```python
    def input_layer(features, feature_columns, ...):
      outputs = [fc._get_dense_tensor(...) for fc in feature_columns]
      return tf.concat(outputs)
    ```

    Args:
      inputs: A `_LazyBuilder` object to access inputs.
      weight_collections: List of graph collections to which Variables (if any
        will be created) are added.
      trainable: If `True` also add variables to the graph collection
        `GraphKeys.TRAINABLE_VARIABLES` (see `tf.Variable`).

    Returns:
      `Tensor` of shape [batch_size] + `_variable_shape`.
    """
    pass


def _create_weighted_sum(column,
                         builder,
                         units,
                         sparse_combiner,
                         weight_collections,
                         trainable,
                         weight_var=None):
  """Creates a weighted sum for a dense/categorical column for linear_model."""
  if isinstance(column, _CategoricalColumn):
    return _create_categorical_column_weighted_sum(
        column=column,
        builder=builder,
        units=units,
        sparse_combiner=sparse_combiner,
        weight_collections=weight_collections,
        trainable=trainable,
        weight_var=weight_var)
  else:
    return _create_dense_column_weighted_sum(
        column=column,
        builder=builder,
        units=units,
        weight_collections=weight_collections,
        trainable=trainable,
        weight_var=weight_var)


def _create_dense_column_weighted_sum(column,
                                      builder,
                                      units,
                                      weight_collections,
                                      trainable,
                                      weight_var=None):
  """Create a weighted sum of a dense column for linear_model."""
  tensor = column._get_dense_tensor(  # pylint: disable=protected-access
      builder,
      weight_collections=weight_collections,
      trainable=trainable)
  num_elements = column._variable_shape.num_elements()  # pylint: disable=protected-access
  batch_size = array_ops.shape(tensor)[0]
  tensor = array_ops.reshape(tensor, shape=(batch_size, num_elements))
  if weight_var is not None:
    weight = weight_var
  else:
    weight = variable_scope.get_variable(
        name='weights',
        shape=[num_elements, units],
        initializer=init_ops.zeros_initializer(),
        trainable=trainable,
        collections=weight_collections)
  return math_ops.matmul(tensor, weight, name='weighted_sum')


class _CategoricalColumn(_FeatureColumn):
  """Represents a categorical feature.

  WARNING: Do not subclass this layer unless you know what you are doing:
  the API is subject to future changes.

  A categorical feature typically handled with a `tf.SparseTensor` of IDs.
  """
  __metaclass__ = abc.ABCMeta

  IdWeightPair = collections.namedtuple(  # pylint: disable=invalid-name
      'IdWeightPair', ['id_tensor', 'weight_tensor'])

  @abc.abstractproperty
  def _num_buckets(self):
    """Returns number of buckets in this sparse feature."""
    pass

  @abc.abstractmethod
  def _get_sparse_tensors(self,
                          inputs,
                          weight_collections=None,
                          trainable=None):
    """Returns an IdWeightPair.

    `IdWeightPair` is a pair of `SparseTensor`s which represents ids and
    weights.

    `IdWeightPair.id_tensor` is typically a `batch_size` x `num_buckets`
    `SparseTensor` of `int64`. `IdWeightPair.weight_tensor` is either a
    `SparseTensor` of `float` or `None` to indicate all weights should be
    taken to be 1. If specified, `weight_tensor` must have exactly the same
    shape and indices as `sp_ids`. Expected `SparseTensor` is same as parsing
    output of a `VarLenFeature` which is a ragged matrix.

    Args:
      inputs: A `LazyBuilder` as a cache to get input tensors required to
        create `IdWeightPair`.
      weight_collections: List of graph collections to which variables (if any
        will be created) are added.
      trainable: If `True` also add variables to the graph collection
        `GraphKeys.TRAINABLE_VARIABLES` (see `tf.get_variable`).
    """
    pass


def _create_categorical_column_weighted_sum(column,
                                            builder,
                                            units,
                                            sparse_combiner,
                                            weight_collections,
                                            trainable,
                                            weight_var=None):
  # pylint: disable=g-doc-return-or-yield,g-doc-args
  """Create a weighted sum of a categorical column for linear_model.

  Note to maintainer: As implementation details, the weighted sum is
  implemented via embedding_lookup_sparse toward efficiency. Mathematically,
  they are the same.

  To be specific, conceptually, categorical column can be treated as multi-hot
  vector. Say:

  ```python
    x = [0 0 1]  # categorical column input
    w = [a b c]  # weights
  ```
  The weighted sum is `c` in this case, which is same as `w[2]`.

  Another example is

  ```python
    x = [0 1 1]  # categorical column input
    w = [a b c]  # weights
  ```
  The weighted sum is `b + c` in this case, which is same as `w[2] + w[3]`.

  For both cases, we can implement weighted sum via embedding_lookup with
  sparse_combiner = "sum".
  """

  sparse_tensors = column._get_sparse_tensors(  # pylint: disable=protected-access
      builder,
      weight_collections=weight_collections,
      trainable=trainable)
  id_tensor = sparse_ops.sparse_reshape(sparse_tensors.id_tensor, [
      array_ops.shape(sparse_tensors.id_tensor)[0], -1
  ])
  weight_tensor = sparse_tensors.weight_tensor
  if weight_tensor is not None:
    weight_tensor = sparse_ops.sparse_reshape(
        weight_tensor, [array_ops.shape(weight_tensor)[0], -1])

  if weight_var is not None:
    weight = weight_var
  else:
    weight = variable_scope.get_variable(
        name='weights',
        shape=(column._num_buckets, units),  # pylint: disable=protected-access
        initializer=init_ops.zeros_initializer(),
        trainable=trainable,
        collections=weight_collections)
  return embedding_ops.safe_embedding_lookup_sparse(
      weight,
      id_tensor,
      sparse_weights=weight_tensor,
      combiner=sparse_combiner,
      name='weighted_sum')


class _SequenceDenseColumn(_FeatureColumn):
  """Represents dense sequence data."""

  __metaclass__ = abc.ABCMeta

  TensorSequenceLengthPair = collections.namedtuple(  # pylint: disable=invalid-name
      'TensorSequenceLengthPair', ['dense_tensor', 'sequence_length'])

  @abc.abstractmethod
  def _get_sequence_dense_tensor(
      self, inputs, weight_collections=None, trainable=None):
    """Returns a `TensorSequenceLengthPair`."""
    pass


class _LazyBuilder(object):
  """Handles caching of transformations while building the model.

  `_FeatureColumn` specifies how to digest an input column to the network. Some
  feature columns require data transformations. This class caches those
  transformations.

  Some features may be used in more than one place. For example, one can use a
  bucketized feature by itself and a cross with it. In that case we
  should create only one bucketization op instead of creating ops for each
  feature column separately. To handle re-use of transformed columns,
  `_LazyBuilder` caches all previously transformed columns.

  Example:
  We're trying to use the following `_FeatureColumn`s:

  ```python
  bucketized_age = fc.bucketized_column(fc.numeric_column("age"), ...)
  keywords = fc.categorical_column_with_hash_buckets("keywords", ...)
  age_X_keywords = fc.crossed_column([bucketized_age, "keywords"])
  ... = linear_model(features,
                          [bucketized_age, keywords, age_X_keywords]
  ```

  If we transform each column independently, then we'll get duplication of
  bucketization (one for cross, one for bucketization itself).
  The `_LazyBuilder` eliminates this duplication.
  """

  def __init__(self, features):
    """Creates a `_LazyBuilder`.

    Args:
      features: A mapping from feature column to objects that are `Tensor` or
        `SparseTensor`, or can be converted to same via
        `sparse_tensor.convert_to_tensor_or_sparse_tensor`. A `string` key
        signifies a base feature (not-transformed). A `_FeatureColumn` key
        means that this `Tensor` is the output of an existing `_FeatureColumn`
        which can be reused.
    """
    self._features = features.copy()
    self._feature_tensors = {}

  def get(self, key):
    """Returns a `Tensor` for the given key.

    A `str` key is used to access a base feature (not-transformed). When a
    `_FeatureColumn` is passed, the transformed feature is returned if it
    already exists, otherwise the given `_FeatureColumn` is asked to provide its
    transformed output, which is then cached.

    Args:
      key: a `str` or a `_FeatureColumn`.

    Returns:
      The transformed `Tensor` corresponding to the `key`.

    Raises:
      ValueError: if key is not found or a transformed `Tensor` cannot be
        computed.
    """
    if key in self._feature_tensors:
      # FeatureColumn is already transformed or converted.
      return self._feature_tensors[key]

    if key in self._features:
      feature_tensor = self._get_raw_feature_as_tensor(key)
      self._feature_tensors[key] = feature_tensor
      return feature_tensor

    if isinstance(key, six.string_types):
      raise ValueError('Feature {} is not in features dictionary.'.format(key))

    if not isinstance(key, _FeatureColumn):
      raise TypeError('"key" must be either a "str" or "_FeatureColumn". '
                      'Provided: {}'.format(key))

    column = key
    logging.debug('Transforming feature_column %s.', column)
    transformed = column._transform_feature(self)  # pylint: disable=protected-access
    if transformed is None:
      raise ValueError('Column {} is not supported.'.format(column.name))
    self._feature_tensors[column] = transformed
    return transformed

  def _get_raw_feature_as_tensor(self, key):
    """Gets the raw_feature (keyed by `key`) as `tensor`.

    The raw feature is converted to (sparse) tensor and maybe expand dim.

    For both `Tensor` and `SparseTensor`, the rank will be expanded (to 2) if
    the rank is 1. This supports dynamic rank also. For rank 0 raw feature, will
    error out as it is not supported.

    Args:
      key: A `str` key to access the raw feature.

    Returns:
      A `Tensor` or `SparseTensor`.

    Raises:
      ValueError: if the raw feature has rank 0.
    """
    raw_feature = self._features[key]
    feature_tensor = sparse_tensor_lib.convert_to_tensor_or_sparse_tensor(
        raw_feature)

    def expand_dims(input_tensor):
      # Input_tensor must have rank 1.
      if isinstance(input_tensor, sparse_tensor_lib.SparseTensor):
        return sparse_ops.sparse_reshape(
            input_tensor, [array_ops.shape(input_tensor)[0], 1])
      else:
        return array_ops.expand_dims(input_tensor, -1)

    rank = feature_tensor.get_shape().ndims
    if rank is not None:
      if rank == 0:
        raise ValueError(
            'Feature (key: {}) cannot have rank 0. Give: {}'.format(
                key, feature_tensor))
      return feature_tensor if rank != 1 else expand_dims(feature_tensor)

    # Handle dynamic rank.
    with ops.control_dependencies([
        check_ops.assert_positive(
            array_ops.rank(feature_tensor),
            message='Feature (key: {}) cannot have rank 0. Given: {}'.format(
                key, feature_tensor))]):
      return control_flow_ops.cond(
          math_ops.equal(1, array_ops.rank(feature_tensor)),
          lambda: expand_dims(feature_tensor),
          lambda: feature_tensor)


# TODO(ptucker): Move to third_party/tensorflow/python/ops/sparse_ops.py
def _shape_offsets(shape):
  """Returns moving offset for each dimension given shape."""
  offsets = []
  for dim in reversed(shape):
    if offsets:
      offsets.append(dim * offsets[-1])
    else:
      offsets.append(dim)
  offsets.reverse()
  return offsets


# TODO(ptucker): Move to third_party/tensorflow/python/ops/sparse_ops.py
def _to_sparse_input_and_drop_ignore_values(input_tensor, ignore_value=None):
  """Converts a `Tensor` to a `SparseTensor`, dropping ignore_value cells.

  If `input_tensor` is already a `SparseTensor`, just return it.

  Args:
    input_tensor: A string or integer `Tensor`.
    ignore_value: Entries in `dense_tensor` equal to this value will be
      absent from the resulting `SparseTensor`. If `None`, default value of
      `dense_tensor`'s dtype will be used ('' for `str`, -1 for `int`).

  Returns:
    A `SparseTensor` with the same shape as `input_tensor`.

  Raises:
    ValueError: when `input_tensor`'s rank is `None`.
  """
  input_tensor = sparse_tensor_lib.convert_to_tensor_or_sparse_tensor(
      input_tensor)
  if isinstance(input_tensor, sparse_tensor_lib.SparseTensor):
    return input_tensor
  with ops.name_scope(None, 'to_sparse_input', (input_tensor, ignore_value,)):
    if ignore_value is None:
      if input_tensor.dtype == dtypes.string:
        # Exception due to TF strings are converted to numpy objects by default.
        ignore_value = ''
      elif input_tensor.dtype.is_integer:
        ignore_value = -1  # -1 has a special meaning of missing feature
      else:
        # NOTE: `as_numpy_dtype` is a property, so with the parentheses this is
        # constructing a new numpy object of the given type, which yields the
        # default value for that type.
        ignore_value = input_tensor.dtype.as_numpy_dtype()
    ignore_value = math_ops.cast(
        ignore_value, input_tensor.dtype, name='ignore_value')
    indices = array_ops.where(
        math_ops.not_equal(input_tensor, ignore_value), name='indices')
    return sparse_tensor_lib.SparseTensor(
        indices=indices,
        values=array_ops.gather_nd(input_tensor, indices, name='values'),
        dense_shape=array_ops.shape(
            input_tensor, out_type=dtypes.int64, name='dense_shape'))


def _normalize_feature_columns(feature_columns):
  """Normalizes the `feature_columns` input.

  This method converts the `feature_columns` to list type as best as it can. In
  addition, verifies the type and other parts of feature_columns, required by
  downstream library.

  Args:
    feature_columns: The raw feature columns, usually passed by users.

  Returns:
    The normalized feature column list.

  Raises:
    ValueError: for any invalid inputs, such as empty, duplicated names, etc.
  """
  if isinstance(feature_columns, _FeatureColumn):
    feature_columns = [feature_columns]

  if isinstance(feature_columns, collections.Iterator):
    feature_columns = list(feature_columns)

  if isinstance(feature_columns, dict):
    raise ValueError('Expected feature_columns to be iterable, found dict.')

  for column in feature_columns:
    if not isinstance(column, _FeatureColumn):
      raise ValueError('Items of feature_columns must be a _FeatureColumn. '
                       'Given (type {}): {}.'.format(type(column), column))
  if not feature_columns:
    raise ValueError('feature_columns must not be empty.')
  name_to_column = {}
  for column in feature_columns:
    if column.name in name_to_column:
      raise ValueError('Duplicate feature column name found for columns: {} '
                       'and {}. This usually means that these columns refer to '
                       'same base feature. Either one must be discarded or a '
                       'duplicated but renamed item must be inserted in '
                       'features dict.'.format(column,
                                               name_to_column[column.name]))
    name_to_column[column.name] = column

  return feature_columns


class _NumericColumn(_DenseColumn,
                     collections.namedtuple('_NumericColumn', [
                         'key', 'shape', 'default_value', 'dtype',
                         'normalizer_fn'
                     ])):
  """see `numeric_column`."""

  @property
  def name(self):
    return self.key

  @property
  def _parse_example_spec(self):
    return {
        self.key:
            parsing_ops.FixedLenFeature(self.shape, self.dtype,
                                        self.default_value)
    }

  def _transform_feature(self, inputs):
    input_tensor = inputs.get(self.key)
    if isinstance(input_tensor, sparse_tensor_lib.SparseTensor):
      raise ValueError(
          'The corresponding Tensor of numerical column must be a Tensor. '
          'SparseTensor is not supported. key: {}'.format(self.key))
    if self.normalizer_fn is not None:
      input_tensor = self.normalizer_fn(input_tensor)
    return math_ops.cast(input_tensor, dtypes.float32)

  @property
  def _variable_shape(self):
    return tensor_shape.TensorShape(self.shape)

  def _get_dense_tensor(self, inputs, weight_collections=None, trainable=None):
    """Returns dense `Tensor` representing numeric feature.

    Args:
      inputs: A `_LazyBuilder` object to access inputs.
      weight_collections: Unused `weight_collections` since no variables are
        created in this function.
      trainable: Unused `trainable` bool since no variables are created in
        this function.

    Returns:
      Dense `Tensor` created within `_transform_feature`.
    """
    # Do nothing with weight_collections and trainable since no variables are
    # created in this function.
    del weight_collections
    del trainable
    # Feature has been already transformed. Return the intermediate
    # representation created by _transform_feature.
    return inputs.get(self)


class _BucketizedColumn(_DenseColumn, _CategoricalColumn,
                        collections.namedtuple('_BucketizedColumn', [
                            'source_column', 'boundaries'])):
  """See `bucketized_column`."""

  @property
  def name(self):
    return '{}_bucketized'.format(self.source_column.name)

  @property
  def _parse_example_spec(self):
    return self.source_column._parse_example_spec  # pylint: disable=protected-access

  def _transform_feature(self, inputs):
    source_tensor = inputs.get(self.source_column)
    return math_ops._bucketize(  # pylint: disable=protected-access
        source_tensor,
        boundaries=self.boundaries)

  @property
  def _variable_shape(self):
    return tensor_shape.TensorShape(
        tuple(self.source_column.shape) + (len(self.boundaries) + 1,))

  def _get_dense_tensor(self, inputs, weight_collections=None, trainable=None):
    del weight_collections
    del trainable
    input_tensor = inputs.get(self)
    return array_ops.one_hot(
        indices=math_ops.cast(input_tensor, dtypes.int64),
        depth=len(self.boundaries) + 1,
        on_value=1.,
        off_value=0.)

  @property
  def _num_buckets(self):
    # By construction, source_column is always one-dimensional.
    return (len(self.boundaries) + 1) * self.source_column.shape[0]

  def _get_sparse_tensors(self, inputs, weight_collections=None,
                          trainable=None):
    """Converts dense inputs to SparseTensor so downstream code can use it."""
    input_tensor = inputs.get(self)
    batch_size = array_ops.shape(input_tensor)[0]
    # By construction, source_column is always one-dimensional.
    source_dimension = self.source_column.shape[0]

    i1 = array_ops.reshape(
        array_ops.tile(
            array_ops.expand_dims(math_ops.range(0, batch_size), 1),
            [1, source_dimension]),
        (-1,))
    i2 = array_ops.tile(math_ops.range(0, source_dimension), [batch_size])
    # Flatten the bucket indices and unique them across dimensions
    # E.g. 2nd dimension indices will range from k to 2*k-1 with k buckets
    bucket_indices = (
        array_ops.reshape(input_tensor, (-1,)) +
        (len(self.boundaries) + 1) * i2)

    indices = math_ops.cast(
        array_ops.transpose(array_ops.stack((i1, i2))), dtypes.int64)
    dense_shape = math_ops.cast(
        array_ops.stack([batch_size, source_dimension]), dtypes.int64)
    sparse_tensor = sparse_tensor_lib.SparseTensor(
        indices=indices,
        values=bucket_indices,
        dense_shape=dense_shape)
    return _CategoricalColumn.IdWeightPair(sparse_tensor, None)


class _EmbeddingColumn(
    _DenseColumn, _SequenceDenseColumn,
    collections.namedtuple(
        '_EmbeddingColumn',
        ('categorical_column', 'dimension', 'combiner', 'layer_creator',
         'ckpt_to_load_from', 'tensor_name_in_ckpt', 'max_norm', 'trainable'))):
  """See `embedding_column`."""

  @property
  def name(self):
    if not hasattr(self, '_name'):
      self._name = '{}_embedding'.format(self.categorical_column.name)
    return self._name

  @property
  def _parse_example_spec(self):
    return self.categorical_column._parse_example_spec  # pylint: disable=protected-access

  def _transform_feature(self, inputs):
    return inputs.get(self.categorical_column)

  @property
  def _variable_shape(self):
    if not hasattr(self, '_shape'):
      self._shape = tensor_shape.vector(self.dimension)
    return self._shape

  def _get_dense_tensor_internal(self,
                                 inputs,
                                 weight_collections=None,
                                 trainable=None):
    """Private method that follows the signature of _get_dense_tensor."""
    # Get sparse IDs and weights.
    sparse_tensors = self.categorical_column._get_sparse_tensors(  # pylint: disable=protected-access
        inputs, weight_collections=weight_collections, trainable=trainable)
    sparse_ids = sparse_tensors.id_tensor
    sparse_weights = sparse_tensors.weight_tensor

    embedding_weights = self.layer_creator(
        weight_collections=weight_collections,
        scope=variable_scope.get_variable_scope())

    if self.ckpt_to_load_from is not None:
      to_restore = embedding_weights
      if isinstance(to_restore, variables.PartitionedVariable):
        to_restore = to_restore._get_variable_list()  # pylint: disable=protected-access
      checkpoint_utils.init_from_checkpoint(self.ckpt_to_load_from, {
          self.tensor_name_in_ckpt: to_restore
      })

    # Return embedding lookup result.
    return embedding_ops.safe_embedding_lookup_sparse(
        embedding_weights=embedding_weights,
        sparse_ids=sparse_ids,
        sparse_weights=sparse_weights,
        combiner=self.combiner,
        name='%s_weights' % self.name,
        max_norm=self.max_norm)

  def _get_dense_tensor(self, inputs, weight_collections=None, trainable=None):
    if isinstance(self.categorical_column, _SequenceCategoricalColumn):
      raise ValueError(
          'In embedding_column: {}. '
          'categorical_column must not be of type _SequenceCategoricalColumn. '
          'Suggested fix A: If you wish to use input_layer, use a '
          'non-sequence categorical_column_with_*. '
          'Suggested fix B: If you wish to create sequence input, use '
          'sequence_input_layer instead of input_layer. '
          'Given (type {}): {}'.format(
              self.name, type(self.categorical_column),
              self.categorical_column))
    return self._get_dense_tensor_internal(
        inputs=inputs,
        weight_collections=weight_collections,
        trainable=trainable)

  def _get_sequence_dense_tensor(
      self, inputs, weight_collections=None, trainable=None):
    if not isinstance(self.categorical_column, _SequenceCategoricalColumn):
      raise ValueError(
          'In embedding_column: {}. '
          'categorical_column must be of type _SequenceCategoricalColumn '
          'to use sequence_input_layer. '
          'Suggested fix: Use one of sequence_categorical_column_with_*. '
          'Given (type {}): {}'.format(
              self.name, type(self.categorical_column),
              self.categorical_column))
    dense_tensor = self._get_dense_tensor_internal(  # pylint: disable=protected-access
        inputs=inputs,
        weight_collections=weight_collections,
        trainable=trainable)

    sparse_tensors = self.categorical_column._get_sparse_tensors(inputs)  # pylint: disable=protected-access
    sequence_length = fc_utils.sequence_length_from_sparse_tensor(
        sparse_tensors.id_tensor)
    return _SequenceDenseColumn.TensorSequenceLengthPair(
        dense_tensor=dense_tensor, sequence_length=sequence_length)


def _get_graph_for_variable(var):
  if isinstance(var, variables.PartitionedVariable):
    return list(var)[0].graph
  else:
    return var.graph


class _SharedEmbeddingColumn(
    _DenseColumn, _SequenceDenseColumn,
    collections.namedtuple(
        '_SharedEmbeddingColumn',
        ('categorical_column', 'dimension', 'combiner', 'initializer',
         'shared_embedding_collection_name', 'ckpt_to_load_from',
         'tensor_name_in_ckpt', 'max_norm', 'trainable'))):
  """See `embedding_column`."""

  @property
  def name(self):
    if not hasattr(self, '_name'):
      self._name = '{}_shared_embedding'.format(self.categorical_column.name)
    return self._name

  @property
  def _var_scope_name(self):
    return self.shared_embedding_collection_name

  @property
  def _parse_example_spec(self):
    return self.categorical_column._parse_example_spec  # pylint: disable=protected-access

  def _transform_feature(self, inputs):
    return inputs.get(self.categorical_column)

  @property
  def _variable_shape(self):
    if not hasattr(self, '_shape'):
      self._shape = tensor_shape.vector(self.dimension)
    return self._shape

  def _get_dense_tensor_internal(self,
                                 inputs,
                                 weight_collections=None,
                                 trainable=None):
    """Private method that follows the signature of _get_dense_tensor."""
    # This method is called from a variable_scope with name _var_scope_name,
    # which is shared among all shared embeddings. Open a name_scope here, so
    # that the ops for different columns have distinct names.
    with ops.name_scope(None, default_name=self.name):
      # Get sparse IDs and weights.
      sparse_tensors = self.categorical_column._get_sparse_tensors(  # pylint: disable=protected-access
          inputs, weight_collections=weight_collections, trainable=trainable)
      sparse_ids = sparse_tensors.id_tensor
      sparse_weights = sparse_tensors.weight_tensor

      embedding_shape = (self.categorical_column._num_buckets, self.dimension)  # pylint: disable=protected-access
      shared_embedding_collection = ops.get_collection(
          self.shared_embedding_collection_name)
      if shared_embedding_collection:
        if len(shared_embedding_collection) > 1:
          raise ValueError(
              'Collection {} can only contain one variable. '
              'Suggested fix A: Choose a unique name for this collection. '
              'Suggested fix B: Do not add any variables to this collection. '
              'The feature_column library already adds a variable under the '
              'hood.'.format(shared_embedding_collection))
        embedding_weights = shared_embedding_collection[0]
        if embedding_weights.get_shape() != embedding_shape:
          raise ValueError(
              'Shared embedding collection {} contains variable {} of '
              'unexpected shape {}. Expected shape is {}. '
              'Suggested fix A: Choose a unique name for this collection. '
              'Suggested fix B: Do not add any variables to this collection. '
              'The feature_column library already adds a variable under the '
              'hood.'.format(self.shared_embedding_collection_name,
                             embedding_weights.name,
                             embedding_weights.get_shape(), embedding_shape))
      else:
        embedding_weights = variable_scope.get_variable(
            name='embedding_weights',
            shape=embedding_shape,
            dtype=dtypes.float32,
            initializer=self.initializer,
            trainable=self.trainable and trainable,
            collections=weight_collections)
        ops.add_to_collection(self.shared_embedding_collection_name,
                              embedding_weights)
      if self.ckpt_to_load_from is not None:
        to_restore = embedding_weights
        if isinstance(to_restore, variables.PartitionedVariable):
          to_restore = to_restore._get_variable_list()  # pylint: disable=protected-access
        checkpoint_utils.init_from_checkpoint(self.ckpt_to_load_from, {
            self.tensor_name_in_ckpt: to_restore
        })

      # Return embedding lookup result.
      return embedding_ops.safe_embedding_lookup_sparse(
          embedding_weights=embedding_weights,
          sparse_ids=sparse_ids,
          sparse_weights=sparse_weights,
          combiner=self.combiner,
          name='%s_weights' % self.name,
          max_norm=self.max_norm)

  def _get_dense_tensor(self, inputs, weight_collections=None, trainable=None):
    if isinstance(self.categorical_column, _SequenceCategoricalColumn):
      raise ValueError(
          'In embedding_column: {}. '
          'categorical_column must not be of type _SequenceCategoricalColumn. '
          'Suggested fix A: If you wish to use input_layer, use a '
          'non-sequence categorical_column_with_*. '
          'Suggested fix B: If you wish to create sequence input, use '
          'sequence_input_layer instead of input_layer. '
          'Given (type {}): {}'.format(self.name, type(self.categorical_column),
                                       self.categorical_column))
    return self._get_dense_tensor_internal(
        inputs=inputs,
        weight_collections=weight_collections,
        trainable=trainable)

  def _get_sequence_dense_tensor(self,
                                 inputs,
                                 weight_collections=None,
                                 trainable=None):
    if not isinstance(self.categorical_column, _SequenceCategoricalColumn):
      raise ValueError(
          'In embedding_column: {}. '
          'categorical_column must be of type _SequenceCategoricalColumn '
          'to use sequence_input_layer. '
          'Suggested fix: Use one of sequence_categorical_column_with_*. '
          'Given (type {}): {}'.format(self.name, type(self.categorical_column),
                                       self.categorical_column))
    dense_tensor = self._get_dense_tensor_internal(  # pylint: disable=protected-access
        inputs=inputs,
        weight_collections=weight_collections,
        trainable=trainable)
    sparse_tensors = self.categorical_column._get_sparse_tensors(inputs)  # pylint: disable=protected-access
    sequence_length = fc_utils.sequence_length_from_sparse_tensor(
        sparse_tensors.id_tensor)
    return _SequenceDenseColumn.TensorSequenceLengthPair(
        dense_tensor=dense_tensor, sequence_length=sequence_length)


def _check_shape(shape, key):
  """Returns shape if it's valid, raises error otherwise."""
  assert shape is not None
  if not nest.is_sequence(shape):
    shape = [shape]
  shape = tuple(shape)
  for dimension in shape:
    if not isinstance(dimension, six.integer_types):
      raise TypeError('shape dimensions must be integer. '
                      'shape: {}, key: {}'.format(shape, key))
    if dimension < 1:
      raise ValueError('shape dimensions must be greater than 0. '
                       'shape: {}, key: {}'.format(shape, key))
  return shape


class _HashedCategoricalColumn(
    _CategoricalColumn,
    collections.namedtuple('_HashedCategoricalColumn',
                           ['key', 'hash_bucket_size', 'dtype'])):
  """see `categorical_column_with_hash_bucket`."""

  @property
  def name(self):
    return self.key

  @property
  def _parse_example_spec(self):
    return {self.key: parsing_ops.VarLenFeature(self.dtype)}

  def _transform_feature(self, inputs):
    input_tensor = _to_sparse_input_and_drop_ignore_values(inputs.get(self.key))
    if not isinstance(input_tensor, sparse_tensor_lib.SparseTensor):
      raise ValueError('SparseColumn input must be a SparseTensor.')

    fc_utils.assert_string_or_int(
        input_tensor.dtype,
        prefix='column_name: {} input_tensor'.format(self.key))

    if self.dtype.is_integer != input_tensor.dtype.is_integer:
      raise ValueError(
          'Column dtype and SparseTensors dtype must be compatible. '
          'key: {}, column dtype: {}, tensor dtype: {}'.format(
              self.key, self.dtype, input_tensor.dtype))

    if self.dtype == dtypes.string:
      sparse_values = input_tensor.values
    else:
      sparse_values = string_ops.as_string(input_tensor.values)

    sparse_id_values = string_ops.string_to_hash_bucket_fast(
        sparse_values, self.hash_bucket_size, name='lookup')
    return sparse_tensor_lib.SparseTensor(
        input_tensor.indices, sparse_id_values, input_tensor.dense_shape)

  @property
  def _num_buckets(self):
    """Returns number of buckets in this sparse feature."""
    return self.hash_bucket_size

  def _get_sparse_tensors(self, inputs, weight_collections=None,
                          trainable=None):
    return _CategoricalColumn.IdWeightPair(inputs.get(self), None)


class _VocabularyFileCategoricalColumn(
    _CategoricalColumn,
    collections.namedtuple('_VocabularyFileCategoricalColumn', (
        'key', 'vocabulary_file', 'vocabulary_size', 'num_oov_buckets', 'dtype',
        'default_value'
    ))):
  """See `categorical_column_with_vocabulary_file`."""

  @property
  def name(self):
    return self.key

  @property
  def _parse_example_spec(self):
    return {self.key: parsing_ops.VarLenFeature(self.dtype)}

  def _transform_feature(self, inputs):
    input_tensor = _to_sparse_input_and_drop_ignore_values(inputs.get(self.key))

    if self.dtype.is_integer != input_tensor.dtype.is_integer:
      raise ValueError(
          'Column dtype and SparseTensors dtype must be compatible. '
          'key: {}, column dtype: {}, tensor dtype: {}'.format(
              self.key, self.dtype, input_tensor.dtype))

    fc_utils.assert_string_or_int(
        input_tensor.dtype,
        prefix='column_name: {} input_tensor'.format(self.key))

    key_dtype = self.dtype
    if input_tensor.dtype.is_integer:
      # `index_table_from_file` requires 64-bit integer keys.
      key_dtype = dtypes.int64
      input_tensor = math_ops.cast(input_tensor, dtypes.int64)

    return lookup_ops.index_table_from_file(
        vocabulary_file=self.vocabulary_file,
        num_oov_buckets=self.num_oov_buckets,
        vocab_size=self.vocabulary_size,
        default_value=self.default_value,
        key_dtype=key_dtype,
        name='{}_lookup'.format(self.key)).lookup(input_tensor)

  @property
  def _num_buckets(self):
    """Returns number of buckets in this sparse feature."""
    return self.vocabulary_size + self.num_oov_buckets

  def _get_sparse_tensors(
      self, inputs, weight_collections=None, trainable=None):
    return _CategoricalColumn.IdWeightPair(inputs.get(self), None)


class _VocabularyListCategoricalColumn(
    _CategoricalColumn,
    collections.namedtuple('_VocabularyListCategoricalColumn', (
        'key', 'vocabulary_list', 'dtype', 'default_value', 'num_oov_buckets'
    ))):
  """See `categorical_column_with_vocabulary_list`."""

  @property
  def name(self):
    return self.key

  @property
  def _parse_example_spec(self):
    return {self.key: parsing_ops.VarLenFeature(self.dtype)}

  def _transform_feature(self, inputs):
    input_tensor = _to_sparse_input_and_drop_ignore_values(inputs.get(self.key))

    if self.dtype.is_integer != input_tensor.dtype.is_integer:
      raise ValueError(
          'Column dtype and SparseTensors dtype must be compatible. '
          'key: {}, column dtype: {}, tensor dtype: {}'.format(
              self.key, self.dtype, input_tensor.dtype))

    fc_utils.assert_string_or_int(
        input_tensor.dtype,
        prefix='column_name: {} input_tensor'.format(self.key))

    key_dtype = self.dtype
    if input_tensor.dtype.is_integer:
      # `index_table_from_tensor` requires 64-bit integer keys.
      key_dtype = dtypes.int64
      input_tensor = math_ops.cast(input_tensor, dtypes.int64)

    return lookup_ops.index_table_from_tensor(
        vocabulary_list=tuple(self.vocabulary_list),
        default_value=self.default_value,
        num_oov_buckets=self.num_oov_buckets,
        dtype=key_dtype,
        name='{}_lookup'.format(self.key)).lookup(input_tensor)

  @property
  def _num_buckets(self):
    """Returns number of buckets in this sparse feature."""
    return len(self.vocabulary_list) + self.num_oov_buckets

  def _get_sparse_tensors(
      self, inputs, weight_collections=None, trainable=None):
    return _CategoricalColumn.IdWeightPair(inputs.get(self), None)


class _IdentityCategoricalColumn(
    _CategoricalColumn,
    collections.namedtuple('_IdentityCategoricalColumn', (
        'key', 'num_buckets', 'default_value'
    ))):

  """See `categorical_column_with_identity`."""

  @property
  def name(self):
    return self.key

  @property
  def _parse_example_spec(self):
    return {self.key: parsing_ops.VarLenFeature(dtypes.int64)}

  def _transform_feature(self, inputs):
    input_tensor = _to_sparse_input_and_drop_ignore_values(inputs.get(self.key))

    if not input_tensor.dtype.is_integer:
      raise ValueError(
          'Invalid input, not integer. key: {} dtype: {}'.format(
              self.key, input_tensor.dtype))

    values = math_ops.cast(input_tensor.values, dtypes.int64, name='values')
    num_buckets = math_ops.cast(
        self.num_buckets, dtypes.int64, name='num_buckets')
    zero = math_ops.cast(0, dtypes.int64, name='zero')
    if self.default_value is None:
      # Fail if values are out-of-range.
      assert_less = check_ops.assert_less(
          values, num_buckets, data=(values, num_buckets),
          name='assert_less_than_num_buckets')
      assert_greater = check_ops.assert_greater_equal(
          values, zero, data=(values,),
          name='assert_greater_or_equal_0')
      with ops.control_dependencies((assert_less, assert_greater)):
        values = array_ops.identity(values)
    else:
      # Assign default for out-of-range values.
      values = array_ops.where(
          math_ops.logical_or(
              values < zero, values >= num_buckets, name='out_of_range'),
          array_ops.fill(
              dims=array_ops.shape(values),
              value=math_ops.cast(self.default_value, dtypes.int64),
              name='default_values'), values)

    return sparse_tensor_lib.SparseTensor(
        indices=input_tensor.indices,
        values=values,
        dense_shape=input_tensor.dense_shape)

  @property
  def _num_buckets(self):
    """Returns number of buckets in this sparse feature."""
    return self.num_buckets

  def _get_sparse_tensors(
      self, inputs, weight_collections=None, trainable=None):
    return _CategoricalColumn.IdWeightPair(inputs.get(self), None)


class _WeightedCategoricalColumn(
    _CategoricalColumn,
    collections.namedtuple('_WeightedCategoricalColumn', (
        'categorical_column', 'weight_feature_key', 'dtype'
    ))):
  """See `weighted_categorical_column`."""

  @property
  def name(self):
    return '{}_weighted_by_{}'.format(
        self.categorical_column.name, self.weight_feature_key)

  @property
  def _parse_example_spec(self):
    config = self.categorical_column._parse_example_spec  # pylint: disable=protected-access
    if self.weight_feature_key in config:
      raise ValueError('Parse config {} already exists for {}.'.format(
          config[self.weight_feature_key], self.weight_feature_key))
    config[self.weight_feature_key] = parsing_ops.VarLenFeature(self.dtype)
    return config

  @property
  def _num_buckets(self):
    return self.categorical_column._num_buckets  # pylint: disable=protected-access

  def _transform_feature(self, inputs):
    weight_tensor = inputs.get(self.weight_feature_key)
    if weight_tensor is None:
      raise ValueError('Missing weights {}.'.format(self.weight_feature_key))
    weight_tensor = sparse_tensor_lib.convert_to_tensor_or_sparse_tensor(
        weight_tensor)
    if self.dtype != weight_tensor.dtype.base_dtype:
      raise ValueError('Bad dtype, expected {}, but got {}.'.format(
          self.dtype, weight_tensor.dtype))
    if not isinstance(weight_tensor, sparse_tensor_lib.SparseTensor):
      # The weight tensor can be a regular Tensor. In this case, sparsify it.
      weight_tensor = _to_sparse_input_and_drop_ignore_values(
          weight_tensor, ignore_value=0.0)
    if not weight_tensor.dtype.is_floating:
      weight_tensor = math_ops.cast(weight_tensor, dtypes.float32)
    return (inputs.get(self.categorical_column), weight_tensor)

  def _get_sparse_tensors(
      self, inputs, weight_collections=None, trainable=None):
    del weight_collections
    del trainable
    tensors = inputs.get(self)
    return _CategoricalColumn.IdWeightPair(tensors[0], tensors[1])


class _CrossedColumn(
    _CategoricalColumn,
    collections.namedtuple('_CrossedColumn',
                           ['keys', 'hash_bucket_size', 'hash_key'])):
  """See `crossed_column`."""

  @property
  def name(self):
    feature_names = []
    for key in _collect_leaf_level_keys(self):
      if isinstance(key, _FeatureColumn):
        feature_names.append(key.name)
      else:  # key must be a string
        feature_names.append(key)
    return '_X_'.join(sorted(feature_names))

  @property
  def _parse_example_spec(self):
    config = {}
    for key in self.keys:
      if isinstance(key, _FeatureColumn):
        config.update(key._parse_example_spec)  # pylint: disable=protected-access
      else:  # key must be a string
        config.update({key: parsing_ops.VarLenFeature(dtypes.string)})
    return config

  def _transform_feature(self, inputs):
    feature_tensors = []
    for key in _collect_leaf_level_keys(self):
      if isinstance(key, six.string_types):
        feature_tensors.append(inputs.get(key))
      elif isinstance(key, _CategoricalColumn):
        ids_and_weights = key._get_sparse_tensors(inputs)  # pylint: disable=protected-access
        if ids_and_weights.weight_tensor is not None:
          raise ValueError(
              'crossed_column does not support weight_tensor, but the given '
              'column populates weight_tensor. '
              'Given column: {}'.format(key.name))
        feature_tensors.append(ids_and_weights.id_tensor)
      else:
        raise ValueError('Unsupported column type. Given: {}'.format(key))
    return sparse_ops.sparse_cross_hashed(
        inputs=feature_tensors,
        num_buckets=self.hash_bucket_size,
        hash_key=self.hash_key)

  @property
  def _num_buckets(self):
    """Returns number of buckets in this sparse feature."""
    return self.hash_bucket_size

  def _get_sparse_tensors(self, inputs, weight_collections=None,
                          trainable=None):
    return _CategoricalColumn.IdWeightPair(inputs.get(self), None)


def _collect_leaf_level_keys(cross):
  """Collects base keys by expanding all nested crosses.

  Args:
    cross: A `_CrossedColumn`.

  Returns:
    A list of strings or `_CategoricalColumn` instances.
  """
  leaf_level_keys = []
  for k in cross.keys:
    if isinstance(k, _CrossedColumn):
      leaf_level_keys.extend(_collect_leaf_level_keys(k))
    else:
      leaf_level_keys.append(k)
  return leaf_level_keys


class _IndicatorColumn(_DenseColumn, _SequenceDenseColumn,
                       collections.namedtuple('_IndicatorColumn',
                                              ['categorical_column'])):
  """Represents a one-hot column for use in deep networks.

  Args:
    categorical_column: A `_CategoricalColumn` which is created by
      `categorical_column_with_*` function.
  """

  @property
  def name(self):
    return '{}_indicator'.format(self.categorical_column.name)

  def _transform_feature(self, inputs):
    """Returns dense `Tensor` representing feature.

    Args:
      inputs: A `_LazyBuilder` object to access inputs.

    Returns:
      Transformed feature `Tensor`.

    Raises:
      ValueError: if input rank is not known at graph building time.
    """
    id_weight_pair = self.categorical_column._get_sparse_tensors(inputs)  # pylint: disable=protected-access
    id_tensor = id_weight_pair.id_tensor
    weight_tensor = id_weight_pair.weight_tensor

    # If the underlying column is weighted, return the input as a dense tensor.
    if weight_tensor is not None:
      weighted_column = sparse_ops.sparse_merge(
          sp_ids=id_tensor,
          sp_values=weight_tensor,
          vocab_size=int(self._variable_shape[-1]))
      # Remove (?, -1) index.
      weighted_column = sparse_ops.sparse_slice(weighted_column, [0, 0],
                                                weighted_column.dense_shape)
      # Use scatter_nd to merge duplicated indices if existed,
      # instead of sparse_tensor_to_dense.
      return array_ops.scatter_nd(weighted_column.indices,
                                  weighted_column.values,
                                  weighted_column.dense_shape)

    dense_id_tensor = sparse_ops.sparse_tensor_to_dense(
        id_tensor, default_value=-1)

    # One hot must be float for tf.concat reasons since all other inputs to
    # input_layer are float32.
    one_hot_id_tensor = array_ops.one_hot(
        dense_id_tensor,
        depth=self._variable_shape[-1],
        on_value=1.0,
        off_value=0.0)

    # Reduce to get a multi-hot per example.
    return math_ops.reduce_sum(one_hot_id_tensor, axis=[-2])

  @property
  def _parse_example_spec(self):
    return self.categorical_column._parse_example_spec  # pylint: disable=protected-access

  @property
  def _variable_shape(self):
    """Returns a `TensorShape` representing the shape of the dense `Tensor`."""
    return tensor_shape.TensorShape([1, self.categorical_column._num_buckets])  # pylint: disable=protected-access

  def _get_dense_tensor(self, inputs, weight_collections=None, trainable=None):
    """Returns dense `Tensor` representing feature.

    Args:
      inputs: A `_LazyBuilder` object to access inputs.
      weight_collections: Unused `weight_collections` since no variables are
        created in this function.
      trainable: Unused `trainable` bool since no variables are created in
        this function.

    Returns:
      Dense `Tensor` created within `_transform_feature`.

    Raises:
      ValueError: If `categorical_column` is a `_SequenceCategoricalColumn`.
    """
    # Do nothing with weight_collections and trainable since no variables are
    # created in this function.
    del weight_collections
    del trainable
    if isinstance(self.categorical_column, _SequenceCategoricalColumn):
      raise ValueError(
          'In indicator_column: {}. '
          'categorical_column must not be of type _SequenceCategoricalColumn. '
          'Suggested fix A: If you wish to use input_layer, use a '
          'non-sequence categorical_column_with_*. '
          'Suggested fix B: If you wish to create sequence input, use '
          'sequence_input_layer instead of input_layer. '
          'Given (type {}): {}'.format(
              self.name, type(self.categorical_column),
              self.categorical_column))
    # Feature has been already transformed. Return the intermediate
    # representation created by _transform_feature.
    return inputs.get(self)

  def _get_sequence_dense_tensor(
      self, inputs, weight_collections=None, trainable=None):
    # Do nothing with weight_collections and trainable since no variables are
    # created in this function.
    del weight_collections
    del trainable
    if not isinstance(self.categorical_column, _SequenceCategoricalColumn):
      raise ValueError(
          'In indicator_column: {}. '
          'categorical_column must be of type _SequenceCategoricalColumn '
          'to use sequence_input_layer. '
          'Suggested fix: Use one of sequence_categorical_column_with_*. '
          'Given (type {}): {}'.format(
              self.name, type(self.categorical_column),
              self.categorical_column))
    # Feature has been already transformed. Return the intermediate
    # representation created by _transform_feature.
    dense_tensor = inputs.get(self)
    sparse_tensors = self.categorical_column._get_sparse_tensors(inputs)  # pylint: disable=protected-access
    sequence_length = fc_utils.sequence_length_from_sparse_tensor(
        sparse_tensors.id_tensor)
    return _SequenceDenseColumn.TensorSequenceLengthPair(
        dense_tensor=dense_tensor, sequence_length=sequence_length)


def _verify_static_batch_size_equality(tensors, columns):
  """Validates that the first dim (batch size) of all tensors are equal or None.

  Args:
    tensors: list of tensors to check.
    columns: list of feature columns matching tensors. Will be used for error
      messaging.

  Raises:
    ValueError: if one of the tensors has a variant batch size
  """
  # bath_size is a tf.Dimension object.
  expected_batch_size = None
  for i in range(0, len(tensors)):
    if tensors[i].shape[0].value is not None:
      if expected_batch_size is None:
        bath_size_column_index = i
        expected_batch_size = tensors[i].shape[0]
      elif not expected_batch_size.is_compatible_with(tensors[i].shape[0]):
        raise ValueError(
            'Batch size (first dimension) of each feature must be same. '
            'Batch size of columns ({}, {}): ({}, {})'.format(
                columns[bath_size_column_index].name, columns[i].name,
                expected_batch_size, tensors[i].shape[0]))


class _SequenceCategoricalColumn(
    _CategoricalColumn,
    collections.namedtuple(
        '_SequenceCategoricalColumn', ['categorical_column'])):
  """Represents sequences of categorical data."""

  @property
  def name(self):
    return self.categorical_column.name

  @property
  def _parse_example_spec(self):
    return self.categorical_column._parse_example_spec  # pylint: disable=protected-access

  def _transform_feature(self, inputs):
    return self.categorical_column._transform_feature(inputs)  # pylint: disable=protected-access

  @property
  def _num_buckets(self):
    return self.categorical_column._num_buckets  # pylint: disable=protected-access

  def _get_sparse_tensors(self, inputs, weight_collections=None,
                          trainable=None):
    sparse_tensors = self.categorical_column._get_sparse_tensors(inputs)  # pylint: disable=protected-access
    id_tensor = sparse_tensors.id_tensor
    weight_tensor = sparse_tensors.weight_tensor

    # Expands third dimension, if necessary so that embeddings are not
    # combined during embedding lookup. If the tensor is already 3D, leave
    # as-is.
    shape = array_ops.shape(id_tensor)
    # Compute the third dimension explicitly instead of setting it to -1, as
    # that doesn't work for dynamically shaped tensors with 0-length at runtime.
    # This happens for empty sequences.
    target_shape = [shape[0], shape[1], math_ops.reduce_prod(shape[2:])]
    id_tensor = sparse_ops.sparse_reshape(id_tensor, target_shape)
    if weight_tensor is not None:
      weight_tensor = sparse_ops.sparse_reshape(weight_tensor, target_shape)

    return _CategoricalColumn.IdWeightPair(id_tensor, weight_tensor)<|MERGE_RESOLUTION|>--- conflicted
+++ resolved
@@ -1245,29 +1245,9 @@
   return _BucketizedColumn(source_column, tuple(boundaries))
 
 
-<<<<<<< HEAD
-def _assert_string_or_int(dtype, prefix):
-  if (dtype != dtypes.string) and (not dtype.is_integer):
-    raise ValueError(
-        '{} dtype must be string or integer. dtype: {}.'.format(prefix, dtype))
-
-
-def _assert_key_is_string(key):
-  if not isinstance(key, six.string_types):
-    raise ValueError(
-        'key must be a string. Got: type {}. Given key: {}.'.format(
-            type(key), key))
-
-
-@tf_export('feature_column.categorical_column_with_hash_bucket')
-def categorical_column_with_hash_bucket(key,
-                                        hash_bucket_size,
-                                        dtype=dtypes.string):
-=======
 def _categorical_column_with_hash_bucket(key,
                                          hash_bucket_size,
                                          dtype=dtypes.string):
->>>>>>> 4c307bd3
   """Represents sparse feature where ids are set by hashing.
 
   Use this when your sparse features are in string or integer format, and you
