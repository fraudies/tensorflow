# Copyright 2017 The TensorFlow Authors. All Rights Reserved.
#
# Licensed under the Apache License, Version 2.0 (the "License");
# you may not use this file except in compliance with the License.
# You may obtain a copy of the License at
#
#     http://www.apache.org/licenses/LICENSE-2.0
#
# Unless required by applicable law or agreed to in writing, software
# distributed under the License is distributed on an "AS IS" BASIS,
# WITHOUT WARRANTIES OR CONDITIONS OF ANY KIND, either express or implied.
# See the License for the specific language governing permissions and
# limitations under the License.
# ==============================================================================
"""This API defines FeatureColumn abstraction.

FeatureColumns provide a high level abstraction for ingesting and representing
features. FeatureColumns are also the primary way of encoding features for
canned `tf.estimator.Estimator`s.

When using FeatureColumns with `Estimators`, the type of feature column you
should choose depends on (1) the feature type and (2) the model type.

1. Feature type:

  * Continuous features can be represented by `numeric_column`.
  * Categorical features can be represented by any `categorical_column_with_*`
  column:
    - `categorical_column_with_vocabulary_list`
    - `categorical_column_with_vocabulary_file`
    - `categorical_column_with_hash_bucket`
    - `categorical_column_with_identity`
    - `weighted_categorical_column`

2. Model type:

  * Deep neural network models (`DNNClassifier`, `DNNRegressor`).

    Continuous features can be directly fed into deep neural network models.

      age_column = numeric_column("age")

    To feed sparse features into DNN models, wrap the column with
    `embedding_column` or `indicator_column`. `indicator_column` is recommended
    for features with only a few possible values. For features with many
    possible values, to reduce the size of your model, `embedding_column` is
    recommended.

      embedded_dept_column = embedding_column(
          categorical_column_with_vocabulary_list(
              "department", ["math", "philosophy", ...]), dimension=10)

  * Wide (aka linear) models (`LinearClassifier`, `LinearRegressor`).

    Sparse features can be fed directly into linear models. They behave like an
    indicator column but with an efficient implementation.

      dept_column = categorical_column_with_vocabulary_list("department",
          ["math", "philosophy", "english"])

    It is recommended that continuous features be bucketized before being
    fed into linear models.

      bucketized_age_column = bucketized_column(
          source_column=age_column,
          boundaries=[18, 25, 30, 35, 40, 45, 50, 55, 60, 65])

    Sparse features can be crossed (also known as conjuncted or combined) in
    order to form non-linearities, and then fed into linear models.

      cross_dept_age_column = crossed_column(
          columns=["department", bucketized_age_column],
          hash_bucket_size=1000)

Example of building canned `Estimator`s using FeatureColumns:

  ```python
  # Define features and transformations
  deep_feature_columns = [age_column, embedded_dept_column]
  wide_feature_columns = [dept_column, bucketized_age_column,
      cross_dept_age_column]

  # Build deep model
  estimator = DNNClassifier(
      feature_columns=deep_feature_columns,
      hidden_units=[500, 250, 50])
  estimator.train(...)

  # Or build a wide model
  estimator = LinearClassifier(
      feature_columns=wide_feature_columns)
  estimator.train(...)

  # Or build a wide and deep model!
  estimator = DNNLinearCombinedClassifier(
      linear_feature_columns=wide_feature_columns,
      dnn_feature_columns=deep_feature_columns,
      dnn_hidden_units=[500, 250, 50])
  estimator.train(...)
  ```


FeatureColumns can also be transformed into a generic input layer for
custom models using `input_layer`.

Example of building model using FeatureColumns, this can be used in a
`model_fn` which is given to the {tf.estimator.Estimator}:

  ```python
  # Building model via layers

  deep_feature_columns = [age_column, embedded_dept_column]
  columns_to_tensor = parse_feature_columns_from_examples(
      serialized=my_data,
      feature_columns=deep_feature_columns)
  first_layer = input_layer(
      features=columns_to_tensor,
      feature_columns=deep_feature_columns)
  second_layer = fully_connected(first_layer, ...)
  ```

NOTE: Functions prefixed with "_" indicate experimental or private parts of
the API subject to change, and should not be relied upon!
"""

from __future__ import absolute_import
from __future__ import division
from __future__ import print_function

import abc
import collections
import math

import numpy as np
import six


from tensorflow.python.eager import context
from tensorflow.python.feature_column import feature_column as fc_old
from tensorflow.python.feature_column import utils as fc_utils
from tensorflow.python.framework import dtypes
from tensorflow.python.framework import ops
from tensorflow.python.framework import sparse_tensor as sparse_tensor_lib
from tensorflow.python.framework import tensor_shape
<<<<<<< HEAD
=======
# TODO(b/118385027): Dependency on keras can be problematic if Keras moves out
# of the main repo.
from tensorflow.python.keras import utils
from tensorflow.python.keras.engine import training
>>>>>>> a751f01a
from tensorflow.python.keras.engine.base_layer import Layer
from tensorflow.python.ops import array_ops
from tensorflow.python.ops import check_ops
from tensorflow.python.ops import control_flow_ops
from tensorflow.python.ops import embedding_ops
from tensorflow.python.ops import init_ops
from tensorflow.python.ops import lookup_ops
from tensorflow.python.ops import math_ops
from tensorflow.python.ops import nn_ops
from tensorflow.python.ops import parsing_ops
from tensorflow.python.ops import sparse_ops
from tensorflow.python.ops import string_ops
from tensorflow.python.ops import variable_scope
from tensorflow.python.ops import variables
from tensorflow.python.platform import gfile
from tensorflow.python.platform import tf_logging as logging
from tensorflow.python.training import checkpoint_utils
<<<<<<< HEAD
from tensorflow.python.util import deprecation
from tensorflow.python.util import nest
=======
from tensorflow.python.training.tracking import tracking
from tensorflow.python.util import deprecation
from tensorflow.python.util import nest
from tensorflow.python.util.tf_export import keras_export
from tensorflow.python.util.tf_export import tf_export
>>>>>>> a751f01a


_FEATURE_COLUMN_DEPRECATION_DATE = None
_FEATURE_COLUMN_DEPRECATION = ('The old _FeatureColumn APIs are being '
                               'deprecated. Please use the new FeatureColumn '
                               'APIs instead.')


class StateManager(object):
  """Manages the state associated with FeatureColumns.

  Some `FeatureColumn`s create variables or resources to assist their
  computation. The `StateManager` is responsible for creating and storing these
  objects since `FeatureColumn`s are supposed to be stateless configuration
  only.
  """

  def create_variable(self,
                      feature_column,
                      name,
                      shape,
                      dtype=None,
                      trainable=True,
                      initializer=None):
    """Creates a new variable.

    Args:
      feature_column: A `FeatureColumn` object this variable corresponds to.
      name: variable name.
      shape: variable shape.
      dtype: The type of the variable. Defaults to `self.dtype` or `float32`.
      trainable: Whether this variable is trainable or not.
      initializer: initializer instance (callable).

    Returns:
      The created variable.
    """
    del feature_column, name, shape, dtype, trainable, initializer
    raise NotImplementedError('StateManager.create_variable')

  def add_variable(self, feature_column, var):
    """Adds an existing variable to the state.

    Args:
      feature_column: A `FeatureColumn` object to associate this variable with.
      var: The variable.
    """
    del feature_column, var
    raise NotImplementedError('StateManager.add_variable')

  def get_variable(self, feature_column, name):
    """Returns an existing variable.

    Args:
      feature_column: A `FeatureColumn` object this variable corresponds to.
      name: variable name.
    """
    del feature_column, name
    raise NotImplementedError('StateManager.get_var')

  def add_resource(self, feature_column, name, resource):
    """Creates a new resource.

    Resources can be things such as tables etc.

    Args:
      feature_column: A `FeatureColumn` object this resource corresponds to.
      name: Name of the resource.
      resource: The resource.

    Returns:
      The created resource.
    """
    del feature_column, name, resource
    raise NotImplementedError('StateManager.add_resource')

  def get_resource(self, feature_column, name):
    """Returns an already created resource.

    Resources can be things such as tables etc.

    Args:
      feature_column: A `FeatureColumn` object this variable corresponds to.
      name: Name of the resource.
    """
    del feature_column, name
    raise NotImplementedError('StateManager.get_resource')


class _StateManagerImpl(StateManager):
  """Manages the state of FeatureLayer and LinearModel."""

  def __init__(self, layer, trainable):
    """Creates an _StateManagerImpl object.

    Args:
      layer: The input layer this state manager is associated with.
      trainable: Whether by default, variables created are trainable or not.
    """
    self._trainable = trainable
    self._layer = layer
    self._cols_to_vars_map = collections.defaultdict(lambda: {})

  def create_variable(self,
                      feature_column,
                      name,
                      shape,
                      dtype=None,
                      trainable=True,
                      initializer=None):
    if name in self._cols_to_vars_map[feature_column]:
      raise ValueError('Variable already exists.')

    var = self._layer.add_variable(
        name=name,
        shape=shape,
        dtype=dtype,
        initializer=initializer,
        trainable=self._trainable and trainable,
        use_resource=True,
        # TODO(rohanj): Get rid of this hack once we have a mechanism for
        # specifying a default partitioner for an entire layer. In that case,
        # the default getter for Layers should work.
        getter=variable_scope.get_variable)
    self._cols_to_vars_map[feature_column][name] = var
    return var

  def get_variable(self, feature_column, name):
    if name in self._cols_to_vars_map[feature_column]:
      return self._cols_to_vars_map[feature_column][name]
    raise ValueError('Variable does not exist.')


<<<<<<< HEAD
class FeatureLayer(Layer):
=======
class _BaseFeaturesLayer(Layer):
  """Base class for DenseFeatures and SequenceFeatures.

  Defines common methods and helpers.

  Args:
    feature_columns: An iterable containing the FeatureColumns to use as
      inputs to your model.
    expected_column_type: Expected class for provided feature columns.
    trainable:  Boolean, whether the layer's variables will be updated via
      gradient descent during training.
    name: Name to give to the DenseFeatures.
    **kwargs: Keyword arguments to construct a layer.

  Raises:
    ValueError: if an item in `feature_columns` doesn't match
      `expected_column_type`.
  """
  def __init__(self, feature_columns, expected_column_type, trainable, name,
               **kwargs):
    super(_BaseFeaturesLayer, self).__init__(
        name=name, trainable=trainable, **kwargs)
    self._feature_columns = _normalize_feature_columns(feature_columns)
    self._state_manager = _StateManagerImpl(self, self.trainable)
    for column in self._feature_columns:
      if not isinstance(column, expected_column_type):
        raise ValueError(
            'Items of feature_columns must be a {}. '
            'You can wrap a categorical column with an '
            'embedding_column or indicator_column. Given: {}'.format(
                expected_column_type, column))

  def build(self, _):
    for column in self._feature_columns:
      with variable_scope._pure_variable_scope(self.name):  # pylint: disable=protected-access
        with variable_scope._pure_variable_scope(column.name):  # pylint: disable=protected-access
          column.create_state(self._state_manager)
    super(_BaseFeaturesLayer, self).build(None)

  def _output_shape(self, input_shape, num_elements):
    """Computes expected output shape of the layer or a column's dense tensor.

    Args:
      input_shape: Tensor or array with batch shape.
      num_elements: Size of the last dimension of the output.

    Returns:
      Tuple with output shape.
    """
    raise NotImplementedError('Calling an abstract method.')

  def compute_output_shape(self, input_shape):
    total_elements = 0
    for column in self._feature_columns:
      total_elements += column.variable_shape.num_elements()
    return self._target_shape(input_shape, total_elements)

  def _process_dense_tensor(self, column, tensor):
    """Reshapes the dense tensor output of a column based on expected shape.

    Args:
      column: A DenseColumn or SequenceDenseColumn object.
      tensor: A dense tensor obtained from the same column.

    Returns:
      Reshaped dense tensor."""
    num_elements = column.variable_shape.num_elements()
    target_shape = self._target_shape(array_ops.shape(tensor), num_elements)
    return array_ops.reshape(tensor, shape=target_shape)

  def _verify_and_concat_tensors(self, output_tensors):
    """Verifies and concatenates the dense output of several columns."""
    _verify_static_batch_size_equality(output_tensors, self._feature_columns)
    return array_ops.concat(output_tensors, -1)


@keras_export('keras.layers.DenseFeatures')
class DenseFeatures(_BaseFeaturesLayer):
>>>>>>> a751f01a
  """A layer that produces a dense `Tensor` based on given `feature_columns`.

  Generally a single example in training data is described with FeatureColumns.
  At the first layer of the model, this column oriented data should be converted
  to a single `Tensor`.

  This layer can be called multiple times with different features.

  Example:

  ```python
  price = numeric_column('price')
  keywords_embedded = embedding_column(
      categorical_column_with_hash_bucket("keywords", 10K), dimensions=16)
  columns = [price, keywords_embedded, ...]
  feature_layer = FeatureLayer(columns)

  features = tf.parse_example(..., features=make_parse_example_spec(columns))
  dense_tensor = feature_layer(features)
  for units in [128, 64, 32]:
    dense_tensor = tf.layers.dense(dense_tensor, units, tf.nn.relu)
  prediction = tf.layers.dense(dense_tensor, 1).
  ```
  """

  def __init__(self,
               feature_columns,
               trainable=True,
               name=None,
               shared_state_manager=None,
               **kwargs):
    """Constructs a FeatureLayer.

    Args:
      feature_columns: An iterable containing the FeatureColumns to use as
        inputs to your model. All items should be instances of classes derived
        from `DenseColumn` such as `numeric_column`, `embedding_column`,
        `bucketized_column`, `indicator_column`. If you have categorical
        features, you can wrap them with an `embedding_column` or
        `indicator_column`.
<<<<<<< HEAD
      trainable: If `True` also add the variable to the graph collection
        `GraphKeys.TRAINABLE_VARIABLES` (see `tf.Variable`).
      name: Name to give to the FeatureLayer.
      shared_state_manager: SharedEmbeddingStateManager that manages the state
        of SharedEmbeddingColumns. The state of SharedEmbeddingColumns, unlike
        regular embedding columns cannot be owned by the InputLayer itself since
        SharedEmbeddingColumns can be shared across different InputLayers. As a
        result users are expected to create a SharedEmbeddingStateManager object
        which would be responsible for managing the shared state and can be
        passed into different InputLayer objects to share state. For example,

        ```python
        sc_1, sc_2 = shared_embedding_column_v2(...)
        sc_3, sc_4 = shared_embedding_column_v2(...)
        ssm = SharedEmbeddingStateManager()
        feature_layer1 = FeatureLayer([sc_1, sc_3], ...,
                                      shared_state_manager=ssm)
        feature_layer2 = FeatureLayer([sc_2, sc_4], ...,
                                      shared_state_manager=ssm)
        ```
        now input_layer1 and input_layer2 will share variables across. If
        sharing is not desired, one can create 2 separate
        SharedEmbeddingStateManager objects

        ```python
        ssm1 = SharedEmbeddingStateManager()
        ssm2 = SharedEmbeddingStateManager()
        feature_layer1 = FeatureLayer([sc_1, sc_3], ...,
                                      shared_state_manager=ssm1)
        feature_layer2 = FeatureLayer([sc_2, sc_4], ...,
                                      shared_state_manager=ssm2)
        ```
=======
      trainable:  Boolean, whether the layer's variables will be updated via
        gradient descent during training.
      name: Name to give to the DenseFeatures.
>>>>>>> a751f01a
      **kwargs: Keyword arguments to construct a layer.

    Raises:
      ValueError: if an item in `feature_columns` is not a `DenseColumn`.
    """
<<<<<<< HEAD
    super(FeatureLayer, self).__init__(name=name, trainable=trainable, **kwargs)

    self._feature_columns = _normalize_feature_columns(feature_columns)
    self._feature_columns = sorted(self._feature_columns, key=lambda x: x.name)
    self._state_manager = _StateManagerImpl(self, self.trainable)
    self._shared_state_manager = shared_state_manager
    for column in self._feature_columns:
      if not isinstance(column, DenseColumn):
        raise ValueError(
            'Items of feature_columns must be a DenseColumn. '
            'You can wrap a categorical column with an '
            'embedding_column or indicator_column. Given: {}'.format(column))
=======
    super(DenseFeatures, self).__init__(
        feature_columns=feature_columns,
        trainable=trainable,
        name=name,
        expected_column_type=DenseColumn,
        **kwargs)
>>>>>>> a751f01a

  @property
  def _is_feature_layer(self):
    return True

<<<<<<< HEAD
  def build(self, _):
    for column in self._feature_columns:
      if isinstance(column, SharedEmbeddingColumn):
        column.create_state(self._shared_state_manager)
      else:
        with variable_scope._pure_variable_scope(self.name):  # pylint: disable=protected-access
          with variable_scope._pure_variable_scope(column.name):  # pylint: disable=protected-access
            column.create_state(self._state_manager)
      super(FeatureLayer, self).build(None)
=======
  def _target_shape(self, input_shape, total_elements):
    return (input_shape[0], total_elements)
>>>>>>> a751f01a

  def call(self, features, cols_to_output_tensors=None):
    """Returns a dense tensor corresponding to the `feature_columns`.

    Args:
      features: A mapping from key to tensors. `FeatureColumn`s look up via
        these keys. For example `numeric_column('price')` will look at 'price'
        key in this dict. Values can be a `SparseTensor` or a `Tensor` depends
        on corresponding `FeatureColumn`.
      cols_to_output_tensors: If not `None`, this will be filled with a dict
        mapping feature columns to output tensors created.

    Returns:
      A `Tensor` which represents input layer of a model. Its shape
      is (batch_size, first_layer_dimension) and its dtype is `float32`.
      first_layer_dimension is determined based on given `feature_columns`.

    Raises:
      ValueError: If features are not a dictionary.
    """
    if not isinstance(features, dict):
      raise ValueError('We expected a dictionary here. Instead we got: ',
                       features)
    transformation_cache = FeatureTransformationCache(features)
    output_tensors = []
    for column in self._feature_columns:
      with ops.name_scope(column.name):
<<<<<<< HEAD
        ordered_columns.append(column)
        if isinstance(column, SharedEmbeddingColumn):
          tensor = column.get_dense_tensor(transformation_cache,
                                           self._shared_state_manager)
        else:
          tensor = column.get_dense_tensor(transformation_cache,
                                           self._state_manager)
        num_elements = column.variable_shape.num_elements()
        batch_size = array_ops.shape(tensor)[0]
        tensor = array_ops.reshape(tensor, shape=(batch_size, num_elements))
        output_tensors.append(tensor)
=======
        tensor = column.get_dense_tensor(transformation_cache,
                                         self._state_manager)
        processed_tensors = self._process_dense_tensor(column, tensor)
>>>>>>> a751f01a
        if cols_to_output_tensors is not None:
          cols_to_output_tensors[column] = processed_tensors
        output_tensors.append(processed_tensors)
    return self._verify_and_concat_tensors(output_tensors)


<<<<<<< HEAD
class LinearModel(Layer):
=======
class _LinearModelLayer(Layer):
  """Layer that contains logic for `LinearModel`."""

  def __init__(self,
               feature_columns,
               units=1,
               sparse_combiner='sum',
               trainable=True,
               name=None,
               **kwargs):
    super(_LinearModelLayer, self).__init__(
        name=name, trainable=trainable, **kwargs)

    self._feature_columns = _normalize_feature_columns(feature_columns)
    for column in self._feature_columns:
      if not isinstance(column, (DenseColumn, CategoricalColumn)):
        raise ValueError(
            'Items of feature_columns must be either a '
            'DenseColumn or CategoricalColumn. Given: {}'.format(column))

    self._units = units
    self._sparse_combiner = sparse_combiner

    self._state_manager = _StateManagerImpl(self, self.trainable)
    self.bias = None

  def build(self, _):
    # We need variable scopes for now because we want the variable partitioning
    # information to percolate down. We also use _pure_variable_scope's here
    # since we want to open up a name_scope in the `call` method while creating
    # the ops.
    with variable_scope._pure_variable_scope(self.name):  # pylint: disable=protected-access
      for column in self._feature_columns:
        with variable_scope._pure_variable_scope(column.name):  # pylint: disable=protected-access
          # Create the state for each feature column
          column.create_state(self._state_manager)

          # Create a weight variable for each column.
          if isinstance(column, CategoricalColumn):
            first_dim = column.num_buckets
          else:
            first_dim = column.variable_shape.num_elements()
          self._state_manager.create_variable(
              column,
              name='weights',
              dtype=dtypes.float32,
              shape=(first_dim, self._units),
              initializer=init_ops.zeros_initializer(),
              trainable=self.trainable)

      # Create a bias variable.
      self.bias = self.add_variable(
          name='bias_weights',
          dtype=dtypes.float32,
          shape=[self._units],
          initializer=init_ops.zeros_initializer(),
          trainable=self.trainable,
          use_resource=True,
          # TODO(rohanj): Get rid of this hack once we have a mechanism for
          # specifying a default partitioner for an entire layer. In that case,
          # the default getter for Layers should work.
          getter=variable_scope.get_variable)

    super(_LinearModelLayer, self).build(None)

  def call(self, features):
    if not isinstance(features, dict):
      raise ValueError('We expected a dictionary here. Instead we got: {}'
                       .format(features))
    with ops.name_scope(self.name):
      transformation_cache = FeatureTransformationCache(features)
      weighted_sums = []
      for column in self._feature_columns:
        with ops.name_scope(column.name):
          # All the weights used in the linear model are owned by the state
          # manager associated with this Linear Model.
          weight_var = self._state_manager.get_variable(column, 'weights')

          weighted_sum = _create_weighted_sum(
              column=column,
              transformation_cache=transformation_cache,
              state_manager=self._state_manager,
              sparse_combiner=self._sparse_combiner,
              weight_var=weight_var)
          weighted_sums.append(weighted_sum)

      _verify_static_batch_size_equality(weighted_sums, self._feature_columns)
      predictions_no_bias = math_ops.add_n(
          weighted_sums, name='weighted_sum_no_bias')
      predictions = nn_ops.bias_add(
          predictions_no_bias, self.bias, name='weighted_sum')
      return predictions


class LinearModel(training.Model):
>>>>>>> a751f01a
  """Produces a linear prediction `Tensor` based on given `feature_columns`.

  This layer generates a weighted sum based on output dimension `units`.
  Weighted sum refers to logits in classification problems. It refers to the
  prediction itself for linear regression problems.

  Note on supported columns: `LinearModel` treats categorical columns as
  `indicator_column`s. To be specific, assume the input as `SparseTensor` looks
  like:

  ```python
    shape = [2, 2]
    {
        [0, 0]: "a"
        [1, 0]: "b"
        [1, 1]: "c"
    }
  ```
  `linear_model` assigns weights for the presence of "a", "b", "c' implicitly,
  just like `indicator_column`, while `input_layer` explicitly requires wrapping
  each of categorical columns with an `embedding_column` or an
  `indicator_column`.

  Example of usage:

  ```python
  price = numeric_column('price')
  price_buckets = bucketized_column(price, boundaries=[0., 10., 100., 1000.])
  keywords = categorical_column_with_hash_bucket("keywords", 10K)
  keywords_price = crossed_column('keywords', price_buckets, ...)
  columns = [price_buckets, keywords, keywords_price ...]
  linear_model = LinearModel(columns)

  features = tf.parse_example(..., features=make_parse_example_spec(columns))
  prediction = linear_model(features)
  ```
  """

  def __init__(self,
               feature_columns,
               units=1,
               sparse_combiner='sum',
               trainable=True,
               name=None,
               shared_state_manager=None,
               **kwargs):
    """Constructs a LinearModel.

    Args:
      feature_columns: An iterable containing the FeatureColumns to use as
        inputs to your model. All items should be instances of classes derived
        from `_FeatureColumn`s.
      units: An integer, dimensionality of the output space. Default value is 1.
      sparse_combiner: A string specifying how to reduce if a categorical column
        is multivalent. Except `numeric_column`, almost all columns passed to
        `linear_model` are considered as categorical columns.  It combines each
        categorical column independently. Currently "mean", "sqrtn" and "sum"
        are supported, with "sum" the default for linear model. "sqrtn" often
        achieves good accuracy, in particular with bag-of-words columns.
          * "sum": do not normalize features in the column
          * "mean": do l1 normalization on features in the column
          * "sqrtn": do l2 normalization on features in the column
        For example, for two features represented as the categorical columns:

          ```python
          # Feature 1

          shape = [2, 2]
          {
              [0, 0]: "a"
              [0, 1]: "b"
              [1, 0]: "c"
          }

          # Feature 2

          shape = [2, 3]
          {
              [0, 0]: "d"
              [1, 0]: "e"
              [1, 1]: "f"
              [1, 2]: "g"
          }
          ```

        with `sparse_combiner` as "mean", the linear model outputs conceptly are
        ```
        y_0 = 1.0 / 2.0 * ( w_a + w_ b) + w_c + b_0
        y_1 = w_d + 1.0 / 3.0 * ( w_e + w_ f + w_g) + b_1
        ```
        where `y_i` is the output, `b_i` is the bias, and `w_x` is the weight
        assigned to the presence of `x` in the input features.
      trainable: If `True` also add the variable to the graph collection
        `GraphKeys.TRAINABLE_VARIABLES` (see `tf.Variable`).
      name: Name to give to the Linear Model. All variables and ops created will
        be scoped by this name.
      shared_state_manager: SharedEmbeddingStateManager that manages the state
        of SharedEmbeddingColumns. For more info, look at `FeatureLayer`.
      **kwargs: Keyword arguments to construct a layer.

    Raises:
      ValueError: if an item in `feature_columns` is neither a `DenseColumn`
        nor `CategoricalColumn`.
    """
    super(LinearModel, self).__init__(name=name, trainable=trainable, **kwargs)

    self._feature_columns = _normalize_feature_columns(feature_columns)
    self._feature_columns = sorted(self._feature_columns, key=lambda x: x.name)
    for column in self._feature_columns:
      if not isinstance(column, (DenseColumn, CategoricalColumn)):
        raise ValueError(
            'Items of feature_columns must be either a '
            'DenseColumn or CategoricalColumn. Given: {}'.format(column))

    self._units = units
    self._sparse_combiner = sparse_combiner

    self._state_manager = _StateManagerImpl(self, self.trainable)
    self._shared_state_manager = shared_state_manager
    self._bias_variable = None

  def build(self, _):
    # Create state for shared embedding columns.
    for column in self._feature_columns:
      if isinstance(column, SharedEmbeddingColumn):
        column.create_state(self._shared_state_manager)

    # We need variable scopes for now because we want the variable partitioning
    # information to percolate down. We also use _pure_variable_scope's here
    # since we want to open up a name_scope in the `call` method while creating
    # the ops.
    with variable_scope._pure_variable_scope(self.name):  # pylint: disable=protected-access
      for column in self._feature_columns:
        with variable_scope._pure_variable_scope(column.name):  # pylint: disable=protected-access
          # Create the state for each feature column
          if not isinstance(column, SharedEmbeddingColumn):
            column.create_state(self._state_manager)

          # Create a weight variable for each column.
          if isinstance(column, CategoricalColumn):
            first_dim = column.num_buckets
          else:
            first_dim = column.variable_shape.num_elements()
          self._state_manager.create_variable(
              column,
              name='weights',
              dtype=dtypes.float32,
              shape=(first_dim, self._units),
              initializer=init_ops.zeros_initializer(),
              trainable=self.trainable)

      # Create a bias variable.
      self._bias_variable = self.add_variable(
          name='bias_weights',
          dtype=dtypes.float32,
          shape=[self._units],
          initializer=init_ops.zeros_initializer(),
          trainable=self.trainable,
          use_resource=True,
          # TODO(rohanj): Get rid of this hack once we have a mechanism for
          # specifying a default partitioner for an entire layer. In that case,
          # the default getter for Layers should work.
          getter=variable_scope.get_variable)

    super(LinearModel, self).build(None)

  def call(self, features):
    """Returns a `Tensor` the represents the predictions of a linear model.

    Args:
      features: A mapping from key to tensors. `_FeatureColumn`s look up via
        these keys. For example `numeric_column('price')` will look at 'price'
        key in this dict. Values are `Tensor` or `SparseTensor` depending on
        corresponding `_FeatureColumn`.

    Returns:
      A `Tensor` which represents predictions/logits of a linear model. Its
      shape is (batch_size, units) and its dtype is `float32`.

    Raises:
      ValueError: If features are not a dictionary.
    """
    if not isinstance(features, dict):
      raise ValueError('We expected a dictionary here. Instead we got: ',
                       features)
    with ops.name_scope(self.name):
      transformation_cache = FeatureTransformationCache(features)
      weighted_sums = []
      for column in self._feature_columns:
        with ops.name_scope(column.name):
          # All the weights used in the linear model are owned by the state
          # manager associated with this Linear Model.
          weight_var = self._state_manager.get_variable(column, 'weights')

          # The embedding weights for the SharedEmbeddingColumn are owned by
          # the shared_state_manager and so we need to pass that in while
          # creating the weighted sum. For all other columns, the state is owned
          # by the Linear Model's state manager.
          if isinstance(column, SharedEmbeddingColumn):
            state_manager = self._shared_state_manager
          else:
            state_manager = self._state_manager
          weighted_sum = _create_weighted_sum(
              column=column,
              transformation_cache=transformation_cache,
              state_manager=state_manager,
              sparse_combiner=self._sparse_combiner,
              weight_var=weight_var)
          weighted_sums.append(weighted_sum)

      _verify_static_batch_size_equality(weighted_sums, self._feature_columns)
      predictions_no_bias = math_ops.add_n(
          weighted_sums, name='weighted_sum_no_bias')
      predictions = nn_ops.bias_add(
          predictions_no_bias, self._bias_variable, name='weighted_sum')
      return predictions

  @property
  def bias_variable(self):
    return self._bias_variable


def _transform_features(features, feature_columns, state_manager):
  """Returns transformed features based on features columns passed in.

  Please note that most probably you would not need to use this function. Please
  check `input_layer` and `linear_model` to see whether they will
  satisfy your use case or not.

  Example:

  ```python
  # Define features and transformations
  crosses_a_x_b = crossed_column(
      columns=["sparse_feature_a", "sparse_feature_b"], hash_bucket_size=10000)
  price_buckets = bucketized_column(
      source_column=numeric_column("price"), boundaries=[...])

  columns = [crosses_a_x_b, price_buckets]
  features = tf.parse_example(..., features=make_parse_example_spec(columns))
  transformed = transform_features(features=features, feature_columns=columns)

  assertCountEqual(columns, transformed.keys())
  ```

  Args:
    features: A mapping from key to tensors. `FeatureColumn`s look up via these
      keys. For example `numeric_column('price')` will look at 'price' key in
      this dict. Values can be a `SparseTensor` or a `Tensor` depends on
      corresponding `FeatureColumn`.
    feature_columns: An iterable containing all the `FeatureColumn`s.
    state_manager: A StateManager object that holds the FeatureColumn state.

  Returns:
    A `dict` mapping `FeatureColumn` to `Tensor` and `SparseTensor` values.
  """
  feature_columns = _normalize_feature_columns(feature_columns)
  outputs = {}
  with ops.name_scope(
      None, default_name='transform_features', values=features.values()):
    transformation_cache = FeatureTransformationCache(features)
    for column in feature_columns:
      with ops.name_scope(None, default_name=column.name):
        outputs[column] = transformation_cache.get(column, state_manager)
  return outputs


def make_parse_example_spec(feature_columns):
  """Creates parsing spec dictionary from input feature_columns.

  The returned dictionary can be used as arg 'features' in `tf.parse_example`.

  Typical usage example:

  ```python
  # Define features and transformations
  feature_a = categorical_column_with_vocabulary_file(...)
  feature_b = numeric_column(...)
  feature_c_bucketized = bucketized_column(numeric_column("feature_c"), ...)
  feature_a_x_feature_c = crossed_column(
      columns=["feature_a", feature_c_bucketized], ...)

  feature_columns = set(
      [feature_b, feature_c_bucketized, feature_a_x_feature_c])
  features = tf.parse_example(
      serialized=serialized_examples,
      features=make_parse_example_spec(feature_columns))
  ```

  For the above example, make_parse_example_spec would return the dict:

  ```python
  {
      "feature_a": parsing_ops.VarLenFeature(tf.string),
      "feature_b": parsing_ops.FixedLenFeature([1], dtype=tf.float32),
      "feature_c": parsing_ops.FixedLenFeature([1], dtype=tf.float32)
  }
  ```

  Args:
    feature_columns: An iterable containing all feature columns. All items
      should be instances of classes derived from `FeatureColumn`.

  Returns:
    A dict mapping each feature key to a `FixedLenFeature` or `VarLenFeature`
    value.

  Raises:
    ValueError: If any of the given `feature_columns` is not a `FeatureColumn`
      instance.
  """
  result = {}
  for column in feature_columns:
    if not isinstance(column, FeatureColumn):
      raise ValueError('All feature_columns must be FeatureColumn instances. '
                       'Given: {}'.format(column))
    config = column.parse_example_spec
    for key, value in six.iteritems(config):
      if key in result and value != result[key]:
        raise ValueError(
            'feature_columns contain different parse_spec for key '
            '{}. Given {} and {}'.format(key, value, result[key]))
    result.update(config)
  return result


def embedding_column(
    categorical_column, dimension, combiner='mean', initializer=None,
    ckpt_to_load_from=None, tensor_name_in_ckpt=None, max_norm=None,
    trainable=True):
  """`DenseColumn` that converts from sparse, categorical input.

  Use this when your inputs are sparse, but you want to convert them to a dense
  representation (e.g., to feed to a DNN).

  Inputs must be a `CategoricalColumn` created by any of the
  `categorical_column_*` function. Here is an example of using
  `embedding_column` with `DNNClassifier`:

  ```python
  video_id = categorical_column_with_identity(
      key='video_id', num_buckets=1000000, default_value=0)
  columns = [embedding_column(video_id, 9),...]

  estimator = tf.estimator.DNNClassifier(feature_columns=columns, ...)

  label_column = ...
  def input_fn():
    features = tf.parse_example(
        ..., features=make_parse_example_spec(columns + [label_column]))
    labels = features.pop(label_column.name)
    return features, labels

  estimator.train(input_fn=input_fn, steps=100)
  ```

  Here is an example using `embedding_column` with model_fn:

  ```python
  def model_fn(features, ...):
    video_id = categorical_column_with_identity(
        key='video_id', num_buckets=1000000, default_value=0)
    columns = [embedding_column(video_id, 9),...]
    dense_tensor = input_layer(features, columns)
    # Form DNN layers, calculate loss, and return EstimatorSpec.
    ...
  ```

  Args:
    categorical_column: A `CategoricalColumn` created by a
      `categorical_column_with_*` function. This column produces the sparse IDs
      that are inputs to the embedding lookup.
    dimension: An integer specifying dimension of the embedding, must be > 0.
    combiner: A string specifying how to reduce if there are multiple entries in
      a single row. Currently 'mean', 'sqrtn' and 'sum' are supported, with
      'mean' the default. 'sqrtn' often achieves good accuracy, in particular
      with bag-of-words columns. Each of this can be thought as example level
      normalizations on the column. For more information, see
      `tf.embedding_lookup_sparse`.
    initializer: A variable initializer function to be used in embedding
      variable initialization. If not specified, defaults to
      `tf.truncated_normal_initializer` with mean `0.0` and standard deviation
      `1/sqrt(dimension)`.
    ckpt_to_load_from: String representing checkpoint name/pattern from which to
      restore column weights. Required if `tensor_name_in_ckpt` is not `None`.
    tensor_name_in_ckpt: Name of the `Tensor` in `ckpt_to_load_from` from which
      to restore the column weights. Required if `ckpt_to_load_from` is not
      `None`.
    max_norm: If not `None`, embedding values are l2-normalized to this value.
    trainable: Whether or not the embedding is trainable. Default is True.

  Returns:
    `DenseColumn` that converts from sparse input.

  Raises:
    ValueError: if `dimension` not > 0.
    ValueError: if exactly one of `ckpt_to_load_from` and `tensor_name_in_ckpt`
      is specified.
    ValueError: if `initializer` is specified and is not callable.
    RuntimeError: If eager execution is enabled.
  """
  if (dimension is None) or (dimension < 1):
    raise ValueError('Invalid dimension {}.'.format(dimension))
  if (ckpt_to_load_from is None) != (tensor_name_in_ckpt is None):
    raise ValueError('Must specify both `ckpt_to_load_from` and '
                     '`tensor_name_in_ckpt` or none of them.')

  if (initializer is not None) and (not callable(initializer)):
    raise ValueError('initializer must be callable if specified. '
                     'Embedding of column_name: {}'.format(
                         categorical_column.name))
  if initializer is None:
    initializer = init_ops.truncated_normal_initializer(
        mean=0.0, stddev=1 / math.sqrt(dimension))

  return EmbeddingColumn(
      categorical_column=categorical_column,
      dimension=dimension,
      combiner=combiner,
      initializer=initializer,
      ckpt_to_load_from=ckpt_to_load_from,
      tensor_name_in_ckpt=tensor_name_in_ckpt,
      max_norm=max_norm,
      trainable=trainable)


<<<<<<< HEAD
=======
@tf_export(v1=['feature_column.shared_embedding_columns'])
def shared_embedding_columns(categorical_columns,
                             dimension,
                             combiner='mean',
                             initializer=None,
                             shared_embedding_collection_name=None,
                             ckpt_to_load_from=None,
                             tensor_name_in_ckpt=None,
                             max_norm=None,
                             trainable=True):
  """List of dense columns that convert from sparse, categorical input.

  This is similar to `embedding_column`, except that it produces a list of
  embedding columns that share the same embedding weights.

  Use this when your inputs are sparse and of the same type (e.g. watched and
  impression video IDs that share the same vocabulary), and you want to convert
  them to a dense representation (e.g., to feed to a DNN).

  Inputs must be a list of categorical columns created by any of the
  `categorical_column_*` function. They must all be of the same type and have
  the same arguments except `key`. E.g. they can be
  categorical_column_with_vocabulary_file with the same vocabulary_file. Some or
  all columns could also be weighted_categorical_column.

  Here is an example embedding of two features for a DNNClassifier model:

  ```python
  watched_video_id = categorical_column_with_vocabulary_file(
      'watched_video_id', video_vocabulary_file, video_vocabulary_size)
  impression_video_id = categorical_column_with_vocabulary_file(
      'impression_video_id', video_vocabulary_file, video_vocabulary_size)
  columns = shared_embedding_columns(
      [watched_video_id, impression_video_id], dimension=10)

  estimator = tf.estimator.DNNClassifier(feature_columns=columns, ...)

  label_column = ...
  def input_fn():
    features = tf.parse_example(
        ..., features=make_parse_example_spec(columns + [label_column]))
    labels = features.pop(label_column.name)
    return features, labels

  estimator.train(input_fn=input_fn, steps=100)
  ```

  Here is an example using `shared_embedding_columns` with model_fn:

  ```python
  def model_fn(features, ...):
    watched_video_id = categorical_column_with_vocabulary_file(
        'watched_video_id', video_vocabulary_file, video_vocabulary_size)
    impression_video_id = categorical_column_with_vocabulary_file(
        'impression_video_id', video_vocabulary_file, video_vocabulary_size)
    columns = shared_embedding_columns(
        [watched_video_id, impression_video_id], dimension=10)
    dense_tensor = input_layer(features, columns)
    # Form DNN layers, calculate loss, and return EstimatorSpec.
    ...
  ```

  Args:
    categorical_columns: List of categorical columns created by a
      `categorical_column_with_*` function. These columns produce the sparse IDs
      that are inputs to the embedding lookup. All columns must be of the same
      type and have the same arguments except `key`. E.g. they can be
      categorical_column_with_vocabulary_file with the same vocabulary_file.
      Some or all columns could also be weighted_categorical_column.
    dimension: An integer specifying dimension of the embedding, must be > 0.
    combiner: A string specifying how to reduce if there are multiple entries in
      a single row. Currently 'mean', 'sqrtn' and 'sum' are supported, with
      'mean' the default. 'sqrtn' often achieves good accuracy, in particular
      with bag-of-words columns. Each of this can be thought as example level
      normalizations on the column. For more information, see
      `tf.embedding_lookup_sparse`.
    initializer: A variable initializer function to be used in embedding
      variable initialization. If not specified, defaults to
      `tf.truncated_normal_initializer` with mean `0.0` and standard deviation
      `1/sqrt(dimension)`.
    shared_embedding_collection_name: Optional name of the collection where
      shared embedding weights are added. If not given, a reasonable name will
      be chosen based on the names of `categorical_columns`. This is also used
      in `variable_scope` when creating shared embedding weights.
    ckpt_to_load_from: String representing checkpoint name/pattern from which to
      restore column weights. Required if `tensor_name_in_ckpt` is not `None`.
    tensor_name_in_ckpt: Name of the `Tensor` in `ckpt_to_load_from` from which
      to restore the column weights. Required if `ckpt_to_load_from` is not
      `None`.
    max_norm: If not `None`, each embedding is clipped if its l2-norm is larger
      than this value, before combining.
    trainable: Whether or not the embedding is trainable. Default is True.

  Returns:
    A list of dense columns that converts from sparse input. The order of
    results follows the ordering of `categorical_columns`.

  Raises:
    ValueError: if `dimension` not > 0.
    ValueError: if any of the given `categorical_columns` is of different type
      or has different arguments than the others.
    ValueError: if exactly one of `ckpt_to_load_from` and `tensor_name_in_ckpt`
      is specified.
    ValueError: if `initializer` is specified and is not callable.
    RuntimeError: if eager execution is enabled.
  """
  if context.executing_eagerly():
    raise RuntimeError('shared_embedding_columns are not supported when eager '
                       'execution is enabled.')

  if (dimension is None) or (dimension < 1):
    raise ValueError('Invalid dimension {}.'.format(dimension))
  if (ckpt_to_load_from is None) != (tensor_name_in_ckpt is None):
    raise ValueError('Must specify both `ckpt_to_load_from` and '
                     '`tensor_name_in_ckpt` or none of them.')

  if (initializer is not None) and (not callable(initializer)):
    raise ValueError('initializer must be callable if specified.')
  if initializer is None:
    initializer = init_ops.truncated_normal_initializer(
        mean=0.0, stddev=1. / math.sqrt(dimension))

  # Sort the columns so the default collection name is deterministic even if the
  # user passes columns from an unsorted collection, such as dict.values().
  sorted_columns = sorted(categorical_columns, key=lambda x: x.name)

  c0 = sorted_columns[0]
  num_buckets = c0._num_buckets  # pylint: disable=protected-access
  if not isinstance(c0, fc_old._CategoricalColumn):  # pylint: disable=protected-access
    raise ValueError(
        'All categorical_columns must be subclasses of _CategoricalColumn. '
        'Given: {}, of type: {}'.format(c0, type(c0)))
  if isinstance(c0,
                (fc_old._WeightedCategoricalColumn, WeightedCategoricalColumn)):  # pylint: disable=protected-access
    c0 = c0.categorical_column
  for c in sorted_columns[1:]:
    if isinstance(
        c, (fc_old._WeightedCategoricalColumn, WeightedCategoricalColumn)):  # pylint: disable=protected-access
      c = c.categorical_column
    if not isinstance(c, type(c0)):
      raise ValueError(
          'To use shared_embedding_column, all categorical_columns must have '
          'the same type, or be weighted_categorical_column of the same type. '
          'Given column: {} of type: {} does not match given column: {} of '
          'type: {}'.format(c0, type(c0), c, type(c)))
    if num_buckets != c._num_buckets:  # pylint: disable=protected-access
      raise ValueError(
          'To use shared_embedding_column, all categorical_columns must have '
          'the same number of buckets. Given column: {} with buckets: {} does  '
          'not match column: {} with buckets: {}'.format(
              c0, num_buckets, c, c._num_buckets))  # pylint: disable=protected-access

  if not shared_embedding_collection_name:
    shared_embedding_collection_name = '_'.join(c.name for c in sorted_columns)
    shared_embedding_collection_name += '_shared_embedding'

  result = []
  for column in categorical_columns:
    result.append(
        fc_old._SharedEmbeddingColumn(  # pylint: disable=protected-access
            categorical_column=column,
            initializer=initializer,
            dimension=dimension,
            combiner=combiner,
            shared_embedding_collection_name=shared_embedding_collection_name,
            ckpt_to_load_from=ckpt_to_load_from,
            tensor_name_in_ckpt=tensor_name_in_ckpt,
            max_norm=max_norm,
            trainable=trainable))

  return result


@tf_export('feature_column.shared_embeddings', v1=[])
>>>>>>> a751f01a
def shared_embedding_columns_v2(categorical_columns,
                                dimension,
                                combiner='mean',
                                initializer=None,
                                shared_embedding_collection_name=None,
                                ckpt_to_load_from=None,
                                tensor_name_in_ckpt=None,
                                max_norm=None,
                                trainable=True):
  """List of dense columns that convert from sparse, categorical input.

  This is similar to `embedding_column`, except that it produces a list of
  embedding columns that share the same embedding weights.

  Use this when your inputs are sparse and of the same type (e.g. watched and
  impression video IDs that share the same vocabulary), and you want to convert
  them to a dense representation (e.g., to feed to a DNN).

  Inputs must be a list of categorical columns created by any of the
  `categorical_column_*` function. They must all be of the same type and have
  the same arguments except `key`. E.g. they can be
  categorical_column_with_vocabulary_file with the same vocabulary_file. Some or
  all columns could also be weighted_categorical_column.

  Here is an example embedding of two features for a DNNClassifier model:

  ```python
  watched_video_id = categorical_column_with_vocabulary_file(
      'watched_video_id', video_vocabulary_file, video_vocabulary_size)
  impression_video_id = categorical_column_with_vocabulary_file(
      'impression_video_id', video_vocabulary_file, video_vocabulary_size)
  columns = shared_embedding_columns(
      [watched_video_id, impression_video_id], dimension=10)

  estimator = tf.estimator.DNNClassifier(feature_columns=columns, ...)

  label_column = ...
  def input_fn():
    features = tf.parse_example(
        ..., features=make_parse_example_spec(columns + [label_column]))
    labels = features.pop(label_column.name)
    return features, labels

  estimator.train(input_fn=input_fn, steps=100)
  ```

  Here is an example using `shared_embedding_columns` with model_fn:

  ```python
  def model_fn(features, ...):
    watched_video_id = categorical_column_with_vocabulary_file(
        'watched_video_id', video_vocabulary_file, video_vocabulary_size)
    impression_video_id = categorical_column_with_vocabulary_file(
        'impression_video_id', video_vocabulary_file, video_vocabulary_size)
    columns = shared_embedding_columns(
        [watched_video_id, impression_video_id], dimension=10)
    dense_tensor = input_layer(features, columns)
    # Form DNN layers, calculate loss, and return EstimatorSpec.
    ...
  ```

  Args:
    categorical_columns: List of categorical columns created by a
      `categorical_column_with_*` function. These columns produce the sparse IDs
      that are inputs to the embedding lookup. All columns must be of the same
      type and have the same arguments except `key`. E.g. they can be
      categorical_column_with_vocabulary_file with the same vocabulary_file.
      Some or all columns could also be weighted_categorical_column.
    dimension: An integer specifying dimension of the embedding, must be > 0.
    combiner: A string specifying how to reduce if there are multiple entries
      in a single row. Currently 'mean', 'sqrtn' and 'sum' are supported, with
      'mean' the default. 'sqrtn' often achieves good accuracy, in particular
      with bag-of-words columns. Each of this can be thought as example level
      normalizations on the column. For more information, see
      `tf.embedding_lookup_sparse`.
    initializer: A variable initializer function to be used in embedding
      variable initialization. If not specified, defaults to
      `tf.truncated_normal_initializer` with mean `0.0` and standard deviation
      `1/sqrt(dimension)`.
    shared_embedding_collection_name: Optional collective name of these columns.
      If not given, a reasonable name will be chosen based on the names of
      `categorical_columns`.
    ckpt_to_load_from: String representing checkpoint name/pattern from which to
      restore column weights. Required if `tensor_name_in_ckpt` is not `None`.
    tensor_name_in_ckpt: Name of the `Tensor` in `ckpt_to_load_from` from
      which to restore the column weights. Required if `ckpt_to_load_from` is
      not `None`.
    max_norm: If not `None`, each embedding is clipped if its l2-norm is
      larger than this value, before combining.
    trainable: Whether or not the embedding is trainable. Default is True.

  Returns:
    A list of dense columns that converts from sparse input. The order of
    results follows the ordering of `categorical_columns`.

  Raises:
    ValueError: if `dimension` not > 0.
    ValueError: if any of the given `categorical_columns` is of different type
      or has different arguments than the others.
    ValueError: if exactly one of `ckpt_to_load_from` and `tensor_name_in_ckpt`
      is specified.
    ValueError: if `initializer` is specified and is not callable.
    RuntimeError: if eager execution is enabled.
  """
  if context.executing_eagerly():
    raise RuntimeError('shared_embedding_columns are not supported when eager '
                       'execution is enabled.')

  if (dimension is None) or (dimension < 1):
    raise ValueError('Invalid dimension {}.'.format(dimension))
  if (ckpt_to_load_from is None) != (tensor_name_in_ckpt is None):
    raise ValueError('Must specify both `ckpt_to_load_from` and '
                     '`tensor_name_in_ckpt` or none of them.')

  if (initializer is not None) and (not callable(initializer)):
    raise ValueError('initializer must be callable if specified.')
  if initializer is None:
    initializer = init_ops.truncated_normal_initializer(
        mean=0.0, stddev=1. / math.sqrt(dimension))

  # Sort the columns so the default collection name is deterministic even if the
  # user passes columns from an unsorted collection, such as dict.values().
  sorted_columns = sorted(categorical_columns, key=lambda x: x.name)

  c0 = sorted_columns[0]
  num_buckets = c0.num_buckets
  if not isinstance(c0, CategoricalColumn):
    raise ValueError(
        'All categorical_columns must be subclasses of CategoricalColumn. '
        'Given: {}, of type: {}'.format(c0, type(c0)))
  if isinstance(c0, WeightedCategoricalColumn):
    c0 = c0.categorical_column
  for c in sorted_columns[1:]:
    if isinstance(c, WeightedCategoricalColumn):
      c = c.categorical_column
    if not isinstance(c, type(c0)):
      raise ValueError(
          'To use shared_embedding_column, all categorical_columns must have '
          'the same type, or be weighted_categorical_column of the same type. '
          'Given column: {} of type: {} does not match given column: {} of '
          'type: {}'.format(c0, type(c0), c, type(c)))
    if num_buckets != c.num_buckets:
      raise ValueError(
          'To use shared_embedding_column, all categorical_columns must have '
          'the same number of buckets. Given column: {} with buckets: {} does  '
          'not match column: {} with buckets: {}'.format(
              c0, num_buckets, c, c.num_buckets))

  if not shared_embedding_collection_name:
    shared_embedding_collection_name = '_'.join(c.name for c in sorted_columns)
    shared_embedding_collection_name += '_shared_embedding'

  result = []
  for column in categorical_columns:
    result.append(
        SharedEmbeddingColumn(
            categorical_column=column,
            initializer=initializer,
            dimension=dimension,
            combiner=combiner,
            shared_embedding_collection_name=shared_embedding_collection_name,
            ckpt_to_load_from=ckpt_to_load_from,
            tensor_name_in_ckpt=tensor_name_in_ckpt,
            max_norm=max_norm,
            trainable=trainable))

  return result


def numeric_column(key,
                   shape=(1,),
                   default_value=None,
                   dtype=dtypes.float32,
                   normalizer_fn=None):
  """Represents real valued or numerical features.

  Example:

  ```python
  price = numeric_column('price')
  columns = [price, ...]
  features = tf.parse_example(..., features=make_parse_example_spec(columns))
  dense_tensor = input_layer(features, columns)

  # or
  bucketized_price = bucketized_column(price, boundaries=[...])
  columns = [bucketized_price, ...]
  features = tf.parse_example(..., features=make_parse_example_spec(columns))
  linear_prediction = linear_model(features, columns)
  ```

  Args:
    key: A unique string identifying the input feature. It is used as the
      column name and the dictionary key for feature parsing configs, feature
      `Tensor` objects, and feature columns.
    shape: An iterable of integers specifies the shape of the `Tensor`. An
      integer can be given which means a single dimension `Tensor` with given
      width. The `Tensor` representing the column will have the shape of
      [batch_size] + `shape`.
    default_value: A single value compatible with `dtype` or an iterable of
      values compatible with `dtype` which the column takes on during
      `tf.Example` parsing if data is missing. A default value of `None` will
      cause `tf.parse_example` to fail if an example does not contain this
      column. If a single value is provided, the same value will be applied as
      the default value for every item. If an iterable of values is provided,
      the shape of the `default_value` should be equal to the given `shape`.
    dtype: defines the type of values. Default value is `tf.float32`. Must be a
      non-quantized, real integer or floating point type.
    normalizer_fn: If not `None`, a function that can be used to normalize the
      value of the tensor after `default_value` is applied for parsing.
      Normalizer function takes the input `Tensor` as its argument, and returns
      the output `Tensor`. (e.g. lambda x: (x - 3.0) / 4.2). Please note that
      even though the most common use case of this function is normalization, it
      can be used for any kind of Tensorflow transformations.

  Returns:
    A `NumericColumn`.

  Raises:
    TypeError: if any dimension in shape is not an int
    ValueError: if any dimension in shape is not a positive integer
    TypeError: if `default_value` is an iterable but not compatible with `shape`
    TypeError: if `default_value` is not compatible with `dtype`.
    ValueError: if `dtype` is not convertible to `tf.float32`.
  """
  shape = _check_shape(shape, key)
  if not (dtype.is_integer or dtype.is_floating):
    raise ValueError('dtype must be convertible to float. '
                     'dtype: {}, key: {}'.format(dtype, key))
  default_value = fc_utils.check_default_value(
      shape, default_value, dtype, key)

  if normalizer_fn is not None and not callable(normalizer_fn):
    raise TypeError(
        'normalizer_fn must be a callable. Given: {}'.format(normalizer_fn))

  fc_utils.assert_key_is_string(key)
  return NumericColumn(
      key,
      shape=shape,
      default_value=default_value,
      dtype=dtype,
      normalizer_fn=normalizer_fn)


def bucketized_column(source_column, boundaries):
  """Represents discretized dense input.

  Buckets include the left boundary, and exclude the right boundary. Namely,
  `boundaries=[0., 1., 2.]` generates buckets `(-inf, 0.)`, `[0., 1.)`,
  `[1., 2.)`, and `[2., +inf)`.

  For example, if the inputs are

  ```python
  boundaries = [0, 10, 100]
  input tensor = [[-5, 10000]
                  [150,   10]
                  [5,    100]]
  ```

  then the output will be

  ```python
  output = [[0, 3]
            [3, 2]
            [1, 3]]
  ```

  Example:

  ```python
  price = numeric_column('price')
  bucketized_price = bucketized_column(price, boundaries=[...])
  columns = [bucketized_price, ...]
  features = tf.parse_example(..., features=make_parse_example_spec(columns))
  linear_prediction = linear_model(features, columns)

  # or
  columns = [bucketized_price, ...]
  features = tf.parse_example(..., features=make_parse_example_spec(columns))
  dense_tensor = input_layer(features, columns)
  ```

  `bucketized_column` can also be crossed with another categorical column using
  `crossed_column`:

  ```python
  price = numeric_column('price')
  # bucketized_column converts numerical feature to a categorical one.
  bucketized_price = bucketized_column(price, boundaries=[...])
  # 'keywords' is a string feature.
  price_x_keywords = crossed_column([bucketized_price, 'keywords'], 50K)
  columns = [price_x_keywords, ...]
  features = tf.parse_example(..., features=make_parse_example_spec(columns))
  linear_prediction = linear_model(features, columns)
  ```

  Args:
    source_column: A one-dimensional dense column which is generated with
      `numeric_column`.
    boundaries: A sorted list or tuple of floats specifying the boundaries.

  Returns:
    A `BucketizedColumn`.

  Raises:
    ValueError: If `source_column` is not a numeric column, or if it is not
      one-dimensional.
    ValueError: If `boundaries` is not a sorted list or tuple.
  """
  if not isinstance(source_column, (NumericColumn, fc_old._NumericColumn)):  # pylint: disable=protected-access
    raise ValueError(
        'source_column must be a column generated with numeric_column(). '
        'Given: {}'.format(source_column))
  if len(source_column.shape) > 1:
    raise ValueError(
        'source_column must be one-dimensional column. '
        'Given: {}'.format(source_column))
  if not boundaries:
    raise ValueError('boundaries must not be empty.')
  if not (isinstance(boundaries, list) or isinstance(boundaries, tuple)):
    raise ValueError('boundaries must be a sorted list.')
  for i in range(len(boundaries) - 1):
    if boundaries[i] >= boundaries[i + 1]:
      raise ValueError('boundaries must be a sorted list.')
  return BucketizedColumn(source_column, tuple(boundaries))


<<<<<<< HEAD
def _assert_string_or_int(dtype, prefix):
  if (dtype != dtypes.string) and (not dtype.is_integer):
    raise ValueError(
        '{} dtype must be string or integer. dtype: {}.'.format(prefix, dtype))


def _assert_key_is_string(key):
  if not isinstance(key, six.string_types):
    raise ValueError(
        'key must be a string. Got: type {}. Given key: {}.'.format(
            type(key), key))


=======
@tf_export('feature_column.categorical_column_with_hash_bucket')
>>>>>>> a751f01a
def categorical_column_with_hash_bucket(key,
                                        hash_bucket_size,
                                        dtype=dtypes.string):
  """Represents sparse feature where ids are set by hashing.

  Use this when your sparse features are in string or integer format, and you
  want to distribute your inputs into a finite number of buckets by hashing.
  output_id = Hash(input_feature_string) % bucket_size for string type input.
  For int type input, the value is converted to its string representation first
  and then hashed by the same formula.

  For input dictionary `features`, `features[key]` is either `Tensor` or
  `SparseTensor`. If `Tensor`, missing values can be represented by `-1` for int
  and `''` for string, which will be dropped by this feature column.

  Example:

  ```python
  keywords = categorical_column_with_hash_bucket("keywords", 10K)
  columns = [keywords, ...]
  features = tf.parse_example(..., features=make_parse_example_spec(columns))
  linear_prediction = linear_model(features, columns)

  # or
  keywords_embedded = embedding_column(keywords, 16)
  columns = [keywords_embedded, ...]
  features = tf.parse_example(..., features=make_parse_example_spec(columns))
  dense_tensor = input_layer(features, columns)
  ```

  Args:
    key: A unique string identifying the input feature. It is used as the
      column name and the dictionary key for feature parsing configs, feature
      `Tensor` objects, and feature columns.
    hash_bucket_size: An int > 1. The number of buckets.
<<<<<<< HEAD
=======
    dtype: The type of features. Only string and integer types are supported.

  Returns:
    A `HashedCategoricalColumn`.

  Raises:
    ValueError: `hash_bucket_size` is not greater than 1.
    ValueError: `dtype` is neither string nor integer.
  """
  if hash_bucket_size is None:
    raise ValueError('hash_bucket_size must be set. ' 'key: {}'.format(key))

  if hash_bucket_size < 1:
    raise ValueError('hash_bucket_size must be at least 1. '
                     'hash_bucket_size: {}, key: {}'.format(
                         hash_bucket_size, key))

  fc_utils.assert_key_is_string(key)
  fc_utils.assert_string_or_int(dtype, prefix='column_name: {}'.format(key))

  return HashedCategoricalColumn(key, hash_bucket_size, dtype)


@tf_export(v1=['feature_column.categorical_column_with_vocabulary_file'])
def categorical_column_with_vocabulary_file(key,
                                            vocabulary_file,
                                            vocabulary_size=None,
                                            num_oov_buckets=0,
                                            default_value=None,
                                            dtype=dtypes.string):
  """A `CategoricalColumn` with a vocabulary file.

  Use this when your inputs are in string or integer format, and you have a
  vocabulary file that maps each value to an integer ID. By default,
  out-of-vocabulary values are ignored. Use either (but not both) of
  `num_oov_buckets` and `default_value` to specify how to include
  out-of-vocabulary values.

  For input dictionary `features`, `features[key]` is either `Tensor` or
  `SparseTensor`. If `Tensor`, missing values can be represented by `-1` for int
  and `''` for string, which will be dropped by this feature column.

  Example with `num_oov_buckets`:
  File '/us/states.txt' contains 50 lines, each with a 2-character U.S. state
  abbreviation. All inputs with values in that file are assigned an ID 0-49,
  corresponding to its line number. All other values are hashed and assigned an
  ID 50-54.

  ```python
  states = categorical_column_with_vocabulary_file(
      key='states', vocabulary_file='/us/states.txt', vocabulary_size=50,
      num_oov_buckets=5)
  columns = [states, ...]
  features = tf.parse_example(..., features=make_parse_example_spec(columns))
  linear_prediction = linear_model(features, columns)
  ```

  Example with `default_value`:
  File '/us/states.txt' contains 51 lines - the first line is 'XX', and the
  other 50 each have a 2-character U.S. state abbreviation. Both a literal 'XX'
  in input, and other values missing from the file, will be assigned ID 0. All
  others are assigned the corresponding line number 1-50.

  ```python
  states = categorical_column_with_vocabulary_file(
      key='states', vocabulary_file='/us/states.txt', vocabulary_size=51,
      default_value=0)
  columns = [states, ...]
  features = tf.parse_example(..., features=make_parse_example_spec(columns))
  linear_prediction, _, _ = linear_model(features, columns)
  ```

  And to make an embedding with either:

  ```python
  columns = [embedding_column(states, 3),...]
  features = tf.parse_example(..., features=make_parse_example_spec(columns))
  dense_tensor = input_layer(features, columns)
  ```

  Args:
    key: A unique string identifying the input feature. It is used as the
      column name and the dictionary key for feature parsing configs, feature
      `Tensor` objects, and feature columns.
    vocabulary_file: The vocabulary file name.
    vocabulary_size: Number of the elements in the vocabulary. This must be no
      greater than length of `vocabulary_file`, if less than length, later
      values are ignored. If None, it is set to the length of `vocabulary_file`.
    num_oov_buckets: Non-negative integer, the number of out-of-vocabulary
      buckets. All out-of-vocabulary inputs will be assigned IDs in the range
      `[vocabulary_size, vocabulary_size+num_oov_buckets)` based on a hash of
      the input value. A positive `num_oov_buckets` can not be specified with
      `default_value`.
    default_value: The integer ID value to return for out-of-vocabulary feature
      values, defaults to `-1`. This can not be specified with a positive
      `num_oov_buckets`.
>>>>>>> a751f01a
    dtype: The type of features. Only string and integer types are supported.

  Returns:
    A `HashedCategoricalColumn`.

  Raises:
    ValueError: `hash_bucket_size` is not greater than 1.
    ValueError: `dtype` is neither string nor integer.
  """
  if hash_bucket_size is None:
    raise ValueError('hash_bucket_size must be set. ' 'key: {}'.format(key))

  if hash_bucket_size < 1:
    raise ValueError('hash_bucket_size must be at least 1. '
                     'hash_bucket_size: {}, key: {}'.format(
                         hash_bucket_size, key))

  _assert_key_is_string(key)
  _assert_string_or_int(dtype, prefix='column_name: {}'.format(key))

  return HashedCategoricalColumn(key, hash_bucket_size, dtype)


def categorical_column_with_vocabulary_file(key,
                                            vocabulary_file,
                                            vocabulary_size=None,
                                            num_oov_buckets=0,
                                            default_value=None,
                                            dtype=dtypes.string):
  """A `CategoricalColumn` with a vocabulary file.

  Use this when your inputs are in string or integer format, and you have a
  vocabulary file that maps each value to an integer ID. By default,
  out-of-vocabulary values are ignored. Use either (but not both) of
  `num_oov_buckets` and `default_value` to specify how to include
  out-of-vocabulary values.

  For input dictionary `features`, `features[key]` is either `Tensor` or
  `SparseTensor`. If `Tensor`, missing values can be represented by `-1` for int
  and `''` for string, which will be dropped by this feature column.

  Example with `num_oov_buckets`:
  File `'/us/states.txt'` contains 50 lines, each with a 2-character U.S. state
  abbreviation. All inputs with values in that file are assigned an ID 0-49,
  corresponding to its line number. All other values are hashed and assigned an
  ID 50-54.

  ```python
  states = categorical_column_with_vocabulary_file(
      key='states', vocabulary_file='/us/states.txt', vocabulary_size=50,
      num_oov_buckets=5)
  columns = [states, ...]
  features = tf.parse_example(..., features=make_parse_example_spec(columns))
  linear_prediction = linear_model(features, columns)
  ```

  Example with `default_value`:
  File `'/us/states.txt'` contains 51 lines - the first line is `'XX'`, and the
  other 50 each have a 2-character U.S. state abbreviation. Both a literal 
  `'XX'` in input, and other values missing from the file, will be assigned 
  ID 0. All others are assigned the corresponding line number 1-50.

  ```python
  states = categorical_column_with_vocabulary_file(
      key='states', vocabulary_file='/us/states.txt', vocabulary_size=51,
      default_value=0)
  columns = [states, ...]
  features = tf.parse_example(..., features=make_parse_example_spec(columns))
  linear_prediction, _, _ = linear_model(features, columns)
  ```

  And to make an embedding with either:

  ```python
  columns = [embedding_column(states, 3),...]
  features = tf.parse_example(..., features=make_parse_example_spec(columns))
  dense_tensor = input_layer(features, columns)
  ```

  Args:
    key: A unique string identifying the input feature. It is used as the
      column name and the dictionary key for feature parsing configs, feature
      `Tensor` objects, and feature columns.
    vocabulary_file: The vocabulary file name.
    vocabulary_size: Number of the elements in the vocabulary. This must be no
      greater than length of `vocabulary_file`, if less than length, later
      values are ignored. If None, it is set to the length of `vocabulary_file`.
    num_oov_buckets: Non-negative integer, the number of out-of-vocabulary
      buckets. All out-of-vocabulary inputs will be assigned IDs in the range
      `[vocabulary_size, vocabulary_size+num_oov_buckets)` based on a hash of
      the input value. A positive `num_oov_buckets` can not be specified with
      `default_value`.
    default_value: The integer ID value to return for out-of-vocabulary feature
      values, defaults to `-1`. This can not be specified with a positive
      `num_oov_buckets`.
    dtype: The type of features. Only string and integer types are supported.

  Returns:
    A `CategoricalColumn` with a vocabulary file.

  Raises:
    ValueError: `vocabulary_file` is missing or cannot be opened.
    ValueError: `vocabulary_size` is missing or < 1.
    ValueError: `num_oov_buckets` is a negative integer.
    ValueError: `num_oov_buckets` and `default_value` are both specified.
    ValueError: `dtype` is neither string nor integer.
  """
  if not vocabulary_file:
    raise ValueError('Missing vocabulary_file in {}.'.format(key))

  if vocabulary_size is None:
    if not gfile.Exists(vocabulary_file):
      raise ValueError('vocabulary_file in {} does not exist.'.format(key))

    with gfile.GFile(vocabulary_file) as f:
      vocabulary_size = sum(1 for _ in f)
    logging.info(
        'vocabulary_size = %d in %s is inferred from the number of elements '
        'in the vocabulary_file %s.', vocabulary_size, key, vocabulary_file)

  # `vocabulary_size` isn't required for lookup, but it is for `_num_buckets`.
  if vocabulary_size < 1:
    raise ValueError('Invalid vocabulary_size in {}.'.format(key))
  if num_oov_buckets:
    if default_value is not None:
      raise ValueError(
          'Can\'t specify both num_oov_buckets and default_value in {}.'.format(
              key))
    if num_oov_buckets < 0:
      raise ValueError('Invalid num_oov_buckets {} in {}.'.format(
          num_oov_buckets, key))
  fc_utils.assert_string_or_int(dtype, prefix='column_name: {}'.format(key))
  fc_utils.assert_key_is_string(key)
  return VocabularyFileCategoricalColumn(
      key=key,
      vocabulary_file=vocabulary_file,
      vocabulary_size=vocabulary_size,
      num_oov_buckets=0 if num_oov_buckets is None else num_oov_buckets,
      default_value=-1 if default_value is None else default_value,
      dtype=dtype)


def categorical_column_with_vocabulary_list(
    key, vocabulary_list, dtype=None, default_value=-1, num_oov_buckets=0):
  """A `CategoricalColumn` with in-memory vocabulary.

  Use this when your inputs are in string or integer format, and you have an
  in-memory vocabulary mapping each value to an integer ID. By default,
  out-of-vocabulary values are ignored. Use either (but not both) of
  `num_oov_buckets` and `default_value` to specify how to include
  out-of-vocabulary values.

  For input dictionary `features`, `features[key]` is either `Tensor` or
  `SparseTensor`. If `Tensor`, missing values can be represented by `-1` for int
  and `''` for string, which will be dropped by this feature column.

  Example with `num_oov_buckets`:
  In the following example, each input in `vocabulary_list` is assigned an ID
  0-3 corresponding to its index (e.g., input 'B' produces output 2). All other
  inputs are hashed and assigned an ID 4-5.

  ```python
  colors = categorical_column_with_vocabulary_list(
      key='colors', vocabulary_list=('R', 'G', 'B', 'Y'),
      num_oov_buckets=2)
  columns = [colors, ...]
  features = tf.parse_example(..., features=make_parse_example_spec(columns))
  linear_prediction, _, _ = linear_model(features, columns)
  ```

  Example with `default_value`:
  In the following example, each input in `vocabulary_list` is assigned an ID
  0-4 corresponding to its index (e.g., input 'B' produces output 3). All other
  inputs are assigned `default_value` 0.


  ```python
  colors = categorical_column_with_vocabulary_list(
      key='colors', vocabulary_list=('X', 'R', 'G', 'B', 'Y'), default_value=0)
  columns = [colors, ...]
  features = tf.parse_example(..., features=make_parse_example_spec(columns))
  linear_prediction, _, _ = linear_model(features, columns)
  ```

  And to make an embedding with either:

  ```python
  columns = [embedding_column(colors, 3),...]
  features = tf.parse_example(..., features=make_parse_example_spec(columns))
  dense_tensor = input_layer(features, columns)
  ```

  Args:
    key: A unique string identifying the input feature. It is used as the column
      name and the dictionary key for feature parsing configs, feature `Tensor`
      objects, and feature columns.
    vocabulary_list: An ordered iterable defining the vocabulary. Each feature
      is mapped to the index of its value (if present) in `vocabulary_list`.
      Must be castable to `dtype`.
    dtype: The type of features. Only string and integer types are supported. If
      `None`, it will be inferred from `vocabulary_list`.
    default_value: The integer ID value to return for out-of-vocabulary feature
      values, defaults to `-1`. This can not be specified with a positive
      `num_oov_buckets`.
    num_oov_buckets: Non-negative integer, the number of out-of-vocabulary
      buckets. All out-of-vocabulary inputs will be assigned IDs in the range
      `[len(vocabulary_list), len(vocabulary_list)+num_oov_buckets)` based on a
      hash of the input value. A positive `num_oov_buckets` can not be specified
      with `default_value`.

  Returns:
    A `CategoricalColumn` with in-memory vocabulary.

  Raises:
    ValueError: if `vocabulary_list` is empty, or contains duplicate keys.
    ValueError: `num_oov_buckets` is a negative integer.
    ValueError: `num_oov_buckets` and `default_value` are both specified.
    ValueError: if `dtype` is not integer or string.
  """
  if (vocabulary_list is None) or (len(vocabulary_list) < 1):
    raise ValueError(
        'vocabulary_list {} must be non-empty, column_name: {}'.format(
            vocabulary_list, key))
  if len(set(vocabulary_list)) != len(vocabulary_list):
    raise ValueError(
        'Duplicate keys in vocabulary_list {}, column_name: {}'.format(
            vocabulary_list, key))
  vocabulary_dtype = dtypes.as_dtype(np.array(vocabulary_list).dtype)
  if num_oov_buckets:
    if default_value != -1:
      raise ValueError(
          'Can\'t specify both num_oov_buckets and default_value in {}.'.format(
              key))
    if num_oov_buckets < 0:
      raise ValueError('Invalid num_oov_buckets {} in {}.'.format(
          num_oov_buckets, key))
  fc_utils.assert_string_or_int(
      vocabulary_dtype, prefix='column_name: {} vocabulary'.format(key))
  if dtype is None:
    dtype = vocabulary_dtype
  elif dtype.is_integer != vocabulary_dtype.is_integer:
    raise ValueError(
        'dtype {} and vocabulary dtype {} do not match, column_name: {}'.format(
            dtype, vocabulary_dtype, key))
  fc_utils.assert_string_or_int(dtype, prefix='column_name: {}'.format(key))
  fc_utils.assert_key_is_string(key)

  return VocabularyListCategoricalColumn(
      key=key,
      vocabulary_list=tuple(vocabulary_list),
      dtype=dtype,
      default_value=default_value,
      num_oov_buckets=num_oov_buckets)


def categorical_column_with_identity(key, num_buckets, default_value=None):
  """A `CategoricalColumn` that returns identity values.

  Use this when your inputs are integers in the range `[0, num_buckets)`, and
  you want to use the input value itself as the categorical ID. Values outside
  this range will result in `default_value` if specified, otherwise it will
  fail.

  Typically, this is used for contiguous ranges of integer indexes, but
  it doesn't have to be. This might be inefficient, however, if many of IDs
  are unused. Consider `categorical_column_with_hash_bucket` in that case.

  For input dictionary `features`, `features[key]` is either `Tensor` or
  `SparseTensor`. If `Tensor`, missing values can be represented by `-1` for int
  and `''` for string, which will be dropped by this feature column.

  In the following examples, each input in the range `[0, 1000000)` is assigned
  the same value. All other inputs are assigned `default_value` 0. Note that a
  literal 0 in inputs will result in the same default ID.

  Linear model:

  ```python
  video_id = categorical_column_with_identity(
      key='video_id', num_buckets=1000000, default_value=0)
  columns = [video_id, ...]
  features = tf.parse_example(..., features=make_parse_example_spec(columns))
  linear_prediction, _, _ = linear_model(features, columns)
  ```

  Embedding for a DNN model:

  ```python
  columns = [embedding_column(video_id, 9),...]
  features = tf.parse_example(..., features=make_parse_example_spec(columns))
  dense_tensor = input_layer(features, columns)
  ```

  Args:
    key: A unique string identifying the input feature. It is used as the
      column name and the dictionary key for feature parsing configs, feature
      `Tensor` objects, and feature columns.
    num_buckets: Range of inputs and outputs is `[0, num_buckets)`.
    default_value: If `None`, this column's graph operations will fail for
      out-of-range inputs. Otherwise, this value must be in the range
      `[0, num_buckets)`, and will replace inputs in that range.

  Returns:
    A `CategoricalColumn` that returns identity values.

  Raises:
    ValueError: if `num_buckets` is less than one.
    ValueError: if `default_value` is not in range `[0, num_buckets)`.
  """
  if num_buckets < 1:
    raise ValueError(
        'num_buckets {} < 1, column_name {}'.format(num_buckets, key))
  if (default_value is not None) and (
      (default_value < 0) or (default_value >= num_buckets)):
    raise ValueError(
        'default_value {} not in range [0, {}), column_name {}'.format(
            default_value, num_buckets, key))
  fc_utils.assert_key_is_string(key)
  return IdentityCategoricalColumn(
      key=key, number_buckets=num_buckets, default_value=default_value)


def indicator_column(categorical_column):
  """Represents multi-hot representation of given categorical column.

  - For DNN model, `indicator_column` can be used to wrap any
    `categorical_column_*` (e.g., to feed to DNN). Consider to Use
    `embedding_column` if the number of buckets/unique(values) are large.

  - For Wide (aka linear) model, `indicator_column` is the internal
    representation for categorical column when passing categorical column
    directly (as any element in feature_columns) to `linear_model`. See
    `linear_model` for details.

  ```python
  name = indicator_column(categorical_column_with_vocabulary_list(
      'name', ['bob', 'george', 'wanda'])
  columns = [name, ...]
  features = tf.parse_example(..., features=make_parse_example_spec(columns))
  dense_tensor = input_layer(features, columns)

  dense_tensor == [[1, 0, 0]]  # If "name" bytes_list is ["bob"]
  dense_tensor == [[1, 0, 1]]  # If "name" bytes_list is ["bob", "wanda"]
  dense_tensor == [[2, 0, 0]]  # If "name" bytes_list is ["bob", "bob"]
  ```

  Args:
    categorical_column: A `CategoricalColumn` which is created by
      `categorical_column_with_*` or `crossed_column` functions.

  Returns:
    An `IndicatorColumn`.
  """
  return IndicatorColumn(categorical_column)


def weighted_categorical_column(
    categorical_column, weight_feature_key, dtype=dtypes.float32):
  """Applies weight values to a `CategoricalColumn`.

  Use this when each of your sparse inputs has both an ID and a value. For
  example, if you're representing text documents as a collection of word
  frequencies, you can provide 2 parallel sparse input features ('terms' and
  'frequencies' below).

  Example:

  Input `tf.Example` objects:

  ```proto
  [
    features {
      feature {
        key: "terms"
        value {bytes_list {value: "very" value: "model"}}
      }
      feature {
        key: "frequencies"
        value {float_list {value: 0.3 value: 0.1}}
      }
    },
    features {
      feature {
        key: "terms"
        value {bytes_list {value: "when" value: "course" value: "human"}}
      }
      feature {
        key: "frequencies"
        value {float_list {value: 0.4 value: 0.1 value: 0.2}}
      }
    }
  ]
  ```

  ```python
  categorical_column = categorical_column_with_hash_bucket(
      column_name='terms', hash_bucket_size=1000)
  weighted_column = weighted_categorical_column(
      categorical_column=categorical_column, weight_feature_key='frequencies')
  columns = [weighted_column, ...]
  features = tf.parse_example(..., features=make_parse_example_spec(columns))
  linear_prediction, _, _ = linear_model(features, columns)
  ```

  This assumes the input dictionary contains a `SparseTensor` for key
  'terms', and a `SparseTensor` for key 'frequencies'. These 2 tensors must have
  the same indices and dense shape.

  Args:
    categorical_column: A `CategoricalColumn` created by
      `categorical_column_with_*` functions.
    weight_feature_key: String key for weight values.
    dtype: Type of weights, such as `tf.float32`. Only float and integer weights
      are supported.

  Returns:
    A `CategoricalColumn` composed of two sparse features: one represents id,
    the other represents weight (value) of the id feature in that example.

  Raises:
    ValueError: if `dtype` is not convertible to float.
  """
  if (dtype is None) or not (dtype.is_integer or dtype.is_floating):
    raise ValueError('dtype {} is not convertible to float.'.format(dtype))
  return WeightedCategoricalColumn(
      categorical_column=categorical_column,
      weight_feature_key=weight_feature_key,
      dtype=dtype)


def crossed_column(keys, hash_bucket_size, hash_key=None):
  """Returns a column for performing crosses of categorical features.

  Crossed features will be hashed according to `hash_bucket_size`. Conceptually,
  the transformation can be thought of as:
    Hash(cartesian product of features) % `hash_bucket_size`

  For example, if the input features are:

  * SparseTensor referred by first key:

    ```python
    shape = [2, 2]
    {
        [0, 0]: "a"
        [1, 0]: "b"
        [1, 1]: "c"
    }
    ```

  * SparseTensor referred by second key:

    ```python
    shape = [2, 1]
    {
        [0, 0]: "d"
        [1, 0]: "e"
    }
    ```

  then crossed feature will look like:

  ```python
   shape = [2, 2]
  {
      [0, 0]: Hash64("d", Hash64("a")) % hash_bucket_size
      [1, 0]: Hash64("e", Hash64("b")) % hash_bucket_size
      [1, 1]: Hash64("e", Hash64("c")) % hash_bucket_size
  }
  ```

  Here is an example to create a linear model with crosses of string features:

  ```python
  keywords_x_doc_terms = crossed_column(['keywords', 'doc_terms'], 50K)
  columns = [keywords_x_doc_terms, ...]
  features = tf.parse_example(..., features=make_parse_example_spec(columns))
  linear_prediction = linear_model(features, columns)
  ```

  You could also use vocabulary lookup before crossing:

  ```python
  keywords = categorical_column_with_vocabulary_file(
      'keywords', '/path/to/vocabulary/file', vocabulary_size=1K)
  keywords_x_doc_terms = crossed_column([keywords, 'doc_terms'], 50K)
  columns = [keywords_x_doc_terms, ...]
  features = tf.parse_example(..., features=make_parse_example_spec(columns))
  linear_prediction = linear_model(features, columns)
  ```

  If an input feature is of numeric type, you can use
  `categorical_column_with_identity`, or `bucketized_column`, as in the example:

  ```python
  # vertical_id is an integer categorical feature.
  vertical_id = categorical_column_with_identity('vertical_id', 10K)
  price = numeric_column('price')
  # bucketized_column converts numerical feature to a categorical one.
  bucketized_price = bucketized_column(price, boundaries=[...])
  vertical_id_x_price = crossed_column([vertical_id, bucketized_price], 50K)
  columns = [vertical_id_x_price, ...]
  features = tf.parse_example(..., features=make_parse_example_spec(columns))
  linear_prediction = linear_model(features, columns)
  ```

  To use crossed column in DNN model, you need to add it in an embedding column
  as in this example:

  ```python
  vertical_id_x_price = crossed_column([vertical_id, bucketized_price], 50K)
  vertical_id_x_price_embedded = embedding_column(vertical_id_x_price, 10)
  dense_tensor = input_layer(features, [vertical_id_x_price_embedded, ...])
  ```

  Args:
    keys: An iterable identifying the features to be crossed. Each element can
      be either:
      * string: Will use the corresponding feature which must be of string type.
      * `CategoricalColumn`: Will use the transformed tensor produced by this
        column. Does not support hashed categorical column.
    hash_bucket_size: An int > 1. The number of buckets.
    hash_key: Specify the hash_key that will be used by the `FingerprintCat64`
      function to combine the crosses fingerprints on SparseCrossOp (optional).

  Returns:
    A `CrossedColumn`.

  Raises:
    ValueError: If `len(keys) < 2`.
    ValueError: If any of the keys is neither a string nor `CategoricalColumn`.
    ValueError: If any of the keys is `HashedCategoricalColumn`.
    ValueError: If `hash_bucket_size < 1`.
  """
  if not hash_bucket_size or hash_bucket_size < 1:
    raise ValueError('hash_bucket_size must be > 1. '
                     'hash_bucket_size: {}'.format(hash_bucket_size))
  if not keys or len(keys) < 2:
    raise ValueError(
        'keys must be a list with length > 1. Given: {}'.format(keys))
  for key in keys:
    if (not isinstance(key, six.string_types) and
        not isinstance(key, (CategoricalColumn, fc_old._CategoricalColumn))):  # pylint: disable=protected-access
      raise ValueError(
          'Unsupported key type. All keys must be either string, or '
          'categorical column except HashedCategoricalColumn. '
          'Given: {}'.format(key))
    if isinstance(key,
                  (HashedCategoricalColumn, fc_old._HashedCategoricalColumn)):  # pylint: disable=protected-access
      raise ValueError(
          'categorical_column_with_hash_bucket is not supported for crossing. '
          'Hashing before crossing will increase probability of collision. '
          'Instead, use the feature name as a string. Given: {}'.format(key))
  return CrossedColumn(
      keys=tuple(keys), hash_bucket_size=hash_bucket_size, hash_key=hash_key)


class FeatureColumn(object):
  """Represents a feature column abstraction.

  WARNING: Do not subclass this layer unless you know what you are doing:
  the API is subject to future changes.

  To distinguish between the concept of a feature family and a specific binary
  feature within a family, we refer to a feature family like "country" as a
  feature column. For example, we can have a feature in a `tf.Example` format:
    {key: "country",  value: [ "US" ]}
  In this example the value of feature is "US" and "country" refers to the
  column of the feature.

  This class is an abstract class. Users should not create instances of this.
  """
  __metaclass__ = abc.ABCMeta

  @abc.abstractproperty
  def name(self):
    """Returns string. Used for naming."""
    pass

  @abc.abstractmethod
  def transform_feature(self, transformation_cache, state_manager):
    """Returns intermediate representation (usually a `Tensor`).

    Uses `transformation_cache` to create an intermediate representation
    (usually a `Tensor`) that other feature columns can use.

    Example usage of `transformation_cache`:
    Let's say a Feature column depends on raw feature ('raw') and another
    `FeatureColumn` (input_fc). To access corresponding `Tensor`s,
    transformation_cache will be used as follows:

    ```python
    raw_tensor = transformation_cache.get('raw', state_manager)
    fc_tensor = transformation_cache.get(input_fc, state_manager)
    ```

    Args:
      transformation_cache: A `FeatureTransformationCache` object to access
        features.
      state_manager: A `StateManager` to create / access resources such as
        lookup tables.

    Returns:
      Transformed feature `Tensor`.
    """
    pass

  @abc.abstractproperty
  def parse_example_spec(self):
    """Returns a `tf.Example` parsing spec as dict.

    It is used for get_parsing_spec for `tf.parse_example`. Returned spec is a
    dict from keys ('string') to `VarLenFeature`, `FixedLenFeature`, and other
    supported objects. Please check documentation of `tf.parse_example` for all
    supported spec objects.

    Let's say a Feature column depends on raw feature ('raw') and another
    `FeatureColumn` (input_fc). One possible implementation of
    parse_example_spec is as follows:

    ```python
    spec = {'raw': tf.FixedLenFeature(...)}
    spec.update(input_fc.parse_example_spec)
    return spec
    ```
    """
    pass

  def create_state(self, state_manager):
    """Uses the `state_manager` to create state for the FeatureColumn.

    Args:
      state_manager: A `StateManager` to create / access resources such as
        lookup tables and variables.
    """
    pass

  @abc.abstractproperty
  def _is_v2_column(self):
    """Returns whether this FeatureColumn is fully conformant to the new API.

    This is needed for composition type cases where an EmbeddingColumn etc.
    might take in old categorical columns as input and then we want to use the
    old API.
    """
    pass


class DenseColumn(FeatureColumn):
  """Represents a column which can be represented as `Tensor`.

  Some examples of this type are: numeric_column, embedding_column,
  indicator_column.
  """

  __metaclass__ = abc.ABCMeta

  @abc.abstractproperty
  def variable_shape(self):
    """`TensorShape` of `get_dense_tensor`, without batch dimension."""
    pass

  @abc.abstractmethod
  def get_dense_tensor(self, transformation_cache, state_manager):
    """Returns a `Tensor`.

    The output of this function will be used by model-builder-functions. For
    example the pseudo code of `input_layer` will be like:

    ```python
    def input_layer(features, feature_columns, ...):
      outputs = [fc.get_dense_tensor(...) for fc in feature_columns]
      return tf.concat(outputs)
    ```

    Args:
      transformation_cache: A `FeatureTransformationCache` object to access
        features.
      state_manager: A `StateManager` to create / access resources such as
        lookup tables.

    Returns:
      `Tensor` of shape [batch_size] + `variable_shape`.
    """
    pass


def is_feature_column_v2(feature_columns):
  """Returns True if all feature columns are V2."""
  for feature_column in feature_columns:
    if not isinstance(feature_column, FeatureColumn):
      return False
    if not feature_column._is_v2_column:  # pylint: disable=protected-access
      return False
  return True


def _create_weighted_sum(column, transformation_cache, state_manager,
                         sparse_combiner, weight_var):
  """Creates a weighted sum for a dense/categorical column for linear_model."""
  if isinstance(column, CategoricalColumn):
    return _create_categorical_column_weighted_sum(
        column=column,
        transformation_cache=transformation_cache,
        state_manager=state_manager,
        sparse_combiner=sparse_combiner,
        weight_var=weight_var)
  else:
    return _create_dense_column_weighted_sum(
        column=column,
        transformation_cache=transformation_cache,
        state_manager=state_manager,
        weight_var=weight_var)


def _create_dense_column_weighted_sum(column, transformation_cache,
                                      state_manager, weight_var):
  """Create a weighted sum of a dense column for linear_model."""
  tensor = column.get_dense_tensor(transformation_cache, state_manager)
  num_elements = column.variable_shape.num_elements()
  batch_size = array_ops.shape(tensor)[0]
  tensor = array_ops.reshape(tensor, shape=(batch_size, num_elements))
  return math_ops.matmul(tensor, weight_var, name='weighted_sum')


class CategoricalColumn(FeatureColumn):
  """Represents a categorical feature.

  A categorical feature typically handled with a `tf.SparseTensor` of IDs.
  """
  __metaclass__ = abc.ABCMeta

  IdWeightPair = collections.namedtuple(  # pylint: disable=invalid-name
      'IdWeightPair', ('id_tensor', 'weight_tensor'))

  @abc.abstractproperty
  def num_buckets(self):
    """Returns number of buckets in this sparse feature."""
    pass

  @abc.abstractmethod
  def get_sparse_tensors(self, transformation_cache, state_manager):
    """Returns an IdWeightPair.

    `IdWeightPair` is a pair of `SparseTensor`s which represents ids and
    weights.

    `IdWeightPair.id_tensor` is typically a `batch_size` x `num_buckets`
    `SparseTensor` of `int64`. `IdWeightPair.weight_tensor` is either a
    `SparseTensor` of `float` or `None` to indicate all weights should be
    taken to be 1. If specified, `weight_tensor` must have exactly the same
    shape and indices as `sp_ids`. Expected `SparseTensor` is same as parsing
    output of a `VarLenFeature` which is a ragged matrix.

    Args:
      transformation_cache: A `FeatureTransformationCache` object to access
        features.
      state_manager: A `StateManager` to create / access resources such as
        lookup tables.
    """
    pass


def _create_categorical_column_weighted_sum(
    column, transformation_cache, state_manager, sparse_combiner, weight_var):
  # pylint: disable=g-doc-return-or-yield,g-doc-args
  """Create a weighted sum of a categorical column for linear_model.

  Note to maintainer: As implementation details, the weighted sum is
  implemented via embedding_lookup_sparse toward efficiency. Mathematically,
  they are the same.

  To be specific, conceptually, categorical column can be treated as multi-hot
  vector. Say:

  ```python
    x = [0 0 1]  # categorical column input
    w = [a b c]  # weights
  ```
  The weighted sum is `c` in this case, which is same as `w[2]`.

  Another example is

  ```python
    x = [0 1 1]  # categorical column input
    w = [a b c]  # weights
  ```
  The weighted sum is `b + c` in this case, which is same as `w[2] + w[3]`.

  For both cases, we can implement weighted sum via embedding_lookup with
  sparse_combiner = "sum".
  """

  sparse_tensors = column.get_sparse_tensors(transformation_cache,
                                             state_manager)
  id_tensor = sparse_ops.sparse_reshape(sparse_tensors.id_tensor, [
      array_ops.shape(sparse_tensors.id_tensor)[0], -1
  ])
  weight_tensor = sparse_tensors.weight_tensor
  if weight_tensor is not None:
    weight_tensor = sparse_ops.sparse_reshape(
        weight_tensor, [array_ops.shape(weight_tensor)[0], -1])

  return _safe_embedding_lookup_sparse(
      weight_var,
      id_tensor,
      sparse_weights=weight_tensor,
      combiner=sparse_combiner,
      name='weighted_sum')


class SequenceDenseColumn(FeatureColumn):
  """Represents dense sequence data."""

  __metaclass__ = abc.ABCMeta

  TensorSequenceLengthPair = collections.namedtuple(  # pylint: disable=invalid-name
      'TensorSequenceLengthPair', ('dense_tensor', 'sequence_length'))

  @abc.abstractmethod
  def get_sequence_dense_tensor(self, transformation_cache, state_manager):
    """Returns a `TensorSequenceLengthPair`.

    Args:
      transformation_cache: A `FeatureTransformationCache` object to access
        features.
      state_manager: A `StateManager` to create / access resources such as
        lookup tables.
    """
    pass


class FeatureTransformationCache(object):
  """Handles caching of transformations while building the model.

  `FeatureColumn` specifies how to digest an input column to the network. Some
  feature columns require data transformations. This class caches those
  transformations.

  Some features may be used in more than one place. For example, one can use a
  bucketized feature by itself and a cross with it. In that case we
  should create only one bucketization op instead of creating ops for each
  feature column separately. To handle re-use of transformed columns,
  `FeatureTransformationCache` caches all previously transformed columns.

  Example:
  We're trying to use the following `FeatureColumn`s:

  ```python
  bucketized_age = fc.bucketized_column(fc.numeric_column("age"), ...)
  keywords = fc.categorical_column_with_hash_buckets("keywords", ...)
  age_X_keywords = fc.crossed_column([bucketized_age, "keywords"])
  ... = linear_model(features,
                          [bucketized_age, keywords, age_X_keywords]
  ```

  If we transform each column independently, then we'll get duplication of
  bucketization (one for cross, one for bucketization itself).
  The `FeatureTransformationCache` eliminates this duplication.
  """

  def __init__(self, features):
    """Creates a `FeatureTransformationCache`.

    Args:
      features: A mapping from feature column to objects that are `Tensor` or
        `SparseTensor`, or can be converted to same via
        `sparse_tensor.convert_to_tensor_or_sparse_tensor`. A `string` key
        signifies a base feature (not-transformed). A `FeatureColumn` key
        means that this `Tensor` is the output of an existing `FeatureColumn`
        which can be reused.
    """
    self._features = features.copy()
    self._feature_tensors = {}

  def get(self, key, state_manager):
    """Returns a `Tensor` for the given key.

    A `str` key is used to access a base feature (not-transformed). When a
    `FeatureColumn` is passed, the transformed feature is returned if it
    already exists, otherwise the given `FeatureColumn` is asked to provide its
    transformed output, which is then cached.

    Args:
      key: a `str` or a `FeatureColumn`.
      state_manager: A StateManager object that holds the FeatureColumn state.

    Returns:
      The transformed `Tensor` corresponding to the `key`.

    Raises:
      ValueError: if key is not found or a transformed `Tensor` cannot be
        computed.
    """
    if key in self._feature_tensors:
      # FeatureColumn is already transformed or converted.
      return self._feature_tensors[key]

    if key in self._features:
      feature_tensor = self._get_raw_feature_as_tensor(key)
      self._feature_tensors[key] = feature_tensor
      return feature_tensor

    if isinstance(key, six.string_types):
      raise ValueError('Feature {} is not in features dictionary.'.format(key))

    if not isinstance(key, FeatureColumn):
      raise TypeError('"key" must be either a "str" or "FeatureColumn". '
                      'Provided: {}'.format(key))

    column = key
    logging.debug('Transforming feature_column %s.', column)
    transformed = column.transform_feature(self, state_manager)
    if transformed is None:
      raise ValueError('Column {} is not supported.'.format(column.name))
    self._feature_tensors[column] = transformed
    return transformed

  def _get_raw_feature_as_tensor(self, key):
    """Gets the raw_feature (keyed by `key`) as `tensor`.

    The raw feature is converted to (sparse) tensor and maybe expand dim.

    For both `Tensor` and `SparseTensor`, the rank will be expanded (to 2) if
    the rank is 1. This supports dynamic rank also. For rank 0 raw feature, will
    error out as it is not supported.

    Args:
      key: A `str` key to access the raw feature.

    Returns:
      A `Tensor` or `SparseTensor`.

    Raises:
      ValueError: if the raw feature has rank 0.
    """
    raw_feature = self._features[key]
    feature_tensor = sparse_tensor_lib.convert_to_tensor_or_sparse_tensor(
        raw_feature)

    def expand_dims(input_tensor):
      # Input_tensor must have rank 1.
      if isinstance(input_tensor, sparse_tensor_lib.SparseTensor):
        return sparse_ops.sparse_reshape(
            input_tensor, [array_ops.shape(input_tensor)[0], 1])
      else:
        return array_ops.expand_dims(input_tensor, -1)

    rank = feature_tensor.get_shape().ndims
    if rank is not None:
      if rank == 0:
        raise ValueError(
            'Feature (key: {}) cannot have rank 0. Give: {}'.format(
                key, feature_tensor))
      return feature_tensor if rank != 1 else expand_dims(feature_tensor)

    # Handle dynamic rank.
    with ops.control_dependencies([
        check_ops.assert_positive(
            array_ops.rank(feature_tensor),
            message='Feature (key: {}) cannot have rank 0. Given: {}'.format(
                key, feature_tensor))]):
      return control_flow_ops.cond(
          math_ops.equal(1, array_ops.rank(feature_tensor)),
          lambda: expand_dims(feature_tensor),
          lambda: feature_tensor)


# TODO(ptucker): Move to third_party/tensorflow/python/ops/sparse_ops.py
def _to_sparse_input_and_drop_ignore_values(input_tensor, ignore_value=None):
  """Converts a `Tensor` to a `SparseTensor`, dropping ignore_value cells.

  If `input_tensor` is already a `SparseTensor`, just return it.

  Args:
    input_tensor: A string or integer `Tensor`.
    ignore_value: Entries in `dense_tensor` equal to this value will be
      absent from the resulting `SparseTensor`. If `None`, default value of
      `dense_tensor`'s dtype will be used ('' for `str`, -1 for `int`).

  Returns:
    A `SparseTensor` with the same shape as `input_tensor`.

  Raises:
    ValueError: when `input_tensor`'s rank is `None`.
  """
  input_tensor = sparse_tensor_lib.convert_to_tensor_or_sparse_tensor(
      input_tensor)
  if isinstance(input_tensor, sparse_tensor_lib.SparseTensor):
    return input_tensor
  with ops.name_scope(None, 'to_sparse_input', (input_tensor, ignore_value,)):
    if ignore_value is None:
      if input_tensor.dtype == dtypes.string:
        # Exception due to TF strings are converted to numpy objects by default.
        ignore_value = ''
      elif input_tensor.dtype.is_integer:
        ignore_value = -1  # -1 has a special meaning of missing feature
      else:
        # NOTE: `as_numpy_dtype` is a property, so with the parentheses this is
        # constructing a new numpy object of the given type, which yields the
        # default value for that type.
        ignore_value = input_tensor.dtype.as_numpy_dtype()
    ignore_value = math_ops.cast(
        ignore_value, input_tensor.dtype, name='ignore_value')
    indices = array_ops.where(
        math_ops.not_equal(input_tensor, ignore_value), name='indices')
    return sparse_tensor_lib.SparseTensor(
        indices=indices,
        values=array_ops.gather_nd(input_tensor, indices, name='values'),
        dense_shape=array_ops.shape(
            input_tensor, out_type=dtypes.int64, name='dense_shape'))


def _normalize_feature_columns(feature_columns):
  """Normalizes the `feature_columns` input.

  This method converts the `feature_columns` to list type as best as it can. In
  addition, verifies the type and other parts of feature_columns, required by
  downstream library.

  Args:
    feature_columns: The raw feature columns, usually passed by users.

  Returns:
    The normalized feature column list.

  Raises:
    ValueError: for any invalid inputs, such as empty, duplicated names, etc.
  """
  if isinstance(feature_columns, FeatureColumn):
    feature_columns = [feature_columns]

  if isinstance(feature_columns, collections.Iterator):
    feature_columns = list(feature_columns)

  if isinstance(feature_columns, dict):
    raise ValueError('Expected feature_columns to be iterable, found dict.')

  for column in feature_columns:
    if not isinstance(column, FeatureColumn):
      raise ValueError('Items of feature_columns must be a FeatureColumn. '
                       'Given (type {}): {}.'.format(type(column), column))
  if not feature_columns:
    raise ValueError('feature_columns must not be empty.')
  name_to_column = {}
  for column in feature_columns:
    if column.name in name_to_column:
      raise ValueError('Duplicate feature column name found for columns: {} '
                       'and {}. This usually means that these columns refer to '
                       'same base feature. Either one must be discarded or a '
                       'duplicated but renamed item must be inserted in '
                       'features dict.'.format(column,
                                               name_to_column[column.name]))
    name_to_column[column.name] = column

  return sorted(feature_columns, key=lambda x: x.name)


class NumericColumn(
    DenseColumn,
    fc_old._DenseColumn,  # pylint: disable=protected-access
    collections.namedtuple(
        'NumericColumn',
        ('key', 'shape', 'default_value', 'dtype', 'normalizer_fn'))):
  """see `numeric_column`."""

  @property
  def _is_v2_column(self):
    return True

  @property
  def name(self):
    """See `FeatureColumn` base class."""
    return self.key

  @property
  def parse_example_spec(self):
    """See `FeatureColumn` base class."""
    return {
        self.key:
            parsing_ops.FixedLenFeature(self.shape, self.dtype,
                                        self.default_value)
    }

  @property
  @deprecation.deprecated(_FEATURE_COLUMN_DEPRECATION_DATE,
                          _FEATURE_COLUMN_DEPRECATION)
  def _parse_example_spec(self):
    return self.parse_example_spec

  def _transform_input_tensor(self, input_tensor):
    if isinstance(input_tensor, sparse_tensor_lib.SparseTensor):
      raise ValueError(
          'The corresponding Tensor of numerical column must be a Tensor. '
          'SparseTensor is not supported. key: {}'.format(self.key))
    if self.normalizer_fn is not None:
      input_tensor = self.normalizer_fn(input_tensor)
    return math_ops.cast(input_tensor, dtypes.float32)

  @deprecation.deprecated(_FEATURE_COLUMN_DEPRECATION_DATE,
                          _FEATURE_COLUMN_DEPRECATION)
  def _transform_feature(self, inputs):
    input_tensor = inputs.get(self.key)
    return self._transform_input_tensor(input_tensor)

  def transform_feature(self, transformation_cache, state_manager):
    """See `FeatureColumn` base class.

    In this case, we apply the `normalizer_fn` to the input tensor.

    Args:
      transformation_cache: A `FeatureTransformationCache` object to access
        features.
      state_manager: A `StateManager` to create / access resources such as
        lookup tables.

    Returns:
      Normalized input tensor.
    Raises:
      ValueError: If a SparseTensor is passed in.
    """
    input_tensor = transformation_cache.get(self.key, state_manager)
    return self._transform_input_tensor(input_tensor)

  @property
  def variable_shape(self):
    """See `DenseColumn` base class."""
    return tensor_shape.TensorShape(self.shape)

  @property
  @deprecation.deprecated(_FEATURE_COLUMN_DEPRECATION_DATE,
                          _FEATURE_COLUMN_DEPRECATION)
  def _variable_shape(self):
    return self.variable_shape

  def get_dense_tensor(self, transformation_cache, state_manager):
    """Returns dense `Tensor` representing numeric feature.

    Args:
      transformation_cache: A `FeatureTransformationCache` object to access
        features.
      state_manager: A `StateManager` to create / access resources such as
        lookup tables.

    Returns:
      Dense `Tensor` created within `transform_feature`.
    """
    # Feature has been already transformed. Return the intermediate
    # representation created by _transform_feature.
    return transformation_cache.get(self, state_manager)

  @deprecation.deprecated(_FEATURE_COLUMN_DEPRECATION_DATE,
                          _FEATURE_COLUMN_DEPRECATION)
  def _get_dense_tensor(self, inputs, weight_collections=None, trainable=None):
    del weight_collections
    del trainable
    return inputs.get(self)

<<<<<<< HEAD
=======
  @property
  def parents(self):
    """See 'FeatureColumn` base class."""
    return [self.key]

  def _get_config(self):
    """See 'FeatureColumn` base class."""
    config = dict(zip(self._fields, self))
    config['normalizer_fn'] = utils.serialize_keras_object(self.normalizer_fn)
    config['dtype'] = self.dtype.name
    return config

  @classmethod
  def _from_config(cls, config, custom_objects=None, columns_by_name=None):
    """See 'FeatureColumn` base class."""
    _check_config_keys(config, cls._fields)
    kwargs = config.copy()
    kwargs['normalizer_fn'] = utils.deserialize_keras_object(
        config['normalizer_fn'], custom_objects=custom_objects)
    kwargs['dtype'] = dtypes.as_dtype(config['dtype'])
    return cls(**kwargs)

>>>>>>> a751f01a

class BucketizedColumn(
    DenseColumn,
    CategoricalColumn,
    fc_old._DenseColumn,  # pylint: disable=protected-access
    fc_old._CategoricalColumn,  # pylint: disable=protected-access
    collections.namedtuple('BucketizedColumn',
                           ('source_column', 'boundaries'))):
  """See `bucketized_column`."""

  @property
  def _is_v2_column(self):
    return (isinstance(self.source_column, FeatureColumn) and
            self.source_column._is_v2_column)  # pylint: disable=protected-access

  @property
  def name(self):
    """See `FeatureColumn` base class."""
    return '{}_bucketized'.format(self.source_column.name)

  @property
  def parse_example_spec(self):
    """See `FeatureColumn` base class."""
    return self.source_column.parse_example_spec

  @property
  @deprecation.deprecated(_FEATURE_COLUMN_DEPRECATION_DATE,
                          _FEATURE_COLUMN_DEPRECATION)
  def _parse_example_spec(self):
    return self.source_column._parse_example_spec  # pylint: disable=protected-access

  @deprecation.deprecated(_FEATURE_COLUMN_DEPRECATION_DATE,
                          _FEATURE_COLUMN_DEPRECATION)
  def _transform_feature(self, inputs):
    """Returns bucketized categorical `source_column` tensor."""
    source_tensor = inputs.get(self.source_column)
    return math_ops._bucketize(  # pylint: disable=protected-access
        source_tensor,
        boundaries=self.boundaries)

  def transform_feature(self, transformation_cache, state_manager):
    """Returns bucketized categorical `source_column` tensor."""
    source_tensor = transformation_cache.get(self.source_column, state_manager)
    return math_ops._bucketize(  # pylint: disable=protected-access
        source_tensor,
        boundaries=self.boundaries)

  @property
  def variable_shape(self):
    """See `DenseColumn` base class."""
    return tensor_shape.TensorShape(
        tuple(self.source_column.shape) + (len(self.boundaries) + 1,))

  @property
  @deprecation.deprecated(_FEATURE_COLUMN_DEPRECATION_DATE,
                          _FEATURE_COLUMN_DEPRECATION)
  def _variable_shape(self):
    return self.variable_shape

  def _get_dense_tensor_for_input_tensor(self, input_tensor):
    return array_ops.one_hot(
        indices=math_ops.cast(input_tensor, dtypes.int64),
        depth=len(self.boundaries) + 1,
        on_value=1.,
        off_value=0.)

  def get_dense_tensor(self, transformation_cache, state_manager):
    """Returns one hot encoded dense `Tensor`."""
    input_tensor = transformation_cache.get(self, state_manager)
    return self._get_dense_tensor_for_input_tensor(input_tensor)

  @deprecation.deprecated(_FEATURE_COLUMN_DEPRECATION_DATE,
                          _FEATURE_COLUMN_DEPRECATION)
  def _get_dense_tensor(self, inputs, weight_collections=None, trainable=None):
    del weight_collections
    del trainable
    input_tensor = inputs.get(self)
    return self._get_dense_tensor_for_input_tensor(input_tensor)

  @property
  def num_buckets(self):
    """See `CategoricalColumn` base class."""
    # By construction, source_column is always one-dimensional.
    return (len(self.boundaries) + 1) * self.source_column.shape[0]

  @property
  @deprecation.deprecated(_FEATURE_COLUMN_DEPRECATION_DATE,
                          _FEATURE_COLUMN_DEPRECATION)
  def _num_buckets(self):
    return self.num_buckets

  def _get_sparse_tensors_for_input_tensor(self, input_tensor):
    batch_size = array_ops.shape(input_tensor)[0]
    # By construction, source_column is always one-dimensional.
    source_dimension = self.source_column.shape[0]

    i1 = array_ops.reshape(
        array_ops.tile(
            array_ops.expand_dims(math_ops.range(0, batch_size), 1),
            [1, source_dimension]),
        (-1,))
    i2 = array_ops.tile(math_ops.range(0, source_dimension), [batch_size])
    # Flatten the bucket indices and unique them across dimensions
    # E.g. 2nd dimension indices will range from k to 2*k-1 with k buckets
    bucket_indices = (
        array_ops.reshape(input_tensor, (-1,)) +
        (len(self.boundaries) + 1) * i2)

    indices = math_ops.cast(
        array_ops.transpose(array_ops.stack((i1, i2))), dtypes.int64)
    dense_shape = math_ops.cast(
        array_ops.stack([batch_size, source_dimension]), dtypes.int64)
    sparse_tensor = sparse_tensor_lib.SparseTensor(
        indices=indices,
        values=bucket_indices,
        dense_shape=dense_shape)
    return CategoricalColumn.IdWeightPair(sparse_tensor, None)

  def get_sparse_tensors(self, transformation_cache, state_manager):
    """Converts dense inputs to SparseTensor so downstream code can use it."""
    input_tensor = transformation_cache.get(self, state_manager)
    return self._get_sparse_tensors_for_input_tensor(input_tensor)

  @deprecation.deprecated(_FEATURE_COLUMN_DEPRECATION_DATE,
                          _FEATURE_COLUMN_DEPRECATION)
  def _get_sparse_tensors(self, inputs, weight_collections=None,
                          trainable=None):
    """Converts dense inputs to SparseTensor so downstream code can use it."""
    del weight_collections
    del trainable
    input_tensor = inputs.get(self)
    return self._get_sparse_tensors_for_input_tensor(input_tensor)


class EmbeddingColumn(
    DenseColumn,
    SequenceDenseColumn,
    fc_old._DenseColumn,  # pylint: disable=protected-access
    fc_old._SequenceDenseColumn,  # pylint: disable=protected-access
    collections.namedtuple(
        'EmbeddingColumn',
        ('categorical_column', 'dimension', 'combiner', 'initializer',
         'ckpt_to_load_from', 'tensor_name_in_ckpt', 'max_norm', 'trainable'))):
  """See `embedding_column`."""

  @property
  def _is_v2_column(self):
    return (isinstance(self.categorical_column, FeatureColumn) and
            self.categorical_column._is_v2_column)  # pylint: disable=protected-access

  @property
  def name(self):
    """See `FeatureColumn` base class."""
    return '{}_embedding'.format(self.categorical_column.name)

  @property
  def parse_example_spec(self):
    """See `FeatureColumn` base class."""
    return self.categorical_column.parse_example_spec

  @property
  @deprecation.deprecated(_FEATURE_COLUMN_DEPRECATION_DATE,
                          _FEATURE_COLUMN_DEPRECATION)
  def _parse_example_spec(self):
    return self.categorical_column._parse_example_spec  # pylint: disable=protected-access

  def transform_feature(self, transformation_cache, state_manager):
    """Transforms underlying `categorical_column`."""
    return transformation_cache.get(self.categorical_column, state_manager)

  @deprecation.deprecated(_FEATURE_COLUMN_DEPRECATION_DATE,
                          _FEATURE_COLUMN_DEPRECATION)
  def _transform_feature(self, inputs):
    return inputs.get(self.categorical_column)

  @property
  def variable_shape(self):
    """See `DenseColumn` base class."""
    return tensor_shape.vector(self.dimension)

  @property
  @deprecation.deprecated(_FEATURE_COLUMN_DEPRECATION_DATE,
                          _FEATURE_COLUMN_DEPRECATION)
  def _variable_shape(self):
    return self.variable_shape

  def create_state(self, state_manager):
    """Creates the embedding lookup variable."""
    embedding_shape = (self.categorical_column._num_buckets, self.dimension)  # pylint: disable=protected-access
    state_manager.create_variable(
        self,
        name='embedding_weights',
        shape=embedding_shape,
        dtype=dtypes.float32,
        trainable=self.trainable,
<<<<<<< HEAD
=======
        use_resource=True,
>>>>>>> a751f01a
        initializer=self.initializer)

  def _get_dense_tensor_internal_helper(self, sparse_tensors,
                                        embedding_weights):
    sparse_ids = sparse_tensors.id_tensor
    sparse_weights = sparse_tensors.weight_tensor

    if self.ckpt_to_load_from is not None:
      to_restore = embedding_weights
      if isinstance(to_restore, variables.PartitionedVariable):
        to_restore = to_restore._get_variable_list()  # pylint: disable=protected-access
      checkpoint_utils.init_from_checkpoint(self.ckpt_to_load_from, {
          self.tensor_name_in_ckpt: to_restore
      })

    # Return embedding lookup result.
    return _safe_embedding_lookup_sparse(
        embedding_weights=embedding_weights,
        sparse_ids=sparse_ids,
        sparse_weights=sparse_weights,
        combiner=self.combiner,
        name='%s_weights' % self.name,
        max_norm=self.max_norm)

  def _get_dense_tensor_internal(self, sparse_tensors, state_manager):
    """Private method that follows the signature of get_dense_tensor."""
    embedding_weights = state_manager.get_variable(
        self, name='embedding_weights')
    return self._get_dense_tensor_internal_helper(sparse_tensors,
                                                  embedding_weights)

  def _old_get_dense_tensor_internal(self, sparse_tensors, weight_collections,
                                     trainable):
    """Private method that follows the signature of _get_dense_tensor."""
    embedding_shape = (self.categorical_column._num_buckets, self.dimension)  # pylint: disable=protected-access
    if (weight_collections and
        ops.GraphKeys.GLOBAL_VARIABLES not in weight_collections):
      weight_collections.append(ops.GraphKeys.GLOBAL_VARIABLES)
    embedding_weights = variable_scope.get_variable(
        name='embedding_weights',
        shape=embedding_shape,
        dtype=dtypes.float32,
        initializer=self.initializer,
        trainable=self.trainable and trainable,
        collections=weight_collections)
    return self._get_dense_tensor_internal_helper(sparse_tensors,
                                                  embedding_weights)

  def get_dense_tensor(self, transformation_cache, state_manager):
    """Returns tensor after doing the embedding lookup.

    Args:
      transformation_cache: A `FeatureTransformationCache` object to access
        features.
      state_manager: A `StateManager` to create / access resources such as
        lookup tables.

    Returns:
      Embedding lookup tensor.

    Raises:
      ValueError: `categorical_column` is SequenceCategoricalColumn.
    """
    if isinstance(self.categorical_column, SequenceCategoricalColumn):
      raise ValueError(
          'In embedding_column: {}. '
          'categorical_column must not be of type SequenceCategoricalColumn. '
          'Suggested fix A: If you wish to use DenseFeatures, use a '
          'non-sequence categorical_column_with_*. '
          'Suggested fix B: If you wish to create sequence input, use '
          'SequenceFeatures instead of DenseFeatures. '
          'Given (type {}): {}'.format(self.name, type(self.categorical_column),
                                       self.categorical_column))
    # Get sparse IDs and weights.
    sparse_tensors = self.categorical_column.get_sparse_tensors(
        transformation_cache, state_manager)
    return self._get_dense_tensor_internal(sparse_tensors, state_manager)

  @deprecation.deprecated(_FEATURE_COLUMN_DEPRECATION_DATE,
                          _FEATURE_COLUMN_DEPRECATION)
  def _get_dense_tensor(self, inputs, weight_collections=None, trainable=None):
    if isinstance(
        self.categorical_column,
        (SequenceCategoricalColumn, fc_old._SequenceCategoricalColumn)):  # pylint: disable=protected-access
      raise ValueError(
          'In embedding_column: {}. '
          'categorical_column must not be of type _SequenceCategoricalColumn. '
          'Suggested fix A: If you wish to use DenseFeatures, use a '
          'non-sequence categorical_column_with_*. '
          'Suggested fix B: If you wish to create sequence input, use '
          'SequenceFeatures instead of DenseFeatures. '
          'Given (type {}): {}'.format(self.name, type(self.categorical_column),
                                       self.categorical_column))
    sparse_tensors = self.categorical_column._get_sparse_tensors(  # pylint: disable=protected-access
        inputs, weight_collections, trainable)
    return self._old_get_dense_tensor_internal(sparse_tensors,
                                               weight_collections, trainable)

  def get_sequence_dense_tensor(self, transformation_cache, state_manager):
    """See `SequenceDenseColumn` base class."""
    if not isinstance(self.categorical_column, SequenceCategoricalColumn):
      raise ValueError(
          'In embedding_column: {}. '
          'categorical_column must be of type SequenceCategoricalColumn '
          'to use SequenceFeatures. '
          'Suggested fix: Use one of sequence_categorical_column_with_*. '
          'Given (type {}): {}'.format(self.name, type(self.categorical_column),
                                       self.categorical_column))
    sparse_tensors = self.categorical_column.get_sequence_sparse_tensors(
        transformation_cache, state_manager)
    dense_tensor = self._get_dense_tensor_internal(sparse_tensors,
                                                   state_manager)
    sequence_length = fc_utils.sequence_length_from_sparse_tensor(
        sparse_tensors.id_tensor)
    return SequenceDenseColumn.TensorSequenceLengthPair(
        dense_tensor=dense_tensor, sequence_length=sequence_length)

  @deprecation.deprecated(_FEATURE_COLUMN_DEPRECATION_DATE,
                          _FEATURE_COLUMN_DEPRECATION)
  def _get_sequence_dense_tensor(self,
                                 inputs,
                                 weight_collections=None,
                                 trainable=None):
    if not isinstance(
        self.categorical_column,
        (SequenceCategoricalColumn, fc_old._SequenceCategoricalColumn)):  # pylint: disable=protected-access
      raise ValueError(
          'In embedding_column: {}. '
          'categorical_column must be of type SequenceCategoricalColumn '
          'to use SequenceFeatures. '
          'Suggested fix: Use one of sequence_categorical_column_with_*. '
          'Given (type {}): {}'.format(self.name, type(self.categorical_column),
                                       self.categorical_column))
    sparse_tensors = self.categorical_column._get_sparse_tensors(inputs)  # pylint: disable=protected-access
    dense_tensor = self._old_get_dense_tensor_internal(
        sparse_tensors,
        weight_collections=weight_collections,
        trainable=trainable)
    sequence_length = fc_utils.sequence_length_from_sparse_tensor(
        sparse_tensors.id_tensor)
    return SequenceDenseColumn.TensorSequenceLengthPair(
        dense_tensor=dense_tensor, sequence_length=sequence_length)


<<<<<<< HEAD
class SharedEmbeddingStateManager(Layer):
  """A state manager that handle the state of shared embedding columns.
=======
  @classmethod
  def _from_config(cls, config, custom_objects=None, columns_by_name=None):
    """See 'FeatureColumn` base class."""
    _check_config_keys(config, cls._fields)
    kwargs = config.copy()
    kwargs['categorical_column'] = deserialize_feature_column(
        config['categorical_column'], custom_objects, columns_by_name)
    kwargs['initializer'] = utils.deserialize_keras_object(
        config['initializer'], custom_objects=custom_objects)
    return cls(**kwargs)
>>>>>>> a751f01a

  This can handle multiple sets of columns that share variables."""

  def __init__(self, trainable=True, name=None, **kwargs):
    """Constructs a `SharedEmbeddingStateManager`.

    Args:
      trainable: If true, variables created are trainable.
      name: Name of the State Manager.
      **kwargs: Keyword arguments.
    """
    super(SharedEmbeddingStateManager, self).__init__(
        name=name, trainable=trainable, **kwargs)
    self._var_dict = {}

<<<<<<< HEAD
  def create_variable(self,
                      name,
                      shape,
                      dtype=None,
                      trainable=True,
                      initializer=None):
    """Creates a variable.
=======
class SharedEmbeddingColumnCreator(tracking.AutoTrackable):
>>>>>>> a751f01a

    Makes sure only one var is created per `shared_collection_name`. `name` is
    ignored here as the variable is named `shared_collection_name` instead.

    Args:
      name: Name of the variable. Not used.
      shape: Variable shape.
      dtype: Variable type.
      trainable: If variable created should be trainable or not.
      initializer: Variable initializer.

    Returns:
      A variable or partitioned variable.
    """
    if name in self._var_dict:
      var = self._var_dict[name]
      return var
    with variable_scope.variable_scope(
        self.name, reuse=variable_scope.AUTO_REUSE):
      var = self.add_variable(
          name=name,
          shape=shape,
          dtype=dtype,
          trainable=self.trainable and trainable,
          initializer=initializer,
          use_resource=True,
          # TODO(rohanj): Get rid of this hack once we have a mechanism for
          # specifying a default partitioner for an entire layer. In that case,
          # the default getter for Layers should work.
          getter=variable_scope.get_variable)
    self._var_dict[name] = var
    return var

  def get_variable(self, feature_column, name):
    if name not in self._var_dict:
      raise ValueError('Variable name: {} not recognized.'.format(name))
    return self._var_dict[name]


def maybe_create_shared_state_manager(feature_columns):
  if is_feature_column_v2(feature_columns):
    return SharedEmbeddingStateManager()
  return None


def _raise_shared_embedding_column_error():
  raise ValueError('SharedEmbeddingColumns are not supported in '
                   '`linear_model` or `input_layer`. Please use '
                   '`FeatureLayer` or `LinearModel` instead.')


class SharedEmbeddingColumn(
    DenseColumn,
    SequenceDenseColumn,
    fc_old._DenseColumn,  # pylint: disable=protected-access
    fc_old._SequenceDenseColumn,  # pylint: disable=protected-access
    collections.namedtuple(
        'SharedEmbeddingColumn',
        ('categorical_column', 'dimension', 'combiner', 'initializer',
         'shared_embedding_collection_name', 'ckpt_to_load_from',
         'tensor_name_in_ckpt', 'max_norm', 'trainable'))):
  """See `embedding_column`."""

  @property
  def _is_v2_column(self):
    return True

  @property
  def name(self):
    """See `FeatureColumn` base class."""
    return '{}_shared_embedding'.format(self.categorical_column.name)

  @property
  def shared_collection_name(self):
    """Returns the shared name of this column.

    A group of columns share an embedding. Each one of those columns would have
    the same `shared_collection_name` by which they could be collectively
    referred to.
    """
    return self.shared_embedding_collection_name

  @property
  def parse_example_spec(self):
    """See `FeatureColumn` base class."""
    return self.categorical_column.parse_example_spec

  @property
  def _parse_example_spec(self):
    return _raise_shared_embedding_column_error()

  def transform_feature(self, transformation_cache, state_manager):
    """See `FeatureColumn` base class."""
    return transformation_cache.get(self.categorical_column, state_manager)

  def _transform_feature(self, inputs):
    return _raise_shared_embedding_column_error()

  @property
  def variable_shape(self):
    """See `DenseColumn` base class."""
    return tensor_shape.vector(self.dimension)

  @property
  def _variable_shape(self):
    return _raise_shared_embedding_column_error()

  def create_state(self, state_manager):
    """Creates the shared embedding lookup variable."""
    if not isinstance(state_manager, SharedEmbeddingStateManager):
      raise ValueError('Expected state_manager to be of type '
                       'SharedEmbeddingStateManager. Obtained type: {}'.format(
                           type(state_manager)))
    embedding_shape = (self.categorical_column.num_buckets, self.dimension)
    state_manager.create_variable(
        name=self.shared_collection_name,
        shape=embedding_shape,
        dtype=dtypes.float32,
        trainable=self.trainable,
        initializer=self.initializer)

  def _get_dense_tensor_internal(self, transformation_cache, state_manager):
    """Private method that follows the signature of _get_dense_tensor."""
    # This method is called from a variable_scope with name _var_scope_name,
    # which is shared among all shared embeddings. Open a name_scope here, so
    # that the ops for different columns have distinct names.
    with ops.name_scope(None, default_name=self.name):
      # Get sparse IDs and weights.
      sparse_tensors = self.categorical_column.get_sparse_tensors(
          transformation_cache, state_manager)
      sparse_ids = sparse_tensors.id_tensor
      sparse_weights = sparse_tensors.weight_tensor

      embedding_weights = state_manager.get_variable(
          self, name=self.shared_collection_name)

      if self.ckpt_to_load_from is not None:
        to_restore = embedding_weights
        if isinstance(to_restore, variables.PartitionedVariable):
          to_restore = to_restore._get_variable_list()  # pylint: disable=protected-access
        checkpoint_utils.init_from_checkpoint(self.ckpt_to_load_from, {
            self.tensor_name_in_ckpt: to_restore
        })

      # Return embedding lookup result.
      return _safe_embedding_lookup_sparse(
          embedding_weights=embedding_weights,
          sparse_ids=sparse_ids,
          sparse_weights=sparse_weights,
          combiner=self.combiner,
          name='%s_weights' % self.name,
          max_norm=self.max_norm)

  def get_dense_tensor(self, transformation_cache, state_manager):
    """Returns the embedding lookup result."""
    if isinstance(self.categorical_column, SequenceCategoricalColumn):
      raise ValueError(
          'In embedding_column: {}. '
          'categorical_column must not be of type SequenceCategoricalColumn. '
          'Suggested fix A: If you wish to use DenseFeatures, use a '
          'non-sequence categorical_column_with_*. '
          'Suggested fix B: If you wish to create sequence input, use '
<<<<<<< HEAD
          'sequence_input_layer instead of input_layer. '
=======
          'SequenceFeatures instead of DenseFeatures. '
>>>>>>> a751f01a
          'Given (type {}): {}'.format(self.name, type(self.categorical_column),
                                       self.categorical_column))
    return self._get_dense_tensor_internal(transformation_cache, state_manager)

  def _get_dense_tensor(self, inputs, weight_collections=None, trainable=None):
    return _raise_shared_embedding_column_error()

  def get_sequence_dense_tensor(self, transformation_cache, state_manager):
    """See `SequenceDenseColumn` base class."""
    if not isinstance(self.categorical_column, SequenceCategoricalColumn):
      raise ValueError(
          'In embedding_column: {}. '
          'categorical_column must be of type SequenceCategoricalColumn '
<<<<<<< HEAD
          'to use sequence_input_layer. '
=======
          'to use SequenceFeatures. '
>>>>>>> a751f01a
          'Suggested fix: Use one of sequence_categorical_column_with_*. '
          'Given (type {}): {}'.format(self.name, type(self.categorical_column),
                                       self.categorical_column))
    dense_tensor = self.get_dense_tensor_internal(transformation_cache,
                                                  state_manager)
    sparse_tensors = self.categorical_column.get_sparse_tensors(
        transformation_cache, state_manager)
    sequence_length = fc_utils.sequence_length_from_sparse_tensor(
        sparse_tensors.id_tensor)
    return SequenceDenseColumn.TensorSequenceLengthPair(
        dense_tensor=dense_tensor, sequence_length=sequence_length)

  def _get_sequence_dense_tensor(self,
                                 inputs,
                                 weight_collections=None,
                                 trainable=None):
    return _raise_shared_embedding_column_error()


def _check_shape(shape, key):
  """Returns shape if it's valid, raises error otherwise."""
  assert shape is not None
  if not nest.is_sequence(shape):
    shape = [shape]
  shape = tuple(shape)
  for dimension in shape:
    if not isinstance(dimension, int):
      raise TypeError('shape dimensions must be integer. '
                      'shape: {}, key: {}'.format(shape, key))
    if dimension < 1:
      raise ValueError('shape dimensions must be greater than 0. '
                       'shape: {}, key: {}'.format(shape, key))
  return shape


class HashedCategoricalColumn(
    CategoricalColumn,
    fc_old._CategoricalColumn,  # pylint: disable=protected-access
    collections.namedtuple('HashedCategoricalColumn',
                           ('key', 'hash_bucket_size', 'dtype'))):
  """see `categorical_column_with_hash_bucket`."""

  @property
  def _is_v2_column(self):
    return True

  @property
  def name(self):
    """See `FeatureColumn` base class."""
    return self.key

  @property
  def parse_example_spec(self):
    """See `FeatureColumn` base class."""
    return {self.key: parsing_ops.VarLenFeature(self.dtype)}

  @property
  @deprecation.deprecated(_FEATURE_COLUMN_DEPRECATION_DATE,
                          _FEATURE_COLUMN_DEPRECATION)
  def _parse_example_spec(self):
    return self.parse_example_spec

  def _transform_input_tensor(self, input_tensor):
    """Hashes the values in the feature_column."""
    if not isinstance(input_tensor, sparse_tensor_lib.SparseTensor):
      raise ValueError('SparseColumn input must be a SparseTensor.')

    fc_utils.assert_string_or_int(
        input_tensor.dtype,
        prefix='column_name: {} input_tensor'.format(self.key))

    if self.dtype.is_integer != input_tensor.dtype.is_integer:
      raise ValueError(
          'Column dtype and SparseTensors dtype must be compatible. '
          'key: {}, column dtype: {}, tensor dtype: {}'.format(
              self.key, self.dtype, input_tensor.dtype))

    if self.dtype == dtypes.string:
      sparse_values = input_tensor.values
    else:
      sparse_values = string_ops.as_string(input_tensor.values)

    sparse_id_values = string_ops.string_to_hash_bucket_fast(
        sparse_values, self.hash_bucket_size, name='lookup')
    return sparse_tensor_lib.SparseTensor(
        input_tensor.indices, sparse_id_values, input_tensor.dense_shape)

  def transform_feature(self, transformation_cache, state_manager):
    """Hashes the values in the feature_column."""
    input_tensor = _to_sparse_input_and_drop_ignore_values(
        transformation_cache.get(self.key, state_manager))
    return self._transform_input_tensor(input_tensor)

  @deprecation.deprecated(_FEATURE_COLUMN_DEPRECATION_DATE,
                          _FEATURE_COLUMN_DEPRECATION)
  def _transform_feature(self, inputs):
    input_tensor = _to_sparse_input_and_drop_ignore_values(inputs.get(self.key))
    return self._transform_input_tensor(input_tensor)

  @property
  def num_buckets(self):
    """Returns number of buckets in this sparse feature."""
    return self.hash_bucket_size

  @property
  @deprecation.deprecated(_FEATURE_COLUMN_DEPRECATION_DATE,
                          _FEATURE_COLUMN_DEPRECATION)
  def _num_buckets(self):
    return self.num_buckets

  def get_sparse_tensors(self, transformation_cache, state_manager):
    """See `CategoricalColumn` base class."""
    return CategoricalColumn.IdWeightPair(
        transformation_cache.get(self, state_manager), None)

  @deprecation.deprecated(_FEATURE_COLUMN_DEPRECATION_DATE,
                          _FEATURE_COLUMN_DEPRECATION)
  def _get_sparse_tensors(self, inputs, weight_collections=None,
                          trainable=None):
    del weight_collections
    del trainable
    return CategoricalColumn.IdWeightPair(inputs.get(self), None)


class VocabularyFileCategoricalColumn(
    CategoricalColumn,
    fc_old._CategoricalColumn,  # pylint: disable=protected-access
    collections.namedtuple('VocabularyFileCategoricalColumn',
                           ('key', 'vocabulary_file', 'vocabulary_size',
                            'num_oov_buckets', 'dtype', 'default_value'))):
  """See `categorical_column_with_vocabulary_file`."""

  @property
  def _is_v2_column(self):
    return True

  @property
  def name(self):
    """See `FeatureColumn` base class."""
    return self.key

  @property
  def parse_example_spec(self):
    """See `FeatureColumn` base class."""
    return {self.key: parsing_ops.VarLenFeature(self.dtype)}

  @property
  @deprecation.deprecated(_FEATURE_COLUMN_DEPRECATION_DATE,
                          _FEATURE_COLUMN_DEPRECATION)
  def _parse_example_spec(self):
    return self.parse_example_spec

  def _transform_input_tensor(self, input_tensor):
    """Creates a lookup table for the vocabulary."""
    if self.dtype.is_integer != input_tensor.dtype.is_integer:
      raise ValueError(
          'Column dtype and SparseTensors dtype must be compatible. '
          'key: {}, column dtype: {}, tensor dtype: {}'.format(
              self.key, self.dtype, input_tensor.dtype))

    fc_utils.assert_string_or_int(
        input_tensor.dtype,
        prefix='column_name: {} input_tensor'.format(self.key))

    key_dtype = self.dtype
    if input_tensor.dtype.is_integer:
      # `index_table_from_file` requires 64-bit integer keys.
      key_dtype = dtypes.int64
      input_tensor = math_ops.cast(input_tensor, dtypes.int64)

    # TODO(rohanj): Use state manager to manage the index table creation.
    return lookup_ops.index_table_from_file(
        vocabulary_file=self.vocabulary_file,
        num_oov_buckets=self.num_oov_buckets,
        vocab_size=self.vocabulary_size,
        default_value=self.default_value,
        key_dtype=key_dtype,
        name='{}_lookup'.format(self.key)).lookup(input_tensor)

  def transform_feature(self, transformation_cache, state_manager):
    """Creates a lookup table for the vocabulary."""
    input_tensor = _to_sparse_input_and_drop_ignore_values(
        transformation_cache.get(self.key, state_manager))
    return self._transform_input_tensor(input_tensor)

  @deprecation.deprecated(_FEATURE_COLUMN_DEPRECATION_DATE,
                          _FEATURE_COLUMN_DEPRECATION)
  def _transform_feature(self, inputs):
    input_tensor = _to_sparse_input_and_drop_ignore_values(inputs.get(self.key))
    return self._transform_input_tensor(input_tensor)

  @property
  def num_buckets(self):
    """Returns number of buckets in this sparse feature."""
    return self.vocabulary_size + self.num_oov_buckets

  @property
  @deprecation.deprecated(_FEATURE_COLUMN_DEPRECATION_DATE,
                          _FEATURE_COLUMN_DEPRECATION)
  def _num_buckets(self):
    return self.num_buckets

  def get_sparse_tensors(self, transformation_cache, state_manager):
    """See `CategoricalColumn` base class."""
    return CategoricalColumn.IdWeightPair(
        transformation_cache.get(self, state_manager), None)

  @deprecation.deprecated(_FEATURE_COLUMN_DEPRECATION_DATE,
                          _FEATURE_COLUMN_DEPRECATION)
  def _get_sparse_tensors(self, inputs, weight_collections=None,
                          trainable=None):
    del weight_collections
    del trainable
    return CategoricalColumn.IdWeightPair(inputs.get(self), None)


class VocabularyListCategoricalColumn(
    CategoricalColumn,
    fc_old._CategoricalColumn,  # pylint: disable=protected-access
    collections.namedtuple(
        'VocabularyListCategoricalColumn',
        ('key', 'vocabulary_list', 'dtype', 'default_value', 'num_oov_buckets'))
):
  """See `categorical_column_with_vocabulary_list`."""

  @property
  def _is_v2_column(self):
    return True

  @property
  def name(self):
    """See `FeatureColumn` base class."""
    return self.key

  @property
  def parse_example_spec(self):
    """See `FeatureColumn` base class."""
    return {self.key: parsing_ops.VarLenFeature(self.dtype)}

  @property
  @deprecation.deprecated(_FEATURE_COLUMN_DEPRECATION_DATE,
                          _FEATURE_COLUMN_DEPRECATION)
  def _parse_example_spec(self):
    return self.parse_example_spec

  def _transform_input_tensor(self, input_tensor):
    """Creates a lookup table for the vocabulary list."""
    if self.dtype.is_integer != input_tensor.dtype.is_integer:
      raise ValueError(
          'Column dtype and SparseTensors dtype must be compatible. '
          'key: {}, column dtype: {}, tensor dtype: {}'.format(
              self.key, self.dtype, input_tensor.dtype))

    fc_utils.assert_string_or_int(
        input_tensor.dtype,
        prefix='column_name: {} input_tensor'.format(self.key))

    key_dtype = self.dtype
    if input_tensor.dtype.is_integer:
      # `index_table_from_tensor` requires 64-bit integer keys.
      key_dtype = dtypes.int64
      input_tensor = math_ops.cast(input_tensor, dtypes.int64)

    # TODO(rohanj): Use state manager to manage the index table creation.
    return lookup_ops.index_table_from_tensor(
        vocabulary_list=tuple(self.vocabulary_list),
        default_value=self.default_value,
        num_oov_buckets=self.num_oov_buckets,
        dtype=key_dtype,
        name='{}_lookup'.format(self.key)).lookup(input_tensor)

  def transform_feature(self, transformation_cache, state_manager):
    """Creates a lookup table for the vocabulary list."""
    input_tensor = _to_sparse_input_and_drop_ignore_values(
        transformation_cache.get(self.key, state_manager))
    return self._transform_input_tensor(input_tensor)

  @deprecation.deprecated(_FEATURE_COLUMN_DEPRECATION_DATE,
                          _FEATURE_COLUMN_DEPRECATION)
  def _transform_feature(self, inputs):
    input_tensor = _to_sparse_input_and_drop_ignore_values(inputs.get(self.key))
    return self._transform_input_tensor(input_tensor)

  @property
  def num_buckets(self):
    """Returns number of buckets in this sparse feature."""
    return len(self.vocabulary_list) + self.num_oov_buckets

  @property
  @deprecation.deprecated(_FEATURE_COLUMN_DEPRECATION_DATE,
                          _FEATURE_COLUMN_DEPRECATION)
  def _num_buckets(self):
    return self.num_buckets

  def get_sparse_tensors(self, transformation_cache, state_manager):
    """See `CategoricalColumn` base class."""
    return CategoricalColumn.IdWeightPair(
        transformation_cache.get(self, state_manager), None)

  @deprecation.deprecated(_FEATURE_COLUMN_DEPRECATION_DATE,
                          _FEATURE_COLUMN_DEPRECATION)
  def _get_sparse_tensors(self, inputs, weight_collections=None,
                          trainable=None):
    del weight_collections
    del trainable
    return CategoricalColumn.IdWeightPair(inputs.get(self), None)


class IdentityCategoricalColumn(
    CategoricalColumn,
    fc_old._CategoricalColumn,  # pylint: disable=protected-access
    collections.namedtuple('IdentityCategoricalColumn',
                           ('key', 'number_buckets', 'default_value'))):

  """See `categorical_column_with_identity`."""

  @property
  def _is_v2_column(self):
    return True

  @property
  def name(self):
    """See `FeatureColumn` base class."""
    return self.key

  @property
  def parse_example_spec(self):
    """See `FeatureColumn` base class."""
    return {self.key: parsing_ops.VarLenFeature(dtypes.int64)}

  @property
  @deprecation.deprecated(_FEATURE_COLUMN_DEPRECATION_DATE,
                          _FEATURE_COLUMN_DEPRECATION)
  def _parse_example_spec(self):
    return self.parse_example_spec

  def _transform_input_tensor(self, input_tensor):
    """Returns a SparseTensor with identity values."""
    if not input_tensor.dtype.is_integer:
      raise ValueError(
          'Invalid input, not integer. key: {} dtype: {}'.format(
              self.key, input_tensor.dtype))

    values = math_ops.cast(input_tensor.values, dtypes.int64, name='values')
    num_buckets = math_ops.cast(
        self.num_buckets, dtypes.int64, name='num_buckets')
    zero = math_ops.cast(0, dtypes.int64, name='zero')
    if self.default_value is None:
      # Fail if values are out-of-range.
      assert_less = check_ops.assert_less(
          values, num_buckets, data=(values, num_buckets),
          name='assert_less_than_num_buckets')
      assert_greater = check_ops.assert_greater_equal(
          values, zero, data=(values,),
          name='assert_greater_or_equal_0')
      with ops.control_dependencies((assert_less, assert_greater)):
        values = array_ops.identity(values)
    else:
      # Assign default for out-of-range values.
      values = array_ops.where(
          math_ops.logical_or(
              values < zero, values >= num_buckets, name='out_of_range'),
          array_ops.fill(
              dims=array_ops.shape(values),
              value=math_ops.cast(self.default_value, dtypes.int64),
              name='default_values'), values)

    return sparse_tensor_lib.SparseTensor(
        indices=input_tensor.indices,
        values=values,
        dense_shape=input_tensor.dense_shape)

  def transform_feature(self, transformation_cache, state_manager):
    """Returns a SparseTensor with identity values."""
    input_tensor = _to_sparse_input_and_drop_ignore_values(
        transformation_cache.get(self.key, state_manager))
    return self._transform_input_tensor(input_tensor)

  @deprecation.deprecated(_FEATURE_COLUMN_DEPRECATION_DATE,
                          _FEATURE_COLUMN_DEPRECATION)
  def _transform_feature(self, inputs):
    input_tensor = _to_sparse_input_and_drop_ignore_values(inputs.get(self.key))
    return self._transform_input_tensor(input_tensor)

  @property
  def num_buckets(self):
    """Returns number of buckets in this sparse feature."""
    return self.number_buckets

  @property
  @deprecation.deprecated(_FEATURE_COLUMN_DEPRECATION_DATE,
                          _FEATURE_COLUMN_DEPRECATION)
  def _num_buckets(self):
    return self.num_buckets

  def get_sparse_tensors(self, transformation_cache, state_manager):
    """See `CategoricalColumn` base class."""
    return CategoricalColumn.IdWeightPair(
        transformation_cache.get(self, state_manager), None)

  @deprecation.deprecated(_FEATURE_COLUMN_DEPRECATION_DATE,
                          _FEATURE_COLUMN_DEPRECATION)
  def _get_sparse_tensors(self, inputs, weight_collections=None,
                          trainable=None):
    del weight_collections
    del trainable
    return CategoricalColumn.IdWeightPair(inputs.get(self), None)


class WeightedCategoricalColumn(
    CategoricalColumn,
    fc_old._CategoricalColumn,  # pylint: disable=protected-access
    collections.namedtuple(
        'WeightedCategoricalColumn',
        ('categorical_column', 'weight_feature_key', 'dtype'))):
  """See `weighted_categorical_column`."""

  @property
  def _is_v2_column(self):
    return (isinstance(self.categorical_column, FeatureColumn) and
            self.categorical_column._is_v2_column)  # pylint: disable=protected-access

  @property
  def name(self):
    """See `FeatureColumn` base class."""
    return '{}_weighted_by_{}'.format(
        self.categorical_column.name, self.weight_feature_key)

  @property
  def parse_example_spec(self):
    """See `FeatureColumn` base class."""
    config = self.categorical_column.parse_example_spec
    if self.weight_feature_key in config:
      raise ValueError('Parse config {} already exists for {}.'.format(
          config[self.weight_feature_key], self.weight_feature_key))
    config[self.weight_feature_key] = parsing_ops.VarLenFeature(self.dtype)
    return config

  @property
  @deprecation.deprecated(_FEATURE_COLUMN_DEPRECATION_DATE,
                          _FEATURE_COLUMN_DEPRECATION)
  def _parse_example_spec(self):
    config = self.categorical_column._parse_example_spec  # pylint: disable=protected-access
    if self.weight_feature_key in config:
      raise ValueError('Parse config {} already exists for {}.'.format(
          config[self.weight_feature_key], self.weight_feature_key))
    config[self.weight_feature_key] = parsing_ops.VarLenFeature(self.dtype)
    return config

  @property
  def num_buckets(self):
    """See `DenseColumn` base class."""
    return self.categorical_column.num_buckets

  @property
  @deprecation.deprecated(_FEATURE_COLUMN_DEPRECATION_DATE,
                          _FEATURE_COLUMN_DEPRECATION)
  def _num_buckets(self):
    return self.categorical_column._num_buckets  # pylint: disable=protected-access

  def _transform_weight_tensor(self, weight_tensor):
    if weight_tensor is None:
      raise ValueError('Missing weights {}.'.format(self.weight_feature_key))
    weight_tensor = sparse_tensor_lib.convert_to_tensor_or_sparse_tensor(
        weight_tensor)
    if self.dtype != weight_tensor.dtype.base_dtype:
      raise ValueError('Bad dtype, expected {}, but got {}.'.format(
          self.dtype, weight_tensor.dtype))
    if not isinstance(weight_tensor, sparse_tensor_lib.SparseTensor):
      # The weight tensor can be a regular Tensor. In this case, sparsify it.
      weight_tensor = _to_sparse_input_and_drop_ignore_values(
          weight_tensor, ignore_value=0.0)
    if not weight_tensor.dtype.is_floating:
      weight_tensor = math_ops.cast(weight_tensor, dtypes.float32)
    return weight_tensor

  def transform_feature(self, transformation_cache, state_manager):
    """Applies weights to tensor generated from `categorical_column`'."""
    weight_tensor = transformation_cache.get(self.weight_feature_key,
                                             state_manager)
    weight_tensor = self._transform_weight_tensor(weight_tensor)
    return (transformation_cache.get(self.categorical_column, state_manager),
            weight_tensor)

  @deprecation.deprecated(_FEATURE_COLUMN_DEPRECATION_DATE,
                          _FEATURE_COLUMN_DEPRECATION)
  def _transform_feature(self, inputs):
    """Applies weights to tensor generated from `categorical_column`'."""
    weight_tensor = inputs.get(self.weight_feature_key)
    weight_tensor = self._transform_weight_tensor(weight_tensor)
    return (inputs.get(self.categorical_column), weight_tensor)

  def get_sparse_tensors(self, transformation_cache, state_manager):
    """See `CategoricalColumn` base class."""
    tensors = transformation_cache.get(self, state_manager)
    return CategoricalColumn.IdWeightPair(tensors[0], tensors[1])

  @deprecation.deprecated(_FEATURE_COLUMN_DEPRECATION_DATE,
                          _FEATURE_COLUMN_DEPRECATION)
  def _get_sparse_tensors(self, inputs, weight_collections=None,
                          trainable=None):
    del weight_collections
    del trainable
    tensors = inputs.get(self)
    return CategoricalColumn.IdWeightPair(tensors[0], tensors[1])


class CrossedColumn(
    CategoricalColumn,
    fc_old._CategoricalColumn,  # pylint: disable=protected-access
    collections.namedtuple('CrossedColumn',
                           ('keys', 'hash_bucket_size', 'hash_key'))):
  """See `crossed_column`."""

  @property
  def _is_v2_column(self):
    for key in _collect_leaf_level_keys(self):
      if isinstance(key, six.string_types):
        continue
      if not isinstance(key, FeatureColumn):
        return False
      if not key._is_v2_column:  # pylint: disable=protected-access
        return False
    return True

  @property
  def name(self):
    """See `FeatureColumn` base class."""
    feature_names = []
    for key in _collect_leaf_level_keys(self):
      if isinstance(key, (FeatureColumn, fc_old._FeatureColumn)):  # pylint: disable=protected-access
        feature_names.append(key.name)
      else:  # key must be a string
        feature_names.append(key)
    return '_X_'.join(sorted(feature_names))

  @property
  def parse_example_spec(self):
    """See `FeatureColumn` base class."""
    config = {}
    for key in self.keys:
      if isinstance(key, FeatureColumn):
        config.update(key.parse_example_spec)
      elif isinstance(key, fc_old._FeatureColumn):  # pylint: disable=protected-access
        config.update(key._parse_example_spec)  # pylint: disable=protected-access
      else:  # key must be a string
        config.update({key: parsing_ops.VarLenFeature(dtypes.string)})
    return config

  @property
  @deprecation.deprecated(_FEATURE_COLUMN_DEPRECATION_DATE,
                          _FEATURE_COLUMN_DEPRECATION)
  def _parse_example_spec(self):
    return self.parse_example_spec

  def transform_feature(self, transformation_cache, state_manager):
    """Generates a hashed sparse cross from the input tensors."""
    feature_tensors = []
    for key in _collect_leaf_level_keys(self):
      if isinstance(key, six.string_types):
        feature_tensors.append(transformation_cache.get(key, state_manager))
      elif isinstance(key, (fc_old._CategoricalColumn, CategoricalColumn)):  # pylint: disable=protected-access
        ids_and_weights = key.get_sparse_tensors(transformation_cache,
                                                 state_manager)
        if ids_and_weights.weight_tensor is not None:
          raise ValueError(
              'crossed_column does not support weight_tensor, but the given '
              'column populates weight_tensor. '
              'Given column: {}'.format(key.name))
        feature_tensors.append(ids_and_weights.id_tensor)
      else:
        raise ValueError('Unsupported column type. Given: {}'.format(key))
    return sparse_ops.sparse_cross_hashed(
        inputs=feature_tensors,
        num_buckets=self.hash_bucket_size,
        hash_key=self.hash_key)

  @deprecation.deprecated(_FEATURE_COLUMN_DEPRECATION_DATE,
                          _FEATURE_COLUMN_DEPRECATION)
  def _transform_feature(self, inputs):
    """Generates a hashed sparse cross from the input tensors."""
    feature_tensors = []
    for key in _collect_leaf_level_keys(self):
      if isinstance(key, six.string_types):
        feature_tensors.append(inputs.get(key))
      elif isinstance(key, (CategoricalColumn, fc_old._CategoricalColumn)):  # pylint: disable=protected-access
        ids_and_weights = key._get_sparse_tensors(inputs)  # pylint: disable=protected-access
        if ids_and_weights.weight_tensor is not None:
          raise ValueError(
              'crossed_column does not support weight_tensor, but the given '
              'column populates weight_tensor. '
              'Given column: {}'.format(key.name))
        feature_tensors.append(ids_and_weights.id_tensor)
      else:
        raise ValueError('Unsupported column type. Given: {}'.format(key))
    return sparse_ops.sparse_cross_hashed(
        inputs=feature_tensors,
        num_buckets=self.hash_bucket_size,
        hash_key=self.hash_key)

  @property
  def num_buckets(self):
    """Returns number of buckets in this sparse feature."""
    return self.hash_bucket_size

  @property
  @deprecation.deprecated(_FEATURE_COLUMN_DEPRECATION_DATE,
                          _FEATURE_COLUMN_DEPRECATION)
  def _num_buckets(self):
    return self.num_buckets

  def get_sparse_tensors(self, transformation_cache, state_manager):
    """See `CategoricalColumn` base class."""
    return CategoricalColumn.IdWeightPair(
        transformation_cache.get(self, state_manager), None)

  @deprecation.deprecated(_FEATURE_COLUMN_DEPRECATION_DATE,
                          _FEATURE_COLUMN_DEPRECATION)
  def _get_sparse_tensors(self, inputs, weight_collections=None,
                          trainable=None):
    """See `CategoricalColumn` base class."""
    del weight_collections
    del trainable
    return CategoricalColumn.IdWeightPair(inputs.get(self), None)


def _collect_leaf_level_keys(cross):
  """Collects base keys by expanding all nested crosses.

  Args:
    cross: A `CrossedColumn`.

  Returns:
    A list of strings or `CategoricalColumn` instances.
  """
  leaf_level_keys = []
  for k in cross.keys:
    if isinstance(k, CrossedColumn):
      leaf_level_keys.extend(_collect_leaf_level_keys(k))
    else:
      leaf_level_keys.append(k)
  return leaf_level_keys


# TODO(zakaria): Move this to embedding_ops and make it public.
def _safe_embedding_lookup_sparse(embedding_weights,
                                  sparse_ids,
                                  sparse_weights=None,
                                  combiner='mean',
                                  default_id=None,
                                  name=None,
                                  partition_strategy='div',
                                  max_norm=None):
  """Lookup embedding results, accounting for invalid IDs and empty features.

  The partitioned embedding in `embedding_weights` must all be the same shape
  except for the first dimension. The first dimension is allowed to vary as the
  vocabulary size is not necessarily a multiple of `P`.  `embedding_weights`
  may be a `PartitionedVariable` as returned by using `tf.get_variable()` with a
  partitioner.

  Invalid IDs (< 0) are pruned from input IDs and weights, as well as any IDs
  with non-positive weight. For an entry with no features, the embedding vector
  for `default_id` is returned, or the 0-vector if `default_id` is not supplied.

  The ids and weights may be multi-dimensional. Embeddings are always aggregated
  along the last dimension.

  Args:
    embedding_weights:  A list of `P` float `Tensor`s or values representing
        partitioned embedding `Tensor`s.  Alternatively, a `PartitionedVariable`
        created by partitioning along dimension 0.  The total unpartitioned
        shape should be `[e_0, e_1, ..., e_m]`, where `e_0` represents the
        vocab size and `e_1, ..., e_m` are the embedding dimensions.
    sparse_ids: `SparseTensor` of shape `[d_0, d_1, ..., d_n]` containing the
        ids. `d_0` is typically batch size.
    sparse_weights: `SparseTensor` of same shape as `sparse_ids`, containing
        float weights corresponding to `sparse_ids`, or `None` if all weights
        are be assumed to be 1.0.
    combiner: A string specifying how to combine embedding results for each
        entry. Currently "mean", "sqrtn" and "sum" are supported, with "mean"
        the default.
    default_id: The id to use for an entry with no features.
    name: A name for this operation (optional).
    partition_strategy: A string specifying the partitioning strategy.
        Currently `"div"` and `"mod"` are supported. Default is `"div"`.
    max_norm: If not `None`, all embeddings are l2-normalized to max_norm before
        combining.


  Returns:
    Dense `Tensor` of shape `[d_0, d_1, ..., d_{n-1}, e_1, ..., e_m]`.

  Raises:
    ValueError: if `embedding_weights` is empty.
  """
  if embedding_weights is None:
    raise ValueError('Missing embedding_weights %s.' % embedding_weights)
  if isinstance(embedding_weights, variables.PartitionedVariable):
    embedding_weights = list(embedding_weights)  # get underlying Variables.
  if not isinstance(embedding_weights, list):
    embedding_weights = [embedding_weights]
  if len(embedding_weights) < 1:
    raise ValueError('Missing embedding_weights %s.' % embedding_weights)

  dtype = sparse_weights.dtype if sparse_weights is not None else None
  # TODO(rohanj): Look into removing this convert_to_tensor call.
  embedding_weights = [
      ops.convert_to_tensor(w, dtype=dtype) for w in embedding_weights
  ]

  with ops.name_scope(name, 'embedding_lookup',
                      embedding_weights + [sparse_ids,
                                           sparse_weights]) as scope:
    # Reshape higher-rank sparse ids and weights to linear segment ids.
    original_shape = sparse_ids.dense_shape
    original_rank_dim = sparse_ids.dense_shape.get_shape()[0]
    original_rank = (
        array_ops.size(original_shape)
        if original_rank_dim.value is None
        else original_rank_dim.value)
    sparse_ids = sparse_ops.sparse_reshape(sparse_ids, [
        math_ops.reduce_prod(
            array_ops.slice(original_shape, [0], [original_rank - 1])),
        array_ops.gather(original_shape, original_rank - 1)])
    if sparse_weights is not None:
      sparse_weights = sparse_tensor_lib.SparseTensor(
          sparse_ids.indices,
          sparse_weights.values, sparse_ids.dense_shape)

    # Prune invalid ids and weights.
    sparse_ids, sparse_weights = _prune_invalid_ids(sparse_ids, sparse_weights)
    if combiner != 'sum':
      sparse_ids, sparse_weights = _prune_invalid_weights(
          sparse_ids, sparse_weights)

    # Fill in dummy values for empty features, if necessary.
    sparse_ids, is_row_empty = sparse_ops.sparse_fill_empty_rows(sparse_ids,
                                                                 default_id or
                                                                 0)
    if sparse_weights is not None:
      sparse_weights, _ = sparse_ops.sparse_fill_empty_rows(sparse_weights, 1.0)

    result = embedding_ops.embedding_lookup_sparse(
        embedding_weights,
        sparse_ids,
        sparse_weights,
        combiner=combiner,
        partition_strategy=partition_strategy,
        name=None if default_id is None else scope,
        max_norm=max_norm)

    if default_id is None:
      # Broadcast is_row_empty to the same shape as embedding_lookup_result,
      # for use in Select.
      is_row_empty = array_ops.tile(
          array_ops.reshape(is_row_empty, [-1, 1]),
          array_ops.stack([1, array_ops.shape(result)[1]]))

      result = array_ops.where(is_row_empty,
                               array_ops.zeros_like(result),
                               result,
                               name=scope)

    # Reshape back from linear ids back into higher-dimensional dense result.
    final_result = array_ops.reshape(
        result,
        array_ops.concat([
            array_ops.slice(
                math_ops.cast(original_shape, dtypes.int32), [0],
                [original_rank - 1]),
            array_ops.slice(array_ops.shape(result), [1], [-1])
        ], 0))
    final_result.set_shape(tensor_shape.unknown_shape(
        (original_rank_dim - 1).value).concatenate(result.get_shape()[1:]))
    return final_result


def _prune_invalid_ids(sparse_ids, sparse_weights):
  """Prune invalid IDs (< 0) from the input ids and weights."""
  is_id_valid = math_ops.greater_equal(sparse_ids.values, 0)
  if sparse_weights is not None:
    is_id_valid = math_ops.logical_and(
        is_id_valid,
        array_ops.ones_like(sparse_weights.values, dtype=dtypes.bool))
  sparse_ids = sparse_ops.sparse_retain(sparse_ids, is_id_valid)
  if sparse_weights is not None:
    sparse_weights = sparse_ops.sparse_retain(sparse_weights, is_id_valid)
  return sparse_ids, sparse_weights


def _prune_invalid_weights(sparse_ids, sparse_weights):
  """Prune invalid weights (< 0) from the input ids and weights."""
  if sparse_weights is not None:
    is_weights_valid = math_ops.greater(sparse_weights.values, 0)
    sparse_ids = sparse_ops.sparse_retain(sparse_ids, is_weights_valid)
    sparse_weights = sparse_ops.sparse_retain(sparse_weights, is_weights_valid)
  return sparse_ids, sparse_weights


class IndicatorColumn(
    DenseColumn,
    SequenceDenseColumn,
    fc_old._DenseColumn,  # pylint: disable=protected-access
    fc_old._SequenceDenseColumn,  # pylint: disable=protected-access
    collections.namedtuple('IndicatorColumn', ('categorical_column'))):
  """Represents a one-hot column for use in deep networks.

  Args:
    categorical_column: A `CategoricalColumn` which is created by
      `categorical_column_with_*` function.
  """

  @property
  def _is_v2_column(self):
    return (isinstance(self.categorical_column, FeatureColumn) and
            self.categorical_column._is_v2_column)  # pylint: disable=protected-access

  @property
  def name(self):
    """See `FeatureColumn` base class."""
    return '{}_indicator'.format(self.categorical_column.name)

  def _transform_id_weight_pair(self, id_weight_pair):
    id_tensor = id_weight_pair.id_tensor
    weight_tensor = id_weight_pair.weight_tensor

    # If the underlying column is weighted, return the input as a dense tensor.
    if weight_tensor is not None:
      weighted_column = sparse_ops.sparse_merge(
          sp_ids=id_tensor,
          sp_values=weight_tensor,
          vocab_size=int(self._variable_shape[-1]))
      # Remove (?, -1) index
      weighted_column = sparse_ops.sparse_slice(weighted_column, [0, 0],
                                                weighted_column.dense_shape)
      return sparse_ops.sparse_tensor_to_dense(weighted_column)

    dense_id_tensor = sparse_ops.sparse_tensor_to_dense(
        id_tensor, default_value=-1)

    # One hot must be float for tf.concat reasons since all other inputs to
    # input_layer are float32.
    one_hot_id_tensor = array_ops.one_hot(
        dense_id_tensor,
        depth=self._variable_shape[-1],
        on_value=1.0,
        off_value=0.0)

    # Reduce to get a multi-hot per example.
    return math_ops.reduce_sum(one_hot_id_tensor, axis=[-2])

  def transform_feature(self, transformation_cache, state_manager):
    """Returns dense `Tensor` representing feature.

    Args:
      transformation_cache: A `FeatureTransformationCache` object to access
        features.
      state_manager: A `StateManager` to create / access resources such as
        lookup tables.

    Returns:
      Transformed feature `Tensor`.

    Raises:
      ValueError: if input rank is not known at graph building time.
    """
    id_weight_pair = self.categorical_column.get_sparse_tensors(
        transformation_cache, state_manager)
    return self._transform_id_weight_pair(id_weight_pair)

  @deprecation.deprecated(_FEATURE_COLUMN_DEPRECATION_DATE,
                          _FEATURE_COLUMN_DEPRECATION)
  def _transform_feature(self, inputs):
    id_weight_pair = self.categorical_column._get_sparse_tensors(inputs)  # pylint: disable=protected-access
    return self._transform_id_weight_pair(id_weight_pair)

  @property
  def parse_example_spec(self):
    """See `FeatureColumn` base class."""
    return self.categorical_column.parse_example_spec

  @property
  @deprecation.deprecated(_FEATURE_COLUMN_DEPRECATION_DATE,
                          _FEATURE_COLUMN_DEPRECATION)
  def _parse_example_spec(self):
    return self.categorical_column._parse_example_spec  # pylint: disable=protected-access

  @property
  def variable_shape(self):
    """Returns a `TensorShape` representing the shape of the dense `Tensor`."""
    if isinstance(self.categorical_column, FeatureColumn):
      return tensor_shape.TensorShape([1, self.categorical_column.num_buckets])
    else:
      return tensor_shape.TensorShape([1, self.categorical_column._num_buckets])  # pylint: disable=protected-access

  @property
  @deprecation.deprecated(_FEATURE_COLUMN_DEPRECATION_DATE,
                          _FEATURE_COLUMN_DEPRECATION)
  def _variable_shape(self):
    return tensor_shape.TensorShape([1, self.categorical_column._num_buckets])  # pylint: disable=protected-access

  def get_dense_tensor(self, transformation_cache, state_manager):
    """Returns dense `Tensor` representing feature.

    Args:
      transformation_cache: A `FeatureTransformationCache` object to access
        features.
      state_manager: A `StateManager` to create / access resources such as
        lookup tables.

    Returns:
      Dense `Tensor` created within `transform_feature`.

    Raises:
      ValueError: If `categorical_column` is a `SequenceCategoricalColumn`.
    """
    if isinstance(self.categorical_column, SequenceCategoricalColumn):
      raise ValueError(
          'In indicator_column: {}. '
          'categorical_column must not be of type SequenceCategoricalColumn. '
          'Suggested fix A: If you wish to use DenseFeatures, use a '
          'non-sequence categorical_column_with_*. '
          'Suggested fix B: If you wish to create sequence input, use '
          'SequenceFeatures instead of DenseFeatures. '
          'Given (type {}): {}'.format(self.name, type(self.categorical_column),
                                       self.categorical_column))
    # Feature has been already transformed. Return the intermediate
    # representation created by transform_feature.
    return transformation_cache.get(self, state_manager)

  @deprecation.deprecated(_FEATURE_COLUMN_DEPRECATION_DATE,
                          _FEATURE_COLUMN_DEPRECATION)
  def _get_dense_tensor(self, inputs, weight_collections=None, trainable=None):
    del weight_collections
    del trainable
    if isinstance(
        self.categorical_column,
        (SequenceCategoricalColumn, fc_old._SequenceCategoricalColumn)):  # pylint: disable=protected-access
      raise ValueError(
          'In indicator_column: {}. '
          'categorical_column must not be of type _SequenceCategoricalColumn. '
          'Suggested fix A: If you wish to use DenseFeatures, use a '
          'non-sequence categorical_column_with_*. '
          'Suggested fix B: If you wish to create sequence input, use '
          'SequenceFeatures instead of DenseFeatures. '
          'Given (type {}): {}'.format(self.name, type(self.categorical_column),
                                       self.categorical_column))
    # Feature has been already transformed. Return the intermediate
    # representation created by transform_feature.
    return inputs.get(self)

  def get_sequence_dense_tensor(self, transformation_cache, state_manager):
    """See `SequenceDenseColumn` base class."""
    if not isinstance(self.categorical_column, SequenceCategoricalColumn):
      raise ValueError(
          'In indicator_column: {}. '
          'categorical_column must be of type SequenceCategoricalColumn '
          'to use SequenceFeatures. '
          'Suggested fix: Use one of sequence_categorical_column_with_*. '
          'Given (type {}): {}'.format(self.name, type(self.categorical_column),
                                       self.categorical_column))
    # Feature has been already transformed. Return the intermediate
    # representation created by transform_feature.
    dense_tensor = transformation_cache.get(self, state_manager)
    sparse_tensors = self.categorical_column.get_sparse_tensors(
        transformation_cache, state_manager)
    sequence_length = fc_utils.sequence_length_from_sparse_tensor(
        sparse_tensors.id_tensor)
    return SequenceDenseColumn.TensorSequenceLengthPair(
        dense_tensor=dense_tensor, sequence_length=sequence_length)

  @deprecation.deprecated(_FEATURE_COLUMN_DEPRECATION_DATE,
                          _FEATURE_COLUMN_DEPRECATION)
  def _get_sequence_dense_tensor(self,
                                 inputs,
                                 weight_collections=None,
                                 trainable=None):
    # Do nothing with weight_collections and trainable since no variables are
    # created in this function.
    del weight_collections
    del trainable
    if not isinstance(
        self.categorical_column,
        (SequenceCategoricalColumn, fc_old._SequenceCategoricalColumn)):  # pylint: disable=protected-access
      raise ValueError(
          'In indicator_column: {}. '
          'categorical_column must be of type _SequenceCategoricalColumn '
          'to use SequenceFeatures. '
          'Suggested fix: Use one of sequence_categorical_column_with_*. '
          'Given (type {}): {}'.format(self.name, type(self.categorical_column),
                                       self.categorical_column))
    # Feature has been already transformed. Return the intermediate
    # representation created by _transform_feature.
    dense_tensor = inputs.get(self)
    sparse_tensors = self.categorical_column._get_sparse_tensors(inputs)  # pylint: disable=protected-access
    sequence_length = fc_utils.sequence_length_from_sparse_tensor(
        sparse_tensors.id_tensor)
    return SequenceDenseColumn.TensorSequenceLengthPair(
        dense_tensor=dense_tensor, sequence_length=sequence_length)


def _verify_static_batch_size_equality(tensors, columns):
  # bath_size is a tf.Dimension object.
  expected_batch_size = None
  for i in range(0, len(tensors)):
    if tensors[i].shape[0].value is not None:
      if expected_batch_size is None:
        bath_size_column_index = i
        expected_batch_size = tensors[i].shape[0]
      elif not expected_batch_size.is_compatible_with(tensors[i].shape[0]):
        raise ValueError(
            'Batch size (first dimension) of each feature must be same. '
            'Batch size of columns ({}, {}): ({}, {})'.format(
                columns[bath_size_column_index].name, columns[i].name,
                expected_batch_size, tensors[i].shape[0]))


class SequenceCategoricalColumn(
    FeatureColumn,
    fc_old._CategoricalColumn,  # pylint: disable=protected-access
    collections.namedtuple('SequenceCategoricalColumn',
                           ('categorical_column'))):
  """Represents sequences of categorical data."""

  @property
  def _is_v2_column(self):
    return (isinstance(self.categorical_column, FeatureColumn) and
            self.categorical_column._is_v2_column)  # pylint: disable=protected-access

  @property
  def name(self):
    """See `FeatureColumn` base class."""
    return self.categorical_column.name

  @property
  def parse_example_spec(self):
    """See `FeatureColumn` base class."""
    return self.categorical_column.parse_example_spec

  @property
  @deprecation.deprecated(_FEATURE_COLUMN_DEPRECATION_DATE,
                          _FEATURE_COLUMN_DEPRECATION)
  def _parse_example_spec(self):
    return self.categorical_column._parse_example_spec  # pylint: disable=protected-access

  def transform_feature(self, transformation_cache, state_manager):
    """See `FeatureColumn` base class."""
    return self.categorical_column.transform_feature(transformation_cache,
                                                     state_manager)

  @deprecation.deprecated(_FEATURE_COLUMN_DEPRECATION_DATE,
                          _FEATURE_COLUMN_DEPRECATION)
  def _transform_feature(self, inputs):
    return self.categorical_column._transform_feature(inputs)  # pylint: disable=protected-access

  @property
  def num_buckets(self):
    """Returns number of buckets in this sparse feature."""
    return self.categorical_column.num_buckets

  @property
  @deprecation.deprecated(_FEATURE_COLUMN_DEPRECATION_DATE,
                          _FEATURE_COLUMN_DEPRECATION)
  def _num_buckets(self):
    return self.categorical_column._num_buckets  # pylint: disable=protected-access

  def _get_sparse_tensors_helper(self, sparse_tensors):
    id_tensor = sparse_tensors.id_tensor
    weight_tensor = sparse_tensors.weight_tensor
    # Expands third dimension, if necessary so that embeddings are not
    # combined during embedding lookup. If the tensor is already 3D, leave
    # as-is.
    shape = array_ops.shape(id_tensor)
    # Compute the third dimension explicitly instead of setting it to -1, as
    # that doesn't work for dynamically shaped tensors with 0-length at runtime.
    # This happens for empty sequences.
    target_shape = [shape[0], shape[1], math_ops.reduce_prod(shape[2:])]
    id_tensor = sparse_ops.sparse_reshape(id_tensor, target_shape)
    if weight_tensor is not None:
      weight_tensor = sparse_ops.sparse_reshape(weight_tensor, target_shape)
    return CategoricalColumn.IdWeightPair(id_tensor, weight_tensor)

  def get_sequence_sparse_tensors(self, transformation_cache, state_manager):
    """Returns an IdWeightPair.

    `IdWeightPair` is a pair of `SparseTensor`s which represents ids and
    weights.

    `IdWeightPair.id_tensor` is typically a `batch_size` x `num_buckets`
    `SparseTensor` of `int64`. `IdWeightPair.weight_tensor` is either a
    `SparseTensor` of `float` or `None` to indicate all weights should be
    taken to be 1. If specified, `weight_tensor` must have exactly the same
    shape and indices as `sp_ids`. Expected `SparseTensor` is same as parsing
    output of a `VarLenFeature` which is a ragged matrix.

    Args:
      transformation_cache: A `FeatureTransformationCache` object to access
        features.
      state_manager: A `StateManager` to create / access resources such as
        lookup tables.
    """
    sparse_tensors = self.categorical_column.get_sparse_tensors(
        transformation_cache, state_manager)
    return self._get_sparse_tensors_helper(sparse_tensors)

  @deprecation.deprecated(_FEATURE_COLUMN_DEPRECATION_DATE,
                          _FEATURE_COLUMN_DEPRECATION)
  def _get_sparse_tensors(self, inputs, weight_collections=None,
                          trainable=None):
    sparse_tensors = self.categorical_column._get_sparse_tensors(inputs)  # pylint: disable=protected-access
<<<<<<< HEAD
    return self._get_sparse_tensors_helper(sparse_tensors)
=======
    return self._get_sparse_tensors_helper(sparse_tensors)

  @property
  def parents(self):
    """See 'FeatureColumn` base class."""
    return [self.categorical_column]

  def _get_config(self):
    """See 'FeatureColumn` base class."""
    config = dict(zip(self._fields, self))
    config['categorical_column'] = serialize_feature_column(
        self.categorical_column)
    return config

  @classmethod
  def _from_config(cls, config, custom_objects=None, columns_by_name=None):
    """See 'FeatureColumn` base class."""
    _check_config_keys(config, cls._fields)
    kwargs = config.copy()
    kwargs['categorical_column'] = deserialize_feature_column(
        config['categorical_column'], custom_objects, columns_by_name)
    return cls(**kwargs)


# FeatureColumn serialization, deserialization logic.


def _check_config_keys(config, expected_keys):
  """Checks that a config has all expected_keys."""
  if set(config.keys()) != set(expected_keys):
    raise ValueError('Invalid config: {}, expected keys: {}'.format(
        config, expected_keys))


def serialize_feature_column(fc):
  """Serializes a FeatureColumn or a raw string key.

  This method should only be used to serialize parent FeatureColumns when
  implementing FeatureColumn._get_config(), else serialize_feature_columns()
  is preferable.

  This serialization also keeps information of the FeatureColumn class, so
  deserialization is possible without knowing the class type. For example:

  a = numeric_column('x')
  a._get_config() gives:
  {
      'key': 'price',
      'shape': (1,),
      'default_value': None,
      'dtype': 'float32',
      'normalizer_fn': None
  }
  While serialize_feature_column(a) gives:
  {
      'class_name': 'NumericColumn',
      'config': {
          'key': 'price',
          'shape': (1,),
          'default_value': None,
          'dtype': 'float32',
          'normalizer_fn': None
      }
  }

  Args:
    fc: A FeatureColumn or raw feature key string.

  Returns:
    Keras serialization for FeatureColumns, leaves string keys unaffected.

  Raises:
    ValueError if called with input that is not string or FeatureColumn.
  """
  if isinstance(fc, six.string_types):
    return fc
  elif isinstance(fc, FeatureColumn):
    return utils.serialize_keras_class_and_config(fc.__class__.__name__,
                                                  fc._get_config())
  else:
    raise ValueError('Instance: {} is not a FeatureColumn'.format(fc))


def deserialize_feature_column(config,
                               custom_objects=None,
                               columns_by_name=None):
  """Deserializes a `config` generated with `serialize_feature_column`.

  This method should only be used to deserialize parent FeatureColumns when
  implementing FeatureColumn._from_config(), else deserialize_feature_columns()
  is preferable. Returns a FeatureColumn for this config.
  TODO(b/118939620): Simplify code if Keras utils support object deduping.

  Args:
    config: A Dict with the serialization of feature columns acquired by
      `serialize_feature_column`, or a string representing a raw column.
    custom_objects: A Dict from custom_object name to the associated keras
      serializable objects (FeatureColumns, classes or functions).
    columns_by_name: A Dict[String, FeatureColumn] of existing columns in order
      to avoid duplication.

  Raises:
    ValueError if `config` has invalid format (e.g: expected keys missing,
    or refers to unknown classes).

  Returns:
    A FeatureColumn corresponding to the input `config`.
  """
  if isinstance(config, six.string_types):
    return config
  # A dict from class_name to class for all FeatureColumns in this module.
  # FeatureColumns not part of the module can be passed as custom_objects.
  module_feature_column_classes = {
      cls.__name__: cls for cls in [
          BucketizedColumn, EmbeddingColumn, HashedCategoricalColumn,
          IdentityCategoricalColumn, IndicatorColumn, NumericColumn,
          SequenceCategoricalColumn, SequenceDenseColumn, SharedEmbeddingColumn,
          VocabularyFileCategoricalColumn, VocabularyListCategoricalColumn,
          WeightedCategoricalColumn, init_ops.TruncatedNormal
      ]
  }
  if columns_by_name is None:
    columns_by_name = {}

  (cls, cls_config) = utils.class_and_config_for_serialized_keras_object(
      config,
      module_objects=module_feature_column_classes,
      custom_objects=custom_objects,
      printable_module_name='feature_column_v2')

  if not issubclass(cls, FeatureColumn):
    raise ValueError(
        'Expected FeatureColumn class, instead found: {}'.format(cls))

  # Always deserialize the FeatureColumn, in order to get the name.
  new_instance = cls._from_config(  # pylint: disable=protected-access
      cls_config,
      custom_objects=custom_objects,
      columns_by_name=columns_by_name)

  # If the name already exists, re-use the column from columns_by_name,
  # (new_instance remains unused).
  return columns_by_name.setdefault(new_instance.name, new_instance)


def serialize_feature_columns(feature_columns):
  """Serializes a list of FeatureColumns.

  Returns a list of Keras-style config dicts that represent the input
  FeatureColumns and can be used with `deserialize_feature_columns` for
  reconstructing the original columns.

  Args:
    feature_columns: A list of FeatureColumns.

  Returns:
    Keras serialization for the list of FeatureColumns.

  Raises:
    ValueError if called with input that is not a list of FeatureColumns.
  """
  return [serialize_feature_column(fc) for fc in feature_columns]


def deserialize_feature_columns(configs, custom_objects=None):
  """Deserializes a list of FeatureColumns configs.

  Returns a list of FeatureColumns given a list of config dicts acquired by
  `serialize_feature_columns`.

  Args:
    configs: A list of Dicts with the serialization of feature columns acquired
      by `serialize_feature_columns`.
    custom_objects: A Dict from custom_object name to the associated keras
      serializable objects (FeatureColumns, classes or functions).

  Returns:
    FeatureColumn objects corresponding to the input configs.

  Raises:
    ValueError if called with input that is not a list of FeatureColumns.
  """
  columns_by_name = {}
  return [
      deserialize_feature_column(c, custom_objects, columns_by_name)
      for c in configs
  ]
>>>>>>> a751f01a
<|MERGE_RESOLUTION|>--- conflicted
+++ resolved
@@ -142,13 +142,10 @@
 from tensorflow.python.framework import ops
 from tensorflow.python.framework import sparse_tensor as sparse_tensor_lib
 from tensorflow.python.framework import tensor_shape
-<<<<<<< HEAD
-=======
 # TODO(b/118385027): Dependency on keras can be problematic if Keras moves out
 # of the main repo.
 from tensorflow.python.keras import utils
 from tensorflow.python.keras.engine import training
->>>>>>> a751f01a
 from tensorflow.python.keras.engine.base_layer import Layer
 from tensorflow.python.ops import array_ops
 from tensorflow.python.ops import check_ops
@@ -166,16 +163,11 @@
 from tensorflow.python.platform import gfile
 from tensorflow.python.platform import tf_logging as logging
 from tensorflow.python.training import checkpoint_utils
-<<<<<<< HEAD
-from tensorflow.python.util import deprecation
-from tensorflow.python.util import nest
-=======
 from tensorflow.python.training.tracking import tracking
 from tensorflow.python.util import deprecation
 from tensorflow.python.util import nest
 from tensorflow.python.util.tf_export import keras_export
 from tensorflow.python.util.tf_export import tf_export
->>>>>>> a751f01a
 
 
 _FEATURE_COLUMN_DEPRECATION_DATE = None
@@ -309,9 +301,6 @@
     raise ValueError('Variable does not exist.')
 
 
-<<<<<<< HEAD
-class FeatureLayer(Layer):
-=======
 class _BaseFeaturesLayer(Layer):
   """Base class for DenseFeatures and SequenceFeatures.
 
@@ -390,7 +379,6 @@
 
 @keras_export('keras.layers.DenseFeatures')
 class DenseFeatures(_BaseFeaturesLayer):
->>>>>>> a751f01a
   """A layer that produces a dense `Tensor` based on given `feature_columns`.
 
   Generally a single example in training data is described with FeatureColumns.
@@ -431,89 +419,27 @@
         `bucketized_column`, `indicator_column`. If you have categorical
         features, you can wrap them with an `embedding_column` or
         `indicator_column`.
-<<<<<<< HEAD
-      trainable: If `True` also add the variable to the graph collection
-        `GraphKeys.TRAINABLE_VARIABLES` (see `tf.Variable`).
-      name: Name to give to the FeatureLayer.
-      shared_state_manager: SharedEmbeddingStateManager that manages the state
-        of SharedEmbeddingColumns. The state of SharedEmbeddingColumns, unlike
-        regular embedding columns cannot be owned by the InputLayer itself since
-        SharedEmbeddingColumns can be shared across different InputLayers. As a
-        result users are expected to create a SharedEmbeddingStateManager object
-        which would be responsible for managing the shared state and can be
-        passed into different InputLayer objects to share state. For example,
-
-        ```python
-        sc_1, sc_2 = shared_embedding_column_v2(...)
-        sc_3, sc_4 = shared_embedding_column_v2(...)
-        ssm = SharedEmbeddingStateManager()
-        feature_layer1 = FeatureLayer([sc_1, sc_3], ...,
-                                      shared_state_manager=ssm)
-        feature_layer2 = FeatureLayer([sc_2, sc_4], ...,
-                                      shared_state_manager=ssm)
-        ```
-        now input_layer1 and input_layer2 will share variables across. If
-        sharing is not desired, one can create 2 separate
-        SharedEmbeddingStateManager objects
-
-        ```python
-        ssm1 = SharedEmbeddingStateManager()
-        ssm2 = SharedEmbeddingStateManager()
-        feature_layer1 = FeatureLayer([sc_1, sc_3], ...,
-                                      shared_state_manager=ssm1)
-        feature_layer2 = FeatureLayer([sc_2, sc_4], ...,
-                                      shared_state_manager=ssm2)
-        ```
-=======
       trainable:  Boolean, whether the layer's variables will be updated via
         gradient descent during training.
       name: Name to give to the DenseFeatures.
->>>>>>> a751f01a
       **kwargs: Keyword arguments to construct a layer.
 
     Raises:
       ValueError: if an item in `feature_columns` is not a `DenseColumn`.
     """
-<<<<<<< HEAD
-    super(FeatureLayer, self).__init__(name=name, trainable=trainable, **kwargs)
-
-    self._feature_columns = _normalize_feature_columns(feature_columns)
-    self._feature_columns = sorted(self._feature_columns, key=lambda x: x.name)
-    self._state_manager = _StateManagerImpl(self, self.trainable)
-    self._shared_state_manager = shared_state_manager
-    for column in self._feature_columns:
-      if not isinstance(column, DenseColumn):
-        raise ValueError(
-            'Items of feature_columns must be a DenseColumn. '
-            'You can wrap a categorical column with an '
-            'embedding_column or indicator_column. Given: {}'.format(column))
-=======
     super(DenseFeatures, self).__init__(
         feature_columns=feature_columns,
         trainable=trainable,
         name=name,
         expected_column_type=DenseColumn,
         **kwargs)
->>>>>>> a751f01a
 
   @property
   def _is_feature_layer(self):
     return True
 
-<<<<<<< HEAD
-  def build(self, _):
-    for column in self._feature_columns:
-      if isinstance(column, SharedEmbeddingColumn):
-        column.create_state(self._shared_state_manager)
-      else:
-        with variable_scope._pure_variable_scope(self.name):  # pylint: disable=protected-access
-          with variable_scope._pure_variable_scope(column.name):  # pylint: disable=protected-access
-            column.create_state(self._state_manager)
-      super(FeatureLayer, self).build(None)
-=======
   def _target_shape(self, input_shape, total_elements):
     return (input_shape[0], total_elements)
->>>>>>> a751f01a
 
   def call(self, features, cols_to_output_tensors=None):
     """Returns a dense tensor corresponding to the `feature_columns`.
@@ -541,32 +467,15 @@
     output_tensors = []
     for column in self._feature_columns:
       with ops.name_scope(column.name):
-<<<<<<< HEAD
-        ordered_columns.append(column)
-        if isinstance(column, SharedEmbeddingColumn):
-          tensor = column.get_dense_tensor(transformation_cache,
-                                           self._shared_state_manager)
-        else:
-          tensor = column.get_dense_tensor(transformation_cache,
-                                           self._state_manager)
-        num_elements = column.variable_shape.num_elements()
-        batch_size = array_ops.shape(tensor)[0]
-        tensor = array_ops.reshape(tensor, shape=(batch_size, num_elements))
-        output_tensors.append(tensor)
-=======
         tensor = column.get_dense_tensor(transformation_cache,
                                          self._state_manager)
         processed_tensors = self._process_dense_tensor(column, tensor)
->>>>>>> a751f01a
         if cols_to_output_tensors is not None:
           cols_to_output_tensors[column] = processed_tensors
         output_tensors.append(processed_tensors)
     return self._verify_and_concat_tensors(output_tensors)
 
 
-<<<<<<< HEAD
-class LinearModel(Layer):
-=======
 class _LinearModelLayer(Layer):
   """Layer that contains logic for `LinearModel`."""
 
@@ -662,7 +571,6 @@
 
 
 class LinearModel(training.Model):
->>>>>>> a751f01a
   """Produces a linear prediction `Tensor` based on given `feature_columns`.
 
   This layer generates a weighted sum based on output dimension `units`.
@@ -1089,8 +997,6 @@
       trainable=trainable)
 
 
-<<<<<<< HEAD
-=======
 @tf_export(v1=['feature_column.shared_embedding_columns'])
 def shared_embedding_columns(categorical_columns,
                              dimension,
@@ -1265,7 +1171,6 @@
 
 
 @tf_export('feature_column.shared_embeddings', v1=[])
->>>>>>> a751f01a
 def shared_embedding_columns_v2(categorical_columns,
                                 dimension,
                                 combiner='mean',
@@ -1595,23 +1500,7 @@
   return BucketizedColumn(source_column, tuple(boundaries))
 
 
-<<<<<<< HEAD
-def _assert_string_or_int(dtype, prefix):
-  if (dtype != dtypes.string) and (not dtype.is_integer):
-    raise ValueError(
-        '{} dtype must be string or integer. dtype: {}.'.format(prefix, dtype))
-
-
-def _assert_key_is_string(key):
-  if not isinstance(key, six.string_types):
-    raise ValueError(
-        'key must be a string. Got: type {}. Given key: {}.'.format(
-            type(key), key))
-
-
-=======
 @tf_export('feature_column.categorical_column_with_hash_bucket')
->>>>>>> a751f01a
 def categorical_column_with_hash_bucket(key,
                                         hash_bucket_size,
                                         dtype=dtypes.string):
@@ -1647,8 +1536,6 @@
       column name and the dictionary key for feature parsing configs, feature
       `Tensor` objects, and feature columns.
     hash_bucket_size: An int > 1. The number of buckets.
-<<<<<<< HEAD
-=======
     dtype: The type of features. Only string and integer types are supported.
 
   Returns:
@@ -1745,7 +1632,6 @@
     default_value: The integer ID value to return for out-of-vocabulary feature
       values, defaults to `-1`. This can not be specified with a positive
       `num_oov_buckets`.
->>>>>>> a751f01a
     dtype: The type of features. Only string and integer types are supported.
 
   Returns:
@@ -2904,8 +2790,6 @@
     del trainable
     return inputs.get(self)
 
-<<<<<<< HEAD
-=======
   @property
   def parents(self):
     """See 'FeatureColumn` base class."""
@@ -2928,7 +2812,6 @@
     kwargs['dtype'] = dtypes.as_dtype(config['dtype'])
     return cls(**kwargs)
 
->>>>>>> a751f01a
 
 class BucketizedColumn(
     DenseColumn,
@@ -3124,10 +3007,7 @@
         shape=embedding_shape,
         dtype=dtypes.float32,
         trainable=self.trainable,
-<<<<<<< HEAD
-=======
         use_resource=True,
->>>>>>> a751f01a
         initializer=self.initializer)
 
   def _get_dense_tensor_internal_helper(self, sparse_tensors,
@@ -3272,10 +3152,6 @@
         dense_tensor=dense_tensor, sequence_length=sequence_length)
 
 
-<<<<<<< HEAD
-class SharedEmbeddingStateManager(Layer):
-  """A state manager that handle the state of shared embedding columns.
-=======
   @classmethod
   def _from_config(cls, config, custom_objects=None, columns_by_name=None):
     """See 'FeatureColumn` base class."""
@@ -3286,7 +3162,6 @@
     kwargs['initializer'] = utils.deserialize_keras_object(
         config['initializer'], custom_objects=custom_objects)
     return cls(**kwargs)
->>>>>>> a751f01a
 
   This can handle multiple sets of columns that share variables."""
 
@@ -3302,17 +3177,7 @@
         name=name, trainable=trainable, **kwargs)
     self._var_dict = {}
 
-<<<<<<< HEAD
-  def create_variable(self,
-                      name,
-                      shape,
-                      dtype=None,
-                      trainable=True,
-                      initializer=None):
-    """Creates a variable.
-=======
 class SharedEmbeddingColumnCreator(tracking.AutoTrackable):
->>>>>>> a751f01a
 
     Makes sure only one var is created per `shared_collection_name`. `name` is
     ignored here as the variable is named `shared_collection_name` instead.
@@ -3475,11 +3340,7 @@
           'Suggested fix A: If you wish to use DenseFeatures, use a '
           'non-sequence categorical_column_with_*. '
           'Suggested fix B: If you wish to create sequence input, use '
-<<<<<<< HEAD
-          'sequence_input_layer instead of input_layer. '
-=======
           'SequenceFeatures instead of DenseFeatures. '
->>>>>>> a751f01a
           'Given (type {}): {}'.format(self.name, type(self.categorical_column),
                                        self.categorical_column))
     return self._get_dense_tensor_internal(transformation_cache, state_manager)
@@ -3493,11 +3354,7 @@
       raise ValueError(
           'In embedding_column: {}. '
           'categorical_column must be of type SequenceCategoricalColumn '
-<<<<<<< HEAD
-          'to use sequence_input_layer. '
-=======
           'to use SequenceFeatures. '
->>>>>>> a751f01a
           'Suggested fix: Use one of sequence_categorical_column_with_*. '
           'Given (type {}): {}'.format(self.name, type(self.categorical_column),
                                        self.categorical_column))
@@ -4609,9 +4466,6 @@
   def _get_sparse_tensors(self, inputs, weight_collections=None,
                           trainable=None):
     sparse_tensors = self.categorical_column._get_sparse_tensors(inputs)  # pylint: disable=protected-access
-<<<<<<< HEAD
-    return self._get_sparse_tensors_helper(sparse_tensors)
-=======
     return self._get_sparse_tensors_helper(sparse_tensors)
 
   @property
@@ -4798,5 +4652,4 @@
   return [
       deserialize_feature_column(c, custom_objects, columns_by_name)
       for c in configs
-  ]
->>>>>>> a751f01a
+  ]