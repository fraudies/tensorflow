# Copyright 2015 The TensorFlow Authors. All Rights Reserved.
#
# Licensed under the Apache License, Version 2.0 (the "License");
# you may not use this file except in compliance with the License.
# You may obtain a copy of the License at
#
#     http://www.apache.org/licenses/LICENSE-2.0
#
# Unless required by applicable law or agreed to in writing, software
# distributed under the License is distributed on an "AS IS" BASIS,
# WITHOUT WARRANTIES OR CONDITIONS OF ANY KIND, either express or implied.
# See the License for the specific language governing permissions and
# limitations under the License.
# ==============================================================================
"""File IO methods that wrap the C++ FileSystem API.

The C++ FileSystem API is SWIG wrapped in file_io.i. These functions call those
to accomplish basic File IO operations.
"""
from __future__ import absolute_import
from __future__ import division
from __future__ import print_function

import binascii
import os
import uuid

import six

from tensorflow.python import pywrap_tensorflow
from tensorflow.python.framework import c_api_util
from tensorflow.python.framework import errors
from tensorflow.python.util import compat
from tensorflow.python.util import deprecation
from tensorflow.python.util.tf_export import tf_export

# A good default block size depends on the system in question.
# A somewhat conservative default chosen here.
_DEFAULT_BLOCK_SIZE = 16 * 1024 * 1024


class FileIO(object):
  """FileIO class that exposes methods to read / write to / from files.

  The constructor takes the following arguments:
  name: name of the file
  mode: one of 'r', 'w', 'a', 'r+', 'w+', 'a+'. Append 'b' for bytes mode.

  Can be used as an iterator to iterate over lines in the file.

  The default buffer size used for the BufferedInputStream used for reading
  the file line by line is 1024 * 512 bytes.
  """

  def __init__(self, name, mode):
    self.__name = name
    self.__mode = mode
    self._read_buf = None
    self._writable_file = None
    self._binary_mode = "b" in mode
    mode = mode.replace("b", "")
    if mode not in ("r", "w", "a", "r+", "w+", "a+"):
      raise errors.InvalidArgumentError(
          None, None, "mode is not 'r' or 'w' or 'a' or 'r+' or 'w+' or 'a+'")
    self._read_check_passed = mode in ("r", "r+", "a+", "w+")
    self._write_check_passed = mode in ("a", "w", "r+", "a+", "w+")

  @property
  def name(self):
    """Returns the file name."""
    return self.__name

  @property
  def mode(self):
    """Returns the mode in which the file was opened."""
    return self.__mode

  def _preread_check(self):
    if not self._read_buf:
      if not self._read_check_passed:
        raise errors.PermissionDeniedError(None, None,
                                           "File isn't open for reading")
      with errors.raise_exception_on_not_ok_status() as status:
        self._read_buf = pywrap_tensorflow.CreateBufferedInputStream(
            compat.as_bytes(self.__name), 1024 * 512, status)

  def _prewrite_check(self):
    if not self._writable_file:
      if not self._write_check_passed:
        raise errors.PermissionDeniedError(None, None,
                                           "File isn't open for writing")
      with errors.raise_exception_on_not_ok_status() as status:
        self._writable_file = pywrap_tensorflow.CreateWritableFile(
            compat.as_bytes(self.__name), compat.as_bytes(self.__mode), status)

  def _prepare_value(self, val):
    if self._binary_mode:
      return compat.as_bytes(val)
    else:
      return compat.as_str_any(val)

  def size(self):
    """Returns the size of the file."""
    return stat(self.__name).length

  def write(self, file_content):
    """Writes file_content to the file. Appends to the end of the file."""
    self._prewrite_check()
    with errors.raise_exception_on_not_ok_status() as status:
      pywrap_tensorflow.AppendToFile(
          compat.as_bytes(file_content), self._writable_file, status)

  def read(self, n=-1):
    """Returns the contents of a file as a string.

    Starts reading from current position in file.

    Args:
      n: Read 'n' bytes if n != -1. If n = -1, reads to end of file.

    Returns:
      'n' bytes of the file (or whole file) in bytes mode or 'n' bytes of the
      string if in string (regular) mode.
    """
    self._preread_check()
    with errors.raise_exception_on_not_ok_status() as status:
      if n == -1:
        length = self.size() - self.tell()
      else:
        length = n
      return self._prepare_value(
          pywrap_tensorflow.ReadFromStream(self._read_buf, length, status))

  @deprecation.deprecated_args(
      None,
      "position is deprecated in favor of the offset argument.",
      "position")
  def seek(self, offset=None, whence=0, position=None):
    # TODO(jhseu): Delete later. Used to omit `position` from docs.
    # pylint: disable=g-doc-args
    """Seeks to the offset in the file.

    Args:
      offset: The byte count relative to the whence argument.
      whence: Valid values for whence are:
        0: start of the file (default)
        1: relative to the current position of the file
        2: relative to the end of file. offset is usually negative.
    """
    # pylint: enable=g-doc-args
    self._preread_check()
    # We needed to make offset a keyword argument for backwards-compatibility.
    # This check exists so that we can convert back to having offset be a
    # positional argument.
    # TODO(jhseu): Make `offset` a positional argument after `position` is
    # deleted.
    if offset is None and position is None:
      raise TypeError("seek(): offset argument required")
    if offset is not None and position is not None:
      raise TypeError("seek(): offset and position may not be set "
                      "simultaneously.")

    if position is not None:
      offset = position

    with errors.raise_exception_on_not_ok_status() as status:
      if whence == 0:
        pass
      elif whence == 1:
        offset += self.tell()
      elif whence == 2:
        offset += self.size()
      else:
        raise errors.InvalidArgumentError(
            None, None,
            "Invalid whence argument: {}. Valid values are 0, 1, or 2."
            .format(whence))
      ret_status = self._read_buf.Seek(offset)
      pywrap_tensorflow.Set_TF_Status_from_Status(status, ret_status)

  def readline(self):
    r"""Reads the next line from the file. Leaves the '\n' at the end."""
    self._preread_check()
    return self._prepare_value(self._read_buf.ReadLineAsString())

  def readlines(self):
    """Returns all lines from the file in a list."""
    self._preread_check()
    lines = []
    while True:
      s = self.readline()
      if not s:
        break
      lines.append(s)
    return lines

  def tell(self):
    """Returns the current position in the file."""
    if self._read_check_passed:
      self._preread_check()
      return self._read_buf.Tell()
    else:
      self._prewrite_check()

      with errors.raise_exception_on_not_ok_status() as status:
        return pywrap_tensorflow.TellFile(self._writable_file, status)

  def __enter__(self):
    """Make usable with "with" statement."""
    return self

  def __exit__(self, unused_type, unused_value, unused_traceback):
    """Make usable with "with" statement."""
    self.close()

  def __iter__(self):
    return self

  def next(self):
    retval = self.readline()
    if not retval:
      raise StopIteration()
    return retval

  def __next__(self):
    return self.next()

  def flush(self):
    """Flushes the Writable file.

    This only ensures that the data has made its way out of the process without
    any guarantees on whether it's written to disk. This means that the
    data would survive an application crash but not necessarily an OS crash.
    """
    if self._writable_file:
      with errors.raise_exception_on_not_ok_status() as status:
        ret_status = self._writable_file.Flush()
        pywrap_tensorflow.Set_TF_Status_from_Status(status, ret_status)

  def close(self):
    """Closes FileIO. Should be called for the WritableFile to be flushed."""
    self._read_buf = None
    if self._writable_file:
      with errors.raise_exception_on_not_ok_status() as status:
        ret_status = self._writable_file.Close()
        pywrap_tensorflow.Set_TF_Status_from_Status(status, ret_status)
    self._writable_file = None

  @property
  def seekable(self):
    """Returns True as FileIO supports random access ops of seek()/tell()"""
    return True


@tf_export("gfile.Exists")
def file_exists(filename):
  """Determines whether a path exists or not.

  Args:
    filename: string, a path

  Returns:
    True if the path exists, whether it's a file or a directory.
    False if the path does not exist and there are no filesystem errors.

  Raises:
    errors.OpError: Propagates any errors reported by the FileSystem API.
  """
<<<<<<< HEAD
=======
  return file_exists_v2(filename)


@tf_export("io.gfile.exists")
def file_exists_v2(path):
  """Determines whether a path exists or not.

  Args:
    path: string, a path

  Returns:
    True if the path exists, whether it's a file or a directory.
    False if the path does not exist and there are no filesystem errors.

  Raises:
    errors.OpError: Propagates any errors reported by the FileSystem API.
  """
>>>>>>> 4c307bd3
  try:
    with errors.raise_exception_on_not_ok_status() as status:
      pywrap_tensorflow.FileExists(compat.as_bytes(filename), status)
  except errors.NotFoundError:
    return False
  return True


@tf_export("gfile.Remove")
def delete_file(filename):
  """Deletes the file located at 'filename'.

  Args:
    filename: string, a filename

  Raises:
    errors.OpError: Propagates any errors reported by the FileSystem API.  E.g.,
    NotFoundError if the file does not exist.
  """
  with errors.raise_exception_on_not_ok_status() as status:
    pywrap_tensorflow.DeleteFile(compat.as_bytes(filename), status)


def read_file_to_string(filename, binary_mode=False):
  """Reads the entire contents of a file to a string.

  Args:
    filename: string, path to a file
    binary_mode: whether to open the file in binary mode or not. This changes
        the type of the object returned.

  Returns:
    contents of the file as a string or bytes.

  Raises:
    errors.OpError: Raises variety of errors that are subtypes e.g.
    NotFoundError etc.
  """
  if binary_mode:
    f = FileIO(filename, mode="rb")
  else:
    f = FileIO(filename, mode="r")
  return f.read()


def write_string_to_file(filename, file_content):
  """Writes a string to a given file.

  Args:
    filename: string, path to a file
    file_content: string, contents that need to be written to the file

  Raises:
    errors.OpError: If there are errors during the operation.
  """
  with FileIO(filename, mode="w") as f:
    f.write(file_content)


@tf_export("gfile.Glob")
def get_matching_files(filename):
  """Returns a list of files that match the given pattern(s).

  Args:
    filename: string or iterable of strings. The glob pattern(s).

  Returns:
    A list of strings containing filenames that match the given pattern(s).

  Raises:
    errors.OpError: If there are filesystem / directory listing errors.
  """
  with errors.raise_exception_on_not_ok_status() as status:
    if isinstance(filename, six.string_types):
      return [
          # Convert the filenames to string from bytes.
          compat.as_str_any(matching_filename)
          for matching_filename in pywrap_tensorflow.GetMatchingFiles(
              compat.as_bytes(filename), status)
      ]
    else:
      return [
          # Convert the filenames to string from bytes.
          compat.as_str_any(matching_filename)
          for single_filename in filename
          for matching_filename in pywrap_tensorflow.GetMatchingFiles(
              compat.as_bytes(single_filename), status)
      ]


@tf_export("gfile.MkDir")
def create_dir(dirname):
  """Creates a directory with the name 'dirname'.

  Args:
    dirname: string, name of the directory to be created

  Notes:
    The parent directories need to exist. Use recursive_create_dir instead if
    there is the possibility that the parent dirs don't exist.

  Raises:
    errors.OpError: If the operation fails.
  """
  with errors.raise_exception_on_not_ok_status() as status:
    pywrap_tensorflow.CreateDir(compat.as_bytes(dirname), status)


@tf_export("gfile.MakeDirs")
def recursive_create_dir(dirname):
  """Creates a directory and all parent/intermediate directories.

  It succeeds if dirname already exists and is writable.

  Args:
    dirname: string, name of the directory to be created

  Raises:
    errors.OpError: If the operation fails.
  """
  with errors.raise_exception_on_not_ok_status() as status:
    pywrap_tensorflow.RecursivelyCreateDir(compat.as_bytes(dirname), status)


@tf_export("gfile.Copy")
def copy(oldpath, newpath, overwrite=False):
  """Copies data from oldpath to newpath.

  Args:
    oldpath: string, name of the file who's contents need to be copied
    newpath: string, name of the file to which to copy to
    overwrite: boolean, if false its an error for newpath to be occupied by an
        existing file.

  Raises:
    errors.OpError: If the operation fails.
  """
  with errors.raise_exception_on_not_ok_status() as status:
    pywrap_tensorflow.CopyFile(
        compat.as_bytes(oldpath), compat.as_bytes(newpath), overwrite, status)


@tf_export("gfile.Rename")
def rename(oldname, newname, overwrite=False):
  """Rename or move a file / directory.

  Args:
    oldname: string, pathname for a file
    newname: string, pathname to which the file needs to be moved
    overwrite: boolean, if false it's an error for `newname` to be occupied by
        an existing file.

  Raises:
    errors.OpError: If the operation fails.
  """
  with errors.raise_exception_on_not_ok_status() as status:
    pywrap_tensorflow.RenameFile(
        compat.as_bytes(oldname), compat.as_bytes(newname), overwrite, status)


def atomic_write_string_to_file(filename, contents, overwrite=True):
  """Writes to `filename` atomically.

  This means that when `filename` appears in the filesystem, it will contain
  all of `contents`. With write_string_to_file, it is possible for the file
  to appear in the filesystem with `contents` only partially written.

  Accomplished by writing to a temp file and then renaming it.

  Args:
    filename: string, pathname for a file
    contents: string, contents that need to be written to the file
    overwrite: boolean, if false it's an error for `filename` to be occupied by
        an existing file.
  """
  temp_pathname = filename + ".tmp" + uuid.uuid4().hex
  write_string_to_file(temp_pathname, contents)
  try:
    rename(temp_pathname, filename, overwrite)
  except errors.OpError:
    delete_file(temp_pathname)
    raise


@tf_export("gfile.DeleteRecursively")
def delete_recursively(dirname):
  """Deletes everything under dirname recursively.

  Args:
    dirname: string, a path to a directory

  Raises:
    errors.OpError: If the operation fails.
  """
  with errors.raise_exception_on_not_ok_status() as status:
    pywrap_tensorflow.DeleteRecursively(compat.as_bytes(dirname), status)


@tf_export("gfile.IsDirectory")
def is_directory(dirname):
  """Returns whether the path is a directory or not.

  Args:
    dirname: string, path to a potential directory

  Returns:
    True, if the path is a directory; False otherwise
  """
  status = c_api_util.ScopedTFStatus()
  return pywrap_tensorflow.IsDirectory(compat.as_bytes(dirname), status)


@tf_export("gfile.ListDirectory")
def list_directory(dirname):
  """Returns a list of entries contained within a directory.

  The list is in arbitrary order. It does not contain the special entries "."
  and "..".

  Args:
    dirname: string, path to a directory

  Returns:
    [filename1, filename2, ... filenameN] as strings

  Raises:
    errors.NotFoundError if directory doesn't exist
  """
<<<<<<< HEAD
  if not is_directory(dirname):
    raise errors.NotFoundError(None, None, "Could not find directory")
=======
  return list_directory_v2(dirname)


@tf_export("io.gfile.listdir")
def list_directory_v2(path):
  """Returns a list of entries contained within a directory.

  The list is in arbitrary order. It does not contain the special entries "."
  and "..".

  Args:
    path: string, path to a directory

  Returns:
    [filename1, filename2, ... filenameN] as strings

  Raises:
    errors.NotFoundError if directory doesn't exist
  """
  if not is_directory(path):
    raise errors.NotFoundError(
        node_def=None,
        op=None,
        message="Could not find directory {}".format(path))
>>>>>>> 4c307bd3
  with errors.raise_exception_on_not_ok_status() as status:
    # Convert each element to string, since the return values of the
    # vector of string should be interpreted as strings, not bytes.
    return [
        compat.as_str_any(filename)
        for filename in pywrap_tensorflow.GetChildren(
            compat.as_bytes(dirname), status)
    ]


@tf_export("gfile.Walk")
def walk(top, in_order=True):
  """Recursive directory tree generator for directories.

  Args:
    top: string, a Directory name
    in_order: bool, Traverse in order if True, post order if False.

  Errors that happen while listing directories are ignored.

  Yields:
    Each yield is a 3-tuple:  the pathname of a directory, followed by lists of
    all its subdirectories and leaf files.
    (dirname, [subdirname, subdirname, ...], [filename, filename, ...])
    as strings
  """
  top = compat.as_str_any(top)
  try:
    listing = list_directory(top)
  except errors.NotFoundError:
    return

  files = []
  subdirs = []
  for item in listing:
    full_path = os.path.join(top, item)
    if is_directory(full_path):
      subdirs.append(item)
    else:
      files.append(item)

  here = (top, subdirs, files)

  if in_order:
    yield here

  for subdir in subdirs:
    for subitem in walk(os.path.join(top, subdir), in_order):
      yield subitem

  if not in_order:
    yield here


@tf_export("gfile.Stat")
def stat(filename):
  """Returns file statistics for a given path.

  Args:
    filename: string, path to a file

  Returns:
    FileStatistics struct that contains information about the path

  Raises:
    errors.OpError: If the operation fails.
  """
  file_statistics = pywrap_tensorflow.FileStatistics()
  with errors.raise_exception_on_not_ok_status() as status:
    pywrap_tensorflow.Stat(compat.as_bytes(filename), file_statistics, status)
    return file_statistics


def filecmp(filename_a, filename_b):
  """Compare two files, returning True if they are the same, False otherwise.

  We check size first and return False quickly if the files are different sizes.
  If they are the same size, we continue to generating a crc for the whole file.

  You might wonder: why not use Python's filecmp.cmp() instead? The answer is
  that the builtin library is not robust to the many different filesystems
  TensorFlow runs on, and so we here perform a similar comparison with
  the more robust FileIO.

  Args:
    filename_a: string path to the first file.
    filename_b: string path to the second file.

  Returns:
    True if the files are the same, False otherwise.
  """
  size_a = FileIO(filename_a, "rb").size()
  size_b = FileIO(filename_b, "rb").size()
  if size_a != size_b:
    return False

  # Size is the same. Do a full check.
  crc_a = file_crc32(filename_a)
  crc_b = file_crc32(filename_b)
  return crc_a == crc_b


def file_crc32(filename, block_size=_DEFAULT_BLOCK_SIZE):
  """Get the crc32 of the passed file.

  The crc32 of a file can be used for error checking; two files with the same
  crc32 are considered equivalent. Note that the entire file must be read
  to produce the crc32.

  Args:
    filename: string, path to a file
    block_size: Integer, process the files by reading blocks of `block_size`
      bytes. Use -1 to read the file as once.

  Returns:
    hexadecimal as string, the crc32 of the passed file.
  """
  crc = 0
  with FileIO(filename, mode="rb") as f:
    chunk = f.read(n=block_size)
    while chunk:
      crc = binascii.crc32(chunk, crc)
      chunk = f.read(n=block_size)
  return hex(crc & 0xFFFFFFFF)<|MERGE_RESOLUTION|>--- conflicted
+++ resolved
@@ -266,8 +266,6 @@
   Raises:
     errors.OpError: Propagates any errors reported by the FileSystem API.
   """
-<<<<<<< HEAD
-=======
   return file_exists_v2(filename)
 
 
@@ -285,7 +283,6 @@
   Raises:
     errors.OpError: Propagates any errors reported by the FileSystem API.
   """
->>>>>>> 4c307bd3
   try:
     with errors.raise_exception_on_not_ok_status() as status:
       pywrap_tensorflow.FileExists(compat.as_bytes(filename), status)
@@ -514,10 +511,6 @@
   Raises:
     errors.NotFoundError if directory doesn't exist
   """
-<<<<<<< HEAD
-  if not is_directory(dirname):
-    raise errors.NotFoundError(None, None, "Could not find directory")
-=======
   return list_directory_v2(dirname)
 
 
@@ -542,7 +535,6 @@
         node_def=None,
         op=None,
         message="Could not find directory {}".format(path))
->>>>>>> 4c307bd3
   with errors.raise_exception_on_not_ok_status() as status:
     # Convert each element to string, since the return values of the
     # vector of string should be interpreted as strings, not bytes.
