# Copyright 2017 The TensorFlow Authors. All Rights Reserved.
#
# Licensed under the Apache License, Version 2.0 (the "License");
# you may not use this file except in compliance with the License.
# You may obtain a copy of the License at
#
#     http://www.apache.org/licenses/LICENSE-2.0
#
# Unless required by applicable law or agreed to in writing, software
# distributed under the License is distributed on an "AS IS" BASIS,
# WITHOUT WARRANTIES OR CONDITIONS OF ANY KIND, either express or implied.
# See the License for the specific language governing permissions and
# limitations under the License.
# ==============================================================================

from __future__ import absolute_import
from __future__ import division
from __future__ import print_function

import collections
import functools
import itertools
from multiprocessing.pool import ThreadPool
import sys
import weakref

import numpy

from tensorflow.core.protobuf import config_pb2
from tensorflow.core.protobuf import rewriter_config_pb2
from tensorflow.python import keras
from tensorflow.python.eager import backprop
from tensorflow.python.eager import context
from tensorflow.python.eager import function
from tensorflow.python.framework import constant_op
from tensorflow.python.framework import dtypes
from tensorflow.python.framework import errors
from tensorflow.python.framework import function as tf_function
from tensorflow.python.framework import ops
from tensorflow.python.framework import random_seed
from tensorflow.python.framework import sparse_tensor
from tensorflow.python.framework import tensor_shape
from tensorflow.python.framework import tensor_spec
from tensorflow.python.framework import test_ops
from tensorflow.python.framework import test_util
from tensorflow.python.keras.engine import training as keras_training
from tensorflow.python.keras.layers import core
from tensorflow.python.keras.optimizer_v2 import adam
from tensorflow.python.layers import convolutional
from tensorflow.python.data.ops import dataset_ops
from tensorflow.python.ops import array_ops
from tensorflow.python.ops import check_ops
from tensorflow.python.ops import clip_ops
from tensorflow.python.ops import control_flow_ops
<<<<<<< HEAD
from tensorflow.python.ops import gradients_impl
=======
from tensorflow.python.ops import gen_functional_ops
from tensorflow.python.ops import gen_random_ops
from tensorflow.python.ops import gen_resource_variable_ops
>>>>>>> 4c307bd3
from tensorflow.python.ops import init_ops
from tensorflow.python.ops import list_ops
from tensorflow.python.ops import math_ops
from tensorflow.python.ops import nn_ops
from tensorflow.python.ops import random_ops
from tensorflow.python.ops import resource_variable_ops
from tensorflow.python.ops import variable_scope
from tensorflow.python.ops import variables
from tensorflow.python.ops.ragged import ragged_tensor
from tensorflow.python.platform import test
from tensorflow.python.training import adam
from tensorflow.python.training import momentum
from tensorflow.python.training import training_ops
from tensorflow.python.util import compat
from tensorflow.python.util import nest
from tensorflow.python.util import tf_inspect


def total_function_cache(defined):
  # pylint: disable=protected-access
  return (set(defined._function_cache.primary)
          | set(defined._function_cache.arg_relaxed))
  # pylint: enable=protected-access


class MiniModel(keras_training.Model):
  """Minimal model for mnist.

  Useful for testing and debugging on slow TPU simulators.
  """

  def __init__(self):
    super(MiniModel, self).__init__(name='')
    self.fc = keras.layers.Dense(1, name='fc', kernel_initializer='ones',
                                 bias_initializer='ones')

  def call(self, inputs, training=True):
    return self.fc(inputs)


class DefunnedMiniModel(MiniModel):

  @function.defun
  def call(self, inputs, training=True):
    return super(DefunnedMiniModel, self).call(inputs, training=training)


<<<<<<< HEAD
@test_util.with_c_shapes
class FunctionTest(test.TestCase):

  def testBasic(self):
    matmul = function.defun(math_ops.matmul)
=======
def _example_indexed_slices_with_dense_shape():
  return ops.IndexedSlices(
      constant_op.constant([1, 2]), constant_op.constant([0, 1]),
      constant_op.constant([2]))


def _example_indexed_slices_without_dense_shape():
  return ops.IndexedSlices(
      constant_op.constant([1, 2]), constant_op.constant([0, 1]))


class FunctionTest(test.TestCase, parameterized.TestCase):

  def testBasic(self):
    # TODO(b/121134877): Remove the autograph override.
    matmul = def_function.function(math_ops.matmul, autograph=False)
>>>>>>> 4c307bd3
    t = constant_op.constant([[1.0, 2.0], [3.0, 4.0]])
    sq = matmul(t, t, transpose_a=True)
    sq2 = matmul(sq, t, transpose_a=True)
    self.assertAllEqual(sq.numpy().reshape(-1), [10, 14, 14, 20])
    self.assertAllEqual(sq2.numpy().reshape(-1), [52, 76, 74, 108])

  def testVariable(self):
    v1 = variables.Variable(1.0)
    add = def_function.function(lambda x, v: x + v1 + v)
    v2 = variables.Variable(1.0)
    x = constant_op.constant(1.0)
    r = add(x, v2)
    self.assertEqual(3.0, self.evaluate(r))

<<<<<<< HEAD
    @function.defun()
    def add(x, y):
      _ = x * y
      return x + y

    # The default config allows everything.
    rewrites = rewriter_config_pb2.RewriterConfig()

    with context.rewriter_config(rewrites):
      t = constant_op.constant(1.0)
      self.assertAllEqual(add(t, t).numpy(), 2.0)
=======
  def testExternalControlDependency(self):
    with ops.Graph().as_default(), self.test_session():
      v = variables.Variable(1.0)
      v.initializer.run()

      op = v.assign_add(1.0)

      @function.defun
      def f():
        with ops.control_dependencies([op]):
          return 1.0

      self.evaluate(f())
      self.assertAllEqual(self.evaluate(v), 2.0)

  def testInputShapeFunctionRelaxation(self):
    unknown_dim = [False]

    @function.defun
    def func(a):
      if a._shape_tuple()[0] is None:
        unknown_dim[0] = True
      return a + 1

    func(constant_op.constant([]))
    self.assertFalse(unknown_dim[0])
    self.assertLen(total_function_cache(func), 1)

    func(constant_op.constant([1.0]))
    self.assertFalse(unknown_dim[0])
    self.assertLen(total_function_cache(func), 2)

    func(constant_op.constant([1.0, 2.0]))
    self.assertTrue(unknown_dim[0])
    self.assertLen(total_function_cache(func), 2)

  def testCaptureNonTrainableVariable(self):

    v = variables.Variable(1.0, trainable=False)

    @def_function.function
    def f():
      return v + 1

    c = f.get_concrete_function()
    self.assertEqual(len(list(c.graph.variables)), 1)  # pylint: disable=g-generic-assert

  def testNestedInputShapeFunctionRelaxation(self):
    unknown_dim = [False]

    @function.defun
    def func(a_, b_=None):
      del a_  # Only used to check which cache is used.
      self.assertEqual(b_[0]._shape_tuple(), ())
      if b_[1]._shape_tuple()[0] is None:
        unknown_dim[0] = True
      return b_[0] + 1

    a = 'hi'
    b0 = constant_op.constant(1.0)
    func(a, b_=[b0, constant_op.constant([])])
    self.assertFalse(unknown_dim[0])
    self.assertLen(total_function_cache(func), 1)

    func(a, b_=[b0, constant_op.constant([1.0])])
    self.assertFalse(unknown_dim[0])
    self.assertLen(total_function_cache(func), 2)

    func(a, b_=[b0, constant_op.constant([1.0, 1.0])])
    self.assertTrue(unknown_dim[0])
    self.assertLen(total_function_cache(func), 2)

    unknown_dim[0] = False

    # Now do the same except with a new a which is not a tensor; this should
    # change the cache key.
    a = 'bye'
    func(a, b_=[b0, constant_op.constant([])])
    self.assertFalse(unknown_dim[0])
    self.assertLen(total_function_cache(func), 3)

    # Since we already marked a cache miss for a function with the same
    # non-input signatures, here we will immediately start relaxing shapes.
    func(a, b_=[b0, constant_op.constant([1.0])])
    self.assertTrue(unknown_dim[0])
    self.assertLen(total_function_cache(func), 3)

  def testFunctionRelaxationLosesInnerDimWithKerasLayer(self):
    layer = keras.layers.Dense(1)
    fn = def_function.function()(layer)

    with self.captureWritesToStream(sys.stderr) as printed:
      fn(array_ops.ones((3, 2)))
      self.assertNotIn('ValueError', printed.contents())
    with self.captureWritesToStream(sys.stderr) as printed:
      # Use batch size 2 to trigger a second cache miss on the shape.
      fn(array_ops.ones((2, 2)))
      self.assertNotIn('ValueError', printed.contents())

    # Shape relaxation passes TensorShape([None, None]), which causes layer
    # matmul to fail, due to incompatible dims.  What would have been a graph
    # build time error (layer would complain about the inner dim being 4).
    with self.captureWritesToStream(sys.stderr) as printed:
      with self.assertRaisesRegexp(errors.InvalidArgumentError,
                                   r'Matrix size-incompatible'):
        fn(array_ops.ones((3, 4)))

  def testNestedShapeFunctionRelaxation(self):

    got_shape = [None]

    # The inner function will go through shape relaxation because the shapes it
    # receives will be [1], [2], [3], ...
    @def_function.function
    def bar(x_shape):
      got_shape[0] = x_shape._shape_tuple()
      return x_shape

    # The outer function will not go through shape relaxation because the shapes
    # it receives will be [1], [[1]], [[[1]]], ...
    @def_function.function
    def foo(ones):
      return bar(array_ops.shape(ones))

    for rank in range(1, 6):
      x_shape = self.evaluate(foo(array_ops.ones([1] * rank)))
      self.assertAllEqual(x_shape, [1] * rank)
      if rank < 3:
        self.assertEqual(got_shape[0], (rank,))
      else:
        self.assertEqual(got_shape[0], (None,))

  def testNoHash(self):

    @def_function.function()
    def f(_):
      return 1.0

    with self.assertRaisesRegexp(TypeError, 'set'):
      f(set([]))
>>>>>>> 4c307bd3

  def testBasicGraphMode(self):
<<<<<<< HEAD
    matmul = function.defun(math_ops.matmul)
=======
    # TODO(b/121134877): Remove the autograph override.
    matmul = def_function.function(math_ops.matmul, autograph=False)
>>>>>>> 4c307bd3

    @function.defun
    def sq(a):
      return matmul(a, a)

    t = constant_op.constant([[1.0, 2.0], [3.0, 4.0]])
    out = sq(t)
    self.assertAllEqual(out, math_ops.matmul(t, t).numpy())

  def testNestedInputsGraphMode(self):
<<<<<<< HEAD
    matmul = function.defun(math_ops.matmul)
=======
    # TODO(b/121134877): Remove the autograph override.
    matmul = def_function.function(math_ops.matmul, autograph=False)
>>>>>>> 4c307bd3

    pair = collections.namedtuple('pair', ['a', 'b'])

    @function.defun
    def a_times_b(inputs):
      return matmul(inputs.a['a'], inputs.b['b'])

    t = constant_op.constant([[1.0, 2.0], [3.0, 4.0]])

    out = a_times_b(pair({'a': t}, {'b': t}))
    self.assertAllEqual(out, math_ops.matmul(t, t).numpy())

<<<<<<< HEAD
  def testGraphModeWithGradients(self):
    v = resource_variable_ops.ResourceVariable(1.0, name='v')
=======
  def testNestedOutputsGraphMode(self):
    # TODO(b/121134877): Remove the autograph override.
    matmul = def_function.function(math_ops.matmul, autograph=False)
>>>>>>> 4c307bd3

    @function.defun
    def step():
      def inner():
        return v * v

      return backprop.implicit_grad(inner)()[0][0]

    self.assertAllEqual(step(), 2.0)

  def testGraphGradientVariable(self):
    with ops.Graph().as_default(), self.cached_session():
      v = resource_variable_ops.ResourceVariable(1.0)

      @function.defun
      def f():
        return 2.0 * v

      node = f()
      grads, = gradients_impl.gradients(node, v)
      v.initializer.run()
      self.assertAllEqual(grads.eval(), 2.0)
      self.assertEqual(grads.shape, v.shape)

  def testGraphEagerIsolation(self):

    @function.defun
    def f():
      self.v = resource_variable_ops.ResourceVariable(1.0)
      return self.v.read_value()

    self.assertAllEqual(f(), 1.0)

    with ops.Graph().as_default():
      self.assertEqual(f().shape, ())

  def testBasicGraphFunction(self):
<<<<<<< HEAD
    matmul = function.defun(math_ops.matmul)
=======
    # TODO(b/121134877): Remove the autograph override.
    matmul = def_function.function(math_ops.matmul, autograph=False)
>>>>>>> 4c307bd3

    @function.defun
    def sq(a):
      return matmul(a, a)

    t = constant_op.constant([[1.0, 2.0], [3.0, 4.0]])

    sq_op = sq.get_concrete_function(t)
    self.assertEqual(sq_op.output_shapes, tensor_shape.TensorShape([2, 2]))
    out = sq_op(t)
    self.assertAllEqual(out, math_ops.matmul(t, t).numpy())

  def testInputSpecGraphFunction(self):
<<<<<<< HEAD
    matmul = function.defun(math_ops.matmul)
=======
    # TODO(b/121134877): Remove the autograph override.
    matmul = def_function.function(math_ops.matmul, autograph=False)
>>>>>>> 4c307bd3

    @function.defun
    def sq(a):
      return matmul(a, a)

    sq_op = sq.get_concrete_function(
        tensor_spec.TensorSpec((None, None), dtypes.float32))
    self.assertEqual([None, None], sq_op.output_shapes.as_list())

    t1 = constant_op.constant([[1.0, 2.0], [3.0, 4.0]])
    out1 = sq_op(t1)
    self.assertAllEqual(out1, math_ops.matmul(t1, t1).numpy())

    t2 = constant_op.constant([[1.0, 2.0], [3.0, 4.0]])
    out2 = sq_op(t2)
    self.assertAllEqual(out2, math_ops.matmul(t2, t2).numpy())

  def testNestedInputSpecGraphFunction(self):
<<<<<<< HEAD
    matmul = function.defun(math_ops.matmul)
=======
    # TODO(b/121134877): Remove the autograph override.
    matmul = def_function.function(math_ops.matmul, autograph=False)
>>>>>>> 4c307bd3

    @function.defun
    def sq(mats):
      ((a, b),) = mats
      return matmul(a, b)

    sq_op = sq.get_concrete_function(
        [(tensor_spec.TensorSpec((None, None), dtypes.float32),
          tensor_spec.TensorSpec((None, None), dtypes.float32))])
    self.assertEqual([None, None], sq_op.output_shapes.as_list())

    t1 = constant_op.constant([[1.0, 2.0], [3.0, 4.0]])
    t2 = constant_op.constant([[1.4, 2.4], [3.4, 4.4]])
    out = sq_op(t1, t2)  # Flattened structure for inputs to the graph function
    self.assertAllEqual(out, math_ops.matmul(t1, t2).numpy())

  def testExecutingStatelessDefunConcurrently(self):

    @function.defun
    def stateless(x):
      return math_ops.multiply(2.0, x)

    pool = ThreadPool()
    inputs = [constant_op.constant(1.0 * x) for x in range(100)]
    outputs = [float(out) for out in pool.map(stateless, inputs)]
    expected = [float(2.0 * x) for x in inputs]
    self.assertSequenceEqual(outputs, expected)

  def testExecutingManyStatelessDefunsConcurrently(self):

    @function.defun
    def stateless(x):
      del x
      return math_ops.multiply(2.0, 2.0)

    pool = ThreadPool()
    # `pool.map` below instantiates 100 functions, one for each object.
    outputs = [
        float(out)
        for out in pool.map(stateless, [object() for _ in range(100)])
    ]
    expected = [4.0] * 100
    self.assertSequenceEqual(outputs, expected)

  def testExecutingStatefulDefunConcurrently(self):

    v = resource_variable_ops.ResourceVariable(1.0)

    @function.defun
    def stateful(x):
      v.assign(x)

    pool = ThreadPool()
    inputs = [constant_op.constant(0.0)] * 100
    pool.map(stateful, inputs)
    self.assertEqual(float(v.read_value()), 0.0)

  def testExecutingManyStatefulDefunsConcurrently(self):

    v = resource_variable_ops.ResourceVariable(1.0)

    @function.defun
    def stateful(x):
      del x
      return v.assign(0.0)

    pool = ThreadPool()
    # `pool.map` below instantiates 100 functions, one for each object.
    pool.map(stateful, [object() for _ in range(100)])
    self.assertEqual(float(v.read_value()), 0.0)

  def disabled_testRandomSeed(self):

    @function.defun
    def f():
      return random_ops.random_normal(())

    random_seed.set_random_seed(1)
    x = f()
    self.assertNotEqual(x, f())
    random_seed.set_random_seed(1)
    self.assertAllEqual(f(), x)

  def testSymGradGatherNd(self):
    with ops.Graph().as_default(), self.cached_session() as sess:

      @function.defun
      def f(x):
        return array_ops.gather_nd(x, [[0]])

      c = constant_op.constant([[2.]])
      f_c = f(c)
      g, = gradients_impl.gradients(f_c, c)
      self.assertAllEqual(sess.run(g).values, [[1.0]])

  def testNoSymGradNestedDefun(self):

    @function.defun
    def outer():

      @function.defun
      def f(x):
        return array_ops.gather_nd(x, [[0]])

      c = constant_op.constant([[2.]])
      f_c = f(c)
      g, = gradients_impl.gradients(f_c, c)
      self.assertTrue(isinstance(g, ops.IndexedSlices))

    outer()

  def testNestedInputsGraphFunction(self):
<<<<<<< HEAD
    matmul = function.defun(math_ops.matmul)
=======
    # TODO(b/121134877): Remove the autograph override.
    matmul = def_function.function(math_ops.matmul, autograph=False)
>>>>>>> 4c307bd3

    pair = collections.namedtuple('pair', ['a', 'b'])

    @function.defun
    def a_times_b(inputs):
      return matmul(inputs.a['a'], inputs.b['b'])

    t = constant_op.constant([[1.0, 2.0], [3.0, 4.0]])
    inputs = pair({'a': t}, {'b': t})
    sq_op = a_times_b.get_concrete_function(inputs)
    self.assertEqual(sq_op.output_shapes, tensor_shape.TensorShape([2, 2]))
    out = sq_op(inputs)
    self.assertAllEqual(out, math_ops.matmul(t, t).numpy())

  def testNestedOutputGraphFunction(self):
<<<<<<< HEAD
    matmul = function.defun(math_ops.matmul)
=======
    # TODO(b/121134877): Remove the autograph override.
    matmul = def_function.function(math_ops.matmul, autograph=False)
>>>>>>> 4c307bd3

    @function.defun
    def sq(a):
      return (matmul(a, a), {'b': constant_op.constant(1.0)})

    t = constant_op.constant([[1.0, 2.0], [3.0, 4.0]])

    sq_op = sq.get_concrete_function(t)
    self.assertEqual(sq_op.output_shapes,
                     (tensor_shape.TensorShape([2, 2]),
                      {'b': tensor_shape.TensorShape([])}))
    self.assertEqual(sq_op.output_dtypes,
                     (dtypes.float32, {'b': dtypes.float32}))
    (a, b) = sq_op(t)
    self.assertAllEqual(a, math_ops.matmul(t, t).numpy())
    self.assertAllEqual(b['b'].numpy(), 1.0)

  def testGraphFunctionWithGradients(self):
    v = resource_variable_ops.ResourceVariable(1.0, name='v')

    @function.defun
    def step():
      def inner():
        return v * v

      return backprop.implicit_grad(inner)()[0][0]

    step_op = step.get_concrete_function()
    self.assertEqual(step_op.output_dtypes, dtypes.float32)
    self.assertEqual(step_op.output_shapes, tensor_shape.TensorShape([]))
    self.assertAllEqual(step_op(), 2.0)

  def testGraphFunctionNoneOutput(self):
    @function.defun
    def fn(unused_a, unused_b):
      return None

    x = constant_op.constant(1)
    fn_op = fn.get_concrete_function(x, x)
    self.assertEqual(fn_op.output_dtypes, None)
    self.assertEqual(fn_op.output_shapes, None)
    self.assertAllEqual(fn_op(x, x), None)

  @test_util.run_in_graph_and_eager_modes()
  def testDefunCondGradient(self):

    @function.defun
    def f(x):
      return control_flow_ops.cond(x > 0.5, lambda: 2 * x, lambda: 3 * x)

    with backprop.GradientTape() as t:
      x = constant_op.constant(1.0)
      t.watch(x)
      y = f(x)
    self.assertAllEqual(self.evaluate(t.gradient(y, x)), 2.0)

  @test_util.run_in_graph_and_eager_modes()
  def testGraphLoopGradient(self):

    @function.defun
    def f(x):
      return control_flow_ops.while_loop(lambda _, i: i < 2,
                                         lambda x, i: (2*x, i + 1),
                                         [x, 0])[0]

    with backprop.GradientTape() as t:
      x = constant_op.constant(1.0)
      t.watch(x)
      y = f(x)
    self.assertAllEqual(self.evaluate(t.gradient(y, x)), 4.0)

  def testDefunNumpyArraysConvertedToTensors(self):

    def f(x):
      self.assertIsInstance(x, ops.Tensor)
      return x

    x = random_ops.random_uniform([2, 2]).numpy()
    defined = function.defun(f)
    defined(x)
    self.assertLen(total_function_cache(defined), 1)

    x = random_ops.random_uniform([2, 2]).numpy()
    defined(x)
    # A NumPy array with different values but the same shape and dtype
    # shouldn't trigger another function definition.
    self.assertLen(total_function_cache(defined), 1)

    # Test that the numpy array is properly an argument to the graph function.
    self.assertEqual(1., defined(numpy.ones([])).numpy())
    self.assertEqual(0., defined(numpy.zeros([])).numpy())
    self.assertEqual(1., defined(array_ops.ones([])).numpy())
    self.assertEqual(0., defined(array_ops.zeros([])).numpy())

  def testDefunCapturedInt32(self):
    x = constant_op.constant(1, dtype=dtypes.int32)

    @function.defun
    def add_int32s():
      return x + x

    self.assertEqual(2, int(add_int32s()))

  def testDefunReadVariable(self):
    v = resource_variable_ops.ResourceVariable(1.0)

    @function.defun
    def f():
      return v.read_value()

    self.assertEqual(1.0, float(f()))

  def testDefunAssignAddVariable(self):
    v = resource_variable_ops.ResourceVariable(1.0)
    x = constant_op.constant(2.0)

    @function.defun
    def test_assign_add():
      v.assign_add(x)
      return v.read_value()

    self.assertEqual(3.0, float(test_assign_add()))

  @test_util.run_in_graph_and_eager_modes
  def testTensorInitializationInFunctionRaisesError(self):
    error_msg = ('Tensor-typed variable initializers must either be '
                 'wrapped in an init_scope or callable.*')

    @function.defun
    def tensor_init():
      with self.assertRaisesRegexp(ValueError, error_msg):
        resource_variable_ops.ResourceVariable(constant_op.constant(2.0))

    tensor_init()

  @test_util.run_in_graph_and_eager_modes
  def testCallableTensorInitializationInFunction(self):

    @function.defun
    def tensor_init():
      self.v = resource_variable_ops.ResourceVariable(
          lambda: constant_op.constant(2.0))
      return self.v.read_value()

    value = tensor_init()
    if not context.executing_eagerly():
      self.evaluate(variables.global_variables_initializer())
    self.assertEqual(self.evaluate(value), 2.0)

  @test_util.run_in_graph_and_eager_modes
  def testInitScopeTensorInitializationInFunction(self):

    @function.defun
    def tensor_init():
      with ops.init_scope():
        const = constant_op.constant(2.0)
      self.v = resource_variable_ops.ResourceVariable(const)
      return self.v.read_value()

    value = tensor_init()
    if not context.executing_eagerly():
      self.evaluate(variables.global_variables_initializer())
    self.assertEqual(self.evaluate(value), 2.0)

  @test_util.run_in_graph_and_eager_modes
  def testGetConcreteFunctionCreatesVariables(self):

    v_holder = []

    @def_function.function
    def tensor_init():
      if not v_holder:
        v_holder.append(variables.Variable(5.))
      return v_holder[0].read_value()

    concrete = tensor_init.get_concrete_function()
    self.evaluate(variables.global_variables_initializer())
    self.assertAllEqual(5., self.evaluate(concrete()))
    self.assertAllEqual(5., self.evaluate(tensor_init()))

  def testFuncGraphCaptureByValue(self):
    v = variables.Variable(1.0)

    def trivial_function():
      return v.read_value()

    graph_function = function.Function(
        trivial_function, 'test', capture_by_value=True)

    self.assertAllEqual(graph_function(), 1.0)
    v.assign(2.0)
    self.assertAllEqual(graph_function(), 1.0)

  def testFuncGraphCaptureByValueNested(self):
    v = variables.Variable(1.0)

    def trivial_function():
      return control_flow_ops.cond(
          array_ops.placeholder_with_default(True, ()),
          v.read_value, v.read_value)

    graph_function = function.Function(
        trivial_function, 'test', capture_by_value=True)

    self.assertAllEqual(graph_function(), 1.0)
    v.assign(2.0)
    self.assertAllEqual(graph_function(), 1.0)

  def testDefunShapeInferenceWithCapturedResourceVariable(self):
    v = resource_variable_ops.ResourceVariable([[1, 2], [3, 4]])

    def f():
      x = constant_op.constant([[1, 2], [3, 4]])
      out = math_ops.matmul(v, x)
      self.assertEqual(out.shape, tensor_shape.TensorShape([2, 2]))
      # We do not return v directly since the tensor conversion function of
      # ResourceVariable returns the read value and not the resource itself.
      return v._handle

    compiled = function.defun(f)
    var_handle = compiled()
    self.assertEqual(var_handle.dtype, dtypes.resource)
    self.assertEqual(var_handle.shape, tensor_shape.scalar())
    var_t = resource_variable_ops.read_variable_op(var_handle, dtype=v.dtype)
    self.assertEqual(var_t.shape, tensor_shape.TensorShape([2, 2]))

<<<<<<< HEAD
=======
  def testShapeInferenceForMoreSpecificInput(self):

    def f(a):
      return array_ops.reshape(a, [-1, 3])

    signature = [tensor_spec.TensorSpec(None, dtypes.float32)]
    compiled = def_function.function(f, input_signature=signature)

    @def_function.function
    def use_f():
      inputs = array_ops.zeros([10, 10, 3])
      self.assertAllEqual(f(inputs).shape, compiled(inputs).shape)

    use_f()

  def testFuncListAttr(self):

    @function.defun
    def test_function(val):

      def fn1():
        return array_ops.ones([10])

      fn2 = lambda: array_ops.ones([10]) * 2

      def fn3(x=3):
        return array_ops.ones([10]) * x
      fn4 = functools.partial(fn3, x=4)
      fn5 = functools.partial(fn3, 5)

      return gen_functional_ops.case(val, [], [dtypes.float32],
                                     [function.defun(f).get_concrete_function()
                                      for f in (fn1, fn2, fn3, fn4, fn5)])

    ones = array_ops.ones([10])
    self.assertAllEqual([ones], test_function(0))
    self.assertAllEqual([ones * 2], test_function(1))
    self.assertAllEqual([ones * 3], test_function(2))
    self.assertAllEqual([ones * 4], test_function(3))
    self.assertAllEqual([ones * 5], test_function(4))
    self.assertAllEqual([ones * 5], test_function(22))  # default branch

  @test_util.enable_control_flow_v2
>>>>>>> 4c307bd3
  def testVariableInLoopInFunction(self):

    @function.defun
    def test_function():

      def loop_test(_):
        return False

      def loop_body(_):
        return variable_scope.get_variable('a', shape=())

      return control_flow_ops.while_loop(loop_test, loop_body, [0.0])

    self.assertEqual(test_function().shape, [])

  def testDefunShapeInferenceWithCapturedResourceVariableInGraphMode(self):
    with context.graph_mode():
      v = resource_variable_ops.ResourceVariable([[1, 2], [3, 4]])

      def f():
        x = constant_op.constant([[1, 2], [3, 4]])
        out = math_ops.matmul(v, x)
        self.assertEqual(out.shape, tensor_shape.TensorShape([2, 2]))
        # We do not return v directly since the tensor conversion function of
        # ResourceVariable returns the read value and not the resource itself.
        return v._handle

      compiled = function.defun(f)
      var_handle = compiled()
      self.assertEqual(var_handle.dtype, dtypes.resource)
      self.assertEqual(var_handle.shape, tensor_shape.scalar())
      var_t = resource_variable_ops.read_variable_op(var_handle, dtype=v.dtype)
      self.assertEqual(var_t.shape, tensor_shape.TensorShape([2, 2]))

  def testDefunShapeInferenceWithCapturedVariableInGraphMode(self):
    with context.graph_mode():
      v = variables.Variable([[1, 2], [3, 4]])

      def f():
        x = constant_op.constant([[1, 2], [3, 4]])
        out = math_ops.matmul(v, x)
        self.assertEqual(out.shape, tensor_shape.TensorShape([2, 2]))

      # Check that shape inference works while creating the defun
      compiled = function.defun(f)
      compiled()

  def testDefunShapeInferenceWithCapturedTensorListInGraphMode(self):
    with context.graph_mode():
      tensor_list = list_ops.empty_tensor_list(
          element_dtype=dtypes.float32,
          element_shape=ops.convert_to_tensor([], dtype=dtypes.int32))
      tensor_list = list_ops.tensor_list_push_back(tensor_list,
                                                   constant_op.constant(1.0))
      tensor_list = list_ops.tensor_list_push_back(tensor_list,
                                                   constant_op.constant(2.0))

      def f():
        tl, value = list_ops.tensor_list_pop_back(
            tensor_list, element_dtype=dtypes.float32)
        self.assertEqual(value.shape, tensor_shape.scalar())
        return tl

      compiled = function.defun(f)
      output_tensor_list = compiled()
      _, value = list_ops.tensor_list_pop_back(
          output_tensor_list, element_dtype=dtypes.float32)
      self.assertEqual(value.shape, tensor_shape.scalar())

  @test_util.run_in_graph_and_eager_modes
  def testDefunForcesResourceVariables(self):

    def variable_creator():
      self.v = variables.Variable(0.0)
      return self.v.read_value()

    self.v = None
    defined = function.defun(variable_creator)
    defined()  # Create the variable.
    self.assertIsInstance(
        self.v, resource_variable_ops.ResourceVariable)

  def testDefunDifferentiable(self):
    v = resource_variable_ops.ResourceVariable(1.0)

    @function.defun
    def f():
      return v * v

<<<<<<< HEAD
    self.assertAllEqual(backprop.implicit_grad(f)()[0][0], 2.0)

  def testDefunCanBeDifferentiatedTwice(self):
    v = resource_variable_ops.ResourceVariable(1.0)

    @function.defun
    def f():
      return v * v

    self.assertAllEqual(backprop.implicit_grad(f)()[0][0], 2.0)
    # Ensure that v is watched again.
    self.assertAllEqual(backprop.implicit_grad(f)()[0][0], 2.0)
=======
    with ops.device('cpu:0'):
      context.enable_run_metadata()
      f(constant_op.constant(1.0))
    run_metadata = context.export_run_metadata()
    context.disable_run_metadata()
    step_stats = run_metadata.step_stats
    self.assertNotEmpty(step_stats.dev_stats)
    cpu_stats = step_stats.dev_stats[0]
    self.assertEqual('/job:localhost/replica:0/task:0/device:CPU:0',
                     cpu_stats.device)
    # Testing for at least 2 because the function call should generate at most
    # one entry in the step_stats; the ops inside function can generate
    # arbitrarily many (placeholders, return identities, etc, might be included
    # or not in the future, so shouldn't be tested for exactly.
    self.assertGreaterEqual(len(cpu_stats.node_stats), 2)
    self.assertLen(run_metadata.partition_graphs, 1)
>>>>>>> 4c307bd3

  def testGraphModeCaptureVariable(self):
    with context.graph_mode(), self.cached_session():

      class HasAVar(object):

        def __init__(self):
          self.v = resource_variable_ops.ResourceVariable(1.0)

        def call(self):
          return self.v * 2

      o = HasAVar()
      variables.global_variables_initializer().run()
      call = function.defun(o.call)
      op = call()
      self.assertAllEqual(sess.run(op), 2.0)

  def testSymbolicGradientVariableNoneNotZerosLike(self):
    with ops.Graph().as_default():
      v = resource_variable_ops.ResourceVariable(1.0)

      @function.defun
      def f(x, v):
        v.read_value()
        return x * x

      x = constant_op.constant(1.0)
      l = f(x, v)
      _, dv = gradients_impl.gradients(l, [x, v])
      with self.cached_session():
        v.initializer.run()
        self.assertEqual(dv, None)

  def testGraphModeManyFunctions(self):
    with context.graph_mode(), self.cached_session():

      @function.defun
      def f(x):
        return x * x

      @function.defun
      def g(x):
        return f(x) + 1

      self.assertAllEqual(g(constant_op.constant(2.0)).eval(), 5.0)

  def testDict(self):

    @function.defun
    def f(x):
      return {'name': x + 1}

    self.assertAllEqual(f(constant_op.constant(1.0))['name'], 2.0)

  def testTensorConversionWithDefun(self):

    @function.defun
    def f(x):
      return math_ops.add(x, constant_op.constant(3))

    self.assertAllEqual(5, f(constant_op.constant(2)))

  def testTensorConversionCall(self):

    @function.defun
    def f(x):
      return math_ops.add(x, constant_op.constant(3))

    @function.defun
    def g(x):
      return f(f(x))

    self.assertAllEqual(8, g(constant_op.constant(2)))

  def testDefunCallBackprop(self):

    @function.defun
    def f(x):
      return math_ops.add(x, x)

    @function.defun
    def g(x):
      return backprop.gradients_function(f, [0])(x)[0]

    self.assertAllEqual(2, g(constant_op.constant(2.)))

  def testGraphModeEagerGradError(self):
    with context.graph_mode():
      def f():
        x = variable_scope.get_variable(
            'v', initializer=constant_op.constant(1.0))
        return x * constant_op.constant(2.0)

      with self.assertRaisesRegexp(ValueError,
                                   'No trainable variables were accessed'):
        backprop.implicit_val_and_grad(f)()

  def testDefunCallBackpropUsingSameObjectForMultipleArguments(self):

    @function.defun
    def g(x):
      return backprop.gradients_function(math_ops.multiply, [0, 1])(x, x)

    def np_g(x):
      return [d.numpy() for d in g(x)]

    x = constant_op.constant(1.)
    self.assertAllEqual([1., 1.], np_g(x))
    self.assertAllEqual([1., 1.], np_g(1.))

  def testCallShape(self):

    @function.defun
    def f(x):
      return x + 1

    @function.defun
    def g(x):
      x = f(x)
      self.assertEqual(x.shape.as_list(), [])
      return None

    g(constant_op.constant(1.0))

  def testNestedDefunWithNoOutputAndTapedInput(self):
    three = resource_variable_ops.ResourceVariable(3.0, name='v')

    @function.defun
    def f(x):
      # This function intentionally takes a taped variable as input,
      # but does not return any values
      math_ops.add(x, three)

    @function.defun
    def g(x):
      y = math_ops.add(x, three)
      f(y)

    g(three)

  def testGradientTensorConversionWithDefun(self):
    three = resource_variable_ops.ResourceVariable(3.0, name='v')

    @function.defun
    def f(x):
      return math_ops.add(x, three)

    def g(x):
      return f(x)

    g = backprop.implicit_grad(g)(constant_op.constant(1.0))[0][0]
    self.assertAllEqual(g, 1.0)

  def testGradient(self):
    matmul = function.defun(math_ops.matmul)

    def sq(x):
      return matmul(x, x, transpose_a=True)

    t = constant_op.constant([[1.0, 2.0], [3.0, 4.0]])
    grad_t, = backprop.gradients_function(sq, [0])(t)
    self.assertAllEqual(grad_t, [[6, 6], [14, 14]])

  def testGradientInFunction(self):

    @function.defun
    def f(x):
      return backprop.gradients_function(lambda y: y * y, [0])(x)[0]

    self.assertAllEqual(f(constant_op.constant(1.0)), 2.0)

  def testGatherResourceWithDefun(self):
    with ops.device('cpu:0'):
      v = resource_variable_ops.ResourceVariable([0.0, 1.0, 2.0])

    def sum_gather():
      return math_ops.reduce_sum(array_ops.gather(v, [1, 2]))

    defined = function.defun(sum_gather)
    self.assertAllEqual(sum_gather(), defined())

<<<<<<< HEAD
  def testGradientOfGatherWithDefun(self):
    v = resource_variable_ops.ResourceVariable([0.0, 1.0, 2.0])

    def sum_gather():
      return math_ops.reduce_sum(array_ops.gather(v, [1, 2]))

    grad_fn = backprop.implicit_grad(sum_gather)
    gradient = grad_fn()
    defun_grad_fn = backprop.implicit_grad(function.defun(sum_gather))
    defun_gradient = defun_grad_fn()
    self.assertEqual(len(gradient), len(defun_gradient))

    gradient = gradient[0][0]
    defun_gradient = defun_gradient[0][0]
    self.assertAllEqual(gradient.values, defun_gradient.values)
    self.assertAllEqual(gradient.indices, defun_gradient.indices)
    self.assertAllEqual(gradient.dense_shape, defun_gradient.dense_shape)

  def testReturningIndexedSlicesWithDefun(self):

    def validate(indexed_slice):
      @function.defun
      def f():
        return indexed_slice

      output = f()
      self.assertTrue(isinstance(output, ops.IndexedSlices))
      self.assertAllEqual(indexed_slice.values, output.values)
      self.assertAllEqual(indexed_slice.indices, output.indices)
      self.assertAllEqual(indexed_slice.dense_shape, output.dense_shape)

      self.assertEqual(
          f.get_concrete_function().output_shapes,
          indexed_slice.values.shape)

    arg = ops.IndexedSlices(
        values=constant_op.constant([1, 2]),
        indices=constant_op.constant([0, 1]),
        dense_shape=constant_op.constant([2]))
    validate(arg)
=======
  @parameterized.parameters([
      (_example_indexed_slices_with_dense_shape,),
      (_example_indexed_slices_without_dense_shape,),
      (ragged_tensor.RaggedTensor.from_row_lengths,
       {'values': [1, 2, 3], 'row_lengths': [2, 0, 1]}),
      (ragged_tensor.RaggedTensor.from_nested_row_lengths,
       {'flat_values': [1, 2, 3], 'nested_row_lengths': [[1, 2], [2, 0, 1]]}),
      (sparse_tensor.SparseTensor,
       {'values': [1, 2, 3], 'indices': [[0], [8], [10]], 'dense_shape': [20]}),
  ])  # pyformat: disable
  def testReturnCompositeTensorWithDefun(self,
                                         factory_fn,
                                         factory_kwargs={},
                                         input_signature=None):
    input_ct = factory_fn(**factory_kwargs)

    @def_function.function(input_signature=input_signature)
    def f():
      return input_ct

    output_ct = f()
    self.assertIsInstance(output_ct, type(input_ct))
    nest.assert_same_structure(input_ct, output_ct, expand_composites=True)

    input_flat = nest.flatten(input_ct, expand_composites=True)
    output_flat = nest.flatten(output_ct, expand_composites=True)
    for (input_component, output_component) in zip(input_flat, output_flat):
      self.assertAllEqual(input_component, output_component)

  @parameterized.parameters([
      (_example_indexed_slices_with_dense_shape,),
      (_example_indexed_slices_without_dense_shape,),
      (ragged_tensor.RaggedTensor.from_row_lengths,
       {'values': [1, 2, 3], 'row_lengths': [2, 0, 1]}),
      (ragged_tensor.RaggedTensor.from_nested_row_lengths,
       {'flat_values': [1, 2, 3], 'nested_row_lengths': [[1, 2], [2, 0, 1]]}),
      (sparse_tensor.SparseTensor,
       {'values': [1, 2, 3], 'indices': [[0], [8], [10]], 'dense_shape': [20]}),
  ])  # pyformat: disable
  def testCompositeAsArgumentTensorWithDefun(self,
                                             factory_fn,
                                             factory_kwargs={},
                                             input_signature=None):
    input_ct = factory_fn(**factory_kwargs)

    @def_function.function(input_signature=input_signature)
    def f(x):
      return x
>>>>>>> 4c307bd3

    output_ct = f(input_ct)
    self.assertIsInstance(output_ct, type(input_ct))
    nest.assert_same_structure(input_ct, output_ct, expand_composites=True)

    input_flat = nest.flatten(input_ct, expand_composites=True)
    output_flat = nest.flatten(output_ct, expand_composites=True)
    for (input_component, output_component) in zip(input_flat, output_flat):
      self.assertAllEqual(input_component, output_component)

<<<<<<< HEAD
    @function.defun
    def f(indexed_slice):
      return indexed_slice

    def validate(arg):
      output = f(arg)
      self.assertTrue(isinstance(output, ops.IndexedSlices))
      self.assertAllEqual(arg.values, output.values)
      self.assertAllEqual(arg.indices, output.indices)
      self.assertAllEqual(arg.dense_shape, output.dense_shape)

    indexed_slice = ops.IndexedSlices(
        values=constant_op.constant([1]),
        indices=constant_op.constant([0]),
        dense_shape=constant_op.constant([1]))
    validate(indexed_slice)

    # Test that `f` works even when `dense_shape` is None.
    indexed_slice = ops.IndexedSlices(
        values=constant_op.constant([1]),
        indices=constant_op.constant([0]),
        dense_shape=None)
    validate(indexed_slice)
=======
>>>>>>> 4c307bd3

  @test_util.run_gpu_only
  def testFunctionOnDevice(self):
    x = constant_op.constant([1.]).gpu()
<<<<<<< HEAD
    f = function.defun(math_ops.add)
=======
    # TODO(b/121134877): Remove the autograph override.
    f = def_function.function(math_ops.add, autograph=False)
>>>>>>> 4c307bd3
    y = f(x, x).cpu()
    self.assertAllEqual(y, [2.])

  @test_util.run_gpu_only
  @test_util.run_in_graph_and_eager_modes
  def testFunctionWithResourcesOnDifferentDevices(self):
    with ops.device('/cpu:0'):
      v_cpu = resource_variable_ops.ResourceVariable([0.0, 1.0, 2.0])

    with ops.device('/gpu:0'):
      v_gpu = resource_variable_ops.ResourceVariable([0.0, 1.0, 2.0])

    def sum_gather():
      cpu_result = math_ops.reduce_sum(array_ops.gather(v_cpu, [1, 2]))
      gpu_result = math_ops.reduce_sum(array_ops.gather(v_gpu, [1, 2]))
      return cpu_result, gpu_result

    defined = function.defun(sum_gather)
    if not context.executing_eagerly():
      self.evaluate(variables.global_variables_initializer())
    expected = self.evaluate(sum_gather())
    self.assertAllEqual(expected, self.evaluate(defined()))

  @test_util.run_gpu_only
  @test_util.run_in_graph_and_eager_modes
  def testOpInFunctionWithConflictingResourceInputs(self):
    with ops.device('/cpu:0'):
      v_cpu = resource_variable_ops.ResourceVariable(
          [0.0, 1.0, 2.0], name='cpu')
      v_also_cpu = resource_variable_ops.ResourceVariable(
          [0.0, 1.0, 2.0], name='also_cpu')

    with ops.device('/gpu:0'):
      v_gpu = resource_variable_ops.ResourceVariable(
          [0.0, 1.0, 2.0], name='gpu')

    @function.defun
    def resource_apply_adam():
      training_ops.resource_apply_adam(
          v_cpu.handle,
          v_gpu.handle,
          v_also_cpu.handle,
          1.0,  # beta1_power
          1.0,  # beta2_power
          1.0,  # learning_rate
          1.0,  # beta1
          1.0,  # beta2
          1.0,  # epsilon,
          [1.0, 1.0, 1.0],  # grad
          False)  # use_locking
      return None

    with self.assertRaisesRegexp(
        errors.InvalidArgumentError,
        'Cannot place the graph because a reference or resource edge connects '
        'colocation groups with incompatible assigned devices'):
      if not context.executing_eagerly():
        self.evaluate(variables.global_variables_initializer())
      self.evaluate(resource_apply_adam())

  @test_util.run_gpu_only
  def testFunctionHandlesInputsOnDifferentDevices(self):
    # The Reshape op requires the shape tensor to be placed in host memory.
<<<<<<< HEAD
    reshape = function.defun(array_ops.reshape)
=======
    # TODO(b/121134877): Remove the autograph override.
    reshape = def_function.function(array_ops.reshape, autograph=False)
>>>>>>> 4c307bd3
    value = constant_op.constant([1., 2.]).gpu()
    shape = constant_op.constant([2, 1])
    reshaped = reshape(value, shape).cpu()
    self.assertAllEqual(reshaped, [[1], [2]])

  @test_util.run_gpu_only
  def testFunctionHandlesInputsPlacedOnTheWrongDeviceGracefully(self):
    # The Reshape op requires the shape tensor to be placed in host memory.
<<<<<<< HEAD
    reshape = function.defun(array_ops.reshape)
=======
    # TODO(b/121134877): Remove the autograph override.
    reshape = def_function.function(array_ops.reshape, autograph=False)
>>>>>>> 4c307bd3
    value = constant_op.constant([1., 2.])
    shape = constant_op.constant([2, 1]).gpu()
    reshape(value, shape)  # No error is raised

  def testDifferentiableFunctionNoneOutputs(self):

    @function.defun
    def my_function(x):
      return x, None

    def wrapper(x):
      return my_function(x)[0]

    g = backprop.gradients_function(wrapper, [0])(constant_op.constant(0.0))
    self.assertAllEqual(g[0], 1.)

    @function.defun
    def foo(a):
      return None, a * a

    x = constant_op.constant(5.0)
    with backprop.GradientTape() as tp:
      tp.watch(x)
      none, r = foo(x)
    g = tp.gradient(r, x)

    self.assertIs(none, None)
    self.assertAllEqual(r, 25.0)
    self.assertAllEqual(g, 2 * 5.0)

  @test_util.run_in_graph_and_eager_modes
  def testNestedDifferentiableFunction(self):
    @function.defun
    def inner_fn(a, b):
      return a * math_ops.add(a, b)

    @function.defun
    def outer_fn(x):
      return inner_fn(x, 1.0)

    x = constant_op.constant(5.0)
    with backprop.GradientTape() as tp:
      tp.watch(x)
      result = outer_fn(x)
    grad = tp.gradient(result, x)

    self.assertAllEqual(grad, 2 * 5.0 + 1.0)

  @test_util.run_in_graph_and_eager_modes
  def testDeeplyNestedDifferentiableFunction(self):
    @function.defun
    def inner_inner_fn(a, b):
      return math_ops.add(a, b)

    @function.defun
    def inner_fn(a, b):
      return inner_inner_fn(a, b)

    @function.defun
    def middle_fn(a, b):
      return a * inner_fn(a, b)

    @function.defun
    def outer_fn(x):
      return middle_fn(x, 1.0)

    x = constant_op.constant(5.0)
    with backprop.GradientTape() as tp:
      tp.watch(x)
      result = outer_fn(x)
    grad = tp.gradient(result, x)

    self.assertAllEqual(grad, 2 * 5.0 + 1.0)

  @test_util.run_in_graph_and_eager_modes
  def testDeeplyNestedDifferentiableFunctionWithMultipleGradCalls(self):
    @function.defun
    def inner_fn(a, b):
      return math_ops.add(a, b)

    @function.defun
    def middle_fn(a, b):
      return math_ops.mul(a, inner_fn(a, b))

    @function.defun
    def outer_fn(x):
      return middle_fn(x, 3.0)

    x = constant_op.constant(5.0)
    self.assertAllEqual(outer_fn(x), 5.0 * (5.0 + 3.0))

    with backprop.GradientTape() as tp:
      tp.watch(x)
      result = outer_fn(x)
    grad = tp.gradient(result, x)

    self.assertAllEqual(grad, 2 * 5.0 + 3.0)
    self.assertAllEqual(outer_fn(x), 5.0 * (5.0 + 3.0))
    self.assertAllEqual(middle_fn(3.0, x), 3.0 * (3.0 + 5.0))

    with backprop.GradientTape() as tp:
      tp.watch(x)
      result = outer_fn(x)
    grad = tp.gradient(result, x)

    self.assertAllEqual(grad, 2 * 5.0 + 3.0)

    y = constant_op.constant(4.0)
    with backprop.GradientTape() as tp:
      tp.watch(y)
      result = outer_fn(y)
    grad = tp.gradient(result, y)

    self.assertAllEqual(grad, 2 * 4.0 + 3.0)

    with backprop.GradientTape() as tp:
      tp.watch(y)
      result = inner_fn(y, y)
    grad = tp.gradient(result, y)

    self.assertAllEqual(grad, 2.0)

  @test_util.run_in_graph_and_eager_modes
  def testDeeplyNestedDifferentiableFunctionGradientTapeInDefun(self):
    @function.defun
    def inner_inner_fn(a, b):
      return math_ops.add(a, b)

    @function.defun
    def inner_fn(a, b):
      return inner_inner_fn(a, b)

    @function.defun
    def middle_fn(a, b):
      return a * inner_fn(a, b)

    @function.defun
    def outer_fn(x):
      with backprop.GradientTape() as tp:
        tp.watch(x)
        result = middle_fn(x, 1.0)
      grad = tp.gradient(result, x)
      return grad

    x = constant_op.constant(5.0)
    grad = outer_fn(x)
    self.assertAllEqual(grad, 2 * 5.0 + 1.0)

  @test_util.run_in_graph_and_eager_modes
  def testDeeplyNestedDifferentiableFunctionGradientTapeInNestedDefun(self):
    @function.defun
    def inner_inner_fn(a, b):
      return math_ops.add(a, b)

    @function.defun
    def inner_fn(a, b):
      return inner_inner_fn(a, b)

    @function.defun
    def middle_fn(a, b):
      return a * inner_fn(a, b)

    @function.defun
    def almost_outer_fn(x):
      with backprop.GradientTape() as tp:
        tp.watch(x)
        result = middle_fn(x, 1.0)
      grad = tp.gradient(result, x)
      return grad

    @function.defun
    def outer_fn(x):
      return almost_outer_fn(x)

    x = constant_op.constant(5.0)
    grad = outer_fn(x)
    self.assertAllEqual(grad, 2 * 5.0 + 1.0)

  @test_util.run_in_graph_and_eager_modes
  def testDeeplyNestedDifferentiableFunctionGradientTapeInMultNestedDefun(self):
    @function.defun
    def inner_inner_fn(a, b):
      return math_ops.add(a, b)

    @function.defun
    def inner_fn(a, b):
      return inner_inner_fn(a, b)

    @function.defun
    def middle_fn(a, b):
      return a * inner_fn(a, b)

    @function.defun
    def almost_outer_fn(x):
      with backprop.GradientTape() as tp:
        tp.watch(x)
        result = middle_fn(x, 1.0)
      grad = tp.gradient(result, x)
      return grad

    @function.defun
    def outer_fn(x):
      return almost_outer_fn(x)

    @function.defun
    def outer_outer_fn(x):
      return outer_fn(x)

    x = constant_op.constant(5.0)
    grad = outer_outer_fn(x)
    self.assertAllEqual(grad, 2 * 5.0 + 1.0)

  @test_util.run_in_graph_and_eager_modes
  def testDeeplyNestedDifferentiableFunctionTFGradientInDefun(self):
    @function.defun
    def inner_inner_fn(a, b):
      return math_ops.add(a, b)

    @function.defun
    def inner_fn(a, b):
      return inner_inner_fn(a, b)

    @function.defun
    def middle_fn(a, b):
      return a * inner_fn(a, b)

    @function.defun
    def outer_fn(x):
      result = middle_fn(x, 1.0)
      return gradients_impl.gradients(result, [x])[0]

    x = constant_op.constant(5.0)
    grad = outer_fn(x)
    self.assertAllEqual(grad, 2 * 5.0 + 1.0)

  @test_util.run_in_graph_and_eager_modes
  def testDeeplyNestedDifferentiableFunctionTFGradientInNestedDefun(self):
    @function.defun
    def inner_inner_fn(a, b):
      return math_ops.add(a, b)

    @function.defun
    def inner_fn(a, b):
      return inner_inner_fn(a, b)

    @function.defun
    def middle_fn(a, b):
      return a * inner_fn(a, b)

    @function.defun
    def almost_outer_fn(x):
      result = middle_fn(x, 1.0)
      return gradients_impl.gradients(result, [x])[0]

    @function.defun
    def outer_fn(x):
      return almost_outer_fn(x)

    x = constant_op.constant(5.0)
    grad = outer_fn(x)
    self.assertAllEqual(grad, 2 * 5.0 + 1.0)

  @test_util.run_in_graph_and_eager_modes
  def testDeeplyNestedDifferentiableFunctionTFGradientInMultNestedDefun(self):
    @function.defun
    def inner_inner_fn(a, b):
      return math_ops.add(a, b)

    @function.defun
    def inner_fn(a, b):
      return inner_inner_fn(a, b)

    @function.defun
    def middle_fn(a, b):
      return a * inner_fn(a, b)

    @function.defun
    def almost_outer_fn(x):
      result = middle_fn(x, 1.0)
      return gradients_impl.gradients(result, [x])[0]

    @function.defun
    def outer_fn(x):
      return almost_outer_fn(x)

    @function.defun
    def outer_outer_fn(x):
      return outer_fn(x)

    x = constant_op.constant(5.0)
    grad = outer_outer_fn(x)
    self.assertAllEqual(grad, 2 * 5.0 + 1.0)

  def testDeeplyNestedDifferentiableFunctionWithVariable(self):
    var = variables.Variable(constant_op.constant(1.0))

    @function.defun
    def inner_fn(a, b):
      return math_ops.add(a, b)

    @function.defun
    def middle_fn(a, b):
      return a * inner_fn(a, b)

    @function.defun
    def outer_fn(x):
      return middle_fn(x, var)

    x = constant_op.constant(5.0)
    with backprop.GradientTape() as tp:
      tp.watch(x)
      result = outer_fn(x)
    grad = tp.gradient(result, x)

    self.assertAllEqual(grad, 2 * 5.0 + 1.0)

  def testDeeplyNestedDifferentiableFunctionWithVariableMultipleGradCalls(self):
    v = variables.Variable(constant_op.constant(3.0))

    @function.defun
    def inner_fn(a, b):
      return math_ops.add(a, b)

    @function.defun
    def middle_fn(a, b):
      return math_ops.mul(a, inner_fn(a, b))

    @function.defun
    def outer_fn(x):
      return middle_fn(x, v)

    x = constant_op.constant(5.0)
    self.assertAllEqual(outer_fn(x), 5.0 * (5.0 + 3.0))

    with backprop.GradientTape() as tp:
      tp.watch(x)
      result = outer_fn(x)
    grad = tp.gradient(result, x)

    self.assertAllEqual(grad, 2 * 5.0 + 3.0)
    self.assertAllEqual(outer_fn(x), 5.0 * (5.0 + 3.0))
    self.assertAllEqual(middle_fn(v, x), 3.0 * (3.0 + 5.0))

    with backprop.GradientTape() as tp:
      tp.watch(x)
      result = outer_fn(x)
    grad = tp.gradient(result, x)

    self.assertAllEqual(grad, 2 * 5.0 + 3.0)

    y = constant_op.constant(4.0)
    with backprop.GradientTape() as tp:
      tp.watch(y)
      result = outer_fn(y)
    grad = tp.gradient(result, y)

    self.assertAllEqual(grad, 2 * 4.0 + 3.0)

    v.assign(constant_op.constant(1.5))
    with backprop.GradientTape() as tp:
      tp.watch(y)
      result = outer_fn(y)
    grad = tp.gradient(result, y)

    self.assertAllEqual(grad, 2 * 4.0 + 1.5)

    with backprop.GradientTape() as tp:
      tp.watch(y)
      result = inner_fn(y, v)
    grad = tp.gradient(result, y)

    self.assertAllEqual(grad, 1.0)

  def testDeeplyNestedDifferentiableFunctionWithVariableMultipleTFGrads(self):
    with context.graph_mode(), self.cached_session():
      v = resource_variable_ops.ResourceVariable(3.0)
      v.initializer.run()

      @function.defun
      def inner_fn(a, b):
        return math_ops.add(a, b)

      @function.defun
      def middle_fn(a, b):
        return math_ops.mul(a, inner_fn(a, b))

      @function.defun
      def outer_fn(x):
        return middle_fn(x, v)

      x = constant_op.constant(5.0)
      self.assertAllEqual(outer_fn(x).eval(), 5.0 * (5.0 + 3.0))

      grad, = gradients_impl.gradients(outer_fn(x), x)

      self.assertAllEqual(grad, 2 * 5.0 + 3.0)
      self.assertAllEqual(outer_fn(x), 5.0 * (5.0 + 3.0))
      self.assertAllEqual(middle_fn(v, x), 3.0 * (3.0 + 5.0))

      grad, = gradients_impl.gradients(outer_fn(x), x)

      self.assertAllEqual(grad, 2 * 5.0 + 3.0)

      y = constant_op.constant(4.0)
      grad, = gradients_impl.gradients(outer_fn(y), y)
      self.assertAllEqual(grad, 2 * 4.0 + 3.0)

      self.evaluate(v.assign(constant_op.constant(1.5)))
      grad, = gradients_impl.gradients(outer_fn(y), y)

      self.assertAllEqual(grad, 2 * 4.0 + 1.5)

      grad, = gradients_impl.gradients(inner_fn(y, v), y)
      self.assertAllEqual(grad, 1.0)

  def testNestedDifferentiableFunctionNoneOutputs(self):
    @function.defun
    def foo(a, b):
      return None, a * math_ops.add(a, b), None, 2*a

    @function.defun
    def bar(x):
      return foo(x, 1.0)

    x = constant_op.constant(5.0)
    with backprop.GradientTape(persistent=True) as tp:
      tp.watch(x)
      none1, r1, none2, r2 = bar(x)
    g1 = tp.gradient(r1, x)
    g2 = tp.gradient(r2, x)

    self.assertAllEqual(r1, 30.0)
    self.assertAllEqual(r2, 10.0)
    self.assertIs(none1, None)
    self.assertIs(none2, None)
    self.assertAllEqual(g1, 2 * 5.0 + 1.0)
    self.assertAllEqual(g2, 2.0)

  def testNoneOutput(self):

    @function.defun
    def my_function(_):
      return None

    self.assertAllEqual(my_function(1), None)

  def testNestedFunctions(self):
    # TensorFlow function (which is what would be used in TensorFlow graph
    # construction).
    @tf_function.Defun(dtypes.int32, dtypes.int32)
    def add(a, b):
      return math_ops.add(a, b)

    @function.defun
    def add_one(x):
      return add(x, 1)

    self.assertAllEqual(3, add_one(constant_op.constant(2)))

  def testVariableCaptureInNestedFunctions(self):
    v = resource_variable_ops.ResourceVariable(1, dtype=dtypes.int32)

    @function.defun
    def inner_read():
      return v.read_value()

    @function.defun
    def outer():
      return inner_read()

    self.assertEqual(1, int(outer()))

  def testReturnCapturedEagerTensor(self):
    t = constant_op.constant(1)

    @function.defun
    def read():
      return t

    self.assertEqual(1, int(read()))

  def testReturnCapturedGraphTensor(self):
    with context.graph_mode(), self.cached_session():
      t = constant_op.constant(1)

      @function.defun
      def read():
        return t

      self.assertEqual(1, int(self.evaluate(read())))

  def testSequenceInputs(self):
<<<<<<< HEAD
    clip_by_global_norm = function.defun(clip_ops.clip_by_global_norm)
=======
    # TODO(b/121134877): Remove the autograph override.
    clip_by_global_norm = def_function.function(
        clip_ops.clip_by_global_norm, autograph=False)
>>>>>>> 4c307bd3
    t_list = [constant_op.constant(1.0), constant_op.constant(2.0)]
    clipped_list, global_norm = clip_by_global_norm(t_list,
                                                    constant_op.constant(.2))
    for t in clipped_list:
      self.assertTrue(isinstance(t, ops.Tensor))
    self.assertTrue(isinstance(global_norm, ops.Tensor))

  def testNestedSequenceInputs(self):

    def my_op(inputs):
      a, b, c = inputs
      e, f = b
      g, h = e
      return [a + a, [tuple([f + f, g + g]), h + h], c + c], a + f + g + h + c

    my_eager_op = function.defun(my_op)
    ret = my_eager_op([
        constant_op.constant(1), [(constant_op.constant(2),
                                   constant_op.constant(3)),
                                  constant_op.constant(4)],
        constant_op.constant(5)
    ])
    self.assertLen(ret, 2)
    self.assertAllEqual(ret[0][0], 2)
    self.assertAllEqual(ret[0][1][0][0], 8)
    self.assertAllEqual(ret[0][1][0][1], 4)
    self.assertTrue(isinstance(ret[0][1][0], tuple))
    self.assertAllEqual(ret[0][1][1], 6)
    self.assertAllEqual(ret[0][2], 10)
    self.assertAllEqual(ret[1], 15)

  def testVariableNamesRespectNameScopesWithDefun(self):
    @function.defun
    def create_variable():
      with ops.name_scope('foo'):
        v = resource_variable_ops.ResourceVariable(0.0, name='bar')
      self.assertEqual(v.name, 'foo/bar:0')

    create_variable()

  def testVariableNamesRespectNameScopesWithDefunInGraph(self):
    with context.graph_mode():
      @function.defun
      def create_variable():
        with ops.name_scope('foo'):
          v = resource_variable_ops.ResourceVariable([1.0, 2.0], name='bar')
        self.assertEqual(v.name, 'foo/bar:0')

      with ops.get_default_graph().as_default():
        create_variable()

  @test_util.run_in_graph_and_eager_modes(assert_no_eager_garbage=True)
  def testLayerInDefun(self):
    conv = convolutional.Conv2D(
        filters=1,
        kernel_size=2,
        kernel_initializer=init_ops.ones_initializer(),
        bias_initializer=init_ops.zeros_initializer())

    @function.defun
    def model(x):
      return conv(x)

    x = array_ops.ones([1, 2, 2, 1])
    y = model(x)

    if not context.executing_eagerly():
      self.evaluate(variables.global_variables_initializer())

    self.assertAllEqual([[[[4.0]]]], self.evaluate(y))

  # Variable lifting is somewhat different between defun/tf.function, so testing
  # device placement on both makes sense.
  @parameterized.named_parameters(
      dict(testcase_name='Defun',
           function_decorator=function.defun),
      dict(testcase_name='DefFunction',
           function_decorator=def_function.function))
  @test_util.run_in_graph_and_eager_modes
  def testVariablesPlacedOnOutsideDevice(self, function_decorator):

    class _Obj(object):

      def __init__(self):
        self.v = None

      @function_decorator
      def f(self):
        if self.v is None:
          self.v = variables.Variable(1.)
        return self.v + 1.

    has_device = _Obj()
    with ops.device('cpu:0'):
      has_device.f()
    self.assertIn('CPU', has_device.v.device)

  @test_util.run_in_graph_and_eager_modes(assert_no_eager_garbage=True)
  def testDefunKerasModelCall(self):
    model = MiniModel()
    model.call = function.defun(model.call)

    x = array_ops.ones([1, 2])
    y = model(x)

    if not context.executing_eagerly():
      self.evaluate(variables.global_variables_initializer())

    self.assertAllEqual([[3.0]], self.evaluate(y))

    # Break the reference cycle between the MiniModel and the defun:
    # `MiniModel` --(through its `call` method)--> `Function`
    # `Function` --(instancemethod on `MiniModel`)--> `MiniModel`
    del model.call

  # Note: The ConfigProto below unfortunately only configures graph
  # construction. Eager's configuration is controlled in `__main__`.
  @test_util.run_in_graph_and_eager_modes(
      config=config_pb2.ConfigProto(device_count={'CPU': 4}))
  def testDeviceAnnotationsRespected(self):

    def multi_device_fn():
      with ops.device('/cpu:0'):
        s0 = test_ops.device_placement_op()
      with ops.device('/cpu:1'):
        s1 = test_ops.device_placement_op()
      with ops.device('/cpu:2'):
        s2 = test_ops.device_placement_op()
      s3 = test_ops.device_placement_op()
      return s0, s1, s2, s3

    defined = function.defun(multi_device_fn)
    outputs = self.evaluate(defined())
    self.assertLen(total_function_cache(defined), 1)
    self.assertIn(compat.as_bytes('CPU:0'), outputs[0])
    self.assertIn(compat.as_bytes('CPU:1'), outputs[1])
    self.assertIn(compat.as_bytes('CPU:2'), outputs[2])

    with ops.device('/cpu:3'):
      outputs = self.evaluate(defined())
    # All function definitions are agnostic to call site devices.
    self.assertLen(total_function_cache(defined), 1)
    self.assertIn(compat.as_bytes('CPU:0'), outputs[0])
    self.assertIn(compat.as_bytes('CPU:1'), outputs[1])
    self.assertIn(compat.as_bytes('CPU:2'), outputs[2])
    self.assertIn(compat.as_bytes('CPU:3'), outputs[3])

    with ops.device('/cpu:0'):
      outputs = self.evaluate(defined())
    self.assertLen(total_function_cache(defined), 1)
    self.assertIn(compat.as_bytes('CPU:0'), outputs[0])
    self.assertIn(compat.as_bytes('CPU:1'), outputs[1])
    self.assertIn(compat.as_bytes('CPU:2'), outputs[2])
    self.assertIn(compat.as_bytes('CPU:0'), outputs[3])

  @test_util.run_in_graph_and_eager_modes(
      config=config_pb2.ConfigProto(device_count={'CPU': 2}))
  def testCallingGraphFunctionOnDifferentDevice(self):

    def func():
      return constant_op.constant(0)

    defined = def_function.function(func)
    with ops.device('cpu:0'):
      cpu_graph_function = defined.get_concrete_function()

    with ops.device('cpu:0'):
      self.assertEqual(
          self.evaluate(cpu_graph_function()), self.evaluate(func()))

    with ops.device('cpu:1'):
      self.assertEqual(0., self.evaluate(cpu_graph_function()))

    with ops.device(None):
      self.assertEqual(0., self.evaluate(cpu_graph_function()))

    default_graph_function = defined.get_concrete_function()
    self.assertEqual(
        self.evaluate(default_graph_function()), self.evaluate(func()))

    with ops.device('cpu:1'):
      self.assertEqual(0., self.evaluate(default_graph_function()))

  @test_util.run_gpu_only
  @test_util.run_in_graph_and_eager_modes
  def testColocateWithRespected(self):
    # TODO(b/113291792): Use multiple CPUs instead of a GPU.
    with ops.device('cpu:0'):
      x = constant_op.constant(1.0)

    with ops.device('gpu:0'):
      y = constant_op.constant(1.0)

    @function.defun
    def foo():
      return test_ops.device_placement_op()

    with ops.colocate_with(x):
      self.assertIn(compat.as_bytes('CPU:0'), self.evaluate(foo()))

    with ops.colocate_with(y):
      self.assertIn(compat.as_bytes('GPU:0'), self.evaluate(foo()))

  def testVariablesAreTracked(self):
    v = resource_variable_ops.ResourceVariable(1.0)

    def foo(x):
      return v * x

    defined = function.defun(foo)

    x = constant_op.constant([1.0])
    self.assertEqual(1., self.evaluate(defined(x)))
    v.assign(2.)

    x = constant_op.constant([1.0, 2.0])
    self.assertAllEqual([2., 4.], self.evaluate(defined(x)))

  def testCacheObjectHashCollisions(self):

    class Foo(object):

      def __hash__(self):
        return 42

    def func(foo):
      del foo
      return

    defined = function.defun(func)
    defined(Foo())
    self.assertLen(total_function_cache(defined), 1)

    defined(Foo())
    self.assertLen(total_function_cache(defined), 2)

  def testCacheTensorDtypeCollision(self):

    def func(t):
      return t + t

    defined = function.defun(func)
    t = constant_op.constant([[1.0]], dtype=dtypes.complex64)
    defined(t)
    self.assertLen(total_function_cache(defined), 1)

    t = constant_op.constant([[1.0]], dtype=dtypes.complex128)
    defined(t)
    self.assertLen(total_function_cache(defined), 2)

  def testCacheTensorShapeCollision(self):

    def func(t):
      return t + t

    defined = function.defun(func)
    t = constant_op.constant([[1.0]], dtype=dtypes.complex64)
    defined(t)
    self.assertLen(total_function_cache(defined), 1)

    t = constant_op.constant([1.0], dtype=dtypes.complex64)
    defined(t)
    self.assertLen(total_function_cache(defined), 2)

  def testCacheTensorShapeDtypeCollision(self):

    def func(t):
      return t + t

    defined = function.defun(func)
    t = constant_op.constant([[1.0]], dtype=dtypes.complex64)
    defined(t)
    self.assertLen(total_function_cache(defined), 1)

    t = constant_op.constant([1.0], dtype=dtypes.complex128)
    defined(t)
    self.assertLen(total_function_cache(defined), 2)

  def testCacheTensorUnknownShapesCollision(self):

    def func(t):
      return t + t

    with context.graph_mode(), self.cached_session():
      defined = function.defun(func)

      p = array_ops.placeholder(dtype=dtypes.float32, shape=[])
      defined(p)
      self.assertLen(total_function_cache(defined), 1)

      p = array_ops.placeholder(dtype=dtypes.float32, shape=[1])
      defined(p)
      self.assertLen(total_function_cache(defined), 2)

      p = array_ops.placeholder(dtype=dtypes.float32, shape=[2])
      defined(p)
      # Gradual shape relaxation is performed; and the common shape between
      # [1] and [2] is one containing unknown dimensions.
      self.assertLen(total_function_cache(defined), 2)

      # pylint: disable=protected-access
      self.assertLen(defined._function_cache.arg_relaxed_shapes, 1)
      relaxed_shapes = (
          list(defined._function_cache.arg_relaxed_shapes.values())[0])
      self.assertEqual(len(relaxed_shapes), 1)
      relaxed_shape = relaxed_shapes[0]
      # pylint: enable=protected-access
      self.assertEqual(relaxed_shape.rank, 1)
      self.assertEqual(tensor_shape.dimension_value(relaxed_shape[0]), None)

      t = constant_op.constant([1.0, 1.0, 1.0], dtype=dtypes.float32)
      defined(t)
      # Shape (3,) matches the relaxed shape TensorShape([None])
      self.assertLen(total_function_cache(defined), 2)

  def testPythonFunctionWithDefaultArgs(self):

    def func(foo, bar=1, baz=2):
      del foo
      del bar
      del baz
      return

    defined = function.defun(func)
    defined(0, baz=20)

    def cache_keys():
      """Sanitizes cache keys of non-input metadata."""
      return tuple(key[0] for key in total_function_cache(defined))

    # `True` corresponds to the fact that we're executing eagerly
    self.assertIn(('URRRu', (0, 1, 20)), cache_keys())

    defined(1)  # bar=1, baz=2
    self.assertIn(('URRRu', (1, 1, 2)), cache_keys())

    # This matches the previous call.
    defined(foo=1)
    self.assertLen(total_function_cache(defined), 2)

    defined(1, 2, 3)
    self.assertLen(total_function_cache(defined), 3)
    self.assertIn(('URRRu', (1, 2, 3)), cache_keys())

    # This matches the previous call.
    defined(1, bar=2, baz=3)
    self.assertLen(total_function_cache(defined), 3)

    # This matches the previous call.
    defined(1, baz=3, bar=2)
    self.assertLen(total_function_cache(defined), 3)

  def testFunctoolsPartialUnwrappedCorrectly(self):

    def full_function(a, b, c=3):
      return a, b, c

    partial = functools.partial(full_function, 1, c=4)
    a, b, c = partial(2)

    defined = function.defun(partial)
    func_a, func_b, func_c = defined(2)
    self.assertEqual(func_a.numpy(), a)
    self.assertEqual(func_b.numpy(), b)
    self.assertEqual(func_c.numpy(), c)

  def testInputSignatureWithMatchingInputs(self):

    def foo(a):
      self.assertEqual(a.shape, (2,))
      return a

    signature = [tensor_spec.TensorSpec(shape=(2,), dtype=dtypes.float32)]
    defined = function.defun(foo, input_signature=signature)
    a = array_ops.ones([2])
<<<<<<< HEAD
    out = defined(a)
    self.assertEqual(len(defined._function_cache), 1)
    self.assertAllEqual(out, a)
=======
    self.assertAllEqual(a, defined(a))
    self.assertLen(total_function_cache(defined), 1)
    self.assertAllEqual(a, defined.get_concrete_function()(a))
    self.assertAllEqual(a, defined.get_concrete_function(a)(a))
    self.assertAllEqual(a, defined.get_concrete_function(
        tensor_spec.TensorSpec((2,), dtype=dtypes.float32))(a))
    self.assertLen(total_function_cache(defined), 1)
>>>>>>> 4c307bd3

    def bar(a):
      self.assertEqual(a._shape_tuple(), (2, None))
      return a

    signature = [tensor_spec.TensorSpec((2, None), dtypes.float32)]
    defined = function.defun(bar, input_signature=signature)
    a = array_ops.ones([2, 1])
    out = defined(a)
    self.assertLen(total_function_cache(defined), 1)
    self.assertAllEqual(out, a)

    # Changing the second dimension shouldn't create a new function.
    b = array_ops.ones([2, 3])
    out = defined(b)
    self.assertLen(total_function_cache(defined), 1)
    self.assertAllEqual(out, b)

  def testInputSignatureWithCompatibleInputs(self):

    rank2_spec = tensor_spec.TensorSpec(shape=(None, None),
                                        dtype=dtypes.float32)

    @function.defun(input_signature=[rank2_spec])
    def func(a):
      self.assertEqual([None, None], a.shape.as_list())
      return array_ops.shape(a)

    self.assertAllEqual([3, 1], func([[0], [1.0], [1]]))
    self.assertAllEqual([2, 2], func(numpy.array([[1, 1], [2, 2]])))

    with self.assertRaisesRegexp(ValueError, 'incompatible'):
      func([0.0, 1.0, 2.0])  # Wrong shape.

    with self.assertRaisesRegexp(ValueError, 'incompatible'):
      func([['wrong dtype']])

  def testNestedInputSignatures(self):

    def expected_foo(a, b):
      return [a, b]

    @function.defun(input_signature=[
        [tensor_spec.TensorSpec((2, None), dtypes.float32)] * 2,
        tensor_spec.TensorSpec((1,), dtypes.float32),
    ])
    def foo(a, b):
      self.assertEqual(a[0]._shape_tuple(), (2, None))
      self.assertEqual(a[1]._shape_tuple(), (2, None))
      self.assertEqual(b._shape_tuple(), (1,))
      return [a, b]

    a = array_ops.ones([2, 1])
    b = array_ops.ones([1])
    expected = expected_foo([a, a], b)
    out = foo([a, a], b)
    self.assertLen(total_function_cache(foo), 1)
    nest.assert_same_structure(out, expected)
    self.assertAllEqual(out[0][0], a)
    self.assertAllEqual(out[0][1], a)
    self.assertAllEqual(out[1], b)

    # Changing the unspecified dimensions shouldn't create a new function.
    a = array_ops.ones([2, 3])
    b = array_ops.ones([2, 5])
    c = array_ops.ones([1])
    expected = expected_foo([a, b], c)
    out = foo([a, b], c)
    self.assertLen(total_function_cache(foo), 1)
    nest.assert_same_structure(out, expected)
    self.assertAllEqual(out[0][0], a)
    self.assertAllEqual(out[0][1], b)
    self.assertAllEqual(out[1], c)

    # Passing compatible inputs should work.
    a = a.numpy().tolist()
    b = b.numpy().tolist()
    c = c.numpy().tolist()
    out = foo([a, b], c)
    self.assertLen(total_function_cache(foo), 1)
    nest.assert_same_structure(out, expected)
    self.assertAllEqual(out[0][0], a)
    self.assertAllEqual(out[0][1], b)
    self.assertAllEqual(out[1], c)

  def testNestedInputSignaturesWithDict(self):
    def expected_bar(a):
      return a

    @function.defun(input_signature=[{
        'a': tensor_spec.TensorSpec((2, None), dtypes.float32),
        'b': tensor_spec.TensorSpec((2, None), dtypes.float32),
        'c': tensor_spec.TensorSpec((1,), dtypes.float32)}])
    def bar(a):
      self.assertEqual(a['a']._shape_tuple(), (2, None))
      self.assertEqual(a['b']._shape_tuple(), (2, None))
      self.assertEqual(a['c']._shape_tuple(), (1,))
      return a

    a = array_ops.ones([2, 3])
    b = array_ops.ones([1])
    inputs = {'a': a, 'b': a, 'c': b}
<<<<<<< HEAD
    defined = function.defun(bar, input_signature=signature)
    out = defined(inputs)
    nest.assert_same_structure(out, inputs)
    self.assertAllEqual(out['a'], inputs['a'])
    self.assertAllEqual(out['b'], inputs['b'])
    self.assertAllEqual(out['c'], inputs['c'])
=======
    expected = expected_bar(inputs)
    out = bar(inputs)
    nest.assert_same_structure(out, expected)
    self.assertAllEqual(out['a'], expected['a'])
    self.assertAllEqual(out['b'], expected['b'])
    self.assertAllEqual(out['c'], expected['c'])

    # Passing compatible inputs should work.
    a = a.numpy().tolist()
    b = b.numpy().tolist()
    inputs = {'a': a, 'b': a, 'c': b}
    out = bar(inputs)
    nest.assert_same_structure(out, expected)
    self.assertAllEqual(out['a'], expected['a'])
    self.assertAllEqual(out['b'], expected['b'])
    self.assertAllEqual(out['c'], expected['c'])
>>>>>>> 4c307bd3

  def testInputSignatureMustBeSequenceOfTensorSpecs(self):

    def foo(a, b):
      del a
      del b

    # Signatures must consist exclusively of `TensorSpec` objects.
    signature = [(2, 3), tensor_spec.TensorSpec([2, 3], dtypes.float32)]
    with self.assertRaisesRegexp(TypeError, 'Invalid input_signature.*'):
      function.defun(foo, input_signature=signature)

    # Signatures must be either lists or tuples on their outermost levels.
    signature = {'t1': tensor_spec.TensorSpec([], dtypes.float32)}
    with self.assertRaisesRegexp(TypeError, 'input_signature must be either a '
                                 'tuple or a list.*'):
      function.defun(foo, input_signature=signature)

  @test_util.run_in_graph_and_eager_modes
  def testInputsIncompatibleWithSignatureRaisesError(self):

    def foo(a):
      return a

    signature = [tensor_spec.TensorSpec(shape=(2,), dtype=dtypes.float32)]
    defined = function.defun(foo, input_signature=signature)

    # Invalid shapes.
    with self.assertRaisesRegexp(ValueError, 'Python inputs incompatible.*'):
      defined(array_ops.ones([3]))

    with self.assertRaisesRegexp(ValueError, 'Python inputs incompatible.*'):
      defined(array_ops.ones([2, 1]))

    # Wrong number of arguments.
<<<<<<< HEAD
    with self.assertRaisesRegexp(ValueError,
                                 'Structure of Python function inputs.*'):
=======
    with self.assertRaisesRegexp(TypeError, 'Received 2 argument\(s\)'):
>>>>>>> 4c307bd3
      defined(array_ops.ones([2]), array_ops.ones([2]))
    with self.assertRaisesRegexp(ValueError,
                                 'Structure of Python function inputs.*'):
      defined()

<<<<<<< HEAD
  def testInputSignatureForFunctionWithNonTensorInputsNotAllowed(self):
=======
    with self.assertRaisesRegexp(ValueError,
                                 'inputs incompatible with input_signature'):
      defined.get_concrete_function(
          tensor_spec.TensorSpec(shape=(3,), dtype=dtypes.float32))

  def testInputsIncompatibleWithNestedSignatureRaisesError(self):

    def foo(a, b):
      return [a, b]

    signature = [[tensor_spec.TensorSpec((1,), dtypes.float32)] * 2,
                 [tensor_spec.TensorSpec((1,), dtypes.float32)] * 2]
    defined = function.defun(foo, input_signature=signature)
    a = array_ops.ones([1])

    with self.assertRaisesRegexp(ValueError,
                                 'Structure of Python function inputs.*'):
      defined([a, a, a], [a])

    with self.assertRaisesRegexp(ValueError,
                                 'Structure of Python function inputs.*'):
      defined([a], [a, a, a])
    defined([a, a], [a, a])

  def testUnderspecifiedInputSignature(self):
    @function.defun(input_signature=[
        tensor_spec.TensorSpec([], dtypes.float32),
    ])
    def foo(a, training=True):
      if training:
        return a
      else:
        return -1.0 * a

    x = constant_op.constant(1.0)
    with self.assertRaisesRegexp(TypeError, 'only pass arguments'):
      foo(x, training=True)

    with self.assertRaisesRegexp(TypeError, 'only pass arguments'):
      foo(x, training=False)

    self.assertAllEqual(x.numpy(), foo(x).numpy())

  def testInputSignatureWithPartialFunction(self):
    self.skipTest('b/124441704')
    def full_function(a, b, c=3.0):
      return a, b, c

    partial = functools.partial(full_function, 1, c=4)
    a, b, c = partial(2.0)
    signature = [tensor_spec.TensorSpec([], dtypes.float32)]
    defined = function.defun(partial, input_signature=signature)
    x = constant_op.constant(2.0)
    func_a, func_b, func_c = defined(x)
    self.assertEqual(func_a.numpy(), a)
    self.assertEqual(func_b.numpy(), b)
    self.assertEqual(func_c.numpy(), c)

  def testInputSignatureConversionWithDefaultArg(self):
>>>>>>> 4c307bd3

    def foo(a, training=True):
      if training:
        return a
      else:
        return -1.0 * a

    signature = [tensor_spec.TensorSpec([], dtypes.float32)] * 2
    defined = function.defun(foo, input_signature=signature)
    a = constant_op.constant(1.0)
<<<<<<< HEAD
    with self.assertRaisesRegexp(
        ValueError, 'When input_signature is provided, '
        'all inputs to the Python function must be Tensors.'):
      defined(a, training=True)
=======
    self.assertAllEqual(a.numpy(), defined(a))
    self.assertAllEqual(a.numpy(), defined(a, training=True))
    self.assertAllEqual(-a.numpy(), defined(a, training=False))
>>>>>>> 4c307bd3

  def testInputSignatureWithKeywordPositionalArgs(self):

    @function.defun(input_signature=[
        tensor_spec.TensorSpec([], dtypes.float32),
        tensor_spec.TensorSpec([], dtypes.int64)
    ])
    def foo(flt, integer):
      return flt, integer

    flt = constant_op.constant(1.0)
    integer = constant_op.constant(2, dtypes.int64)

    out1, out2 = foo(flt, integer)
    self.assertLen(total_function_cache(foo), 1)
    self.assertEqual(out1.numpy(), 1.0)
    self.assertEqual(out2.numpy(), 2)

    out1, out2 = foo(flt=flt, integer=integer)
    self.assertLen(total_function_cache(foo), 1)
    self.assertEqual(out1.numpy(), 1.0)
    self.assertEqual(out2.numpy(), 2)

    out1, out2 = foo(integer=integer, flt=flt)
    self.assertLen(total_function_cache(foo), 1)
    self.assertEqual(out1.numpy(), 1.0)
    self.assertEqual(out2.numpy(), 2)

    out1, out2 = foo(flt, integer=integer)
    self.assertLen(total_function_cache(foo), 1)
    self.assertEqual(out1.numpy(), 1.0)
    self.assertEqual(out2.numpy(), 2)

  def testInputSignatureWithKeywordArgs(self):
    def foo(a, b, **kwargs):
      del kwargs
      return a, b

    x = function.defun(
        foo,
        input_signature=[
            tensor_spec.TensorSpec([], dtypes.float32),
            tensor_spec.TensorSpec([], dtypes.int32)
        ]).get_concrete_function()
    result = x(constant_op.constant(5.0), constant_op.constant(5))
    self.assertAllEqual(result, [5.0, 5])

  def testTensorKeywordArguments(self):

    def foo(a, b):
      del a
      return b

    defined = function.defun(foo)
    a = constant_op.constant(2.0)
    b = constant_op.constant([1.0, 2.0])
    one = defined(a, b)
    self.assertLen(total_function_cache(defined), 1)

    two = defined(a=a, b=b)
    self.assertLen(total_function_cache(defined), 1)

    three = defined(b=b, a=a)
    self.assertLen(total_function_cache(defined), 1)

    four = defined(a, b=b)
    self.assertLen(total_function_cache(defined), 1)

    # The next call corresponds to a new input signature, hence
    # we expect another function to be defined.
    five = defined(b, a)
    self.assertLen(total_function_cache(defined), 2)

    six = defined(a=b, b=a)
    self.assertLen(total_function_cache(defined), 2)

    seven = defined(b=a, a=b)
    self.assertLen(total_function_cache(defined), 2)

    self.assertAllEqual(one, [1.0, 2.0])
    self.assertAllEqual(two, [1.0, 2.0])
    self.assertAllEqual(three, [1.0, 2.0])
    self.assertAllEqual(four, [1.0, 2.0])
    self.assertAllEqual(five, 2.0)
    self.assertAllEqual(six, 2.0)
    self.assertAllEqual(seven, 2.0)

  def testGradientWithKeywordArguments(self):
    matmul = function.defun(math_ops.matmul)

    def sq(x):
      return matmul(a=x, b=x, transpose_a=True)

    t = constant_op.constant([[1.0, 2.0], [3.0, 4.0]])
    grad_t, = backprop.gradients_function(sq, [0])(t)
    self.assertAllEqual(grad_t, [[6, 6], [14, 14]])

    with backprop.GradientTape(persistent=True) as tape:
      tape.watch(t)
      one = matmul(t, b=t, transpose_a=True)
      two = matmul(b=t, a=t, transpose_a=True)
      three = matmul(a=t, b=t, transpose_a=True)

    for output in [one, two, three]:
      self.assertAllEqual(tape.gradient(output, t), [[6, 6], [14, 14]])

  def testGradientInFunctionWithKeywordArguments(self):

    @function.defun
    def f(x):
      return backprop.gradients_function(lambda y: y * y, [0])(x)[0]

    self.assertAllEqual(f(x=constant_op.constant(1.0)), 2.0)

  def testDefuningInstanceMethod(self):

    integer = constant_op.constant(2, dtypes.int64)

    class Foo(object):

      def one(self, tensor):
        return tensor

      @function.defun
      def two(self, tensor, other=integer):
        return self.one(tensor), other

    foo = Foo()
    t = constant_op.constant(1.0)
    one, two = foo.two(t)
    self.assertEqual(one.numpy(), 1.0)
    self.assertEqual(two.numpy(), 2)

  def testDefuningInstanceMethodWithDefaultArgument(self):

    integer = constant_op.constant(2, dtypes.int64)

    class Foo(object):

      @function.defun
      def func(self, other=integer):
        return other

    foo = Foo()
    self.assertEqual(foo.func().numpy(), int(integer))

  def testPythonCallWithSideEffects(self):
    state = []

    @function.defun
    def side_effecting_function():
      state.append(0)

    side_effecting_function()
    self.assertAllEqual(state, [0])

    # The second invocation should call the graph function, which shouldn't
    # trigger the list append.
    side_effecting_function()
    self.assertAllEqual(state, [0])

    # Whereas calling the python function directly should create a side-effect.
    side_effecting_function.python_function()
    self.assertAllEqual(state, [0, 0])

  def testFunctionWithNestedFunctionCallAndSideEffects(self):
    v1 = variables.Variable(1.0)
    v2 = variables.Variable(1.0)

    @def_function.function
    def add_one(a):
      a.assign_add(1.0)

    # Grappler will inline calls to `add_one` into the function body, we check
    # that all side-effects were executed.
    @def_function.function
    def side_effecting_function(a, b):
      add_one(a)
      add_one(b)
      return a + b

    result = side_effecting_function(v1, v2)
    self.assertEqual(result.numpy(), 4.0)

  def testFunctionWithExtraAttributes(self):
    @function.defun_with_attributes(attributes={'experimental_1': 'value1',
                                                'experimental_2': 2})
    def matmul(x, y):
      return math_ops.matmul(x, y)

    def add(x, y):
      return math_ops.add(x, y)
    defun_add = function.defun_with_attributes(
        add, attributes={'experimental_3': True, 'experimental_4': 1.0})

    with context.graph_mode(), self.cached_session():
      with ops.get_default_graph().as_default():
        t = constant_op.constant([[1.0, 2.0], [3.0, 4.0]])
        sq = matmul(t, t)
        double = defun_add(t, t)
        self.assertAllEqual(sq.eval().reshape(-1), [7, 10, 15, 22])
        self.assertAllEqual(double.eval().reshape(-1), [2, 4, 6, 8])

        graph = ops.get_default_graph()
        # pylint: disable=protected-access
        self.assertLen(graph._functions, 2)
        functions = list(graph._functions.values())
        self.assertRegexpMatches(
            functions[0].definition.signature.name, '.*matmul.*')
        attrs = functions[0].definition.attr
        self.assertLen(attrs, 2)
        self.assertEqual(attrs['experimental_1'].s, b'value1')
        self.assertEqual(attrs['experimental_2'].i, 2)

        self.assertRegexpMatches(
            functions[1].definition.signature.name, '.*add.*')
        attrs = functions[1].definition.attr
        self.assertLen(attrs, 2)
        self.assertEqual(attrs['experimental_3'].b, True)
        self.assertEqual(attrs['experimental_4'].f, 1.0)
        # pylint: enable=protected-access

  def testFunctionWithInvalidAttribute(self):
    @function.defun_with_attributes(attributes={'experimental_1': ['value1']})
    def add(x, y):
      return math_ops.add(x, y)

    with self.assertRaisesRegexp(ValueError,
                                 '.*Unsupported attribute type.*'):
      with context.graph_mode(), self.cached_session():
        with ops.get_default_graph().as_default():
          t = constant_op.constant([[1.0, 2.0], [3.0, 4.0]])
          add(t, t)

  def testRegisterFunction(self):
<<<<<<< HEAD
=======

>>>>>>> 4c307bd3
    @function.defun
    def add(x, y):
      return math_ops.add(x, y)

    def matmul(x, y):
      return math_ops.matmul(x, y)
    defun_matmul = function.defun(matmul)

    with context.graph_mode(), self.cached_session():
      with ops.get_default_graph().as_default():
        t = constant_op.constant([[1.0, 2.0], [3.0, 4.0]])
        function.register(defun_matmul, t, t)
        function.register(add, t, t)

        graph = ops.get_default_graph()
        # pylint: disable=protected-access
        self.assertLen(graph._functions, 6)
        # two sets of functions, each of them are (inference, forward, backward)
        functions = list(graph._functions.values())
        captured_function_names = [
            f.definition.signature.name for f in functions
        ]
        expected_func_name_regex = [
            '.*inference.*matmul.*',
            '.*forward.*matmul.*',
            '.*inference.*backward.*matmul.*',
            '.*inference.*add.*',
            '.*forward.*add.*',
            '.*inference.*backward.*add.*',
        ]
        for i in range(len(functions)):
          self.assertRegexpMatches(captured_function_names[i],
                                   expected_func_name_regex[i])

        # Check the forward and backward function has the correct attributes.
        self.assertEquals(
            functions[1].definition.attr['backward_function_name'].s,
            functions[2].name)
        self.assertEquals(
            functions[2].definition.attr['forward_function_name'].s,
            functions[1].name)

        self.assertEquals(
            functions[4].definition.attr['backward_function_name'].s,
            functions[5].name)
        self.assertEquals(
            functions[5].definition.attr['forward_function_name'].s,
            functions[4].name)

        sq = defun_matmul(t, t)
        double = add(t, t)
        self.assertAllEqual(sq.eval().reshape(-1), [7, 10, 15, 22])
        self.assertAllEqual(double.eval().reshape(-1), [2, 4, 6, 8])
        # Make sure the pre registered function is used, and no other function
        # is added.
        self.assertLen(graph._functions, 6)
        functions = list(graph._functions.values())
        for i in range(len(functions)):
<<<<<<< HEAD
          self.assertEquals(captured_function_names[i],
                            functions[i].definition.signature.name)
=======
          self.assertEqual(captured_function_names[i],
                           functions[i].definition.signature.name)

  @parameterized.named_parameters(
      dict(testcase_name='Defun',
           function_decorator=function.defun),
      dict(testcase_name='DefFunction',
           function_decorator=def_function.function))
  def testRegisterConcreteFunction(self, function_decorator):
    @function_decorator
    def py_add(x, y):
      return math_ops.add(x, y)

    py_add(array_ops.ones([]), array_ops.ones([]))
    add = py_add.get_concrete_function(
        tensor_spec.TensorSpec(None, dtypes.float32),
        tensor_spec.TensorSpec(None, dtypes.float32))

    @function_decorator
    def py_composite(x, y):
      return x, add(x, y)

    py_composite(array_ops.ones([]), array_ops.ones([]))
    composite = py_composite.get_concrete_function(
        tensor_spec.TensorSpec(None, dtypes.float32),
        tensor_spec.TensorSpec(None, dtypes.float32))

    with context.graph_mode(), self.cached_session():
      with ops.get_default_graph().as_default():
        t = constant_op.constant([[1.0, 2.0], [3.0, 4.0]])
        composite.add_to_graph(register_gradient_functions=True)

        graph = ops.get_default_graph()
        # pylint: disable=protected-access
        self.assertLen(graph._functions, 6)
        # two sets of functions, each of them are (inference, forward, backward)
        functions = list(graph._functions.values())
        captured_function_names = [
            f.definition.signature.name for f in functions
        ]
        expected_func_name_regex = [
            '.*inference.*py_composite.*',
            '.*inference.*py_add.*',
            '.*forward.*py_composite.*',
            '.*forward.*py_add.*',
            '.*inference.*backward.*py_composite.*',
            '.*inference.*backward.*py_add.*',
        ]
        for expected, found in zip(
            expected_func_name_regex,
            captured_function_names):
          self.assertRegexpMatches(found, expected)

        composite_t, composite_double = composite(t, t)
        double = add(t, t)
        self.assertAllEqual([[2, 4], [6, 8]], self.evaluate(double))
        self.assertAllEqual([[2, 4], [6, 8]], self.evaluate(composite_double))
        self.assertAllEqual([[1, 2], [3, 4]], self.evaluate(composite_t))
        # Make sure the pre registered function is used, and no other function
        # is added.
        self.assertLen(graph._functions, 6)
>>>>>>> 4c307bd3

  def testRegisterFunctionWithInputSignature(self):
    def matmul(x, y):
      return math_ops.matmul(x, y)
    defun_matmul = function.defun(
        matmul,
        input_signature=[
            tensor_spec.TensorSpec(shape=(2, 2), dtype=dtypes.float32),
            tensor_spec.TensorSpec(shape=(2, 2), dtype=dtypes.float32)
        ])
    with context.graph_mode(), self.cached_session():
      with ops.get_default_graph().as_default():
        t = constant_op.constant([[1.0, 2.0], [3.0, 4.0]])
        function.register(defun_matmul, t, t)

        graph = ops.get_default_graph()
        # pylint: disable=protected-access
        self.assertLen(graph._functions, 3)

        # Test register function with cache, note inputs are ignored.
        function.register(defun_matmul)
        graph = ops.get_default_graph()
        self.assertLen(graph._functions, 3)

  def testRegisterFunctionWithCache(self):
    def matmul(x, y):
      return math_ops.matmul(x, y)
    defun_matmul = function.defun(matmul)

    with context.graph_mode(), self.cached_session():
      with ops.get_default_graph().as_default():
        t = constant_op.constant([[1.0, 2.0], [3.0, 4.0]])
        t2 = constant_op.constant([[2.0, 3.0], [4.0, 5.0]])
        function.register(defun_matmul, t, t)
        function.register(defun_matmul, t2, t2)

        graph = ops.get_default_graph()
        # Only one function is registered since the input param are in same type
        # pylint: disable=protected-access
        self.assertLen(graph._functions, 3)

  def testCallingFunctionWithDifferentVariables(self):

    @function.defun
    def foo(v):
      v.assign_add(1.0)
      return v.read_value()

    v = resource_variable_ops.ResourceVariable(0.0)
    graph_function = foo.get_concrete_function(v)
    self.assertLen(graph_function.inputs, 1)
    self.assertEmpty(graph_function.captured_inputs)

    self.assertEqual(float(graph_function(v)), 1.0)
    self.assertEqual(float(graph_function(v)), 2.0)

    w = resource_variable_ops.ResourceVariable(0.0)

    @function.defun
    def bar(v):
      del v
      return constant_op.constant(1.0)

    graph_function = bar.get_concrete_function(v)
    self.assertEqual(float(graph_function(v)), 1.0)
    self.assertEqual(float(graph_function(w)), 1.0)

  def testCallingFunctionWithNonTensorsFails(self):

    @function.defun
    def foo(x):
      return x

    graph_function = foo.get_concrete_function(constant_op.constant(1.0))
    with self.assertRaisesRegexp(
        ValueError, 'All inputs to `ConcreteFunction`s must be Tensors;.*'):
      graph_function('Not a Tensor.')

<<<<<<< HEAD
  # TODO(scottzhu): Revive the test once the grappler plugin is updated.
  def disabled_testSwapImplementationWithGrapplerPlugin(self):
=======
  def testSwapImplementationWithGrapplerPlugin(self):
    # Set the min_graph_nodes to -1 since the graph in this test is too small,
    # and will be ignored by grappler if don't set this.
>>>>>>> 4c307bd3
    rewrites = rewriter_config_pb2.RewriterConfig()
    rewrites.implementation_selector = rewriter_config_pb2.RewriterConfig.ON
    rewrites.min_graph_nodes = -1
    graph_options = config_pb2.GraphOptions(
        rewrite_options=rewrites, build_cost_model=1)
    config = config_pb2.ConfigProto(graph_options=graph_options)

    with context.graph_mode(), self.cached_session(
        config=config, graph=ops.Graph(), use_gpu=True):

      @function.defun_with_attributes(
          attributes={
              'api_implements': 'random_boost',
              'api_preferred_device': 'CPU'
          })
      def cpu_boost(x):
        return math_ops.add(x, 2.0)

      @function.defun_with_attributes(
          attributes={
              'api_implements': 'random_boost',
              'api_preferred_device': 'GPU'
          })
      def gpu_boost(x):
        return math_ops.add(x, 4.0)

      x = constant_op.constant(1.0)

      function.register(cpu_boost, x)
      y = gpu_boost(x)
      y_value = sess.run(y)

      if test.is_gpu_available():
        self.assertEquals(y_value, 5.0)
      else:
        # Grappler fallback to use the CPU impl even called with GPU function.
        self.assertEquals(y_value, 3.0)

  def testDefunFunctionSeparateGraphs(self):
    with context.graph_mode():

      @function.defun
      def add(x):
        return x + 5

      @function.defun
      def maybe_add(x, should_add):
        if should_add:
          return add(x)
        else:
          return x

      with ops.Graph().as_default():
        x = constant_op.constant(11)
        maybe_add(x, True)
        self.assertLen(total_function_cache(maybe_add), 1)
        self.assertLen(total_function_cache(add), 1)

        maybe_add(x, False)
        self.assertLen(total_function_cache(maybe_add), 2)
        self.assertLen(total_function_cache(add), 1)

      with ops.Graph().as_default():
        x = constant_op.constant(11)
        maybe_add(x, True)
        self.assertLen(total_function_cache(maybe_add), 3)
        self.assertLen(total_function_cache(add), 2)

  def testCacheKeyOverlappingShapes(self):
    @function.defun
    def defined(t):
      return t

    defined(array_ops.zeros([12, 1]))
    self.assertLen(total_function_cache(defined), 1)

    defined(array_ops.zeros([1, 21]))
    self.assertLen(total_function_cache(defined), 2)

  def testCacheKeyNestedLists(self):
    @function.defun
    def defined(l):
      return l

    a = constant_op.constant(1.)
    b = constant_op.constant(2.)
    c = constant_op.constant(3.)
    defined([[a], b, c])
    self.assertLen(total_function_cache(defined), 1)

    defined([[a, b], c])
    self.assertLen(total_function_cache(defined), 2)

  def testDecoratedMethod(self):
    m = DefunnedMiniModel()
    instance_call_one = m.call(array_ops.ones([1, 2]), training=True)
    instance_call_two = m.call(
        inputs=array_ops.ones([1, 2]), training=True)
    class_call = DefunnedMiniModel.call(m, array_ops.ones([1, 2]),
                                        training=True)
    self.assertAllEqual(instance_call_one, instance_call_two)
    self.assertAllEqual(instance_call_one, class_call)

  def testDecoratedMethodUniqueFunctionPerInstance(self):
    m = DefunnedMiniModel()
    n = DefunnedMiniModel()

    class_method_one = DefunnedMiniModel.call
    class_method_two = DefunnedMiniModel.call

    m_method_one = m.call
    m_method_two = m.call

    n_method_one = n.call
    n_method_two = n.call

    self.assertEqual(class_method_one, class_method_two)
    self.assertEqual(m_method_one, m_method_two)
    self.assertEqual(n_method_one, n_method_two)
    self.assertNotEqual(m.call, n.call)

  def testDecoratedMethodInspect(self):
    m = DefunnedMiniModel()
    fullargspec = tf_inspect.getfullargspec(m.call)
    self.assertTrue('training' in fullargspec.args)

  def testDecoratedMethodGetConcreteFunction(self):
    m = DefunnedMiniModel()
    instance_call_one = m.call.get_concrete_function(
        array_ops.ones([1, 2]), training=False)
    instance_call_two = m.call.get_concrete_function(
        inputs=array_ops.ones([1, 2]), training=False)
    self.assertAllEqual(instance_call_one(array_ops.ones([1, 2])),
                        instance_call_two(array_ops.ones([1, 2])))

    # Also make sure get_concrete_function works on the class method
    DefunnedMiniModel.call.get_concrete_function(
        m, array_ops.ones([1, 2]), training=False)
    DefunnedMiniModel.call.get_concrete_function(
        m, inputs=array_ops.ones([1, 2]), training=True)


@test_util.with_c_shapes
class AutomaticControlDependenciesTest(test.TestCase):

  def testBasic(self):
    with context.graph_mode(), self.cached_session():
      v = resource_variable_ops.ResourceVariable(1.0)
      variables.global_variables_initializer().run()
      with function.AutomaticControlDependencies() as c:
        v.assign(v + 1)
        v.assign(2 * v)
        val = v.read_value()
        val = c.mark_as_return(val)
      self.assertAllEqual(val.eval(), 4.0)

  def testCondMustRun(self):
    with context.graph_mode(), self.cached_session():
      v = resource_variable_ops.ResourceVariable(1.0)
      variables.global_variables_initializer().run()
      p = array_ops.placeholder(dtype=dtypes.bool)
      with function.AutomaticControlDependencies() as c:

        def true_fn():
          v.assign(v + 1)
          return 0.0

        def false_fn():
          v.assign(v + 4)
          return 1.0

        control_flow_ops.cond(p, true_fn, false_fn)
        val = v.read_value()
        val = c.mark_as_return(val)
      self.assertAllEqual(val.eval(feed_dict={p: False}), 5.0)
      self.assertAllEqual(val.eval(feed_dict={p: True}), 6.0)

  def testCondMustRunSeparateRead(self):
    with context.graph_mode(), self.cached_session():
      v = resource_variable_ops.ResourceVariable(1.0)
      variables.global_variables_initializer().run()
      p = array_ops.placeholder(dtype=dtypes.bool)
      with function.AutomaticControlDependencies() as c:

        def true_fn():
          v.assign(v + 1)
          return 0.0

        def false_fn():
          v.assign(v + 4)
          return 1.0

        control_flow_ops.cond(p, true_fn, false_fn)
        one = constant_op.constant(1.0)
        one = c.mark_as_return(one)
      one.eval(feed_dict={p: False})
      self.assertAllEqual(v.read_value().eval(), 5.0)
      one.eval(feed_dict={p: True})
      self.assertAllEqual(v.read_value().eval(), 6.0)

  def testCondNested(self):
    with context.graph_mode(), self.cached_session():
      v = resource_variable_ops.ResourceVariable(1.0)
      variables.global_variables_initializer().run()
      p = array_ops.placeholder(dtype=dtypes.bool)
      q = array_ops.placeholder(dtype=dtypes.bool)
      with function.AutomaticControlDependencies() as c:

        def true_fn():
          v.assign(v + 1, name='true')
          return 1.0

        def false_fn():

          def inner_true_fn():
            v.assign(v * 2, name='false_true')
            return 2.0

          def inner_false_fn():
            v.assign(v * 3, name='false_false')
            return 3.0

          control_flow_ops.cond(q, inner_true_fn, inner_false_fn)
          return 1.0

        control_flow_ops.cond(p, true_fn, false_fn)
        with ops.name_scope('final'):
          val = v.read_value()
        val = c.mark_as_return(val)
      self.assertAllEqual(val.eval(feed_dict={p: False, q: False}), 3.0)
      self.assertAllEqual(val.eval(feed_dict={p: False, q: True}), 6.0)
      self.assertAllEqual(val.eval(feed_dict={p: True, q: True}), 7.0)
      self.assertAllEqual(val.eval(feed_dict={p: True, q: False}), 8.0)

  def testCondOneBranch(self):
    with context.graph_mode(), self.cached_session():
      v = resource_variable_ops.ResourceVariable(1.0)
      variables.global_variables_initializer().run()
      p = array_ops.placeholder(dtype=dtypes.bool)
      with function.AutomaticControlDependencies() as c:

        def true_fn():
          return 0.0

        def false_fn():
          v.assign(v + 4)
          return 1.0

        control_flow_ops.cond(p, true_fn, false_fn)
        val = v.read_value()
        val = c.mark_as_return(val)
      self.assertAllEqual(val.eval(feed_dict={p: False}), 5.0)
      self.assertAllEqual(val.eval(feed_dict={p: True}), 5.0)

  def testCondOneBranchUpdateBefore(self):
    with context.graph_mode(), self.cached_session():
      v = resource_variable_ops.ResourceVariable(1.0)
      variables.global_variables_initializer().run()
      p = array_ops.placeholder(dtype=dtypes.bool)
      with function.AutomaticControlDependencies() as c:
        v.assign(v * 2)

        def true_fn():
          return 0.0

        def false_fn():
          v.assign(v + 4)
          return 1.0

        control_flow_ops.cond(p, true_fn, false_fn)
        val = v.read_value()
        val = c.mark_as_return(val)
      self.assertAllEqual(val.eval(feed_dict={p: False}), 6.0)
      self.assertAllEqual(val.eval(feed_dict={p: True}), 12.0)

  def testCondOneBranchUpdateAfter(self):
    with context.graph_mode(), self.cached_session():
      v = resource_variable_ops.ResourceVariable(1.0)
      variables.global_variables_initializer().run()
      p = array_ops.placeholder(dtype=dtypes.bool)
      with function.AutomaticControlDependencies() as c:

        def true_fn():
          return 0.0

        def false_fn():
          v.assign(v + 4)
          return 1.0

        control_flow_ops.cond(p, true_fn, false_fn)
        v.assign(v * 2)
        val = v.read_value()
        val = c.mark_as_return(val)
      self.assertAllEqual(val.eval(feed_dict={p: False}), 10.0)
      self.assertAllEqual(val.eval(feed_dict={p: True}), 20.0)

  def testDefunWhileLoopWithCapturedLoopVars(self):
    n = 3
    x = constant_op.constant(list(range(n)))

    @function.defun
    def loop():
      c = lambda i, x: i < n
      b = lambda i, x: (i + 1, x + 1)
      i, out = control_flow_ops.while_loop(c, b, (0, x))
      return i, out

    i, out = loop()
    self.assertEqual(int(i), 3)
    self.assertAllEqual(out, [3, 4, 5])

  def testDecorator(self):
    with context.graph_mode(), self.cached_session():
      v = resource_variable_ops.ResourceVariable(1.0)
      variables.global_variables_initializer().run()

      @function.automatic_control_dependencies
      def f():
        v.assign(v + 1)
        v.assign(2 * v)
        return v.read_value()

      self.assertAllEqual(f().eval(), 4.0)

  def testOptimizerInDefun(self):
    def loss(v):
      return v**2

    optimizer = momentum.MomentumOptimizer(learning_rate=1.0, momentum=1.0)

    @function.defun
    def train():
      self.v = resource_variable_ops.ResourceVariable(1.0)
      grad = backprop.implicit_grad(loss)(self.v)
      optimizer.apply_gradients(grad)
      return self.v.read_value()

    value = train()
    self.assertEqual(value.numpy(), -1.0)

  def testReturningNonTensorRaisesError(self):
    optimizer = momentum.MomentumOptimizer(learning_rate=1.0, momentum=1.0)
    optimizer.apply_gradients = function.defun(optimizer.apply_gradients)
    v = resource_variable_ops.ResourceVariable(1.0)
    grad = backprop.implicit_grad(lambda v: v**2)(v)

    with self.assertRaisesRegexp(TypeError,
                                 '.*must return zero or more Tensors.*'):
      # TODO(akshayka): We might want to allow defun-ing Python functions
      # that return operations (and just execute the op instead of running it).
      optimizer.apply_gradients(grad)

  # TODO(b/111663004): This should work when the outer context is graph
  # building.
  def testOptimizerNonSlotVarsInDefunNoError(self):
    def loss(v):
      return v**2

    optimizer = adam.AdamOptimizer(learning_rate=1.0)

    @function.defun
    def train():
      self.v = resource_variable_ops.ResourceVariable(1.0)
      grad = backprop.implicit_grad(loss)(self.v)
      optimizer.apply_gradients(grad)
      return self.v.read_value()

    train()

  def testOptimizerInDefunWithCapturedVariable(self):
    v = resource_variable_ops.ResourceVariable(1.0)
    def loss():
      return v**2

    optimizer = momentum.MomentumOptimizer(learning_rate=1.0, momentum=1.0)

    @function.defun
    def train():
      grad = backprop.implicit_grad(loss)()
      optimizer.apply_gradients(grad)

    train()
    self.assertEqual(v.numpy(), -1.0)

  def testFunctionModifiesInputList(self):
    # Tests on `list` methods that do in place modification, except `list.sort`
    # since it cannot even be "defunned" in the first place

    def get_list():
      return [constant_op.constant(0.), constant_op.constant(1.)]

    expected_msg = (
        'Function to be traced should not modify structure of input '
        'arguments. Check if your function has list and dictionary '
        'operations that alter input arguments, '
        'such as `list.pop`, `list.append`')

    with self.assertRaisesRegexp(ValueError, expected_msg):

      @function.defun
      def append(l):
        l.append(constant_op.constant(0.))

      append(get_list())

    with self.assertRaisesRegexp(ValueError, expected_msg):

      @function.defun
      def extend(l):
        l.extend([constant_op.constant(0.)])

      extend(get_list())

    with self.assertRaisesRegexp(ValueError, expected_msg):

      @function.defun
      def insert(l):
        l.insert(0, constant_op.constant(0.))

      insert(get_list())

    with self.assertRaisesRegexp(ValueError, expected_msg):

      @function.defun
      def pop(l):
        l.pop()

      pop(get_list())

    with self.assertRaisesRegexp(ValueError, expected_msg):

      @function.defun
      def reverse(l):
        l.reverse()

      reverse(get_list())

    with self.assertRaisesRegexp(ValueError, expected_msg):

      @function.defun
      def remove(l):
        l.remove(l[0])

      remove(get_list())

    # `list.clear` is a method that is in Py3 but not Py2
    if sys.version.startswith('3'):

      with self.assertRaisesRegexp(ValueError, expected_msg):

        @function.defun
        def clear(l):
          l.clear()

        clear(get_list())

    # One last test for keyword arguments
    with self.assertRaisesRegexp(ValueError, expected_msg):

      @function.defun
      def kwdappend(**kwargs):
        l = kwargs['l']
        l.append(constant_op.constant(0.))

      kwdappend(l=get_list())

  def testFunctionModifiesInputDict(self):

    def get_dict():
      return {'t1': constant_op.constant(0.), 't2': constant_op.constant(1.)}

    expected_msg = (
        'Function to be traced should not modify structure of input '
        'arguments. Check if your function has list and dictionary '
        'operations that alter input arguments, '
        'such as `list.pop`, `list.append`')

    with self.assertRaisesRegexp(ValueError, expected_msg):

      @function.defun
      def clear(m):
        m.clear()

      clear(get_dict())

    with self.assertRaisesRegexp(ValueError, expected_msg):

      @function.defun
      def pop(m):
        m.pop('t1')

      pop(get_dict())

    with self.assertRaisesRegexp(ValueError, expected_msg):

      @function.defun
      def popitem(m):
        m.popitem()

      popitem(get_dict())

    with self.assertRaisesRegexp(ValueError, expected_msg):

      @function.defun
      def update(m):
        m.update({'t1': constant_op.constant(3.)})

      update(get_dict())

    with self.assertRaisesRegexp(ValueError, expected_msg):

      @function.defun
      def setdefault(m):
        m.setdefault('t3', constant_op.constant(3.))

      setdefault(get_dict())

  def testFunctionModifiesInputNest(self):
    # Test on functions that modify structure of nested input arguments
    expected_msg = (
        'Function to be traced should not modify structure of input '
        'arguments. Check if your function has list and dictionary '
        'operations that alter input arguments, '
        'such as `list.pop`, `list.append`')

    with self.assertRaisesRegexp(ValueError, expected_msg):

      @function.defun
      def modify(n):
        n[0]['t1'].append(constant_op.constant(1.))

      nested_input = [{
          't1': [constant_op.constant(0.),
                 constant_op.constant(1.)],
      },
                      constant_op.constant(2.)]

      modify(nested_input)

    with self.assertRaisesRegexp(ValueError, expected_msg):

      # The flat list doesn't change whereas the true structure changes
      @function.defun
      def modify_same_flat(n):
        n[0].append(n[1].pop(0))

      nested_input = [[constant_op.constant(0.)],
                      [constant_op.constant(1.),
                       constant_op.constant(2.)]]

      modify_same_flat(nested_input)

  def testDecoratedMethodVariableCleanup(self):
    m = DefunnedMiniModel()
    m(array_ops.ones([1, 2]))
    weak_variables = weakref.WeakSet(m.variables)
    self.assertLen(weak_variables, 2)
    del m
    self.assertEqual([], list(weak_variables))

<<<<<<< HEAD
=======
  def testExecutorType(self):
    @function.defun
    def add_five(x):
      return x + 5

    self.assertEqual(
        5,
        add_five(constant_op.constant(0, dtype=dtypes.int32)).numpy())

    with self.assertRaisesRegexp(errors.NotFoundError, 'NON_EXISTENT_EXECUTOR'):
      with context.function_executor_type('NON_EXISTENT_EXECUTOR'):
        add_five(constant_op.constant(0, dtype=dtypes.int32))

    for executor_type in ('', 'DEFAULT', None):
      with context.function_executor_type(executor_type):
        self.assertAllEqual(
            5,
            add_five(constant_op.constant(0, dtype=dtypes.int32)).numpy())

  @test_util.assert_no_garbage_created
  def testReferenceCycles(self):

    fn = function.defun(lambda x: 2. * x)

    fn(constant_op.constant(4.0))
    weak_fn = weakref.ref(fn)
    del fn
    # Tests that the weak reference we made to the function is now dead, which
    # means the object has been deleted. This should be true as long as the
    # function itself is not involved in a reference cycle.
    self.assertIs(None, weak_fn())

  def testFunctionStackInErrorMessage(self):
    if context.executing_eagerly():
      # TODO(b/122736651): Remove this skipTest once fixed.
      self.skipTest('Error interpolation is not working when function is '
                    'invoked without PartitionedCallOp.')

    @def_function.function()
    def fn3(x):
      return x + 2

    @def_function.function()
    def fn2(x):
      check_ops.assert_equal(fn3(x), 3)
      return 2

    @def_function.function()
    def fn(x):
      return fn2(x)

    with self.assertRaises(errors.InvalidArgumentError) as cm:
      fn(2)
    e = cm.exception
    self.assertIn('fn -> fn2', e.message)
    self.assertIn('node assert_equal/Assert/Assert (defined at', e.message)
    self.assertNotIn('fn3', e.message)

  @test_util.run_gpu_only
  def testFunctionIsNotPinned(self):
    """Tests that functions aren't pinned to the CPU by the eager runtime."""
    seed1, seed2 = 79, 25
    shape = constant_op.constant([4, 7])
    dtype = dtypes.float32

    @def_function.function
    def func():
      with ops.device('GPU:0'):
        return gen_random_ops.random_standard_normal(
            shape, dtype=dtype, seed=seed1, seed2=seed2)

    with ops.device('GPU:0'):
      x = func()
      self.assertRegexpMatches(x.device, 'GPU')

  @test_util.run_in_graph_and_eager_modes
  def testShapeCaching(self):

    @function.defun
    def func(x):
      return array_ops.shape(x)

    @function.defun(
        input_signature=[tensor_spec.TensorSpec([None, None], dtypes.float32)])
    def calls_func(x):
      return func(x)

    self.assertAllEqual([1, 1], self.evaluate(func(array_ops.zeros([1, 1]))))
    self.assertAllEqual([2, 2], self.evaluate(func(array_ops.zeros([2, 2]))))
    self.assertAllEqual(
        [3, 3],
        self.evaluate(calls_func(array_ops.zeros([3, 3]))))

  def testLimitedRetracing(self):
    trace_count = [0]
    @function.defun
    def func(x):
      trace_count[0] += 1
      return x

    for _ in range(50):
      func(constant_op.constant(3.))
      func(constant_op.constant(4.))
      func(constant_op.constant([[1., 2.]]))
      func(constant_op.constant([[]]))
      func(constant_op.constant([[3., 4.], [5., 6.]]))
      func(constant_op.constant([[3., 4.], [5., 6.], [7., 8.]]))
    # Tracing more than twice per input doesn't make sense.
    self.assertLess(trace_count[0], 13)

  def test_concrete_function_shape_mismatch(self):

    @def_function.function
    def f(argument_name):
      return argument_name + 1.

    f_concrete = f.get_concrete_function(constant_op.constant([1.]))

    # Calling a function from eager doesn't do any shape checking above what
    # kernels do while executing.
    self.assertAllEqual(
        [2., 3.],
        f_concrete(constant_op.constant([1., 2.])).numpy())

    @def_function.function
    def g():
      f_concrete(constant_op.constant([1., 2.]))

    with self.assertRaisesRegexp(ValueError, 'argument_name'):
      g()

  @test_util.run_in_graph_and_eager_modes
  def test_shape_inference_with_symbolic_shapes(self):

    @def_function.function
    def _uses_symbolic_shapes(w, x, y):
      x = array_ops.identity(x, name='name_collision')
      x = array_ops.transpose(x, [1, 0, 2])
      x_batch = array_ops.shape(x)[0]
      y_batch = array_ops.shape(y)[0]
      y *= w
      n = y_batch // x_batch
      return array_ops.reshape(y, [n, x_batch, -1])

    conc = _uses_symbolic_shapes.get_concrete_function(
        tensor_spec.TensorSpec(None, dtypes.float32),
        tensor_spec.TensorSpec(None, dtypes.float32),
        tensor_spec.TensorSpec(None, dtypes.float32))

    @def_function.function
    def _call_concrete():
      c = constant_op.constant(1.)
      array_ops.identity(c, name='name_collision')
      output1 = conc(array_ops.ones([2]),
                     array_ops.ones([5, 4, 2]),
                     array_ops.ones([20, 2]))
      self.assertEqual([5, 4, 2], output1.shape)
      output2 = conc(array_ops.ones([3]),
                     array_ops.ones([5, 4, 3]),
                     array_ops.ones([40, 3]))
      self.assertEqual([10, 4, 3], output2.shape)
      return output1, output2

    output1, output2 = _call_concrete()
    self.assertEqual((5, 4, 2), self.evaluate(output1).shape)
    self.assertEqual((10, 4, 3), self.evaluate(output2).shape)


class MultiDeviceTest(test.TestCase, parameterized.TestCase):

  @test_util.run_gpu_only
  def testMultiDeviceOutput(self):
    """Tests that functions can produce outputs on multiple devices."""
    @function.defun
    def func(a, b, transpose_a):
      with ops.device('/device:CPU:0'):
        m1 = math_ops.matmul(a, b, transpose_a=transpose_a)
      with ops.device('/device:GPU:0'):
        m2 = math_ops.matmul(a, b, transpose_a=transpose_a)
      return m1, m2

    t = constant_op.constant([[1.0, 2.0], [3.0, 4.0]])
    m1, m2 = func(t, t, transpose_a=True)
    self.assertAllEqual(m1.numpy(), [[10, 14], [14, 20]])
    self.assertRegexpMatches(m1.backing_device, 'CPU')
    self.assertAllEqual(m2.numpy(), [[10, 14], [14, 20]])
    self.assertRegexpMatches(m2.backing_device, 'GPU')

  @test_util.run_gpu_only
  def testEmptyBody(self):
    @function.defun
    def func(a, b):
      return b, a

    with ops.device('/device:CPU:0'):
      a = constant_op.constant(3.0)
    with ops.device('/device:GPU:0'):
      b = constant_op.constant(5.0)

    m1, m2 = func(a, b)
    self.assertAllEqual(m1.numpy(), 5.0)
    self.assertRegexpMatches(m1.backing_device, 'GPU')
    self.assertAllEqual(m2.numpy(), 3.0)
    self.assertRegexpMatches(m2.backing_device, 'CPU')

  @test_util.run_gpu_only
  def testMultiDeviceInt32(self):
    """Tests that multi-device functions can take and output INT32s.

    When an INT32 device tensor is fed into a function, it is copied to CPU
    by the eager runtime. The function sees all INT32 inputs on CPU.

    We set allocator attribute 'on_host' for INT32 outputs. They can be
    partitioned into the GPU component function, but will be allocated on
    CPU nevertheless.

    There is experimental support for `ints_on_device` in
    FunctionLibraryRuntime now. We can try that.

    """
    with ops.device('/device:CPU:0'):
      int_cpu = constant_op.constant(3, dtype=dtypes.int32)
      resource = resource_variable_ops.ResourceVariable(5, dtype=dtypes.int32)
    with ops.device('/device:GPU:0'):
      int_gpu = constant_op.constant(7, dtype=dtypes.int32)

    @function.defun
    def func(int_cpu, resource, int_gpu):
      with ops.device('/device:CPU:0'):
        m1 = int_cpu * resource + int_gpu
      with ops.device('/device:GPU:0'):
        # This computation will happen on GPU but m2 will be copied to CPU.
        m2 = int_gpu * resource + int_cpu + 1
      return m1, m2

    m1, m2 = func(int_cpu, resource, int_gpu)
    self.assertAllEqual(m1.numpy(), 22)
    self.assertRegexpMatches(m1.backing_device, 'CPU')
    self.assertAllEqual(m2.numpy(), 39)
    self.assertRegexpMatches(m2.backing_device, 'CPU')

    # flip arguments
    m1, m2 = func(int_gpu, resource, int_cpu)
    self.assertAllEqual(m1.numpy(), 38)
    self.assertRegexpMatches(m1.backing_device, 'CPU')
    self.assertAllEqual(m2.numpy(), 23)
    self.assertRegexpMatches(m2.backing_device, 'CPU')

  @test_util.run_gpu_only
  def testMultiDeviceColocateWith(self):
    """Tests that function's outputs respect colocation constraints."""
    @function.defun
    def func(a, b):
      with ops.colocate_with(a):
        ra = 2 * a
      with ops.colocate_with(b):
        rb = 3 * b
      return ra, rb

    devices = ['/device:CPU:0', '/device:GPU:0']
    for dev1, dev2 in itertools.product(devices, devices):
      with ops.device(dev1):
        a = constant_op.constant(1.0)
      with ops.device(dev2):
        b = constant_op.constant(10.0)

      ra, rb = func(a, b)
      self.assertEqual(ra.numpy(), 2.0)
      self.assertRegexpMatches(ra.backing_device, dev1)
      self.assertEqual(rb.numpy(), 30.0)
      self.assertRegexpMatches(rb.backing_device, dev2)

  @test_util.run_gpu_only
  def testMultiDeviceResources(self):
    with ops.device('/device:CPU:0'):
      c1 = resource_variable_ops.ResourceVariable(2.0)
      c2 = resource_variable_ops.ResourceVariable(7.0)
    with ops.device('/device:GPU:0'):
      g1 = resource_variable_ops.ResourceVariable(3.0)
      g2 = resource_variable_ops.ResourceVariable(5.0)

    @function.defun
    def func(resource1, resource2):
      with ops.device('/device:CPU:0'):
        result1 = resource1 * g2
      with ops.device('/device:GPU:0'):
        result2 = resource2 * c2
      return result1, result2

    r1, r2 = func(c1, g1)
    self.assertEqual(r1.numpy(), 10.0)
    self.assertRegexpMatches(r1.backing_device, 'CPU')
    self.assertEqual(r2.numpy(), 21.0)
    self.assertRegexpMatches(r2.backing_device, 'GPU')

    # Call with flipped inputs. Check that we look at resource's
    # device and reinstantiates the function when inputs' devices change.
    r1, r2 = func(g1, c1)
    self.assertEqual(r1.numpy(), 15.0)
    self.assertRegexpMatches(r1.backing_device, 'CPU')
    self.assertEqual(r2.numpy(), 14.0)
    self.assertRegexpMatches(r2.backing_device, 'GPU')

  @test_util.run_gpu_only
  def testOutputResources(self):
    with ops.device('/device:CPU:0'):
      c1 = resource_variable_ops.ResourceVariable(2.0)
    with ops.device('/device:GPU:0'):
      g1 = resource_variable_ops.ResourceVariable(3.0)

    @function.defun
    def func(resource1, resource2):
      with ops.device('/device:CPU:0'):
        result1 = resource1 * 5
      with ops.device('/device:GPU:0'):
        result2 = resource2 * 7
      return result1, resource1.handle, result2, resource2.handle

    r1, res1, r2, res2 = func(c1, g1)
    self.assertEqual(r1.numpy(), 10.0)
    self.assertRegexpMatches(r1.backing_device, 'CPU')
    self.assertEqual(r2.numpy(), 21.0)
    self.assertRegexpMatches(r2.backing_device, 'GPU')

    def check_handle(handle, expected_value):
      self.assertRegexpMatches(handle.backing_device, 'CPU')
      tensor = gen_resource_variable_ops.read_variable_op(
          handle, dtypes.float32)
      self.assertEqual(tensor.numpy(), expected_value)

    # Check that handles returned from functions are on CPU and an op using
    # the resource handle is correctly placed on the device backing the
    # resource.
    check_handle(res1, 2.0)
    check_handle(res2, 3.0)

    # Call with flipped inputs to make sure the same the function is
    # reinstantiated and eager runtime does not mess up the device assignment
    # for ops consuming handles returned from defuns.
    r1, res1, r2, res2 = func(g1, c1)
    self.assertEqual(r1.numpy(), 15.0)
    self.assertRegexpMatches(r1.backing_device, 'CPU')
    self.assertEqual(r2.numpy(), 14.0)
    self.assertRegexpMatches(r2.backing_device, 'GPU')
    check_handle(res1, 3.0)
    check_handle(res2, 2.0)

  @test_util.run_gpu_only
  def testComplexInputOutputDevicePattern(self):
    """Tests input/output mapping logic in partitioning."""
    with ops.device('/device:CPU:0'):
      rc0 = resource_variable_ops.ResourceVariable(2.0)
      rc1 = resource_variable_ops.ResourceVariable(3.0)
      cc0 = constant_op.constant(5.0)
      cc1 = constant_op.constant(7.0)
    with ops.device('/device:GPU:0'):
      rg0 = resource_variable_ops.ResourceVariable(11.0)
      rg1 = resource_variable_ops.ResourceVariable(13.0)
      cg0 = constant_op.constant(17.0)
      cg1 = constant_op.constant(19.0)

    # Make sure tensors are on expected devices.
    for tensor in [cc0, cc1]:
      self.assertRegexpMatches(tensor.backing_device, 'CPU:0')
    for tensor in [cg0, cg1]:
      self.assertRegexpMatches(tensor.backing_device, 'GPU:0')

    @function.defun
    def func(rc0, cc0, cg0, rc1, cg1, rg0, rg1, cc1):
      with ops.device('/device:CPU:0'):
        m1 = rc0 * cg0
      with ops.device('/device:GPU:0'):
        m2 = rg0 * cc0

      with ops.device('/device:CPU:0'):
        r1 = 1000.0 * m2 + rc1 * cg1
      with ops.device('/device:GPU:0'):
        r2 = 1000.0 * m1 + rg1 * cc1

      return r1, r2, m2, m1

    r1, r2, m2, m1 = func(rc0, cc0, cg0, rc1, cg1, rg0, rg1, cc1)
    self.assertRegexpMatches(m1.backing_device, 'CPU')
    self.assertRegexpMatches(r1.backing_device, 'CPU')
    self.assertRegexpMatches(m2.backing_device, 'GPU')
    self.assertRegexpMatches(r2.backing_device, 'GPU')
    self.assertEqual(m1.numpy(), 34.0)
    self.assertEqual(r1.numpy(), 55000.0 + 3.0 * 19.0)
    self.assertEqual(m2.numpy(), 55.0)
    self.assertEqual(r2.numpy(), 34000.0 + 13.0 * 7.0)

  @test_util.run_gpu_only
  def testArgumentPrunning(self):
    """Tests functions taking unnecessary arguments."""
    with ops.device('/device:CPU:0'):
      c1 = constant_op.constant(5.0)
      c2 = constant_op.constant(7.0)

    with ops.device('/device:GPU:0'):
      g1 = constant_op.constant(11.0)
      g2 = constant_op.constant(13.0)
      g3 = constant_op.constant(17.0)

    @function.defun
    def func(g1, g2, c1, g3, c2):  # pylint: disable=unused-argument
      # arguments g1 and g2 are unused and can be pruned by grappler.
      return c1 * g3 * c2

    result = func(g1, g2, c1, g3, c2)
    self.assertEqual(result.numpy(), 5.0 * 7.0 * 17.0)

  def testNestedCallWatchedVariables(self):

    v = variables.Variable(4.)

    @def_function.function
    def f():
      return v ** 2.

    with backprop.GradientTape() as tape:
      f()

    self.assertEqual((v,), tape.watched_variables())

    @def_function.function
    def g():
      return f()

    with backprop.GradientTape() as tape:
      g()

    self.assertEqual((v,), tape.watched_variables())

    # f() can rely on the variable being read during its trace. g() checks that
    # variables from a function which knows about them are recorded on the
    # tape. h() tests that functions forward knowledge of variables to callers.

    @def_function.function
    def h():
      return g()

    with backprop.GradientTape() as tape:
      h()

    self.assertEqual((v,), tape.watched_variables())

  def testStandardTrainingLoopInFunction(self):
    layer = core.Dense(2)
    dataset = (
        dataset_ops.DatasetV2.from_tensors(
            (array_ops.ones([784]), array_ops.ones([], dtypes.int32)))
        .map(lambda x, y: (x, y))
        .repeat(10)
        .batch(32))
    optimizer = adam.Adam()

    @def_function.function
    def train():
      for x, y in dataset:
        with backprop.GradientTape() as tape:
          out = layer(x)
          loss = math_ops.reduce_mean(
              nn_ops.sparse_softmax_cross_entropy_with_logits(
                  logits=out, labels=y))
        layer_variables = layer.trainable_variables
        gradients = tape.gradient(loss, layer_variables)
        optimizer.apply_gradients(zip(gradients, layer_variables))

    train()


>>>>>>> 4c307bd3
if __name__ == '__main__':
  ops.enable_eager_execution(
      config=config_pb2.ConfigProto(device_count={'CPU': 4}))
  test.main()<|MERGE_RESOLUTION|>--- conflicted
+++ resolved
@@ -52,13 +52,9 @@
 from tensorflow.python.ops import check_ops
 from tensorflow.python.ops import clip_ops
 from tensorflow.python.ops import control_flow_ops
-<<<<<<< HEAD
-from tensorflow.python.ops import gradients_impl
-=======
 from tensorflow.python.ops import gen_functional_ops
 from tensorflow.python.ops import gen_random_ops
 from tensorflow.python.ops import gen_resource_variable_ops
->>>>>>> 4c307bd3
 from tensorflow.python.ops import init_ops
 from tensorflow.python.ops import list_ops
 from tensorflow.python.ops import math_ops
@@ -106,13 +102,6 @@
     return super(DefunnedMiniModel, self).call(inputs, training=training)
 
 
-<<<<<<< HEAD
-@test_util.with_c_shapes
-class FunctionTest(test.TestCase):
-
-  def testBasic(self):
-    matmul = function.defun(math_ops.matmul)
-=======
 def _example_indexed_slices_with_dense_shape():
   return ops.IndexedSlices(
       constant_op.constant([1, 2]), constant_op.constant([0, 1]),
@@ -129,7 +118,6 @@
   def testBasic(self):
     # TODO(b/121134877): Remove the autograph override.
     matmul = def_function.function(math_ops.matmul, autograph=False)
->>>>>>> 4c307bd3
     t = constant_op.constant([[1.0, 2.0], [3.0, 4.0]])
     sq = matmul(t, t, transpose_a=True)
     sq2 = matmul(sq, t, transpose_a=True)
@@ -144,19 +132,6 @@
     r = add(x, v2)
     self.assertEqual(3.0, self.evaluate(r))
 
-<<<<<<< HEAD
-    @function.defun()
-    def add(x, y):
-      _ = x * y
-      return x + y
-
-    # The default config allows everything.
-    rewrites = rewriter_config_pb2.RewriterConfig()
-
-    with context.rewriter_config(rewrites):
-      t = constant_op.constant(1.0)
-      self.assertAllEqual(add(t, t).numpy(), 2.0)
-=======
   def testExternalControlDependency(self):
     with ops.Graph().as_default(), self.test_session():
       v = variables.Variable(1.0)
@@ -297,15 +272,10 @@
 
     with self.assertRaisesRegexp(TypeError, 'set'):
       f(set([]))
->>>>>>> 4c307bd3
 
   def testBasicGraphMode(self):
-<<<<<<< HEAD
-    matmul = function.defun(math_ops.matmul)
-=======
     # TODO(b/121134877): Remove the autograph override.
     matmul = def_function.function(math_ops.matmul, autograph=False)
->>>>>>> 4c307bd3
 
     @function.defun
     def sq(a):
@@ -316,12 +286,8 @@
     self.assertAllEqual(out, math_ops.matmul(t, t).numpy())
 
   def testNestedInputsGraphMode(self):
-<<<<<<< HEAD
-    matmul = function.defun(math_ops.matmul)
-=======
     # TODO(b/121134877): Remove the autograph override.
     matmul = def_function.function(math_ops.matmul, autograph=False)
->>>>>>> 4c307bd3
 
     pair = collections.namedtuple('pair', ['a', 'b'])
 
@@ -334,14 +300,9 @@
     out = a_times_b(pair({'a': t}, {'b': t}))
     self.assertAllEqual(out, math_ops.matmul(t, t).numpy())
 
-<<<<<<< HEAD
-  def testGraphModeWithGradients(self):
-    v = resource_variable_ops.ResourceVariable(1.0, name='v')
-=======
   def testNestedOutputsGraphMode(self):
     # TODO(b/121134877): Remove the autograph override.
     matmul = def_function.function(math_ops.matmul, autograph=False)
->>>>>>> 4c307bd3
 
     @function.defun
     def step():
@@ -379,12 +340,8 @@
       self.assertEqual(f().shape, ())
 
   def testBasicGraphFunction(self):
-<<<<<<< HEAD
-    matmul = function.defun(math_ops.matmul)
-=======
     # TODO(b/121134877): Remove the autograph override.
     matmul = def_function.function(math_ops.matmul, autograph=False)
->>>>>>> 4c307bd3
 
     @function.defun
     def sq(a):
@@ -398,12 +355,8 @@
     self.assertAllEqual(out, math_ops.matmul(t, t).numpy())
 
   def testInputSpecGraphFunction(self):
-<<<<<<< HEAD
-    matmul = function.defun(math_ops.matmul)
-=======
     # TODO(b/121134877): Remove the autograph override.
     matmul = def_function.function(math_ops.matmul, autograph=False)
->>>>>>> 4c307bd3
 
     @function.defun
     def sq(a):
@@ -422,12 +375,8 @@
     self.assertAllEqual(out2, math_ops.matmul(t2, t2).numpy())
 
   def testNestedInputSpecGraphFunction(self):
-<<<<<<< HEAD
-    matmul = function.defun(math_ops.matmul)
-=======
     # TODO(b/121134877): Remove the autograph override.
     matmul = def_function.function(math_ops.matmul, autograph=False)
->>>>>>> 4c307bd3
 
     @function.defun
     def sq(mats):
@@ -540,12 +489,8 @@
     outer()
 
   def testNestedInputsGraphFunction(self):
-<<<<<<< HEAD
-    matmul = function.defun(math_ops.matmul)
-=======
     # TODO(b/121134877): Remove the autograph override.
     matmul = def_function.function(math_ops.matmul, autograph=False)
->>>>>>> 4c307bd3
 
     pair = collections.namedtuple('pair', ['a', 'b'])
 
@@ -561,12 +506,8 @@
     self.assertAllEqual(out, math_ops.matmul(t, t).numpy())
 
   def testNestedOutputGraphFunction(self):
-<<<<<<< HEAD
-    matmul = function.defun(math_ops.matmul)
-=======
     # TODO(b/121134877): Remove the autograph override.
     matmul = def_function.function(math_ops.matmul, autograph=False)
->>>>>>> 4c307bd3
 
     @function.defun
     def sq(a):
@@ -793,8 +734,6 @@
     var_t = resource_variable_ops.read_variable_op(var_handle, dtype=v.dtype)
     self.assertEqual(var_t.shape, tensor_shape.TensorShape([2, 2]))
 
-<<<<<<< HEAD
-=======
   def testShapeInferenceForMoreSpecificInput(self):
 
     def f(a):
@@ -838,7 +777,6 @@
     self.assertAllEqual([ones * 5], test_function(22))  # default branch
 
   @test_util.enable_control_flow_v2
->>>>>>> 4c307bd3
   def testVariableInLoopInFunction(self):
 
     @function.defun
@@ -928,20 +866,6 @@
     def f():
       return v * v
 
-<<<<<<< HEAD
-    self.assertAllEqual(backprop.implicit_grad(f)()[0][0], 2.0)
-
-  def testDefunCanBeDifferentiatedTwice(self):
-    v = resource_variable_ops.ResourceVariable(1.0)
-
-    @function.defun
-    def f():
-      return v * v
-
-    self.assertAllEqual(backprop.implicit_grad(f)()[0][0], 2.0)
-    # Ensure that v is watched again.
-    self.assertAllEqual(backprop.implicit_grad(f)()[0][0], 2.0)
-=======
     with ops.device('cpu:0'):
       context.enable_run_metadata()
       f(constant_op.constant(1.0))
@@ -958,7 +882,6 @@
     # or not in the future, so shouldn't be tested for exactly.
     self.assertGreaterEqual(len(cpu_stats.node_stats), 2)
     self.assertLen(run_metadata.partition_graphs, 1)
->>>>>>> 4c307bd3
 
   def testGraphModeCaptureVariable(self):
     with context.graph_mode(), self.cached_session():
@@ -1141,48 +1064,6 @@
     defined = function.defun(sum_gather)
     self.assertAllEqual(sum_gather(), defined())
 
-<<<<<<< HEAD
-  def testGradientOfGatherWithDefun(self):
-    v = resource_variable_ops.ResourceVariable([0.0, 1.0, 2.0])
-
-    def sum_gather():
-      return math_ops.reduce_sum(array_ops.gather(v, [1, 2]))
-
-    grad_fn = backprop.implicit_grad(sum_gather)
-    gradient = grad_fn()
-    defun_grad_fn = backprop.implicit_grad(function.defun(sum_gather))
-    defun_gradient = defun_grad_fn()
-    self.assertEqual(len(gradient), len(defun_gradient))
-
-    gradient = gradient[0][0]
-    defun_gradient = defun_gradient[0][0]
-    self.assertAllEqual(gradient.values, defun_gradient.values)
-    self.assertAllEqual(gradient.indices, defun_gradient.indices)
-    self.assertAllEqual(gradient.dense_shape, defun_gradient.dense_shape)
-
-  def testReturningIndexedSlicesWithDefun(self):
-
-    def validate(indexed_slice):
-      @function.defun
-      def f():
-        return indexed_slice
-
-      output = f()
-      self.assertTrue(isinstance(output, ops.IndexedSlices))
-      self.assertAllEqual(indexed_slice.values, output.values)
-      self.assertAllEqual(indexed_slice.indices, output.indices)
-      self.assertAllEqual(indexed_slice.dense_shape, output.dense_shape)
-
-      self.assertEqual(
-          f.get_concrete_function().output_shapes,
-          indexed_slice.values.shape)
-
-    arg = ops.IndexedSlices(
-        values=constant_op.constant([1, 2]),
-        indices=constant_op.constant([0, 1]),
-        dense_shape=constant_op.constant([2]))
-    validate(arg)
-=======
   @parameterized.parameters([
       (_example_indexed_slices_with_dense_shape,),
       (_example_indexed_slices_without_dense_shape,),
@@ -1231,7 +1112,6 @@
     @def_function.function(input_signature=input_signature)
     def f(x):
       return x
->>>>>>> 4c307bd3
 
     output_ct = f(input_ct)
     self.assertIsInstance(output_ct, type(input_ct))
@@ -1242,42 +1122,12 @@
     for (input_component, output_component) in zip(input_flat, output_flat):
       self.assertAllEqual(input_component, output_component)
 
-<<<<<<< HEAD
-    @function.defun
-    def f(indexed_slice):
-      return indexed_slice
-
-    def validate(arg):
-      output = f(arg)
-      self.assertTrue(isinstance(output, ops.IndexedSlices))
-      self.assertAllEqual(arg.values, output.values)
-      self.assertAllEqual(arg.indices, output.indices)
-      self.assertAllEqual(arg.dense_shape, output.dense_shape)
-
-    indexed_slice = ops.IndexedSlices(
-        values=constant_op.constant([1]),
-        indices=constant_op.constant([0]),
-        dense_shape=constant_op.constant([1]))
-    validate(indexed_slice)
-
-    # Test that `f` works even when `dense_shape` is None.
-    indexed_slice = ops.IndexedSlices(
-        values=constant_op.constant([1]),
-        indices=constant_op.constant([0]),
-        dense_shape=None)
-    validate(indexed_slice)
-=======
->>>>>>> 4c307bd3
 
   @test_util.run_gpu_only
   def testFunctionOnDevice(self):
     x = constant_op.constant([1.]).gpu()
-<<<<<<< HEAD
-    f = function.defun(math_ops.add)
-=======
     # TODO(b/121134877): Remove the autograph override.
     f = def_function.function(math_ops.add, autograph=False)
->>>>>>> 4c307bd3
     y = f(x, x).cpu()
     self.assertAllEqual(y, [2.])
 
@@ -1341,12 +1191,8 @@
   @test_util.run_gpu_only
   def testFunctionHandlesInputsOnDifferentDevices(self):
     # The Reshape op requires the shape tensor to be placed in host memory.
-<<<<<<< HEAD
-    reshape = function.defun(array_ops.reshape)
-=======
     # TODO(b/121134877): Remove the autograph override.
     reshape = def_function.function(array_ops.reshape, autograph=False)
->>>>>>> 4c307bd3
     value = constant_op.constant([1., 2.]).gpu()
     shape = constant_op.constant([2, 1])
     reshaped = reshape(value, shape).cpu()
@@ -1355,12 +1201,8 @@
   @test_util.run_gpu_only
   def testFunctionHandlesInputsPlacedOnTheWrongDeviceGracefully(self):
     # The Reshape op requires the shape tensor to be placed in host memory.
-<<<<<<< HEAD
-    reshape = function.defun(array_ops.reshape)
-=======
     # TODO(b/121134877): Remove the autograph override.
     reshape = def_function.function(array_ops.reshape, autograph=False)
->>>>>>> 4c307bd3
     value = constant_op.constant([1., 2.])
     shape = constant_op.constant([2, 1]).gpu()
     reshape(value, shape)  # No error is raised
@@ -1853,13 +1695,9 @@
       self.assertEqual(1, int(self.evaluate(read())))
 
   def testSequenceInputs(self):
-<<<<<<< HEAD
-    clip_by_global_norm = function.defun(clip_ops.clip_by_global_norm)
-=======
     # TODO(b/121134877): Remove the autograph override.
     clip_by_global_norm = def_function.function(
         clip_ops.clip_by_global_norm, autograph=False)
->>>>>>> 4c307bd3
     t_list = [constant_op.constant(1.0), constant_op.constant(2.0)]
     clipped_list, global_norm = clip_by_global_norm(t_list,
                                                     constant_op.constant(.2))
@@ -2235,11 +2073,6 @@
     signature = [tensor_spec.TensorSpec(shape=(2,), dtype=dtypes.float32)]
     defined = function.defun(foo, input_signature=signature)
     a = array_ops.ones([2])
-<<<<<<< HEAD
-    out = defined(a)
-    self.assertEqual(len(defined._function_cache), 1)
-    self.assertAllEqual(out, a)
-=======
     self.assertAllEqual(a, defined(a))
     self.assertLen(total_function_cache(defined), 1)
     self.assertAllEqual(a, defined.get_concrete_function()(a))
@@ -2247,7 +2080,6 @@
     self.assertAllEqual(a, defined.get_concrete_function(
         tensor_spec.TensorSpec((2,), dtype=dtypes.float32))(a))
     self.assertLen(total_function_cache(defined), 1)
->>>>>>> 4c307bd3
 
     def bar(a):
       self.assertEqual(a._shape_tuple(), (2, None))
@@ -2350,14 +2182,6 @@
     a = array_ops.ones([2, 3])
     b = array_ops.ones([1])
     inputs = {'a': a, 'b': a, 'c': b}
-<<<<<<< HEAD
-    defined = function.defun(bar, input_signature=signature)
-    out = defined(inputs)
-    nest.assert_same_structure(out, inputs)
-    self.assertAllEqual(out['a'], inputs['a'])
-    self.assertAllEqual(out['b'], inputs['b'])
-    self.assertAllEqual(out['c'], inputs['c'])
-=======
     expected = expected_bar(inputs)
     out = bar(inputs)
     nest.assert_same_structure(out, expected)
@@ -2374,7 +2198,6 @@
     self.assertAllEqual(out['a'], expected['a'])
     self.assertAllEqual(out['b'], expected['b'])
     self.assertAllEqual(out['c'], expected['c'])
->>>>>>> 4c307bd3
 
   def testInputSignatureMustBeSequenceOfTensorSpecs(self):
 
@@ -2410,20 +2233,12 @@
       defined(array_ops.ones([2, 1]))
 
     # Wrong number of arguments.
-<<<<<<< HEAD
-    with self.assertRaisesRegexp(ValueError,
-                                 'Structure of Python function inputs.*'):
-=======
     with self.assertRaisesRegexp(TypeError, 'Received 2 argument\(s\)'):
->>>>>>> 4c307bd3
       defined(array_ops.ones([2]), array_ops.ones([2]))
     with self.assertRaisesRegexp(ValueError,
                                  'Structure of Python function inputs.*'):
       defined()
 
-<<<<<<< HEAD
-  def testInputSignatureForFunctionWithNonTensorInputsNotAllowed(self):
-=======
     with self.assertRaisesRegexp(ValueError,
                                  'inputs incompatible with input_signature'):
       defined.get_concrete_function(
@@ -2483,7 +2298,6 @@
     self.assertEqual(func_c.numpy(), c)
 
   def testInputSignatureConversionWithDefaultArg(self):
->>>>>>> 4c307bd3
 
     def foo(a, training=True):
       if training:
@@ -2494,16 +2308,9 @@
     signature = [tensor_spec.TensorSpec([], dtypes.float32)] * 2
     defined = function.defun(foo, input_signature=signature)
     a = constant_op.constant(1.0)
-<<<<<<< HEAD
-    with self.assertRaisesRegexp(
-        ValueError, 'When input_signature is provided, '
-        'all inputs to the Python function must be Tensors.'):
-      defined(a, training=True)
-=======
     self.assertAllEqual(a.numpy(), defined(a))
     self.assertAllEqual(a.numpy(), defined(a, training=True))
     self.assertAllEqual(-a.numpy(), defined(a, training=False))
->>>>>>> 4c307bd3
 
   def testInputSignatureWithKeywordPositionalArgs(self):
 
@@ -2739,10 +2546,7 @@
           add(t, t)
 
   def testRegisterFunction(self):
-<<<<<<< HEAD
-=======
-
->>>>>>> 4c307bd3
+
     @function.defun
     def add(x, y):
       return math_ops.add(x, y)
@@ -2801,10 +2605,6 @@
         self.assertLen(graph._functions, 6)
         functions = list(graph._functions.values())
         for i in range(len(functions)):
-<<<<<<< HEAD
-          self.assertEquals(captured_function_names[i],
-                            functions[i].definition.signature.name)
-=======
           self.assertEqual(captured_function_names[i],
                            functions[i].definition.signature.name)
 
@@ -2866,7 +2666,6 @@
         # Make sure the pre registered function is used, and no other function
         # is added.
         self.assertLen(graph._functions, 6)
->>>>>>> 4c307bd3
 
   def testRegisterFunctionWithInputSignature(self):
     def matmul(x, y):
@@ -2945,14 +2744,9 @@
         ValueError, 'All inputs to `ConcreteFunction`s must be Tensors;.*'):
       graph_function('Not a Tensor.')
 
-<<<<<<< HEAD
-  # TODO(scottzhu): Revive the test once the grappler plugin is updated.
-  def disabled_testSwapImplementationWithGrapplerPlugin(self):
-=======
   def testSwapImplementationWithGrapplerPlugin(self):
     # Set the min_graph_nodes to -1 since the graph in this test is too small,
     # and will be ignored by grappler if don't set this.
->>>>>>> 4c307bd3
     rewrites = rewriter_config_pb2.RewriterConfig()
     rewrites.implementation_selector = rewriter_config_pb2.RewriterConfig.ON
     rewrites.min_graph_nodes = -1
@@ -3513,8 +3307,6 @@
     del m
     self.assertEqual([], list(weak_variables))
 
-<<<<<<< HEAD
-=======
   def testExecutorType(self):
     @function.defun
     def add_five(x):
@@ -3986,7 +3778,6 @@
     train()
 
 
->>>>>>> 4c307bd3
 if __name__ == '__main__':
   ops.enable_eager_execution(
       config=config_pb2.ConfigProto(device_count={'CPU': 4}))
