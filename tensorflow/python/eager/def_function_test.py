--- conflicted
+++ resolved
@@ -17,18 +17,12 @@
 from __future__ import division
 from __future__ import print_function
 
-<<<<<<< HEAD
-=======
 import functools
 import weakref
->>>>>>> 4c307bd3
 
 from tensorflow.python.eager import def_function
 from tensorflow.python.eager import lift_to_graph
 from tensorflow.python.framework import constant_op
-<<<<<<< HEAD
-from tensorflow.python.framework import ops
-=======
 from tensorflow.python.framework import dtypes
 from tensorflow.python.framework import errors
 from tensorflow.python.framework import ops
@@ -42,7 +36,6 @@
 from tensorflow.python.ops import random_ops
 from tensorflow.python.ops import resource_variable_ops
 from tensorflow.python.ops import variable_scope
->>>>>>> 4c307bd3
 from tensorflow.python.ops import variables
 from tensorflow.python.platform import test
 
@@ -125,8 +118,6 @@
     self.assertAllEqual(fn(constant_op.constant(1.0)), 2.0)
     self.assertAllEqual(fn(constant_op.constant(3.0)), 6.0)
 
-<<<<<<< HEAD
-=======
   def testLegacyGraphModeVariables(self):
     with ops.Graph().as_default(), self.test_session() as sess:
       state = []
@@ -176,7 +167,6 @@
           lift_to_graph.UnliftableError, r'transitively.* mul .* x'):
         fn(constant_op.constant(3.0))
 
->>>>>>> 4c307bd3
   def testMethod(self):
 
     class MyModel(object):
@@ -199,8 +189,6 @@
     m1 = MyModel()
     self.assertAllEqual(m1.apply(3.0), 6.0)
 
-<<<<<<< HEAD
-=======
   def test_functools_partial(self):
     self.assertAllClose(
         3.,
@@ -514,7 +502,6 @@
     with self.assertRaisesRegexp(ValueError, msg):
       func._decorate(lambda f: f)
 
->>>>>>> 4c307bd3
 
 if __name__ == '__main__':
   ops.enable_eager_execution()
