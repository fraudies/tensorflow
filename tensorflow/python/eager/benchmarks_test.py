# Copyright 2017 The TensorFlow Authors. All Rights Reserved.
#
# Licensed under the Apache License, Version 2.0 (the "License");
# you may not use this file except in compliance with the License.
# You may obtain a copy of the License at
#
#     http://www.apache.org/licenses/LICENSE-2.0
#
# Unless required by applicable law or agreed to in writing, software
# distributed under the License is distributed on an "AS IS" BASIS,
# WITHOUT WARRANTIES OR CONDITIONS OF ANY KIND, either express or implied.
# See the License for the specific language governing permissions and
# limitations under the License.
# ==============================================================================
r"""Benchmarks for low-level eager execution primitives.

To run CPU benchmarks:
  bazel run -c opt benchmarks_test -- --benchmarks=.

To run GPU benchmarks:
  bazel run --config=cuda -c opt --copt="-mavx" benchmarks_test -- \
    --benchmarks=.
"""
from __future__ import absolute_import
from __future__ import division
from __future__ import print_function

import time

import numpy as np
import six
from six.moves import xrange  # pylint: disable=redefined-builtin

from tensorflow.python import keras
from tensorflow.python import pywrap_tensorflow
from tensorflow.python.eager import backprop  # pylint: disable=unused-import
from tensorflow.python.eager import context
from tensorflow.python.eager import core
from tensorflow.python.eager import def_function
from tensorflow.python.eager import function
from tensorflow.python.eager import profiler
from tensorflow.python.eager import test
from tensorflow.python.framework import constant_op
from tensorflow.python.framework import dtypes
from tensorflow.python.framework import ops
from tensorflow.python.framework import tensor_spec
from tensorflow.python.ops import functional_ops
from tensorflow.python.ops import gen_array_ops
from tensorflow.python.ops import gen_math_ops
from tensorflow.python.ops import math_ops
from tensorflow.python.ops import random_ops
from tensorflow.python.ops import resource_variable_ops

CPU = "/device:CPU:0"
GPU = "/device:GPU:0"


def c_tfe_py_fastpath_execute(a,
                              b,
                              transpose_a=False,
                              transpose_b=False,
                              name=None):
  ctx = context.context()
  assert ctx.executing_eagerly(
  ), "The prototype doesn't contain C code for graph construction"
  try:
    return pywrap_tensorflow.TFE_Py_FastPathExecute(
        ctx._handle, ctx.device_name, "MatMul", name,
        ctx._post_execution_callbacks, a, b, "transpose_a", transpose_a,
        "transpose_b", transpose_b)
  except core._NotOkStatusException as e:
    if name is not None:
      message = e.message + " name: " + name
    else:
      message = e.message
    six.raise_from(core._status_to_exception(e.code, message), None)


class SubclassedKerasModel(keras.Model):

  def __init__(self):
    super(SubclassedKerasModel, self).__init__()
    self.layer_a = keras.layers.Dense(
        64, kernel_initializer="ones", bias_initializer="zeros")
    self.layer_b = keras.layers.Dense(
        128, kernel_initializer="ones", bias_initializer="zeros")
    self.layer_c = keras.layers.Dense(
        256, kernel_initializer="ones", bias_initializer="zeros")
    self.layer_d = keras.layers.Dense(
        256, kernel_initializer="ones", bias_initializer="zeros")
    self.layer_e = keras.layers.Dense(
        10, kernel_initializer="ones", bias_initializer="zeros")

  def call(self, x):
    x = self.layer_a(x)
    x = self.layer_b(x)
    x = self.layer_c(x)
    x = self.layer_d(x)
    return self.layer_e(x)


def make_keras_model():
  model_input = keras.Input(shape=(10,))
  x = keras.layers.Dense(
      64, kernel_initializer="ones", bias_initializer="zeros")(model_input)
  x = keras.layers.Dense(
      128, kernel_initializer="ones", bias_initializer="zeros")(x)
  x = keras.layers.Dense(
      256, kernel_initializer="ones", bias_initializer="zeros")(x)
  x = keras.layers.Dense(
      256, kernel_initializer="ones", bias_initializer="zeros")(x)
  x = keras.layers.Dense(
      10, kernel_initializer="ones", bias_initializer="zeros")(x)
  return keras.Model(inputs=model_input, outputs=x)


def make_sequential_keras_model():
  model = keras.models.Sequential()
  model.add(keras.layers.Dense(
      64, kernel_initializer="ones", bias_initializer="zeros",
      input_shape=(10,)))
  model.add(keras.layers.Dense(
      128, kernel_initializer="ones", bias_initializer="zeros"))
  model.add(keras.layers.Dense(
      256, kernel_initializer="ones", bias_initializer="zeros"))
  model.add(keras.layers.Dense(
      256, kernel_initializer="ones", bias_initializer="zeros"))
  model.add(keras.layers.Dense(
      10, kernel_initializer="ones", bias_initializer="zeros"))
  return model


class MicroBenchmarks(test.Benchmark):

  def __init__(self):
    # used for multiply benchmarks
    self._m_2 = random_ops.random_uniform([2])

    # used for matmul benchmarks
    self._m_2_by_2 = random_ops.random_uniform((2, 2))
    self._m_100_by_784 = random_ops.random_uniform((100, 784))
    self._num_iters_2_by_2 = 30000
    self._num_iters_100_by_784 = 30000

  def _run(self, func, num_iters, execution_mode=None):
    # call func to maybe warm up the GPU
    ctx = context.context()
    with context.execution_mode(execution_mode):
      func()
      if execution_mode == context.ASYNC:
        ctx.async_wait()
      start = time.time()
      for _ in xrange(num_iters):
        func()
      if execution_mode == context.ASYNC:
        ctx.async_wait()
      end = time.time()
      mean_us = (end - start) * 1e6 / num_iters
      self.report_benchmark(
          iters=num_iters,
          wall_time=mean_us,
          extras={"examples_per_sec": num_iters / (end - start)})

  def benchmark_create_np_array(self):
    func = lambda: np.array([3.0])
    self._run(func, 30000)

  def _benchmark_create_tensor(self, value, dtype, device):
    """Benchmark overheads of creating a Tensor object."""
    ctx = context.context()
    handle = ctx._handle
    if device == GPU:
      # Warmup the GPU
      ops.EagerTensor(value, context=handle, device=device)

    def func():
      ops.EagerTensor(value, context=handle, device=device, dtype=dtype)

    self._run(func, 30000)

  def benchmark_create_constant(self):
    func = lambda: constant_op.constant(3.0)

    self._run(func, 30000)

  def benchmark_create_float_tensor_from_list_CPU(self):
    self._benchmark_create_tensor([[3.0]], dtypes.float32.as_datatype_enum, CPU)

  def benchmark_create_float_tensor_from_np_array_CPU(self):
    self._benchmark_create_tensor(
        np.array([[3.0]], dtype=np.float32), dtypes.float32.as_datatype_enum,
        CPU)

  def benchmark_create_int32_tensor_from_list_CPU(self):
    self._benchmark_create_tensor([[3]], dtypes.int32.as_datatype_enum, CPU)

  def benchmark_create_int32_tensor_from_np_array_CPU(self):
    self._benchmark_create_tensor(
        np.array([[3]], dtype=np.int32), dtypes.int32.as_datatype_enum, CPU)

  def benchmark_create_float_tensor_from_list_GPU(self):
    if not context.num_gpus():
      return
    self._benchmark_create_tensor([[3.0]], dtypes.float32.as_datatype_enum, GPU)

  def benchmark_create_float_tensor_from_np_array_GPU(self):
    if not context.num_gpus():
      return
    self._benchmark_create_tensor(
        np.array([[3.0]], dtype=np.float32), dtypes.float32.as_datatype_enum,
        GPU)

  def benchmark_create_int32_tensor_from_list_GPU(self):
    # int32's are kept on host memory even when executing on GPU.
    if not context.num_gpus():
      return
    self._benchmark_create_tensor([[3]], dtypes.int32.as_datatype_enum, GPU)

  def benchmark_create_int32_tensor_from_np_array_GPU(self):
    # int32's are kept on host memory even when executing on GPU.
    if not context.num_gpus():
      return
    self._benchmark_create_tensor(
        np.array([[3]], dtype=np.int32), dtypes.int32.as_datatype_enum, GPU)

  def _benchmark_np_multiply(self, m, num_iters):
    a = m.cpu().numpy()
    func = lambda: a * a
    self._run(func, num_iters)

  def _benchmark_tf_multiply(self, m, num_iters):
    func = lambda: m * m
    self._run(func, num_iters)

  def _benchmark_tf_multiply_op(self, m, num_iters):
    func = lambda: math_ops.multiply(m, m)
    self._run(func, num_iters)

  def benchmark_np_multiply(self):
    self._benchmark_np_multiply(self._m_2, 30000)

  def benchmark_tf_multiply_CPU(self):
    with context.device(CPU):
      m = self._m_2.cpu()
      self._benchmark_tf_multiply(m, 30000)

  def benchmark_tf_multiply_GPU(self):
    if not context.num_gpus():
      return
    with context.device(GPU):
      m = self._m_2.gpu()
      self._benchmark_tf_multiply(m, 30000)

  def benchmark_tf_multiply_op_CPU(self):
    with context.device(CPU):
      m = self._m_2.cpu()
      self._benchmark_tf_multiply_op(m, 30000)

  def benchmark_tf_multiply_op_GPU(self):
    if not context.num_gpus():
      return
    with context.device(GPU):
      m = self._m_2.gpu()
      self._benchmark_tf_multiply_op(m, 30000)

  def benchmark_tf_identity(self):
    m = self._m_2
    self._run(lambda: gen_array_ops.identity(m), 30000)

  def benchmark_slowpath_tf_identity(self):
    self._run(lambda: gen_array_ops.identity(1), 30000)

  def benchmark_tfe_py_execute_identity(self):
    m = self._m_2
    ctx_handle = context.context()._handle
    attrs = ("T", self._m_2.dtype.as_datatype_enum)
    inputs = [m]

    def f():
      pywrap_tensorflow.TFE_Py_Execute(ctx_handle, None, "Identity", inputs,
                                       attrs, 1)

    self._run(f, 30000)

  def benchmark_tf_gradient_function_identity(self):
    with context.device(CPU):
      m = gen_array_ops.identity(self._m_2)
      self._run(
          lambda: backprop.gradients_function(gen_array_ops.identity, [0])(m),
          30000)

  def benchmark_tf_gradient_forward_identity(self):
    with backprop.GradientTape() as tape:
      m = self._m_2
      tape.watch(m)
      self._run(lambda: gen_array_ops.identity(m), 30000)

  def benchmark_tf_gradient_tape_push_pop(self):

    def f():
      with backprop.GradientTape():
        pass

    self._run(f, 30000)

  def benchmark_tf_gradient_function_no_op(self):
    with context.device(CPU):
      m = gen_array_ops.identity(self._m_2)
      self._run(lambda: backprop.gradients_function(lambda x: x, [0])(m), 30000)

  def _benchmark_np_matmul(self, m, transpose_b, num_iters):
    a = m.cpu().numpy()
    b = a.T if transpose_b else a
    func = lambda: np.dot(a, b)
    self._run(func, num_iters)

  def _benchmark_tf_matmul(self, m, transpose_b, num_iters,
                           execution_mode=None):
    func = lambda: math_ops.matmul(m, m, transpose_b=transpose_b)
    self._run(func, num_iters, execution_mode=execution_mode)

  def _benchmark_gen_math_ops_matmul(self, m, transpose_b, num_iters):

    def func():
      gen_math_ops.mat_mul(m, m, transpose_b=transpose_b)

    self._run(func, num_iters)

  def _benchmark_tfe_py_fastpath_execute_matmul(self, m, transpose_b,
                                                num_iters):

    def func():
      c_tfe_py_fastpath_execute(m, m, transpose_b=transpose_b)

    self._run(func, num_iters)

  def _benchmark_tfe_py_execute_matmul(self, m, transpose_b, num_iters):
    inputs = [m, m]
    # pylint: disable=protected-access
    ctx_handle = context.context()._handle
    # pylint: enable=protected-access
    device = context.context().device_name
    attrs = ("transpose_a", False, "transpose_b", transpose_b, "T",
             m.dtype.as_datatype_enum)

    def func():
      pywrap_tensorflow.TFE_Py_Execute(ctx_handle, device, "MatMul", inputs,
                                       attrs, 1)

    self._run(func, num_iters)

  def _benchmark_defun_matmul(self,
                              m,
                              transpose_b,
                              num_iters,
                              execution_mode=None):
    f = function.defun(math_ops.matmul)
    func = lambda: f(m, m, transpose_b=transpose_b)
    self._run(func, num_iters, execution_mode=execution_mode)

  def _benchmark_nested_defun_matmul(self, m, transpose_b, num_iters):
    inner = function.defun(math_ops.matmul)

    @function.defun
    def outer(a, b, c, transpose_b):
      return math_ops.matmul(inner(a, b, transpose_b=transpose_b), c)

    func = lambda: outer(m, m, m, transpose_b=transpose_b)
    # Warmup before benchmark
    for _ in range(1000):
      func()
    self._run(func, num_iters)

  def _benchmark_defun_matmul_forward_backward(self,
                                               m,
                                               transpose_b,
                                               num_iters,
                                               execution_mode=None):
    f = function.defun(math_ops.matmul)

    def func():
      with backprop.GradientTape() as gt:
        gt.watch(m)
        y = f(m, m, transpose_b=transpose_b)
      _ = gt.gradient(y, m)

    self._run(func, num_iters, execution_mode=execution_mode)

  def _benchmark_read_variable(self, m, num_iters):
    self._run(m.value, num_iters)

  def _benchmark_matmul_read_variable(self, m, num_iters):
    self._benchmark_gen_math_ops_matmul(
        m, transpose_b=False, num_iters=num_iters)

  def _benchmark_matmul_read_variable_with_tape(self, m, num_iters):
    with backprop.GradientTape() as tape:
      tape.watch(m)
      self._benchmark_gen_math_ops_matmul(
          m, transpose_b=False, num_iters=num_iters)

  def _benchmark_read_variable_with_tape(self, m, num_iters):
    with backprop.GradientTape() as tape:
      tape.watch(m)
      self._run(m.value, num_iters)

  # Benchmarks for A^2, A of dimension 2 by 2.
  def benchmark_np_matmul_2_by_2(self):
    self._benchmark_np_matmul(
        self._m_2_by_2, transpose_b=False, num_iters=self._num_iters_2_by_2)

  def benchmark_tf_matmul_2_by_2_CPU(self):
    with context.device(CPU):
      m = self._m_2_by_2.cpu()
      self._benchmark_tf_matmul(
          m, transpose_b=False, num_iters=self._num_iters_2_by_2)

  def benchmark_tf_matmul_2_by_2_CPU_async(self):
    with context.device(CPU):
      m = self._m_2_by_2.cpu()
      self._benchmark_tf_matmul(
          m,
          transpose_b=False,
          num_iters=self._num_iters_2_by_2,
          execution_mode=context.ASYNC)

  def benchmark_gen_math_ops_matmul_2_by_2_CPU(self):
    with context.device(CPU):
      m = self._m_2_by_2.cpu()
      self._benchmark_gen_math_ops_matmul(
          m, transpose_b=False, num_iters=self._num_iters_2_by_2)

  def benchmark_tfe_py_fastpath_execute_matmul_2_by_2_CPU(self):
    with context.device(CPU):
      m = self._m_2_by_2.cpu()
      self._benchmark_tfe_py_fastpath_execute_matmul(
          m, transpose_b=False, num_iters=self._num_iters_2_by_2)

  def benchmark_tfe_py_execute_matmul_2_by_2_CPU(self):
    with context.device(CPU):
      m = self._m_2_by_2.cpu()
      self._benchmark_tfe_py_execute_matmul(
          m, transpose_b=False, num_iters=self._num_iters_2_by_2)

  def benchmark_defun_matmul_2_by_2_CPU(self):
    with context.device(CPU):
      m = self._m_2_by_2.cpu()
      self._benchmark_defun_matmul(
          m, transpose_b=False, num_iters=self._num_iters_2_by_2)

  def benchmark_defun_matmul_2_by_2_CPU_async(self):
    with context.device(CPU):
      m = self._m_2_by_2.cpu()
      self._benchmark_defun_matmul(
          m,
          transpose_b=False,
          num_iters=self._num_iters_2_by_2,
          execution_mode=context.ASYNC)

  def benchmark_defun_matmul_forward_backward_2_by_2_CPU(self):
    with context.device(CPU):
      m = self._m_2_by_2.cpu()
      self._benchmark_defun_matmul_forward_backward(
          m, transpose_b=False, num_iters=self._num_iters_2_by_2)

  def benchmark_defun_matmul_forward_backward_2_by_2_CPU_async(self):
    with context.device(CPU):
      m = self._m_2_by_2.cpu()
      self._benchmark_defun_matmul_forward_backward(
          m,
          transpose_b=False,
          num_iters=self._num_iters_2_by_2,
          execution_mode=context.ASYNC)

  def benchmark_tf_matmul_2_by_2_GPU(self):
    if not context.num_gpus():
      return
    with context.device(GPU):
      m = self._m_2_by_2.gpu()
      self._benchmark_tf_matmul(
          m, transpose_b=False, num_iters=self._num_iters_2_by_2)

  def benchmark_tf_matmul_2_by_2_GPU_async(self):
    if not context.num_gpus():
      return
    with context.device(GPU):
      m = self._m_2_by_2.gpu()
      self._benchmark_tf_matmul(
          m,
          transpose_b=False,
          num_iters=self._num_iters_2_by_2,
          execution_mode=context.ASYNC)

  def benchmark_gen_math_ops_matmul_2_by_2_GPU(self):
    if not context.num_gpus():
      return
    with context.device(GPU):
      m = self._m_2_by_2.gpu()
      self._benchmark_gen_math_ops_matmul(
          m, transpose_b=False, num_iters=self._num_iters_2_by_2)

  def benchmark_tfe_py_execute_matmul_2_by_2_GPU(self):
    if not context.num_gpus():
      return
    with context.device(GPU):
      m = self._m_2_by_2.gpu()
      self._benchmark_tfe_py_execute_matmul(
          m, transpose_b=False, num_iters=self._num_iters_2_by_2)

  def benchmark_defun_matmul_2_by_2_GPU(self):
    if not context.num_gpus():
      return
    with context.device(GPU):
      m = self._m_2_by_2.gpu()
      self._benchmark_defun_matmul(
          m, transpose_b=False, num_iters=self._num_iters_2_by_2)

  def benchmark_defun_matmul_2_by_2_GPU_async(self):
    if not context.num_gpus():
      return
    with context.device(GPU):
      m = self._m_2_by_2.gpu()
      self._benchmark_defun_matmul(
          m,
          transpose_b=False,
          num_iters=self._num_iters_2_by_2,
          execution_mode=context.ASYNC)

  def benchmark_nested_defun_matmul_2_by_2(self):
    m = self._m_2_by_2.cpu()
    self._benchmark_nested_defun_matmul(
        m, transpose_b=False, num_iters=self._num_iters_2_by_2)

  # Benchmarks for AA.T, A of dimension 100 by 784.
  def benchmark_np_matmul_100_by_784(self):
    self._benchmark_np_matmul(
        self._m_100_by_784,
        transpose_b=True,
        num_iters=self._num_iters_100_by_784)

  def benchmark_tf_matmul_100_by_784_CPU(self):
    with context.device(CPU):
      m = self._m_100_by_784.cpu()
      self._benchmark_tf_matmul(
          m, transpose_b=True, num_iters=self._num_iters_100_by_784)

  def benchmark_tf_matmul_100_by_784_CPU_async(self):
    with context.device(CPU):
      m = self._m_100_by_784.cpu()
      self._benchmark_tf_matmul(
          m,
          transpose_b=True,
          num_iters=self._num_iters_100_by_784,
          execution_mode=context.ASYNC)

  def benchmark_gen_math_ops_matmul_100_by_784_CPU(self):
    with context.device(CPU):
      m = self._m_100_by_784.cpu()
      self._benchmark_gen_math_ops_matmul(
          m, transpose_b=True, num_iters=self._num_iters_100_by_784)

  def benchmark_tfe_py_fastpath_execute_matmul_100_by_784_CPU(self):
    with context.device(CPU):
      m = self._m_100_by_784.cpu()
      self._benchmark_tfe_py_fastpath_execute_matmul(
          m, transpose_b=True, num_iters=self._num_iters_100_by_784)

  def benchmark_tfe_py_execute_matmul_100_by_784_CPU(self):
    with context.device(CPU):
      m = self._m_100_by_784.cpu()
      self._benchmark_tfe_py_execute_matmul(
          m, transpose_b=True, num_iters=self._num_iters_100_by_784)

  def benchmark_defun_matmul_100_by_784_CPU(self):
    with context.device(CPU):
      m = self._m_100_by_784.cpu()
      self._benchmark_defun_matmul(
          m, transpose_b=True, num_iters=self._num_iters_100_by_784)

  def benchmark_tf_matmul_100_by_784_GPU(self):
    if not context.num_gpus():
      return
    with context.device(GPU):
      m = self._m_100_by_784.gpu()
      self._benchmark_tf_matmul(
          m, transpose_b=True, num_iters=self._num_iters_100_by_784)

  def benchmark_tf_matmul_100_by_784_GPU_async(self):
    if not context.num_gpus():
      return
    with context.device(GPU):
      m = self._m_100_by_784.gpu()
      self._benchmark_tf_matmul(
          m,
          transpose_b=True,
          num_iters=self._num_iters_100_by_784,
          execution_mode=context.ASYNC)

  def benchmark_gen_math_ops_matmul_100_by_784_GPU(self):
    if not context.num_gpus():
      return
    with context.device(GPU):
      m = self._m_100_by_784.gpu()
      self._benchmark_gen_math_ops_matmul(
          m, transpose_b=True, num_iters=self._num_iters_100_by_784)

  def benchmark_tfe_py_execute_matmul_100_by_784_GPU(self):
    if not context.num_gpus():
      return
    with context.device(GPU):
      m = self._m_100_by_784.gpu()
      self._benchmark_tfe_py_execute_matmul(
          m, transpose_b=True, num_iters=self._num_iters_100_by_784)

  def benchmark_defun_matmul_100_by_784_GPU(self):
    if not context.num_gpus():
      return
    with context.device(GPU):
      m = self._m_100_by_784.gpu()
      self._benchmark_defun_matmul(
          m, transpose_b=True, num_iters=self._num_iters_100_by_784)

  def benchmark_nested_defun_matmul_100_by_784(self):
    m = self._m_100_by_784.gpu()
    self._benchmark_nested_defun_matmul(
        m, transpose_b=True, num_iters=self._num_iters_100_by_784)

  def benchmark_defun_without_signature(self):

    def func(t1, t2, t3, t4, t5, t6, t7, t8):
      del t1, t2, t3, t4, t5, t6, t7, t8
      return None

    defined = function.defun(func)
    t = constant_op.constant(0.0)
    cache_computation = lambda: defined(t, t, t, t, t, t, t, t)
    self._run(cache_computation, 30000)

  def benchmark_defun_without_signature_and_with_kwargs(self):

    def func(t1, t2, t3, t4, t5, t6, t7, t8):
      del t1, t2, t3, t4, t5, t6, t7, t8
      return None

    defined = function.defun(func)
    t = constant_op.constant(0.0)
    def cache_computation():
      return defined(t1=t, t2=t, t3=t, t4=t, t5=t, t6=t, t7=t, t8=t)
    self._run(cache_computation, 30000)

  def benchmark_defun_with_signature(self):

    def func(t1, t2, t3, t4, t5, t6, t7, t8):
      del t1, t2, t3, t4, t5, t6, t7, t8
      return None

    defined = function.defun(
        func, input_signature=[tensor_spec.TensorSpec([], dtypes.float32)] * 8)
    t = constant_op.constant(0.0)
    signature_computation = lambda: defined(t, t, t, t, t, t, t, t)
    self._run(signature_computation, 30000)

  def benchmark_defun_with_signature_and_kwargs(self):

    def func(t1, t2, t3, t4, t5, t6, t7, t8):
      del t1, t2, t3, t4, t5, t6, t7, t8
      return None

    defined = function.defun(
        func, input_signature=[tensor_spec.TensorSpec([], dtypes.float32)] * 8)
    t = constant_op.constant(0.0)
    def signature_computation():
      return defined(t1=t, t2=t, t3=t, t4=t, t5=t, t6=t, t7=t, t8=t)
    self._run(signature_computation, 30000)

  def benchmark_matmul_read_variable_op_2_by_2_CPU(self):
    with context.device(CPU):
      m = resource_variable_ops.ResourceVariable(self._m_2_by_2)
      self._benchmark_matmul_read_variable(m, num_iters=self._num_iters_2_by_2)

  def benchmark_matmul_read_variable_op_with_tape_2_by_2_CPU(self):
    with context.device(CPU):
      m = resource_variable_ops.ResourceVariable(self._m_2_by_2)
      self._benchmark_matmul_read_variable_with_tape(
          m, num_iters=self._num_iters_2_by_2)

  def benchmark_read_variable_op_2_by_2_CPU(self):
    with context.device(CPU):
      m = resource_variable_ops.ResourceVariable(self._m_2_by_2)
      self._benchmark_read_variable(m, num_iters=self._num_iters_2_by_2)

  def benchmark_read_variable_op_2_by_2_GPU(self):
    if not context.num_gpus():
      return
    with context.device(GPU):
      m = resource_variable_ops.ResourceVariable(self._m_2_by_2.gpu())
      self._benchmark_read_variable(m, num_iters=self._num_iters_2_by_2)

  def benchmark_read_variable_op_with_tape_2_by_2_CPU(self):
    with context.device(CPU):
      m = resource_variable_ops.ResourceVariable(self._m_2_by_2)
      self._benchmark_read_variable_with_tape(
          m, num_iters=self._num_iters_2_by_2)

  def benchmark_read_variable_op_with_tape_2_by_2_GPU(self):
    if not context.num_gpus():
      return
    with context.device(GPU):
      m = resource_variable_ops.ResourceVariable(self._m_2_by_2.gpu())
      self._benchmark_read_variable_with_tape(
          m, num_iters=self._num_iters_2_by_2)

  def benchmark_keras_model_subclassed(self):
    model = SubclassedKerasModel()
    data = random_ops.random_uniform((10, 10))

    func = lambda: model(data)
    # First call is more expensive (creates variables etc.), discount that.
    func()

    # The whole point of this test is to contrast subclassing with
    # the functional style of keras model building, so validate that
    # the models are equivalent.
    assert np.equal(func(), make_keras_model()(data)).all()

    self._run(func, 30000)

  def benchmark_keras_model_functional(self):
    model = make_keras_model()
    data = random_ops.random_uniform((10, 10))
    func = lambda: model(data)
    # Symmetry with benchmark_keras_model_subclassed
    func()
    assert np.equal(func(), SubclassedKerasModel()(data)).all()
    self._run(func, 30000)

  def benchmark_keras_model_sequential(self):
    model = make_sequential_keras_model()
    data = random_ops.random_uniform((10, 10))
    func = lambda: model(data)
    # Symmetry with benchmark_keras_model_functional
    func()
    assert np.equal(func(), make_keras_model()(data)).all()
    self._run(func, 30000)

<<<<<<< HEAD
=======
  def _benchmark_keras_model_fit(self, model, run_eagerly=False):
    data = random_ops.random_uniform((10, 10), minval=-1, maxval=1)
    labels = random_ops.random_uniform((10, 10), minval=-1, maxval=1)
    dataset = dataset_ops.Dataset.from_tensors((data, labels)).repeat()
    model.compile(
        gradient_descent.GradientDescentOptimizer(learning_rate=0.001),
        loss="mse", run_eagerly=run_eagerly)
    func = lambda: model.fit(dataset, epochs=1, steps_per_epoch=1000, verbose=0)
    # First call is more expensive (creates variables etc.), discount that.
    model.fit(dataset, epochs=1, steps_per_epoch=1, verbose=0)

    self._run(func, 1)

  def _benchmark_keras_model_evaluate(self, model, run_eagerly=False):
    data = random_ops.random_uniform((10, 10), minval=-1, maxval=1)
    labels = random_ops.random_uniform((10, 10), minval=-1, maxval=1)
    dataset = dataset_ops.Dataset.from_tensors((data, labels)).repeat()
    model.compile(
        gradient_descent.GradientDescentOptimizer(learning_rate=0.001),
        loss="mse", run_eagerly=run_eagerly)
    func = lambda: model.evaluate(dataset, steps=1000, verbose=0)
    # First call is more expensive (creates variables etc.), discount that.
    model.evaluate(dataset, steps=1, verbose=0)

    self._run(func, 1)

  def _benchmark_keras_model_predict(self, model, run_eagerly=False):
    data = random_ops.random_uniform((10, 10), minval=-1, maxval=1)
    dataset = dataset_ops.Dataset.from_tensors(tuple([data])).repeat()
    model.compile(
        gradient_descent.GradientDescentOptimizer(learning_rate=0.001),
        loss="mse", run_eagerly=run_eagerly)
    func = lambda: model.predict(dataset, steps=1000, verbose=0)
    # First call is more expensive (creates variables etc.), discount that.
    model.predict(dataset, steps=1, verbose=0)

    self._run(func, 1)

  def benchmark_keras_model_subclassed_fit(self):
    model = SubclassedKerasModel(initializer="glorot_uniform")
    self._benchmark_keras_model_fit(model)

  def benchmark_keras_model_subclassed_fit_graph_mode(self):
    with context.graph_mode():
      model = SubclassedKerasModel(initializer="glorot_uniform")
      self._benchmark_keras_model_fit(model)

  def benchmark_keras_model_subclassed_fit_run_model_eagerly(self):
    model = SubclassedKerasModel(initializer="glorot_uniform")
    self._benchmark_keras_model_fit(model, run_eagerly=True)

  def benchmark_keras_model_functional_fit(self):
    model = make_keras_model(initializer="glorot_uniform")
    self._benchmark_keras_model_fit(model)

  def benchmark_keras_model_functional_fit_graph_mode(self):
    with context.graph_mode():
      model = make_keras_model(initializer="glorot_uniform")
      self._benchmark_keras_model_fit(model)

  def benchmark_keras_model_functional_fit_graph_mode_with_profiler(self):
    profiler.start()
    with context.graph_mode():
      model = make_keras_model(initializer="glorot_uniform")
      self._benchmark_keras_model_fit(model)
    result = profiler.stop()
    assert result is not None

  def benchmark_keras_model_functional_fit_run_model_eagerly(self):
    model = make_keras_model(initializer="glorot_uniform")
    self._benchmark_keras_model_fit(model, run_eagerly=True)

  def benchmark_keras_model_functional_fit_run_model_eagerly_with_profiler(
      self):
    profiler.start()
    model = make_keras_model(initializer="glorot_uniform")
    self._benchmark_keras_model_fit(model, run_eagerly=True)
    result = profiler.stop()
    assert result is not None

  def benchmark_keras_model_sequential_fit(self):
    model = make_sequential_keras_model(initializer="glorot_uniform")
    self._benchmark_keras_model_fit(model)

  def benchmark_keras_model_sequential_fit_graph_mode(self):
    with context.graph_mode():
      model = make_sequential_keras_model(initializer="glorot_uniform")
      self._benchmark_keras_model_fit(model)

  def benchmark_keras_model_sequential_fit_run_model_eagerly(self):
    model = make_sequential_keras_model(initializer="glorot_uniform")
    self._benchmark_keras_model_fit(model, run_eagerly=True)

  def benchmark_keras_model_subclassed_evaluate(self):
    model = SubclassedKerasModel(initializer="glorot_uniform")
    self._benchmark_keras_model_evaluate(model)

  def benchmark_keras_model_subclassed_evaluate_run_model_eagerly(self):
    model = SubclassedKerasModel(initializer="glorot_uniform")
    self._benchmark_keras_model_evaluate(model, run_eagerly=True)

  def benchmark_keras_model_functional_evaluate(self):
    model = make_keras_model(initializer="glorot_uniform")
    self._benchmark_keras_model_evaluate(model)

  def benchmark_keras_model_functional_evaluate_run_model_eagerly(self):
    model = make_keras_model(initializer="glorot_uniform")
    self._benchmark_keras_model_evaluate(model, run_eagerly=True)

  def benchmark_keras_model_sequential_evaluate(self):
    model = make_sequential_keras_model(initializer="glorot_uniform")
    self._benchmark_keras_model_evaluate(model)

  def benchmark_keras_model_sequential_evaluate_run_model_eagerly(self):
    model = make_sequential_keras_model(initializer="glorot_uniform")
    self._benchmark_keras_model_evaluate(model, run_eagerly=True)

  def benchmark_keras_model_subclassed_predict(self):
    model = SubclassedKerasModel(initializer="glorot_uniform")
    self._benchmark_keras_model_predict(model)

  def benchmark_keras_model_subclassed_predict_run_model_eagerly(self):
    model = SubclassedKerasModel(initializer="glorot_uniform")
    self._benchmark_keras_model_predict(model, run_eagerly=True)

  def benchmark_keras_model_functional_predict(self):
    model = make_keras_model(initializer="glorot_uniform")
    self._benchmark_keras_model_predict(model)

  def benchmark_keras_model_functional_predict_run_model_eagerly(self):
    model = make_keras_model(initializer="glorot_uniform")
    self._benchmark_keras_model_predict(model, run_eagerly=True)

  def benchmark_keras_model_sequential_predict(self):
    model = make_sequential_keras_model(initializer="glorot_uniform")
    self._benchmark_keras_model_predict(model)

  def benchmark_keras_model_sequential_predict_run_model_eagerly(self):
    model = make_sequential_keras_model(initializer="glorot_uniform")
    self._benchmark_keras_model_predict(model, run_eagerly=True)

>>>>>>> a751f01a
  def benchmarkScan(self):
    elems = math_ops.range(1600)

    def scan():
      return functional_ops.scan(
          lambda a, x: a + x, elems, parallel_iterations=1)

    self._run(scan, 100)

  def benchmarkScanDefun(self):
    elems = math_ops.range(1600)

    @function.defun
    def scan():
      return functional_ops.scan(
          lambda a, x: a + x, elems, parallel_iterations=1)

    self._run(scan, 100)

  def _benchmarkFunctionWithResourceInputs(self, num_resources, num_iters):
    @def_function.function
    def add_all(*args):
      return math_ops.add_n(*args)

    with context.device(CPU):
      resources = []
      for _ in range(num_resources):
        resources.append(resource_variable_ops.ResourceVariable(self._m_2))
      self._run(lambda: add_all(resources), num_iters)

  def benchmarkFunctionWithFiveResourceInputs(self):
    self._benchmarkFunctionWithResourceInputs(5, 1000)

  def benchmarkFunctionWithFiveHundredResourceInputs(self):
    self._benchmarkFunctionWithResourceInputs(500, 100)


if __name__ == "__main__":
  test.main()<|MERGE_RESOLUTION|>--- conflicted
+++ resolved
@@ -743,8 +743,6 @@
     assert np.equal(func(), make_keras_model()(data)).all()
     self._run(func, 30000)
 
-<<<<<<< HEAD
-=======
   def _benchmark_keras_model_fit(self, model, run_eagerly=False):
     data = random_ops.random_uniform((10, 10), minval=-1, maxval=1)
     labels = random_ops.random_uniform((10, 10), minval=-1, maxval=1)
@@ -886,7 +884,6 @@
     model = make_sequential_keras_model(initializer="glorot_uniform")
     self._benchmark_keras_model_predict(model, run_eagerly=True)
 
->>>>>>> a751f01a
   def benchmarkScan(self):
     elems = math_ops.range(1600)
 
