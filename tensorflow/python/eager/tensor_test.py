--- conflicted
+++ resolved
@@ -245,8 +245,6 @@
           RuntimeError, "Can't copy Tensor with type string to device"):
         _create_tensor("test string")
 
-<<<<<<< HEAD
-=======
   def testInvalidUTF8ProducesReasonableError(self):
     if sys.version_info[0] < 3:
       self.skipTest("Test is only valid in python3.")
@@ -335,7 +333,6 @@
         "Provided value.*Requested dtype.*"):
       _ = ops.convert_to_tensor(1., dtype=dtypes.int32)
 
->>>>>>> 4c307bd3
 
 class TFETensorUtilTest(test_util.TensorFlowTestCase):
 
