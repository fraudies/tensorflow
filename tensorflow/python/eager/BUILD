licenses(["notice"])  # Apache 2.0

load("//tensorflow:tensorflow.bzl", "tf_py_test", "tf_cc_binary")
load("//tensorflow:tensorflow.bzl", "cuda_py_test")
load(
    "//tensorflow/tools/test:performance.bzl",
    "tf_py_logged_benchmark",
)
load("//tensorflow/compiler/tests:build_defs.bzl", "tf_xla_py_test")

cc_library(
    name = "pywrap_tfe_lib",
    srcs = [
        "pywrap_tensor.cc",
        "pywrap_tfe_src.cc",
    ],
    hdrs = [
        "pywrap_tensor.h",
        "pywrap_tfe.h",
    ],
    visibility = [
        "//learning/deepmind/courier:__pkg__",
        "//tensorflow:internal",
    ],
    deps = [
        "//tensorflow/c:c_api",
        "//tensorflow/c:c_api_internal",
        "//tensorflow/c/eager:c_api",
        "//tensorflow/c/eager:c_api_experimental",
        "//tensorflow/c/eager:c_api_internal",
        "//tensorflow/c/eager:tape",
        "//tensorflow/core:lib",
        "//tensorflow/core:protos_all_cc",
        "//tensorflow/python:cpp_python_util",
        "//tensorflow/python:ndarray_tensor",
        "//tensorflow/python:ndarray_tensor_bridge",
        "//tensorflow/python:numpy_lib",
        "//tensorflow/python:py_seq_tensor",
        "//tensorflow/python:safe_ptr",
        "//third_party/py/numpy:headers",
        "//third_party/python_runtime:headers",
        "@com_google_absl//absl/strings",
        "@com_google_absl//absl/types:variant",
    ],
)

# Transitive dependencies of this target will be included in the pip package.
py_library(
    name = "eager_pip",
    visibility = ["//tensorflow:internal"],
    deps = [
        ":backprop",
        ":context",
        ":core",
        ":def_function",
        ":execute",
        ":execution_callbacks",
        ":function",
        ":graph_only_ops",
        ":monitoring",
        ":profiler",
        ":profiler_client",
        ":tape",
        ":test",
        ":wrap_function",
        "//tensorflow/python:pywrap_tensorflow",
    ],
)

py_library(
    name = "core",
    srcs = ["core.py"],
    srcs_version = "PY2AND3",
    visibility = ["//tensorflow:internal"],
    deps = [
        ":context",
        "//tensorflow/python:errors",
        "//tensorflow/python:pywrap_tensorflow",
    ],
)

py_library(
    name = "context",
    srcs = ["context.py"],
    srcs_version = "PY2AND3",
    visibility = ["//tensorflow:internal"],
    deps = [
        "//tensorflow/python:device",
        "//tensorflow/python:device_spec",
        "//tensorflow/python:errors",
        "//tensorflow/python:platform",
        "//tensorflow/python:pywrap_tensorflow",
        "//tensorflow/python:util",
    ],
)

py_library(
    name = "monitoring",
    srcs = ["monitoring.py"],
    srcs_version = "PY2AND3",
    visibility = ["//tensorflow:internal"],
    deps = [
        "//tensorflow/python:pywrap_tensorflow",
    ],
)

cuda_py_test(
    name = "monitoring_test",
    srcs = ["monitoring_test.py"],
    additional_deps = [
        ":monitoring",
        ":test",
    ],
    xla_enable_strict_auto_jit = True,
)

py_library(
    name = "profiler",
    srcs = ["profiler.py"],
    srcs_version = "PY2AND3",
    visibility = ["//tensorflow:internal"],
    deps = [
        ":context",
        "//tensorflow/python:pywrap_tensorflow",
        "//tensorflow/python:util",
    ],
)

cuda_py_test(
    name = "profiler_test",
    srcs = ["profiler_test.py"],
    additional_deps = [
        ":profiler",
        ":test",
        "//tensorflow/python:constant_op",
        "//tensorflow/core/profiler:protos_all_py",
    ],
    xla_enable_strict_auto_jit = True,
)

py_library(
    name = "profiler_client",
    srcs = ["profiler_client.py"],
    srcs_version = "PY2AND3",
    visibility = ["//tensorflow:internal"],
    deps = [
        "//tensorflow/python:pywrap_tensorflow",
    ],
)

py_library(
    name = "tape",
    srcs = ["tape.py"],
    srcs_version = "PY2AND3",
    visibility = ["//tensorflow:internal"],
)

cuda_py_test(
    name = "tensor_test",
    srcs = ["tensor_test.py"],
    additional_deps = [
        ":context",
        ":test",
        "//tensorflow/python:errors",
        "//tensorflow/python:framework_ops",
    ],
    xla_enable_strict_auto_jit = True,
)

cuda_py_test(
    name = "backprop_test",
    srcs = ["backprop_test.py"],
    additional_deps = [
        ":backprop",
        ":context",
        ":test",
        "//tensorflow/python:embedding_ops",
        "//tensorflow/python:array_ops",
        "//tensorflow/python:control_flow_ops",
        "//tensorflow/python:math_ops",
        "//tensorflow/python:nn_ops",
        "//tensorflow/python:resource_variable_ops",
        "//tensorflow/python:random_ops",
        "//tensorflow/python:nn_grad",
        "//tensorflow/python:training",
    ],
    tags = ["no_rocm"],
    xla_enable_strict_auto_jit = True,
)

cuda_py_test(
    name = "core_test",
    srcs = ["core_test.py"],
    additional_deps = [
        ":context",
        ":core",
        ":execute",
        ":test",
        "//third_party/py/numpy",
        "//tensorflow/python:dtypes",
        "//tensorflow/python:errors",
        "//tensorflow/python:framework_ops",
        "//tensorflow/python:framework_test_lib",
        "//tensorflow/python:pywrap_tensorflow",
    ],
    xla_enable_strict_auto_jit = True,
)

cuda_py_test(
<<<<<<< HEAD
=======
    name = "function_argument_naming_test",
    size = "medium",
    srcs = ["function_argument_naming_test.py"],
    additional_deps = [
        ":backprop",
        ":def_function",
        ":function",
        ":test",
        "@absl_py//absl/testing:parameterized",
        "//tensorflow/python:math_ops",
    ],
    xla_enable_strict_auto_jit = True,
)

cuda_py_test(
    name = "function_defun_collection_test",
    size = "medium",
    srcs = ["function_defun_collection_test.py"],
    additional_deps = [
        ":backprop",
        ":def_function",
        ":function",
        ":test",
        "@absl_py//absl/testing:parameterized",
        "//tensorflow/python:math_ops",
        "//tensorflow/python:resource_variable_ops",
    ],
    xla_enable_strict_auto_jit = True,
)

cuda_py_test(
    name = "function_gradients_test",
    size = "medium",
    srcs = ["function_gradients_test.py"],
    additional_deps = [
        ":backprop",
        ":context",
        ":def_function",
        ":function",
        ":test",
        "@absl_py//absl/testing:parameterized",
        "//tensorflow/python:math_ops",
        "//tensorflow/python:resource_variable_ops",
    ],
    shard_count = 5,
    xla_enable_strict_auto_jit = True,
)

cuda_py_test(
>>>>>>> 4c307bd3
    name = "function_test",
    size = "medium",
    srcs = ["function_test.py"],
    additional_deps = [
        ":backprop",
        ":context",
        ":function",
        ":tape",
        ":test",
        "//tensorflow/python:test_ops",
        "//tensorflow/python:clip_ops",
        "//tensorflow/python:init_ops",
        "//tensorflow/python:layers",
        "//tensorflow/python:list_ops",
        "//tensorflow/python:math_ops",
        "//tensorflow/python:resource_variable_ops",
    ],
)

py_library(
    name = "test",
    srcs = ["test.py"],
    srcs_version = "PY2AND3",
    visibility = ["//tensorflow:internal"],
    deps = [
        ":core",
        "//tensorflow/python:client_testlib",
        "//tensorflow/python:framework_ops",
    ],
)

py_library(
    name = "execute",
    srcs = ["execute.py"],
    srcs_version = "PY2AND3",
    visibility = ["//tensorflow:internal"],
    deps = [
        ":context",
        ":core",
        "//tensorflow/core:protos_all_py",
        "//tensorflow/python:dtypes",
        "//tensorflow/python:lib",
        "//tensorflow/python:pywrap_tensorflow",
        "//tensorflow/python:tensor_shape",
        "//tensorflow/python:util",
        "@six_archive//:six",
    ],
)

py_library(
    name = "execution_callbacks",
    srcs = ["execution_callbacks.py"],
    srcs_version = "PY2AND3",
    visibility = ["//tensorflow:internal"],
    deps = [
        ":context",
        "//tensorflow/python:pywrap_tensorflow",
        "//third_party/py/numpy",
    ],
)

<<<<<<< HEAD
=======
tf_py_test(
    name = "execution_callbacks_test",
    srcs = ["execution_callbacks_test.py"],
    additional_deps = [
        ":execution_callbacks",
        "//tensorflow/python:client_testlib",
        "//tensorflow/python:framework_ops",
        "//tensorflow/python:math_ops",
    ],
)

>>>>>>> 4c307bd3
py_library(
    name = "graph_only_ops",
    srcs = ["graph_only_ops.py"],
    srcs_version = "PY2AND3",
    visibility = ["//tensorflow:internal"],
    deps = [
        "//tensorflow/core:protos_all_py",
        "//tensorflow/python:framework_ops",
        "//tensorflow/python:tensor_shape",
    ],
)

cuda_py_test(
    name = "graph_only_ops_test",
    srcs = ["graph_only_ops_test.py"],
    additional_deps = [
        "graph_only_ops",
        "//third_party/py/numpy",
        "//tensorflow/python:client_testlib",
        "//tensorflow/python:dtypes",
        "//tensorflow/python:framework_test_lib",
        "//tensorflow/python:math_ops",
    ],
    xla_enable_strict_auto_jit = True,
)

py_library(
    name = "framework_for_generated_wrappers",
    srcs_version = "PY2AND3",
    visibility = ["//visibility:public"],
    deps = [
        "//tensorflow/python:dtypes",
        "//tensorflow/python:framework_for_generated_wrappers",
        "//tensorflow/python:tensor_shape",
        "//tensorflow/python/eager:execute",
    ],
)

py_library(
    name = "function",
    srcs = ["function.py"],
    srcs_version = "PY2AND3",
    visibility = ["//tensorflow:internal"],
    deps = [
        ":graph_only_ops",
        "//tensorflow/python:dtypes",
        "//tensorflow/python:errors",
        "//tensorflow/python:framework_ops",
        "//tensorflow/python:gradients_impl",
        "//tensorflow/python:graph_to_function_def",
        "//tensorflow/python:util",
        "//tensorflow/python/autograph",
        "//tensorflow/python/eager:context",
        "//tensorflow/python/eager:core",
        "//tensorflow/python/eager:execute",
        "//tensorflow/python/eager:tape",
        "//third_party/py/numpy",
        "@six_archive//:six",
    ],
)

py_library(
    name = "backprop",
    srcs = ["backprop.py"],
    srcs_version = "PY2AND3",
    visibility = ["//tensorflow:internal"],
    deps = [
        ":imperative_grad",
        "//tensorflow/python:array_ops",
        "//tensorflow/python:constant_op",
        "//tensorflow/python:dtypes",
        "//tensorflow/python:errors",
        "//tensorflow/python:framework_ops",
        "//tensorflow/python:math_ops",
        "//tensorflow/python:pywrap_tensorflow",
        "//tensorflow/python:tensor_shape",
        "//tensorflow/python:util",
        "//tensorflow/python/eager:context",
        "//tensorflow/python/eager:execute",
        "//tensorflow/python/eager:tape",
        "@six_archive//:six",
    ],
)

cuda_py_test(
    name = "benchmarks_test",
    srcs = ["benchmarks_test.py"],
    additional_deps = [
        ":backprop",
        ":context",
        ":function",
        ":test",
        ":profiler",
        "//third_party/py/numpy",
        "//tensorflow/python:math_ops",
        "//tensorflow/python:pywrap_tensorflow",
        "//tensorflow/python:random_ops",
        "//tensorflow/python/keras",
    ],
    xla_enable_strict_auto_jit = True,
)

tf_py_logged_benchmark(
    name = "benchmarks",
    target = "//tensorflow/python/eager:benchmarks_test",
)

tf_py_test(
    name = "tape_test",
    srcs = ["tape_test.py"],
    additional_deps = [
        ":backprop",
        ":context",
        ":test",
        "//tensorflow/python:array_ops",
        "//tensorflow/python:constant_op",
        "//tensorflow/python:dtypes",
        "//tensorflow/python:gradients",
        "//tensorflow/python:math_ops",
        "//tensorflow/python:nn_grad",
        "//tensorflow/python:nn_ops",
    ],
)

cuda_py_test(
    name = "ops_test",
    srcs = ["ops_test.py"],
    additional_deps = [
        ":context",
        ":execute",
        ":test",
        "//third_party/py/numpy",
        "//tensorflow/python:array_ops",
        "//tensorflow/python:config",
        "//tensorflow/python:control_flow_ops",
        "//tensorflow/python:dtypes",
        "//tensorflow/python:errors",
        "//tensorflow/python:framework_ops",
        "//tensorflow/python:framework_test_lib",
        "//tensorflow/python:layers",
        "//tensorflow/python:math_ops",
        "//tensorflow/python:random_ops",
        "//tensorflow/python:resource_variable_ops",
        "//tensorflow/python:sparse_ops",
        "//tensorflow/python:tensor_shape",
    ],
    xla_enable_strict_auto_jit = True,
)

tf_py_test(
    name = "pywrap_tfe_test",
    srcs = ["pywrap_tfe_test.py"],
    additional_deps = [
        ":backprop",
        ":context",
        ":core",
        ":test",
        "//third_party/py/numpy",
        "//tensorflow/python:framework_test_lib",
        "//tensorflow/python:math_ops",
        "//tensorflow/python:pywrap_tensorflow",
        "//tensorflow/python:random_ops",
    ],
)

py_library(
    name = "imperative_grad",
    srcs = ["imperative_grad.py"],
    srcs_version = "PY2AND3",
)

cuda_py_test(
    name = "memory_test",
    size = "medium",
    srcs = ["memory_test.py"],
    additional_deps = [
        "//tensorflow/python/eager:backprop",
        "//tensorflow/python/keras",
        "//tensorflow/python/eager:test",
        "//tensorflow/python:array_ops",
        "//tensorflow/python:client_testlib",
        "//tensorflow/python:framework_test_lib",
        "@six_archive//:six",
    ],
    tags = [
        "optonly",  # The test is too slow in non-opt mode
    ],
    xla_enable_strict_auto_jit = True,
)

py_library(
    name = "def_function",
    srcs = ["def_function.py"],
    srcs_version = "PY2AND3",
    visibility = ["//tensorflow:internal"],
    deps = [
        ":context",
        ":function",
        "//tensorflow/python:control_flow_ops",
        "//tensorflow/python:framework_ops",
        "//tensorflow/python:resource_variable_ops",
        "//tensorflow/python:variable_scope",
<<<<<<< HEAD
        "//tensorflow/python/training/checkpointable:base",
    ],
)

py_test(
=======
        "//tensorflow/python:while_v2",  # TODO(b/118513001): Imported via control_flow_ops; remove.
        "//tensorflow/python/training/tracking:base",
    ],
)

py_library(
    name = "lift_to_graph",
    srcs = ["lift_to_graph.py"],
    srcs_version = "PY2AND3",
    visibility = ["//tensorflow:internal"],
    deps = [
        ":context",
        "//tensorflow/python:framework_ops",
        "@six_archive//:six",
    ],
)

tf_py_test(
    name = "lift_to_graph_test",
    size = "medium",
    srcs = ["lift_to_graph_test.py"],
    additional_deps = [
        "lift_to_graph",
        "//tensorflow/python/eager:test",
        "//tensorflow/python:framework_ops",
    ],
)

tf_py_test(
>>>>>>> 4c307bd3
    name = "def_function_test",
    srcs = ["def_function_test.py"],
    additional_deps = [
        ":def_function",
        "//tensorflow/python:client_testlib",
        "//tensorflow/python:constant_op",
        "//tensorflow/python:framework_ops",
    ],
)

tf_xla_py_test(
    name = "def_function_xla_test",
    srcs = ["def_function_xla_test.py"],
    tags = [
        "no_pip",
        "no_rocm",
        "nomac",
    ],
    deps = [
        ":def_function",
        "//tensorflow/compiler/tests:xla_test",
        "//tensorflow/python:client_testlib",
        "//tensorflow/python:constant_op",
        "//tensorflow/python:framework_ops",
    ],
)

py_library(
    name = "wrap_function",
    srcs = ["wrap_function.py"],
    srcs_version = "PY2AND3",
    visibility = ["//tensorflow:internal"],
    deps = [
        ":context",
        ":function",
        "//tensorflow/python:framework_ops",
        "//tensorflow/python:template",
        "//tensorflow/python:variable_scope",
        "//tensorflow/python/training/tracking:base",
    ],
)

tf_py_test(
    name = "wrap_function_test",
    srcs = ["wrap_function_test.py"],
    additional_deps = [
        ":wrap_function",
        "//tensorflow/python:client_testlib",
        "//tensorflow/python:framework_ops",
    ],
)

py_library(
    name = "remote",
    srcs = ["remote.py"],
    srcs_version = "PY2AND3",
    visibility = ["//tensorflow:internal"],
    deps = [
        "//tensorflow/core:protos_all_py",
        "//tensorflow/python:platform",
        "//tensorflow/python/eager:context",
    ],
)<|MERGE_RESOLUTION|>--- conflicted
+++ resolved
@@ -207,8 +207,6 @@
 )
 
 cuda_py_test(
-<<<<<<< HEAD
-=======
     name = "function_argument_naming_test",
     size = "medium",
     srcs = ["function_argument_naming_test.py"],
@@ -258,7 +256,6 @@
 )
 
 cuda_py_test(
->>>>>>> 4c307bd3
     name = "function_test",
     size = "medium",
     srcs = ["function_test.py"],
@@ -320,8 +317,6 @@
     ],
 )
 
-<<<<<<< HEAD
-=======
 tf_py_test(
     name = "execution_callbacks_test",
     srcs = ["execution_callbacks_test.py"],
@@ -333,7 +328,6 @@
     ],
 )
 
->>>>>>> 4c307bd3
 py_library(
     name = "graph_only_ops",
     srcs = ["graph_only_ops.py"],
@@ -536,13 +530,6 @@
         "//tensorflow/python:framework_ops",
         "//tensorflow/python:resource_variable_ops",
         "//tensorflow/python:variable_scope",
-<<<<<<< HEAD
-        "//tensorflow/python/training/checkpointable:base",
-    ],
-)
-
-py_test(
-=======
         "//tensorflow/python:while_v2",  # TODO(b/118513001): Imported via control_flow_ops; remove.
         "//tensorflow/python/training/tracking:base",
     ],
@@ -572,7 +559,6 @@
 )
 
 tf_py_test(
->>>>>>> 4c307bd3
     name = "def_function_test",
     srcs = ["def_function_test.py"],
     additional_deps = [
