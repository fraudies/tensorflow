# Copyright 2017 The TensorFlow Authors. All Rights Reserved.
#
# Licensed under the Apache License, Version 2.0 (the "License");
# you may not use this file except in compliance with the License.
# You may obtain a copy of the License at
#
#     http://www.apache.org/licenses/LICENSE-2.0
#
# Unless required by applicable law or agreed to in writing, software
# distributed under the License is distributed on an "AS IS" BASIS,
# WITHOUT WARRANTIES OR CONDITIONS OF ANY KIND, either express or implied.
# See the License for the specific language governing permissions and
# limitations under the License.
# ==============================================================================
"""Gradient tape utilites."""

from __future__ import absolute_import
from __future__ import division
from __future__ import print_function

import contextlib

from tensorflow.python import pywrap_tensorflow
from tensorflow.python.util.lazy_loader import LazyLoader

# There is a circular dependency between this, ops.py, and
# distribution_strategy_context.
# TODO(b/117329403): Remove this circular dependency.
distribution_strategy_context = LazyLoader(
    "distribution_strategy_context", globals(),
    "tensorflow.python.distribute."
    "distribution_strategy_context")


class Tape(object):
  """Represents a gradient propagation trace."""

  def __init__(self, tape):
    self._tape = tape

  def watched_variables(self):
    return pywrap_tensorflow.TFE_Py_TapeWatchedVariables(self._tape)


def push_new_tape(persistent=False, watch_accessed_variables=True):
  """Pushes a new tape onto the tape stack."""
  tape = pywrap_tensorflow.TFE_Py_TapeSetNew(persistent,
                                             watch_accessed_variables)
  return Tape(tape)


def push_tape(tape):
  """Pushes an existing tape onto the tape stack."""
  pywrap_tensorflow.TFE_Py_TapeSetAdd(tape._tape)  # pylint: disable=protected-access


def watch(tape, tensor):
  """Marks this tensor to be watched by the given tape."""
  pywrap_tensorflow.TFE_Py_TapeWatch(tape._tape, tensor)  # pylint: disable=protected-access


def watch_variable(tape, variable):
  """Marks this variable to be watched by the given tape."""
<<<<<<< HEAD
  strategy = distribution_strategy_context.get_distribution_strategy()
  if distribution_strategy_context.get_tower_context():
    variables = [strategy.value_container(variable)]
=======
  strategy, context = (
      distribution_strategy_context.get_strategy_and_replica_context())
  if context:
    variables = [strategy.extended.value_container(variable)]
>>>>>>> a751f01a
  else:
    variables = strategy.experimental_local_results(variable)
  for var in variables:
    pywrap_tensorflow.TFE_Py_TapeWatchVariable(tape._tape, var)  # pylint: disable=protected-access


def variable_accessed(variable):
  """Notifies all tapes in the stack that a variable has been accessed.

  Args:
    variable: variable to be watched.
  """
<<<<<<< HEAD
  strategy = distribution_strategy_context.get_distribution_strategy()
  if distribution_strategy_context.get_tower_context():
    variables = [strategy.value_container(variable)]
=======
  strategy, context = (
      distribution_strategy_context.get_strategy_and_replica_context())
  if context:
    variables = [strategy.extended.value_container(variable)]
>>>>>>> a751f01a
  else:
    variables = strategy.experimental_local_results(variable)
  for var in variables:
    pywrap_tensorflow.TFE_Py_TapeVariableAccessed(var)


def variables_accessed(variables):
  """Notifies all tapes in the stack that variables have been accessed.

  Only trainable variables are marked as accessed.

  Args:
    variables: iterable of variables to mark as accessed.
  """
  strategy, context = (
      distribution_strategy_context.get_strategy_and_replica_context())
  accessed = []
  if context:
    accessed = [strategy.extended.value_container(variable)
                for variable in variables if variable.trainable]
  else:
    for variable in variables:
      if variable.trainable:
        accessed.extend(strategy.experimental_local_results(variable))

  for var in accessed:
    pywrap_tensorflow.TFE_Py_TapeVariableAccessed(var)


def pop_tape(tape):
  """Pops the top tape in the stack, if any."""
  pywrap_tensorflow.TFE_Py_TapeSetRemove(tape._tape)  # pylint: disable=protected-access


@contextlib.contextmanager
def stop_recording():
  try:
    pywrap_tensorflow.TFE_Py_TapeSetStopOnThread()
    yield
  finally:
    pywrap_tensorflow.TFE_Py_TapeSetRestartOnThread()


def should_record(tensors):
  """Returns true if any tape in the stack watches any of these tensors."""
  return pywrap_tensorflow.TFE_Py_TapeSetShouldRecord(tensors)


def record_operation(op_type, output_tensors, input_tensors, backward_function):
  """Records the operation on all tapes in the stack."""
  pywrap_tensorflow.TFE_Py_TapeSetRecordOperation(
      op_type, output_tensors, input_tensors, backward_function)


def delete_trace(tensor_id):
  """Deletes traces for this Tensor from all tapes in the stack."""
  pywrap_tensorflow.TFE_Py_TapeSetDeleteTrace(tensor_id)


def could_possibly_record():
  """Returns True if any tape is active."""
  return not pywrap_tensorflow.TFE_Py_TapeSetIsEmpty()<|MERGE_RESOLUTION|>--- conflicted
+++ resolved
@@ -61,16 +61,10 @@
 
 def watch_variable(tape, variable):
   """Marks this variable to be watched by the given tape."""
-<<<<<<< HEAD
-  strategy = distribution_strategy_context.get_distribution_strategy()
-  if distribution_strategy_context.get_tower_context():
-    variables = [strategy.value_container(variable)]
-=======
   strategy, context = (
       distribution_strategy_context.get_strategy_and_replica_context())
   if context:
     variables = [strategy.extended.value_container(variable)]
->>>>>>> a751f01a
   else:
     variables = strategy.experimental_local_results(variable)
   for var in variables:
@@ -83,16 +77,10 @@
   Args:
     variable: variable to be watched.
   """
-<<<<<<< HEAD
-  strategy = distribution_strategy_context.get_distribution_strategy()
-  if distribution_strategy_context.get_tower_context():
-    variables = [strategy.value_container(variable)]
-=======
   strategy, context = (
       distribution_strategy_context.get_strategy_and_replica_context())
   if context:
     variables = [strategy.extended.value_container(variable)]
->>>>>>> a751f01a
   else:
     variables = strategy.experimental_local_results(variable)
   for var in variables:
