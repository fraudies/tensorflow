# Copyright 2017 The TensorFlow Authors. All Rights Reserved.
#
# Licensed under the Apache License, Version 2.0 (the "License");
# you may not use this file except in compliance with the License.
# You may obtain a copy of the License at
#
#     http://www.apache.org/licenses/LICENSE-2.0
#
# Unless required by applicable law or agreed to in writing, software
# distributed under the License is distributed on an "AS IS" BASIS,
# WITHOUT WARRANTIES OR CONDITIONS OF ANY KIND, either express or implied.
# See the License for the specific language governing permissions and
# limitations under the License.
# ==============================================================================
"""Experimental API for TensorFlow's "Eager" mode of execution."""

from __future__ import absolute_import
from __future__ import division
from __future__ import print_function

import collections
import contextlib
import copy
import random
import six
import threading

from tensorflow.core.protobuf import config_pb2
from tensorflow.core.protobuf import rewriter_config_pb2
from tensorflow.python import pywrap_tensorflow
from tensorflow.python.framework import c_api_util
from tensorflow.python.framework import device as pydev
from tensorflow.python.util import compat
from tensorflow.python.util import is_in_graph_mode
from tensorflow.python.util import tf_contextlib
from tensorflow.python.util.tf_export import tf_export

GRAPH_MODE = 0
EAGER_MODE = 1

# Default execution mode.
default_execution_mode = GRAPH_MODE

# Cache from (old_device_name, partial_new_device_name) -> (new_device_name,
# new_device_spec).
# Note that we do not protect this with a lock and instead rely on python's GIL
# and the idempotent nature of writes to provide thread safety.
_device_parsing_cache = {}
_starting_device_spec = pydev.DeviceSpec.from_string("")

_MAXINT32 = 2**31 - 1

DEVICE_PLACEMENT_EXPLICIT = pywrap_tensorflow.TFE_DEVICE_PLACEMENT_EXPLICIT
DEVICE_PLACEMENT_WARN = pywrap_tensorflow.TFE_DEVICE_PLACEMENT_WARN
DEVICE_PLACEMENT_SILENT = pywrap_tensorflow.TFE_DEVICE_PLACEMENT_SILENT
DEVICE_PLACEMENT_SILENT_FOR_INT32 = (
    pywrap_tensorflow.TFE_DEVICE_PLACEMENT_SILENT_FOR_INT32)
SYNC = 0
ASYNC = 1


class _EagerTensorCache(object):
  """Simple cache which evicts items based on length in a FIFO manner."""

  def __init__(self, max_items=256, max_tensor_size=10000):
    self._data = collections.OrderedDict()
    self._max_items = max_items
    self._max_tensor_size = max_tensor_size

  def put(self, key, value):
    if value._num_elements() > self._max_tensor_size:  # pylint: disable=protected-access
      return

    self._data[key] = value

    if len(self._data) > self._max_items:
      self._data.popitem(last=False)

  def get(self, key):
    return self._data.get(key, None)

  def flush(self):
    self._data = {}


<<<<<<< HEAD
# TODO(agarwal): better name ?
class _EagerContext(threading.local):
  """Thread local eager context."""
=======
class FunctionCallOptions(object):
  """Options applied at call sites of eager functions.

  Eager functions are functions decorated with tf.contrib.eager.defun.
  """

  def __init__(self, executor_type=None, config_proto=None):
    """Constructor.

    Args:
      executor_type: (optional) name of the executor to be used to execute the
        eager function. If None or an empty string, the default Tensorflow
        executor will be used.
      config_proto: (optional) a `config_pb2.ConfigProto` proto or
        a serialized string of that proto.
        The config used by Grappler when optimizing the function graph.
        Each concrete function is optimized the first time is called. Changing
        config_proto after the first call has no effect.
        If config_proto is None, an empty RewriterConfig will be used.
    """
    self.config_proto_serialized = config_proto
    self.executor_type = executor_type

  @property
  def executor_type(self):
    return self._executor_type

  @executor_type.setter
  def executor_type(self, executor_type):
    self._executor_type = executor_type

  @property
  def config_proto_serialized(self):
    return self._config_proto_serialized

  @config_proto_serialized.setter
  def config_proto_serialized(self, config):
    if isinstance(config, config_pb2.ConfigProto):
      self._config_proto_serialized = config.SerializeToString()
    elif isinstance(config, str):
      self._config_proto_serialized = config
    elif config is None:
      self._config_proto_serialized = (
          config_pb2.ConfigProto().SerializeToString())
    else:
      raise ValueError("the rewriter config must be either a "
                       "config_pb2.ConfigProto, or a serialized string of that "
                       "proto or None. got: {}".format(type(config)))


class _ThreadLocalData(threading.local):
  """Thread local storage for the eager context."""
>>>>>>> a751f01a

  def __init__(self):
    super(_ThreadLocalData, self).__init__()
    self.device_spec = _starting_device_spec
    self.device_name = ""
    self.mode = default_execution_mode
    self.is_eager = default_execution_mode == EAGER_MODE
    self.scope_name = ""
    self.summary_writer = None
    self.summary_recording = None
    self.summary_recording_distribution_strategy = True
    self.summary_step = None
    self.scalar_cache = {}
<<<<<<< HEAD
    self.ones_rank_cache = _EagerTensorCache()
    self.zeros_cache = _EagerTensorCache()
    self.execution_mode = None
    self.rewriter_config = None
    if config is not None and config.HasField(
        "graph_options") and config.graph_options.HasField("rewrite_options"):
      self.rewriter_config = (
          config.graph_options.rewrite_options.SerializeToString())

=======
    self._ones_rank_cache = None
    self._zeros_cache = None
    self.execution_mode = SYNC
    self.function_call_options = None

  @property
  def ones_rank_cache(self):
    if not self._ones_rank_cache:
      self._ones_rank_cache = _EagerTensorCache()
    return self._ones_rank_cache

  @property
  def zeros_cache(self):
    if not self._zeros_cache:
      self._zeros_cache = _EagerTensorCache()
    return self._zeros_cache
>>>>>>> a751f01a


ContextSwitch = collections.namedtuple(
    "ContextSwitch", ["is_building_function", "enter_context_fn",
                      "device_stack"])


# `_ContextSwitchStack` is a `threading.local` to match the semantics of
# ``DefaultGraphStack`, which is also a `threading.local`.
class _ContextSwitchStack(threading.local):
  """A thread-local stack of context switches."""

  def __init__(self, eager):
    super(_ContextSwitchStack, self).__init__()
    self.stack = []
    if eager:
      # Initialize the stack with a pointer to enter the eager context; this
      # ensures that the fact that eager execution was enabled is propagated
      # across threads, since (1) `enable_eager_execution` modifies a
      # process-level flag (`default_execution_mode`) and (2) `__init__` is
      # called each time a threading.local object is used in a separate thread.
      self.push(is_building_function=False, enter_context_fn=eager_mode,
                device_stack=None)

  def push(self, is_building_function, enter_context_fn, device_stack):
    """Push metadata about a context switch onto the stack.

    A context switch can take any one of the two forms: installing a graph as
    the default graph, or entering the eager context. For each context switch,
    we record whether or not the entered context is building a function.

    Args:
      is_building_function: (bool.) Whether the context is building a function.
      enter_context_fn: (function.) A callable that executes the context switch.
        For example, `graph.as_default` or `eager_mode`.
      device_stack: If applicable, the device function stack for this
        graph. When breaking out of graphs in init_scope, the innermost nonempty
        device stack is used. Eager contexts put `None` here and the value is
        never used.
    """

    self.stack.append(
        ContextSwitch(is_building_function, enter_context_fn, device_stack))

  def pop(self):
    """Pop the stack."""

    self.stack.pop()


# TODO(agarwal): rename to EagerContext / EagerRuntime ?
# TODO(agarwal): consider keeping the corresponding Graph here.
class Context(object):
  """Environment in which eager operations execute."""

  # TODO(agarwal): create and link in some documentation for `execution_mode`.
  # pylint: disable=redefined-outer-name
  def __init__(self,
               config=None,
               device_policy=None,
               execution_mode=None,
               server_def=None):
    """Creates a new Context.

    Args:
      config: (Optional.) A `ConfigProto` protocol buffer with configuration
        options for the Context. Note that a lot of these options may be
        currently unimplemented or irrelevant when eager execution is enabled.
      device_policy: (Optional.) What policy to use when trying to run an
        operation on a device with inputs which are not on that device.
        When set to None, an appropriate value will be picked automatically.
        The value picked may change between TensorFlow releases.

        Defaults to DEVICE_PLACEMENT_SILENT.
        Valid values:
        - DEVICE_PLACEMENT_EXPLICIT: raises an error if the placement is
          not correct.
        - DEVICE_PLACEMENT_WARN: copies the tensors which are not on the
          right device but raises a warning.
        - DEVICE_PLACEMENT_SILENT: silently copies the tensors. This might
          hide performance problems.
        - DEVICE_PLACEMENT_SILENT_FOR_INT32: silently copies int32 tensors,
          raising errors on the other ones.
      execution_mode: (Optional.) Policy controlling how operations dispatched
        are actually executed. When set to None, an appropriate value will be
        picked automatically. The value picked may change between TensorFlow
        releases.
        Valid values:
        - SYNC: executes each operation synchronously.
        - ASYNC: executes each operation asynchronously. These
          operations may return "non-ready" handles.
      server_def: (Optional.) A tensorflow::ServerDef proto.
        Enables execution on remote devices. GrpcServers need to be started by
        creating an identical server_def to this, and setting the appropriate
        task_indexes, so that the servers can communicate. It will then be
        possible to execute operations on remote devices.

    Raises:
     ValueError: If execution_mode is not valid.
    """
    self._config = config
    self._thread_local_data = _ThreadLocalData()
    self._context_switches = _ContextSwitchStack(self.executing_eagerly())
    self._context_handle = None
    self._context_devices = None
    self._post_execution_callbacks = []
    self._seed = None
    self._initialize_lock = threading.Lock()
    if device_policy is None:
      device_policy = DEVICE_PLACEMENT_SILENT
    self._device_policy = device_policy
    if execution_mode not in (None, SYNC, ASYNC):
      raise ValueError(
          "execution_mode should be None/SYNC/ASYNC. Got %s" % execution_mode)
    if execution_mode is None:
      execution_mode = SYNC
    self._execution_mode = execution_mode
    self._server_def = server_def
    self._collective_ops_server_def = None

    # Values set after construction
    self._optimizer_jit = None
    self._intra_op_parallelism_threads = None
    self._inter_op_parallelism_threads = None
    self._soft_device_placement = None
    self._log_device_placement = None
    self._optimizer_experimental_options = {}

  # pylint: enable=redefined-outer-name

  def _set_global_seed(self, seed):
    """Set a global eager mode seed for random ops."""
    self._seed = seed
    self._rng = random.Random(self._seed)
    # Also clear the kernel cache, to reset any existing seeds
    if self._context_handle is not None:
      pywrap_tensorflow.TFE_ContextClearCaches(self._context_handle)

  def _internal_operation_seed(self):
    """Returns a fake operation seed.

      In eager mode, user shouldn't set or depend on operation seed.
      Here, we generate a random seed based on global seed to make
      operation's randomness different and depend on the global seed.

    Returns:
      A fake operation seed based on global seed.
    """
    return self._rng.randint(0, _MAXINT32)

  def _initialize_devices(self):
    """Helper to initialize devices."""
    # Store list of devices
    self._context_devices = []
    device_list = pywrap_tensorflow.TFE_ContextListDevices(
        self._context_handle)
    try:
      self._num_gpus = 0
      for i in range(pywrap_tensorflow.TF_DeviceListCount(device_list)):
        dev_name = pywrap_tensorflow.TF_DeviceListName(device_list, i)
        self._context_devices.append(pydev.canonical_name(dev_name))
        dev_type = pywrap_tensorflow.TF_DeviceListType(device_list, i)
        if dev_type == "GPU":
          self._num_gpus += 1

    finally:
      pywrap_tensorflow.TF_DeleteDeviceList(device_list)

  def ensure_initialized(self):
    """Initialize handle and devices if not already done so."""
    with self._initialize_lock:
      if self._context_handle is not None:
        return
      assert self._context_devices is None
      opts = pywrap_tensorflow.TFE_NewContextOptions()
      try:
        config_str = self.config.SerializeToString()
        pywrap_tensorflow.TFE_ContextOptionsSetConfig(opts, config_str)
        if self._device_policy is not None:
          pywrap_tensorflow.TFE_ContextOptionsSetDevicePlacementPolicy(
              opts, self._device_policy)
        if self._execution_mode == ASYNC:
          pywrap_tensorflow.TFE_ContextOptionsSetAsync(opts, True)
        self._context_handle = pywrap_tensorflow.TFE_NewContext(opts)
      finally:
        pywrap_tensorflow.TFE_DeleteContextOptions(opts)
      assert not (self._server_def and self._collective_ops_server_def), (
          "Cannot enable remote execution as well as collective ops at the "
          "moment. If this is important to you, please file an issue.")
      if self._server_def is not None:
        server_def_str = self._server_def.SerializeToString()
        pywrap_tensorflow.TFE_ContextSetServerDef(self._context_handle, 600,
                                                  server_def_str)
      elif self._collective_ops_server_def is not None:
        server_def_str = self._collective_ops_server_def.SerializeToString()
        pywrap_tensorflow.TFE_EnableCollectiveOps(self._context_handle,
                                                  server_def_str)

      self._initialize_devices()

  def _clear_caches(self):
    self.scalar_cache().clear()
    self.ones_rank_cache().flush()
    self.zeros_cache().flush()

  def set_server_def(self, server_def, keep_alive_secs=600):
    """Allow setting a server_def on the context.

    When a server def is replaced, it effectively clears a bunch of caches
    within the context. If you attempt to use a tensor object that was pointing
    to a tensor on the remote device, it will raise an error.

    Args:
      server_def: A tensorflow::ServerDef proto.
        Enables execution on remote devices.
      keep_alive_secs: Num. seconds after which the remote end will hang up.
        As long as the client is still alive, the server state for the context
        will be kept alive. If the client is killed (or there is some failure),
        the server will clean up its context keep_alive_secs after the final RPC
        it receives.

    Raises:
      ValueError: if server_def is None.
    """
    if not server_def:
      raise ValueError("server_def is None.")

    self._server_def = server_def

    if self._context_handle:
      server_def_str = server_def.SerializeToString()
      pywrap_tensorflow.TFE_ContextSetServerDef(self._context_handle,
                                                keep_alive_secs, server_def_str)

      # Clear all the caches in case there are remote tensors in them.
      self._clear_caches()

      self._initialize_devices()

  def enable_collective_ops(self, server_def):
    """Enable collective ops with an appropriate server_def.

    If previously enabled, this cannot be re-enabled.

    Args:
      server_def: A tensorflow::ServerDef proto. Enables execution on remote
        devices.

    Raises:
      ValueError: if server_def is None.
    """
    if not server_def:
      raise ValueError("server_def is None.")
    if not self._context_handle:
      self._collective_ops_server_def = server_def
    else:
      server_def_str = server_def.SerializeToString()
      pywrap_tensorflow.TFE_EnableCollectiveOps(self._context_handle,
                                                server_def_str)

      self._clear_caches()
      self._initialize_devices()

  @property
  def _handle(self):
    if self._context_handle is None:
      raise AssertionError("Context must be initialized first.")

    return self._context_handle

  @property
  def _devices(self):
    if self._context_devices is None:
      raise AssertionError("Context must be initialized first.")

    return self._context_devices

  def __str__(self):
    if self._context_handle is None:
      return "Eager TensorFlow Context. Devices currently uninitialized."
    else:
      devices = self._devices
      lines = ["Eager TensorFlow Context with %d devices" % (len(devices))]
      for i, d in enumerate(devices):
        lines.append("   Device %d: %s" % (i, d))
      return "\n".join(lines)

  @tf_contextlib.contextmanager
  def _mode(self, mode):
    """A context manager to allow setting the mode to EAGER/GRAPH."""
    ctx = self._thread_local_data
    old_mode = ctx.mode
    old_is_eager = ctx.is_eager
    ctx.mode = mode
    ctx.is_eager = mode == EAGER_MODE
    if mode == EAGER_MODE:
      # Entering graph mode does not provide us with sufficient information to
      # record a context switch; graph-based context switches are only logged
      # when a graph is registered as the default graph.
      self.context_switches.push(False, eager_mode, None)
    try:
      yield
    finally:
      ctx.is_eager = old_is_eager
      ctx.mode = old_mode
      if mode == EAGER_MODE:
        self.context_switches.pop()

  @tf_contextlib.contextmanager
  def rewriter_config(self, rewriter_config_=None):
    """A context manager to allow setting the grappler rewrite options.

    Args:
      rewriter_config_: A tensorflow.RewriterConfig proto object.

    Yields:
      Nothing.

    Raises:
      ValueError: if rewriter_config is not a tensorflow.RewriterConfig proto.
    """
    if rewriter_config_ is None or not isinstance(
        rewriter_config_, rewriter_config_pb2.RewriterConfig):
      raise ValueError("Must pass a rewriter_config proto")

    ctx = self._eager_context
    old_rewriter_config = ctx.rewriter_config
    ctx.rewriter_config = rewriter_config_.SerializeToString()
    try:
      yield
    finally:
      ctx.rewriter_config = old_rewriter_config

  @property
  def rewriter_config_string(self):
    """Returns the serialized rewriter_config for the current thread."""
    return self._eager_context.rewriter_config

  def executing_eagerly(self):
    """Returns True if current thread has eager executing enabled."""
    return self._thread_local_data.is_eager

  def scalar_cache(self):
    """Per-device cache for scalars."""
    return self._thread_local_data.scalar_cache

  def ones_rank_cache(self):
    """Per-device cache for scalars."""
    return self._thread_local_data.ones_rank_cache

  def zeros_cache(self):
    """Per-device cache for scalars."""
    return self._thread_local_data.zeros_cache

  @property
  def scope_name(self):
    """Returns scope name for the current thread."""
    return self._thread_local_data.scope_name

  @scope_name.setter
  def scope_name(self, s):
    """Sets scope name for the current thread."""
    self._thread_local_data.scope_name = s

  @property
  def summary_writer(self):
    """Returns default summary writer for the current thread."""
    return self._thread_local_data.summary_writer

  @summary_writer.setter
  def summary_writer(self, writer):
    """Sets default summary writer for the current thread."""
    self._thread_local_data.summary_writer = writer

  @property
  def summary_recording(self):
    """Returns summary recording condition."""
    return self._thread_local_data.summary_recording

  @summary_recording.setter
  def summary_recording(self, condition):
    """Sets summary recording condition."""
    self._thread_local_data.summary_recording = condition

  @property
  def summary_recording_distribution_strategy(self):
    """Returns summary recording condition for distribution strategy."""
    return self._thread_local_data.summary_recording_distribution_strategy

  @summary_recording_distribution_strategy.setter
  def summary_recording_distribution_strategy(self, condition):
    """Sets summary recording condition for distribution strategy."""
    self._thread_local_data.summary_recording_distribution_strategy = condition

  @property
  def summary_step(self):
    """Returns summary step variable."""
    return self._thread_local_data.summary_step

  @summary_step.setter
  def summary_step(self, step):
    """Sets summary step variable."""
    self._thread_local_data.summary_step = step

  @property
  def device_name(self):
    """Returns the device name for the current thread."""
    return self._thread_local_data.device_name

  @property
  def device_spec(self):
    """Returns the device spec for the current thread."""
    return self._thread_local_data.device_spec

  def _set_device(self, device_name, device_spec):
    self._thread_local_data.device_name = device_name
    self._thread_local_data.device_spec = device_spec

  def device(self, name):
    """Context-manager to force placement of operations and Tensors on a device.

    Args:
      name: Name of the device or None to get default placement.

    Returns:
      Context manager that forces device placement.

    Raises:
      ValueError: If name is not a string or is an invalid device name.
      RuntimeError: If device scopes are not properly nested.
    """
<<<<<<< HEAD
    devices = self._context_devices
    if devices is None:
      self._initialize_handle_and_devices()
      devices = self._context_devices
    eager_context = self._eager_context
    old_device_name = eager_context.device_name
    old_device_spec = eager_context.device_spec
    cache_key = (old_device_name, name)
    try:
      new_device_name, new_device_spec = _device_parsing_cache[cache_key]
    except TypeError:
      # Error while trying to compute the cache key.
      raise ValueError("Expecting a string device name. Got %s(%s)" %
                       (type(name), name))
    except KeyError:
      # Handle a cache miss.
      if name is not None:
        if not isinstance(name, str):
          raise ValueError("Expecting a string device name. Got %s(%s)" %
                           (type(name), name))
        device_spec = pydev.DeviceSpec.from_string(name)
        if old_device_name:
          new_device_spec = copy.copy(old_device_spec)
        else:
          new_device_spec = pydev.DeviceSpec.from_string(devices[0])
        new_device_spec.merge_from(device_spec)
      else:
        new_device_spec = pydev.DeviceSpec.from_string("")
      new_device_name = new_device_spec.to_string()
      _device_parsing_cache[cache_key] = (new_device_name, new_device_spec)

    try:
      eager_context.device_name = new_device_name
      eager_context.device_spec = new_device_spec
      yield
    finally:
      eager_context.device_name = old_device_name
      eager_context.device_spec = old_device_spec
=======
    return _EagerDeviceContext(self, name)
>>>>>>> a751f01a

  def devices(self):
    """List of the names of devices available to execute operations."""
    return self._devices

  @property
  def execution_mode(self):
    """Gets execution mode for current thread."""
    # Only get the execution mode from the context if it has already been
    # initialized
    if self._context_handle is None:
      return self._execution_mode

    mode = self._thread_local_data.execution_mode
    if mode is None:
      mode = self._execution_mode
    return mode

  @execution_mode.setter
  def execution_mode(self, mode):
    """Sets execution mode for current thread."""
    if mode not in (None, SYNC, ASYNC):
      raise ValueError(
          "Execution mode should be None/SYNC/ASYNC. Got %s" % mode)
    if mode is None:
      mode = SYNC

    if self._thread_local_data.execution_mode != mode:
      self._thread_local_data.execution_mode = mode

      # Only set the execution mode if the context has already been initialized
      if self._context_handle is not None:
        pywrap_tensorflow.TFE_ContextSetAsyncForThread(self._context_handle,
                                                       mode == ASYNC)
      else:
        self._execution_mode = mode

  @property
  def config(self):
    """Return the ConfigProto with all runtime deltas applied."""
    config = config_pb2.ConfigProto()
    if self._config is not None:
      config.CopyFrom(self._config)

    if self._optimizer_jit is not None:
      config.graph_options.optimizer_options.global_jit_level = (
          config_pb2.OptimizerOptions.ON_1
          if self._optimizer_jit else config_pb2.OptimizerOptions.OFF)
    if self._intra_op_parallelism_threads is not None:
      config.intra_op_parallelism_threads = self._intra_op_parallelism_threads
    if self._inter_op_parallelism_threads is not None:
      config.inter_op_parallelism_threads = self._inter_op_parallelism_threads

    if self._soft_device_placement is not None:
      config.allow_soft_placement = self._soft_device_placement
    else:
      config.allow_soft_placement = self.executing_eagerly()

    if self._log_device_placement is not None:
      config.log_device_placement = self._log_device_placement

    def rewriter_toggle(option):
      toggle = self._optimizer_experimental_options.get(option, None)
      if toggle is None:
        return

      setattr(config.graph_options.rewrite_options,
              option,
              (rewriter_config_pb2.RewriterConfig.ON
               if toggle else rewriter_config_pb2.RewriterConfig.OFF))

    def rewriter_bool(option):
      toggle = self._optimizer_experimental_options.get(option, None)
      if toggle is None:
        return

<<<<<<< HEAD
=======
      setattr(config.graph_options.rewrite_options,
              option,
              toggle)

    rewriter_toggle("layout_optimizer")
    rewriter_toggle("constant_folding")
    rewriter_toggle("shape_optimization")
    rewriter_toggle("remapping")
    rewriter_toggle("arithmetic_optimization")
    rewriter_toggle("dependency_optimization")
    rewriter_toggle("loop_optimization")
    rewriter_toggle("function_optimization")
    rewriter_toggle("debug_stripper")
    rewriter_bool("disable_model_pruning")
    rewriter_toggle("scoped_allocator_optimization")
    rewriter_toggle("pin_to_host_optimization")
    rewriter_toggle("implementation_selector")
    rewriter_bool("disable_meta_optimizer")
    nodes = self._optimizer_experimental_options.get("min_graph_nodes", None)
    if nodes is not None:
      config.graph_options.rewrite_options.min_graph_nodes = nodes

    return config

  @property
  def function_call_options(self):
    """Returns function call options for current thread.

    Note that the returned object is still referenced by the eager context.

    Returns: the FunctionCallOptions for current thread.
    """
    if self._thread_local_data.function_call_options is None:
      config = self.config

      # Default to soft placement for functions unless specified
      if self._soft_device_placement is None:
        config.allow_soft_placement = True
      self._thread_local_data.function_call_options = FunctionCallOptions(
          config_proto=config)

    return self._thread_local_data.function_call_options

  @function_call_options.setter
  def function_call_options(self, options):
    """Returns function call options for current thread."""
    self._thread_local_data.function_call_options = options

>>>>>>> a751f01a
  def async_wait(self):
    """Waits for ops dispatched in ASYNC mode to finish."""
    pywrap_tensorflow.TFE_ContextAsyncWait(self._handle)

  def async_clear_error(self):
    """Clears errors raised during ASYNC execution."""
    pywrap_tensorflow.TFE_ContextAsyncClearError(self._handle)

  def num_gpus(self):
    """The number of GPUs available to execute operations."""
    self.ensure_initialized()
    return self._num_gpus

  def add_function(self, fn):
    """Add a function definition to the context.

    Once added, the function (identified by its name) can be executed like any
    other operation.

    Args:
      fn: A wrapped TF_Function (returned from TF_GraphToFunction_wrapper).
    """
    self.ensure_initialized()
    pywrap_tensorflow.TFE_ContextAddFunction(self._handle, fn)

  def add_function_def(self, fdef):
    """Add a function definition to the context.

    Once added, the function (identified by its name) can be executed like any
    other operation.

    Args:
      fdef: A FunctionDef protocol buffer message.
    """
    self.ensure_initialized()
    fdef_string = fdef.SerializeToString()
    pywrap_tensorflow.TFE_ContextAddFunctionDef(
        self._handle, fdef_string, len(fdef_string))

  def has_function(self, name):
    """Check if a function `name` is registered."""
    self.ensure_initialized()
    return bool(pywrap_tensorflow.TFE_ContextHasFunction(self._handle, name))

  def add_post_execution_callback(self, callback):
    """Add a post-execution callback to the context.

    A post-execution callback is invoked immediately after an eager operation or
    function has finished execution, providing access to the op's type, name
    input and output tensors. Multiple execution callbacks can be added, in
    which case the callbacks will be invoked in the order in which they are
    added.

    Args:
      callback: a callable of the signature
      `f(op_type, op_name, attrs, inputs, outputs)`.
      `op_type` is the type of the operation that was just executed (e.g.,
        `MatMul`).
      `op_name` is the name of the operation that has was just executed. This
        name is set by the client who created the operation and can be `None` if
        it is unset.
      `attrs` contains the attributes of the operation as a `tuple` of
        alternating attribute names and attribute values.
      `inputs` is the `list` of input `Tensor`(s) to the op.
      `outputs` is the `list` of output `Tensor`(s) from the op.
       Return value(s) from the callback are ignored.
    """
    # TODO(cais): (b/64674139) Allow access to function-internal operations.
    self._post_execution_callbacks.append(callback)

  def clear_post_execution_callbacks(self):
    """Clear all post-execution callbacks added to the context."""
    del self._post_execution_callbacks[:]

  @property
  def post_execution_callbacks(self):
    """Get the list of post-execution callbacks added to the context."""
    return self._post_execution_callbacks

  @property
  def optimizer_jit(self):
    level = self.config.graph_options.optimizer_options.global_jit_level
    return (level == config_pb2.OptimizerOptions.ON_1 or
            level == config_pb2.OptimizerOptions.ON_2)

  @optimizer_jit.setter
  def optimizer_jit(self, enabled):
    self._optimizer_jit = enabled

    self._thread_local_data.function_call_options = None

  def get_optimizer_experimental_options(self):
    """Get experimental options for the optimizer.

    Returns:
      Dictionary of current option values
    """
    rewrite_options = self.config.graph_options.rewrite_options
    options = {}

    def rewriter_toggle(option):
      attr = getattr(rewrite_options, option)
      if attr != 0:
        options[option] = (attr == rewriter_config_pb2.RewriterConfig.ON)

    def rewriter_bool(option):
      options[option] = getattr(rewrite_options, option)

    rewriter_toggle("layout_optimizer")
    rewriter_toggle("constant_folding")
    rewriter_toggle("shape_optimization")
    rewriter_toggle("remapping")
    rewriter_toggle("arithmetic_optimization")
    rewriter_toggle("dependency_optimization")
    rewriter_toggle("loop_optimization")
    rewriter_toggle("function_optimization")
    rewriter_toggle("debug_stripper")
    rewriter_bool("disable_model_pruning")
    rewriter_toggle("scoped_allocator_optimization")
    rewriter_toggle("pin_to_host_optimization")
    rewriter_toggle("implementation_selector")
    rewriter_bool("disable_meta_optimizer")

    if rewrite_options.min_graph_nodes != 0:
      options["min_graph_nodes"] = rewrite_options.min_graph_nodes

    return options

  def set_optimizer_experimental_options(self, options):
    """Set experimental options for the optimizer.

    Args:
      options: Dictionary of options to modify
    """
    self._optimizer_experimental_options.update(options)

    self._thread_local_data.function_call_options = None

  @property
  def intra_op_parallelism_threads(self):
    return self.config.intra_op_parallelism_threads

  @intra_op_parallelism_threads.setter
  def intra_op_parallelism_threads(self, num_threads):
    if self._context_handle is not None:
      raise RuntimeError(
          "Intra op parallelism must be set at program startup")

    self._intra_op_parallelism_threads = num_threads

  @property
  def inter_op_parallelism_threads(self):
    return self.config.inter_op_parallelism_threads

  @inter_op_parallelism_threads.setter
  def inter_op_parallelism_threads(self, num_threads):
    if self._context_handle is not None:
      raise RuntimeError(
          "Inter op parallelism must be set at program startup")

    self._inter_op_parallelism_threads = num_threads

  @property
  def soft_device_placement(self):
    return self.config.allow_soft_placement

  @soft_device_placement.setter
  def soft_device_placement(self, enabled):
    self._soft_device_placement = enabled

    self._thread_local_data.function_call_options = None

  @property
  def log_device_placement(self):
    return self.config.log_device_placement

  @log_device_placement.setter
  def log_device_placement(self, enabled):
    if self._context_handle is not None:
      raise RuntimeError(
          "Device placement logging must be set at program startup")

    self._log_device_placement = enabled
    self._thread_local_data.function_call_options = None

  @property
  def device_policy(self):
    # Only get the policy from the context if it has already been initialized
    if self._context_handle is not None:
      return pywrap_tensorflow.TFE_ContextGetDevicePlacementPolicy(self._handle)

    return self._device_policy

  @device_policy.setter
  def device_policy(self, policy):
    if policy is None:
      policy = DEVICE_PLACEMENT_SILENT

    if self._device_policy != policy:
      self._device_policy = policy

      # Only set the policy if the context has already been initialized
      if self._context_handle is not None:
        pywrap_tensorflow.TFE_ContextSetThreadLocalDevicePlacementPolicy(
            self._handle, self._device_policy)

  def enable_run_metadata(self):
    """Enables tracing of op execution via RunMetadata.

    To retrieve the accumulated metadata call context.export_run_metadata()
    and to stop tracing call context.disable_run_metadata().
    """
    self.ensure_initialized()
    pywrap_tensorflow.TFE_ContextEnableRunMetadata(self._handle)

  def disable_run_metadata(self):
    """Disables tracing of op execution via RunMetadata."""
    if not self._context_handle:
      return
    pywrap_tensorflow.TFE_ContextDisableRunMetadata(self._context_handle)

  def enable_graph_collection(self):
    """Enables graph collection of executed functions.

    To retrieve the accumulated graphs call context.export_run_metadata()
    and to stop collecting graphs call context.disable_graph_collection().
    """
    self.ensure_initialized()
    pywrap_tensorflow.TFE_ContextEnableGraphCollection(self._handle)

  def disable_graph_collection(self):
    """Disables graph collections of executed functions."""
    if not self._context_handle:
      return
    pywrap_tensorflow.TFE_ContextDisableGraphCollection(self._context_handle)

  def export_run_metadata(self):
    """Returns a RunMetadata proto with accumulated information.

    The returned protocol buffer contains information since the most recent call
    to either enable_run_metadata or export_run_metadata.

    Returns:
      A RunMetadata protocol buffer. Or None if not enabled.
    """
    if not self._context_handle:
      return None
    with c_api_util.tf_buffer() as buffer_:
      pywrap_tensorflow.TFE_ContextExportRunMetadata(
          self._context_handle, buffer_)
      proto_data = pywrap_tensorflow.TF_GetBuffer(buffer_)
    run_metadata = config_pb2.RunMetadata()
    run_metadata.ParseFromString(compat.as_bytes(proto_data))
    return run_metadata

  @property
  def context_switches(self):
    """Returns a stack of context switches."""
    return self._context_switches

  def start_step(self):
    pywrap_tensorflow.TFE_ContextStartStep(self._handle)

  def end_step(self):
    pywrap_tensorflow.TFE_ContextEndStep(self._handle)

_context = None
_context_lock = threading.Lock()


class _EagerDeviceContext(object):
  """Context-manager forcing placement of ops and Tensors on a device."""

  def __init__(self, ctx, device_name):
    self._device_name = device_name
    self._ctx = ctx
    self._stack = []

  def __enter__(self):
    ctx = self._ctx
    old_device_name = ctx.device_name
    old_device_spec = ctx.device_spec
    new_device_name = self._device_name
    cache_key = (old_device_name, new_device_name)
    try:
      new_device_name, new_device_spec = _device_parsing_cache[cache_key]
    except TypeError:
      # Error while trying to compute the cache key.
      raise ValueError("Expecting a string device name. Got %s(%s)" %
                       (type(new_device_name), new_device_name))
    except KeyError:
      # Handle a cache miss.
      if new_device_name is not None:
        if not isinstance(new_device_name, six.string_types):
          raise ValueError("Expecting a string device name. Got %s(%s)" %
                           (type(new_device_name), new_device_name))
        device_spec = pydev.DeviceSpec.from_string(new_device_name)
        if old_device_name:
          new_device_spec = copy.copy(old_device_spec)
        else:
          ctx.ensure_initialized()
          new_device_spec = pydev.DeviceSpec.from_string(
              ctx._context_devices[0])  # pylint: disable=protected-access
        new_device_spec = new_device_spec.make_merged_spec(device_spec)
      else:
        new_device_spec = pydev.DeviceSpec.from_string("")
      new_device_name = new_device_spec.to_string()
      _device_parsing_cache[cache_key] = (new_device_name, new_device_spec)

    ctx._set_device(new_device_name, new_device_spec)  # pylint: disable=protected-access
    self._stack.append((old_device_name, old_device_spec, new_device_spec))

  def __exit__(self, *ex_info):
    ctx = self._ctx
    old_device_name, old_device_spec, new_device_spec = self._stack[-1]
    if ctx.device_spec is not new_device_spec:
      raise RuntimeError(
          "Exiting device scope without proper scope nesting")
    del self._stack[-1]
    ctx._set_device(old_device_name, old_device_spec)  # pylint: disable=protected-access


def _create_context():
  global _context
  with _context_lock:
    if _context is None:
      _context = Context()


def context():
  """Returns a singleton context object."""
  if _context is None:
    _create_context()
  return _context


def context_safe():
  """Returns current context (or None if one hasn't been initialized)."""
  return _context


def ensure_initialized():
  """Initialize the context."""
  context().ensure_initialized()


def set_global_seed(seed):
  """Sets the eager mode seed."""
  context()._set_global_seed(seed)  # pylint: disable=protected-access


def global_seed():
  """Returns the eager mode seed."""
  return context()._seed  # pylint: disable=protected-access


def internal_operation_seed():
  """Returns the operation seed generated based on global seed."""
  return context()._internal_operation_seed()  # pylint: disable=protected-access


@tf_export("executing_eagerly")
def executing_eagerly():
  """Returns True if the current thread has eager execution enabled.

  Eager execution is typically enabled via `tf.enable_eager_execution`,
  but may also be enabled within the context of a Python function via
  tf.contrib.eager.py_func.
  """
  if context_safe() is None:
    return default_execution_mode == EAGER_MODE

  return context().executing_eagerly()


def in_eager_mode():
  """Use executing_eagerly() instead. This function will be removed."""
  return executing_eagerly()


def shared_name(name=None):
  """Returns the anonymous shared name GUID if no shared name is specified.

  In eager mode we need to use a unique shared name to avoid spurious sharing
  issues. The runtime generates a unique name on our behalf when the reserved
  GUID is used as a shared name.

  Args:
    name: Optional shared name

  Returns:
    Eager compatible shared name.
  """
  if name or not executing_eagerly():
    return name

  # Ensure a unique name when eager execution is enabled to avoid spurious
  # sharing issues.
  return "cd2c89b7-88b7-44c8-ad83-06c2a9158347"


def graph_mode():
  """Context-manager to disable eager execution for the current thread."""
  return context()._mode(GRAPH_MODE)  # pylint: disable=protected-access


def eager_mode():
  """Context-manager to enable eager execution for the current thread."""
  return context()._mode(EAGER_MODE)  # pylint: disable=protected-access


# TODO(agarwal): get rid of this and use ops.name_scope instead.
@contextlib.contextmanager
def namescope(name):
  """ContextManager for creating hierarchical name scopes."""
  ctx = context()
  old_name = ctx.scope_name
  ctx.scope_name = "%s/%s" % (old_name, name) if old_name else name
  try:
    yield
  finally:
    ctx.scope_name = old_name


def scope_name():
  """Name of the current scope."""
  return context().scope_name


def device(name):
  """Context-manager to force placement of operations and Tensors on a device.

  Example:
  ```python
  with tf.device('gpu:0'):
    with tf.device('cpu:0'):
      shape = tf.constant([], dtype=tf.int32)
    x = tf.truncated_normal(shape, tf.float32)
  ```
  will ensure that the `shape` Tensor is on CPU but the `truncated_normal`
  operation runs on GPU 0.

  Args:
    name: Name of the device (see context().devices()), or None to
      perform automatic placement.

  Returns:
    Context manager for setting the device.
  """
  ensure_initialized()
  return context().device(name)


@tf_export("config.experimental_list_devices")
def list_devices():
  """List the names of the available devices.

  Returns:
    Names of the available devices, as a `list`.
  """
  ensure_initialized()
  return context().devices()


@tf_export("debugging.get_log_device_placement")
def get_log_device_placement():
  """Get if device placements are logged.

  Returns:
    If device placements are logged.
  """
  return context().log_device_placement


@tf_export("debugging.set_log_device_placement")
def set_log_device_placement(enabled):
  """Set if device placements should be logged.

  Args:
    enabled: Whether to enabled device placement logging.
  """
  context().log_device_placement = enabled


@tf_contextlib.contextmanager
def device_policy(policy):
  """Context manager for setting device placement policy for current thread."""
  ctx = context()
  old_policy = ctx.device_policy
  try:
    ctx.device_policy = policy
    yield
  finally:
    ctx.device_policy = old_policy


def set_execution_mode(mode):
  """Sets execution mode for the current thread."""
  context().execution_mode = mode


@tf_contextlib.contextmanager
def execution_mode(mode):
  """Context manager for setting execution mode for current thread."""
  ctx = context()
  old_mode = ctx.execution_mode
  try:
    ctx.execution_mode = mode
    yield
  finally:
    ctx.execution_mode = old_mode


<<<<<<< HEAD
=======
@tf_export("experimental.function_executor_type")
@tf_contextlib.contextmanager
def function_executor_type(executor_type):
  """Context manager for setting the executor of eager defined functions.

  Eager defined functions are functions decorated by tf.contrib.eager.defun.

  Args:
    executor_type: a string for the name of the executor to be used to execute
      functions defined by tf.contrib.eager.defun.

  Yields:
    Context manager for setting the executor of eager defined functions.
  """
  current_options = context().function_call_options
  old_options = copy.copy(current_options)
  try:
    current_options.executor_type = executor_type
    yield
  finally:
    context().function_call_options = old_options


>>>>>>> a751f01a
def async_wait():
  """Waits for ops dispatched in ASYNC mode to finish."""
  return context().async_wait()


def async_clear_error():
  """Clears errors raised during ASYNC execution mode."""
  return context().async_clear_error()


def num_gpus():
  """Get the number of available GPU devices.

  Returns:
    The number of available GPU devices.
  """
  return context().num_gpus()


def enable_run_metadata():
  """Enables tracing of op execution via RunMetadata.

  To retrieve the accumulated metadata call context.export_run_metadata()
  and to stop tracing call context.disable_run_metadata().
  """
  context().enable_run_metadata()


def disable_run_metadata():
  """Disables tracing of op execution via RunMetadata."""
  context().disable_run_metadata()


def enable_graph_collection():
  """Enables tracing of op execution via RunMetadata.

  To retrieve the accumulated metadata call context.export_run_metadata()
  and to stop tracing call context.disable_run_metadata().
  """
  context().enable_graph_collection()


def disable_graph_collection():
  """Disables tracing of op execution via RunMetadata."""
  context().disable_graph_collection()


def export_run_metadata():
  """Returns a RunMetadata proto with accumulated information.

  The returned protocol buffer contains information since the most recent call
  to either enable_run_metadata or export_run_metadata.

  Returns:
    A RunMetadata protocol buffer.
  """
  return context().export_run_metadata()


<<<<<<< HEAD
def rewriter_config(rewriter_config_):
  """Context manager for setting the grappler rewrite config."""
  return context().rewriter_config(rewriter_config_)


=======
>>>>>>> a751f01a
def set_server_def(server_def):
  context().set_server_def(server_def)


# Not every user creates a Context via context.context()
# (for example, enable_eager_execution in python/framework/ops.py),
# but they do all import this file.  Note that IS_IN_GRAPH_MODE and
# in_graph_mode are both parameterless functions.
def _tmp_in_graph_mode():
  return not executing_eagerly()


is_in_graph_mode.IS_IN_GRAPH_MODE = _tmp_in_graph_mode<|MERGE_RESOLUTION|>--- conflicted
+++ resolved
@@ -83,11 +83,6 @@
     self._data = {}
 
 
-<<<<<<< HEAD
-# TODO(agarwal): better name ?
-class _EagerContext(threading.local):
-  """Thread local eager context."""
-=======
 class FunctionCallOptions(object):
   """Options applied at call sites of eager functions.
 
@@ -140,7 +135,6 @@
 
 class _ThreadLocalData(threading.local):
   """Thread local storage for the eager context."""
->>>>>>> a751f01a
 
   def __init__(self):
     super(_ThreadLocalData, self).__init__()
@@ -154,17 +148,6 @@
     self.summary_recording_distribution_strategy = True
     self.summary_step = None
     self.scalar_cache = {}
-<<<<<<< HEAD
-    self.ones_rank_cache = _EagerTensorCache()
-    self.zeros_cache = _EagerTensorCache()
-    self.execution_mode = None
-    self.rewriter_config = None
-    if config is not None and config.HasField(
-        "graph_options") and config.graph_options.HasField("rewrite_options"):
-      self.rewriter_config = (
-          config.graph_options.rewrite_options.SerializeToString())
-
-=======
     self._ones_rank_cache = None
     self._zeros_cache = None
     self.execution_mode = SYNC
@@ -181,7 +164,6 @@
     if not self._zeros_cache:
       self._zeros_cache = _EagerTensorCache()
     return self._zeros_cache
->>>>>>> a751f01a
 
 
 ContextSwitch = collections.namedtuple(
@@ -613,48 +595,7 @@
       ValueError: If name is not a string or is an invalid device name.
       RuntimeError: If device scopes are not properly nested.
     """
-<<<<<<< HEAD
-    devices = self._context_devices
-    if devices is None:
-      self._initialize_handle_and_devices()
-      devices = self._context_devices
-    eager_context = self._eager_context
-    old_device_name = eager_context.device_name
-    old_device_spec = eager_context.device_spec
-    cache_key = (old_device_name, name)
-    try:
-      new_device_name, new_device_spec = _device_parsing_cache[cache_key]
-    except TypeError:
-      # Error while trying to compute the cache key.
-      raise ValueError("Expecting a string device name. Got %s(%s)" %
-                       (type(name), name))
-    except KeyError:
-      # Handle a cache miss.
-      if name is not None:
-        if not isinstance(name, str):
-          raise ValueError("Expecting a string device name. Got %s(%s)" %
-                           (type(name), name))
-        device_spec = pydev.DeviceSpec.from_string(name)
-        if old_device_name:
-          new_device_spec = copy.copy(old_device_spec)
-        else:
-          new_device_spec = pydev.DeviceSpec.from_string(devices[0])
-        new_device_spec.merge_from(device_spec)
-      else:
-        new_device_spec = pydev.DeviceSpec.from_string("")
-      new_device_name = new_device_spec.to_string()
-      _device_parsing_cache[cache_key] = (new_device_name, new_device_spec)
-
-    try:
-      eager_context.device_name = new_device_name
-      eager_context.device_spec = new_device_spec
-      yield
-    finally:
-      eager_context.device_name = old_device_name
-      eager_context.device_spec = old_device_spec
-=======
     return _EagerDeviceContext(self, name)
->>>>>>> a751f01a
 
   def devices(self):
     """List of the names of devices available to execute operations."""
@@ -731,8 +672,6 @@
       if toggle is None:
         return
 
-<<<<<<< HEAD
-=======
       setattr(config.graph_options.rewrite_options,
               option,
               toggle)
@@ -781,7 +720,6 @@
     """Returns function call options for current thread."""
     self._thread_local_data.function_call_options = options
 
->>>>>>> a751f01a
   def async_wait(self):
     """Waits for ops dispatched in ASYNC mode to finish."""
     pywrap_tensorflow.TFE_ContextAsyncWait(self._handle)
@@ -1295,8 +1233,6 @@
     ctx.execution_mode = old_mode
 
 
-<<<<<<< HEAD
-=======
 @tf_export("experimental.function_executor_type")
 @tf_contextlib.contextmanager
 def function_executor_type(executor_type):
@@ -1320,7 +1256,6 @@
     context().function_call_options = old_options
 
 
->>>>>>> a751f01a
 def async_wait():
   """Waits for ops dispatched in ASYNC mode to finish."""
   return context().async_wait()
@@ -1380,14 +1315,6 @@
   return context().export_run_metadata()
 
 
-<<<<<<< HEAD
-def rewriter_config(rewriter_config_):
-  """Context manager for setting the grappler rewrite config."""
-  return context().rewriter_config(rewriter_config_)
-
-
-=======
->>>>>>> a751f01a
 def set_server_def(server_def):
   context().set_server_def(server_def)
 
