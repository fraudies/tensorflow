# Copyright 2017 The TensorFlow Authors. All Rights Reserved.
#
# Licensed under the Apache License, Version 2.0 (the "License");
# you may not use this file except in compliance with the License.
# You may obtain a copy of the License at
#
#     http://www.apache.org/licenses/LICENSE-2.0
#
# Unless required by applicable law or agreed to in writing, software
# distributed under the License is distributed on an "AS IS" BASIS,
# WITHOUT WARRANTIES OR CONDITIONS OF ANY KIND, either express or implied.
# See the License for the specific language governing permissions and
# limitations under the License.
# ==============================================================================
from __future__ import absolute_import
from __future__ import division
from __future__ import print_function

import functools

import numpy as np

from tensorflow.python import pywrap_tensorflow
from tensorflow.python.eager import backprop
from tensorflow.python.eager import context
<<<<<<< HEAD
=======
from tensorflow.python.eager import def_function
from tensorflow.python.eager import function
>>>>>>> 4c307bd3
from tensorflow.python.eager import test
from tensorflow.python.framework import constant_op
from tensorflow.python.framework import dtypes
from tensorflow.python.framework import ops
from tensorflow.python.framework import tensor_shape
from tensorflow.python.framework import test_util
from tensorflow.python.ops import array_ops
from tensorflow.python.ops import control_flow_ops
from tensorflow.python.ops import custom_gradient
from tensorflow.python.ops import embedding_ops
from tensorflow.python.ops import gradients
from tensorflow.python.ops import math_ops
from tensorflow.python.ops import nn_grad  # pylint: disable=unused-import
from tensorflow.python.ops import nn_ops
from tensorflow.python.ops import random_ops
from tensorflow.python.ops import resource_variable_ops
from tensorflow.python.ops import variables
from tensorflow.python.training import training


class BackpropTest(test.TestCase):

  @test_util.run_in_graph_and_eager_modes
  def testAggregateGradients(self):

    def fn(x):
      ind1 = constant_op.constant(np.array([0, 1]))
      ind2 = constant_op.constant(np.array([2, 3]))
      ind3 = constant_op.constant(np.array([1, 3]))
      # A mixture of IndexedSlices and dense tensor to aggregate.
      g1 = embedding_ops.embedding_lookup(x, ind1)
      g2 = embedding_ops.embedding_lookup(x, ind2)
      g3 = embedding_ops.embedding_lookup(x, ind3)
      g4 = math_ops.reduce_sum(x * constant_op.constant(2.0))
      return g1 * g2 * g3 * g4

    var_np = np.random.rand(4, 2).astype(np.float32)
    var = constant_op.constant(var_np)
    grad = backprop.gradients_function(fn, [0])(var)[0]
    grad = self.evaluate(ops.convert_to_tensor(grad))

    with context.graph_mode():
      tf_var = array_ops.constant(var_np, dtypes.float32)
      tf_ind1 = array_ops.constant([0, 1])
      tf_ind2 = array_ops.constant([2, 3])
      tf_ind3 = array_ops.constant([1, 3])
      tf_g1 = embedding_ops.embedding_lookup(tf_var, tf_ind1)
      tf_g2 = embedding_ops.embedding_lookup(tf_var, tf_ind2)
      tf_g3 = embedding_ops.embedding_lookup(tf_var, tf_ind3)
      tf_g4 = math_ops.reduce_sum(tf_var * 2.0, reduction_indices=(0, 1))
      tf_y = tf_g1 * tf_g2 * tf_g3 * tf_g4
      tf_grad = gradients.gradients(tf_y, [tf_var])[0]

      tf_dense_grad = math_ops.unsorted_segment_sum(
          tf_grad.values, tf_grad.indices, tf_grad.dense_shape[0])

      self.assertAllClose(grad, self.evaluate(tf_dense_grad))

  def testImplicitGradWithResourceVariable(self):
    x = resource_variable_ops.ResourceVariable(
        initial_value=constant_op.constant(1.0), name='x')

    def fn():
      b = constant_op.constant(2.0)
      c = math_ops.add(x.value(), b)
      return math_ops.add(c, constant_op.constant(3.0))

    grads_and_vars = backprop.implicit_grad(fn)()
    self.assertAllEqual(grads_and_vars[0][0], 1.0)
    self.assertAllEqual(id(grads_and_vars[0][1]), id(x))

  def testGradientInsideLoop(self):
    with ops.Graph().as_default():
      v = resource_variable_ops.ResourceVariable(1.0)

      def body(_):
        _ = v + 1.0  # This reads the variable inside the loop context
        with backprop.GradientTape() as t:
          result = v * 2
        self.assertTrue(t.gradient(result, v) is not None)
        return 1.0

      control_flow_ops.while_loop(lambda i: False, body, [1.0])

  def testWhereGradient(self):
    # Note: where is special because only some of its arguments are of
    # differentiable dtypes.

    def f(x):
      return array_ops.where(x < 10, x, x * x)

    g = backprop.gradients_function(f)

    self.assertAllEqual(g(5.)[0], 1.0)
    self.assertAllEqual(g(50.)[0], 100.0)

  def testTwoTargets(self):
    with backprop.GradientTape() as t:
      x = constant_op.constant(3.0)
      y = constant_op.constant(2.0)
      t.watch([x, y])
      xx = 2 * x
      yy = 3 * y
    dx, dy = t.gradient([xx, yy], [x, y])
    self.assertAllEqual(dx, 2.0)
    self.assertAllEqual(dy, 3.0)

  def testCustomGradientEmptyError(self):

    @custom_gradient.custom_gradient
    def identity(x):
      def grad(_):
        return []  # This return value is wrong!
      return x, grad

    x = variables.Variable(1.0)
    with backprop.GradientTape() as t:
      y = identity(x)
    with self.assertRaises(ValueError):
      t.gradient(y, [x])

  def testOutputGradUsedInComputation(self):
    with backprop.GradientTape() as t:
      x = constant_op.constant(3.0)
      y = constant_op.constant(2.0)
      t.watch([x, y])
      loss = x * y
    dx, = t.gradient([loss, x], [x], output_gradients=[1.0, 2.0])
    self.assertAllEqual(dx, 4.0)

  def testDy(self):

    def f(x):
      return x

    grad_fn = backprop.gradients_function(f)
    self.assertAllEqual(2., grad_fn(1., dy=2.)[0])

  def testGradientInteger(self):

    def f(x):
      return x + x

    int_tensor = constant_op.constant(1)
    self.assertEqual(backprop.gradients_function(f)(int_tensor)[0], None)

  def testErrors(self):

    @custom_gradient.custom_gradient
    def f(x):
      def grad(_):
        raise RuntimeError('x')
      return x, grad

    # TODO(apassos) raise the right error here
    with self.assertRaises(RuntimeError):
      backprop.gradients_function(f)(constant_op.constant(1.0))

  def testGradientsFunctionInCustomGradient(self):

    @custom_gradient.custom_gradient
    def f(x):
      (y,) = backprop.gradients_function(lambda x: x * x)(x)

      def grad(dy):
        return [2 * dy]

      return y, grad

    self.assertAllEqual(f(1.0), 2.0)

  def testImplicitGradOverEmbeddingLookup(self):
    batch_size = 8
    embedding_size = 512
    vocab_size = 1000
    lrn_rate = 0.1
    random_init = random_ops.random_uniform([vocab_size, embedding_size])

    x = array_ops.ones((batch_size), dtypes.int64)
    embedding = resource_variable_ops.ResourceVariable(
        initial_value=random_init, dtype=dtypes.float32, name='embedding')

    def f():
      embedded_x = embedding_ops.embedding_lookup(embedding, x)
      return constant_op.constant(1.0, dtypes.float32) - embedded_x

    grad = backprop.implicit_grad(f)()[0][0]
    opt = training.GradientDescentOptimizer(lrn_rate)

    with context.graph_mode(), self.cached_session():
      tf_x = array_ops.ones((batch_size), dtypes.int64)
      # TODO(ashankar,apassos): Change to ResourceVariable.
      tf_embedding = variables.Variable(
          random_init.numpy(), name='tf_embedding')
      tf_embedded_x = embedding_ops.embedding_lookup(tf_embedding, tf_x)
      tf_y = 1.0 - tf_embedded_x
      tf_grad = gradients.gradients(tf_y, [tf_embedding])[0]
      tf_opt = training.GradientDescentOptimizer(0.1)
      tf_embedding.initializer.run()

      self.assertAllClose(tf_grad.indices.eval(), grad.indices)
      self.assertAllClose(tf_grad.values.eval(), grad.values)

      tf_opt.apply_gradients([(tf_grad, tf_embedding)]).run()
      expected = tf_embedding.eval()
    opt.apply_gradients([(grad, embedding)])
    self.assertAllClose(expected, embedding.read_value())

  def testImplicitGradOrdering(self):
    v0 = resource_variable_ops.ResourceVariable(1.0)
    v1 = resource_variable_ops.ResourceVariable(2.0)

    def f():
      x = v1 * v1
      y = v0 * v0
      return x + y

    grads = backprop.implicit_grad(f)()
    ordered_variables = [x[1] for x in grads]
    self.assertTrue(ordered_variables[0] is v0)
    self.assertTrue(ordered_variables[1] is v1)

<<<<<<< HEAD
=======
  def testTapeNoOpGradient(self):
    x = constant_op.constant(3.0)
    with backprop.GradientTape() as t:
      t.watch(x)
      y = x
    self.assertEqual(t.gradient(y, x).numpy(), 1.0)

  def testTapeIdentityGradientIsIdentity(self):
    x = constant_op.constant(3.0)
    with backprop.GradientTape() as t:
      t.watch(x)
      y = array_ops.identity(x)
    self.assertEqual(t.gradient(y, x).numpy(), 1.0)

  def testTapeGradientMultiTargetOneIsSource(self):
    x = constant_op.constant(2.0)
    with backprop.GradientTape() as t:
      t.watch(x)
      y = x*x
    self.assertEqual(t.gradient([x, y], x).numpy(), 5.0)

  def testTapeNoOpGradientWithMultiTargetAllSource(self):
    x = constant_op.constant(3.0)
    with backprop.GradientTape() as t:
      t.watch(x)
      y = x
    self.assertEqual(t.gradient([y, y], x).numpy(), 2.0)

  def testTapeNoOpGradientWithMultiTargetMultiSource(self):
    x = constant_op.constant(3.0)
    y = constant_op.constant(5.0)
    with backprop.GradientTape() as t:
      t.watch(x)
      t.watch(y)
      z = y * y
    self.assertAllEqual(t.gradient([x, y, z], [x, y]), [1.0, 11.0])

  def testTapeGradientStringTarget(self):
    s = constant_op.constant('unknown', dtype=dtypes.string)
    x = constant_op.constant(3.0)

    with backprop.GradientTape() as t:
      t.watch(x)
      t.watch(s)
    grads = t.gradient(s, x)
    self.assertEqual(grads, None)

  def testTapeNoOpGradientStringSourceAndTarget(self):
    s = constant_op.constant('unknown', dtype=dtypes.string)

    with backprop.GradientTape() as t:
      t.watch(s)
    grads = t.gradient(s, s)
    self.assertEqual(grads, None)

  def testTapeNoOpGradientWithMultiTargetMultiSourceIncludeString(self):
    x = constant_op.constant(3.0)
    y = constant_op.constant(5.0)
    s = constant_op.constant('unknown', dtype=dtypes.string)

    with backprop.GradientTape() as t:
      t.watch(x)
      t.watch(y)
      t.watch(s)
      z = y * y
    grads = t.gradient([x, y, z, s], [x, y, s])
    self.assertAllEqual(grads[:2], [1.0, 11.0])
    self.assertEqual(grads[2], None)

  def testTapeNoOpOnVariableIsIdentity(self):
    v0 = resource_variable_ops.ResourceVariable(1.0)
    with backprop.GradientTape() as t:
      y = v0.read_value()
    self.assertEqual(t.gradient(y, v0).numpy(), 1.0)

  @test_util.assert_no_new_tensors
  @test_util.assert_no_garbage_created
  def testTapeNoOpGradient2By2(self):
    a_2_by_2 = constant_op.constant(2.0, shape=[2, 2])
    with backprop.GradientTape(persistent=True) as tape:
      tape.watch(a_2_by_2)
    dy_dy = tape.gradient(a_2_by_2, [a_2_by_2])[0]
    self.assertAllEqual(dy_dy.numpy(),
                        constant_op.constant(1.0, shape=[2, 2]).numpy())

  @test_util.assert_no_new_pyobjects_executing_eagerly
  def testTapeNoOpGradientMultiTarget2By2(self):
    a_2_by_2 = constant_op.constant(2.0, shape=[2, 2])
    with backprop.GradientTape(persistent=True) as tape:
      tape.watch(a_2_by_2)
    dy_dy = tape.gradient([a_2_by_2, a_2_by_2], [a_2_by_2])[0]
    self.assertAllEqual(dy_dy.numpy(),
                        constant_op.constant(2.0, shape=[2, 2]).numpy())

>>>>>>> 4c307bd3
  def testTapeStopRecording(self):
    with backprop.GradientTape() as t:
      x = resource_variable_ops.ResourceVariable(1.0)
      with t.stop_recording():
        y = x * x
    self.assertEqual(t.gradient(y, x), None)

  def testTapeStopStartRecording(self):
    with backprop.GradientTape(persistent=True) as t:
      x = resource_variable_ops.ResourceVariable(1.0)
      x2 = x * 2  # This should be differentiated through.
      with t.stop_recording():
        y = x2 * x2
      z = x2 * x2
    self.assertEqual(t.gradient(y, x2), None)

    # If the x*2 was not differentiated through, this would be 2.0, not 4.0
    self.assertEqual(t.gradient(z, x2).numpy(), 4.0)

  def testTapeReset(self):
    with backprop.GradientTape() as t:
      v = resource_variable_ops.ResourceVariable(1.0)
      loss = v * v
      t.reset()
      loss += v * v
    self.assertAllEqual(t.gradient(loss, v), 2.0)

  def testPythonMax(self):
    x = [resource_variable_ops.ResourceVariable(2.),
         resource_variable_ops.ResourceVariable(3.),
         resource_variable_ops.ResourceVariable(5.)]
    with backprop.GradientTape() as t:
      f = max(x)
    grad = t.gradient(f, x)
    self.assertAllEqual(self.evaluate(f), 5.)
    self.assertAllEqual(self.evaluate(grad), [None, None, 1.0])

  def testAutomaticWatchedVariables(self):
    with backprop.GradientTape() as t:
      self.assertEqual(0, len(t.watched_variables()))
      v = resource_variable_ops.ResourceVariable(1.0)
      loss = v * v
      self.assertAllEqual([v], t.watched_variables())

      t.reset()
      self.assertEqual(0, len(t.watched_variables()))
      loss += v * v
      self.assertAllEqual([v], t.watched_variables())

  def testExplicitWatchedVariables(self):
    with backprop.GradientTape() as t:
      self.assertEqual(0, len(t.watched_variables()))
      v = resource_variable_ops.ResourceVariable(1.0)
      t.watch(v)
      self.assertAllEqual([v], t.watched_variables())

      t.reset()
      self.assertEqual(0, len(t.watched_variables()))
      t.watch(v)
      self.assertAllEqual([v], t.watched_variables())

  @test_util.assert_no_new_tensors
  def testGradientNone(self):

    def loss(x, l):
      return math_ops.reduce_mean(
          nn_ops.softmax_cross_entropy_with_logits(logits=x, labels=l),
          constant_op.constant([0]))

    logits = constant_op.constant([[0.0, 0.0]])
    labels = constant_op.constant([[1.0, 0.0]])
    # softmax_cross_entropy_with_logits returns two outputs and in this case the
    # gradient wrt the second is None.
    g, = backprop.gradients_function(loss, [0])(logits, labels)
    self.assertAllEqual(g.numpy(), [[-0.5, 0.5]])

  @test_util.run_in_graph_and_eager_modes
  def testGradientWithinTapeBlock(self):
    v1 = resource_variable_ops.ResourceVariable(1.)
    self.evaluate(v1.initializer)
    with backprop.GradientTape() as t:
      loss = 2 * v1
      grad = t.gradient(loss, v1)
    self.assertAllEqual(self.evaluate(grad), 2.0)

    with backprop.GradientTape(persistent=True) as t:
      loss = 2 * v1
      grad = t.gradient(loss, v1)
    self.assertAllEqual(self.evaluate(grad), 2.0)

  @test_util.run_in_graph_and_eager_modes
  def testNestedSelfContexts(self):
    v1 = resource_variable_ops.ResourceVariable(1.)
    self.evaluate(v1.initializer)
    with backprop.GradientTape() as t:
      with self.assertRaises(ValueError):
        with t:
          pass

  @test_util.assert_no_new_tensors
  def testSecondGrad(self):

    def first(x):
      l = constant_op.constant([[0.0]])
      x = nn_ops.softmax_cross_entropy_with_logits(labels=l, logits=x)
      x = math_ops.reduce_sum(x, constant_op.constant([0]))
      return x

    def second(x):
      grad = backprop.gradients_function(first, [0])(x)[0]
      return math_ops.reduce_sum(grad, constant_op.constant([0]))

    f = constant_op.constant([[0.1]])
    grad = backprop.gradients_function(second, [0])(f)[0]
    self.assertAllEqual([[0.0]], grad)

  @test_util.run_in_graph_and_eager_modes
  def testWatchingIsTapeLocal(self):
    x1 = resource_variable_ops.ResourceVariable(2.0, trainable=False)
    x2 = resource_variable_ops.ResourceVariable(2.0, trainable=False)

    with backprop.GradientTape() as tape1:
      with backprop.GradientTape() as tape2:
        tape1.watch(x1)
        tape2.watch([x1, x2])
        y = x1 ** 3
        z = x2 ** 2
        dy, dz = tape2.gradient([y, z], [x1, x2])
      d2y, d2z = tape1.gradient([dy, dz], [x1, x2])

    self.evaluate([x1.initializer, x2.initializer])
    self.assertEqual(self.evaluate(d2y), 12.0)
    self.assertIsNone(d2z)

  @test_util.assert_no_new_tensors
  def testMakeVJP(self):

    def f(x):
      return x * x

    wrapped_fn = backprop.make_vjp(f, persistent=False)
    result, vjp = wrapped_fn(constant_op.constant(3.0))
    self.assertAllEqual(result, 9.0)
    self.assertAllEqual(vjp(2.0)[0], 12.0)

  def testPersistentMakeVJP(self):

    def f(x):
      return x * x

    wrapped_fn = backprop.make_vjp(f, persistent=True)
    _, vjp = wrapped_fn(constant_op.constant(3.0))
    vjp_result1 = vjp(2.0)[0]
    vjp_result2 = vjp(2.0)[0]
    self.assertAllEqual(vjp_result1, vjp_result2, 12.0)

  @test_util.assert_no_new_tensors
  def testGradGrad(self):

    def sq(x):
      return x * x

    def grad(x):
      value = backprop.gradients_function(sq, [0])(x)[0]
      return value

    gradgrad = backprop.gradients_function(grad, [0])

    self.assertAllEqual(gradgrad(constant_op.constant(3.0))[0], 2.0)

  @test_util.assert_no_new_tensors
  def testGradGradExp(self):

    def grad(x):
      value = backprop.gradients_function(math_ops.exp, [0])(x)[0]
      return value

    gradgrad = backprop.gradients_function(grad, [0])

    self.assertAllEqual(gradgrad(constant_op.constant(0.0))[0], 1.0)

  @test_util.assert_no_new_tensors
  def testStopGradient(self):
    grad = backprop.gradients_function(
        lambda x: array_ops.stop_gradient(math_ops.argmax(x)))
    self.assertAllEqual(grad([0.0])[0], None)

  @test_util.assert_no_new_tensors
  def testArgmax(self):
    def argmax(x):
      i = math_ops.argmax(x)
      return array_ops.stop_gradient(i)

    grad = backprop.gradients_function(argmax)
    self.assertAllEqual(grad([0.0])[0], None)

  @test_util.run_gpu_only
  @test_util.assert_no_new_tensors
  def testGPU(self):
    def fn(x):
      with context.device('/gpu:0'):
        b = constant_op.constant(2.0)
        c = math_ops.add(x.gpu(), b)
        # TODO(apassos): remove cpu below by making TensorVSPace aware
        # of devices.
        return math_ops.add(c, constant_op.constant(3.0)).cpu()

    grad = backprop.gradients_function(fn, [0])(constant_op.constant(1.0))[0]
    self.assertAllEqual(grad, 1.0)

  @test_util.run_gpu_only
  @test_util.assert_no_new_tensors
  def testGPUImplicitGrad(self):
    with context.device('gpu:0'):
      v = resource_variable_ops.ResourceVariable(
          constant_op.constant(1.0), name='v')

    def f():
      with context.device('gpu:0'):
        return v.read_value()

    self.assertEqual(
        backprop.implicit_grad(f)()[0][0].cpu().numpy(), 1.0)

  @test_util.assert_no_new_tensors
  def testCPU(self):

    def fn(x):
      b = constant_op.constant(2.0)
      c = math_ops.add(x, b)
      return math_ops.add(c, constant_op.constant(3.0))

    grad = backprop.gradients_function(fn, [0])(constant_op.constant(1.0))[0]
    self.assertAllEqual(grad, 1.0)

  @test_util.run_gpu_only
  @test_util.assert_no_new_tensors
  def testTensorCopyGPU2CPU2GPU(self):
    def f(a, b):
      return a.cpu() + b.cpu()

    with context.device('/gpu:0'):
      a = constant_op.constant(1.0)
      b = constant_op.constant(2.0)

    grad = backprop.gradients_function(f, [0])(a, b)[0]
    self.assertAllEqual(grad, 1.0)

  @test_util.assert_no_new_tensors
  def testEmptyParams(self):

    def fn(a, b):
      return a * b

    x = constant_op.constant(1.0)
    y = constant_op.constant(2.0)
    dx, dy = backprop.gradients_function(fn)(x, y)
    self.assertAllEqual(dx, y.numpy())
    self.assertAllEqual(dy, x.numpy())

  @test_util.assert_no_new_tensors
  def testUnconnectedNone(self):
    v = resource_variable_ops.ResourceVariable(
        1.0, name='testUnconnectedNone')

    def f():
      v.read_value()
      return constant_op.constant(1.0)

    self.assertEqual(backprop.implicit_grad(f)()[0][0], None)

  @test_util.assert_no_new_tensors
  def testGradientTapeReEnterContext(self):
    g = backprop.GradientTape()
    with g:
      x = constant_op.constant(3.0)
      g.watch(x)
      y = 2*x
    with g:
      z = 2*y
    grad = g.gradient(target=z, sources=[x])
    self.assertEqual(self.evaluate(grad), [4.0])

  @test_util.assert_no_new_tensors
  @test_util.run_in_graph_and_eager_modes
  def testGradientTapeRepeatedSource(self):
    with backprop.GradientTape(persistent=False) as g:
      x = constant_op.constant(3.0)
      g.watch(x)
      y = 2 * x
    grad = g.gradient(target=y, sources=[x, x])
    self.assertEqual(self.evaluate(grad), [2.0, 2.0])

  @test_util.assert_no_new_tensors
  @test_util.run_in_graph_and_eager_modes
  def testPersistentGradientTapeRepeatedSource(self):
    with backprop.GradientTape(persistent=True) as g:
      x = constant_op.constant(3.0)
      y = constant_op.constant(5.0)
      g.watch(x)
      g.watch(y)
      z = x * x + x * y
    grad = g.gradient(target=z, sources=[x, x])
    self.assertEqual(self.evaluate(grad), [11.0, 11.0])
    grad = g.gradient(target=z, sources=[y, x])
    self.assertEqual(self.evaluate(grad), [3.0, 11.0])

  @test_util.assert_no_new_tensors
  @test_util.run_in_graph_and_eager_modes
  def testGradientTapeStructure(self):
    with backprop.GradientTape(persistent=True) as g:
      # Using different constant values because constant tensors are
      # cached, leading to a different gradient then what one might expect.
      x1 = constant_op.constant(3.0)
      x2 = constant_op.constant(3.1)
      x3 = constant_op.constant(3.2)
      g.watch(x1)
      g.watch(x2)
      g.watch(x3)
      y = x1  + 2 * x2  + 3 * x3
    self.assertEqual(self.evaluate(g.gradient(y, x1)), [1.0])
    self.assertEqual(self.evaluate(g.gradient(y, (x1,))), (1.0,))
    self.assertEqual(self.evaluate(g.gradient(y, (x1, x2))), (1.0, 2.0))
    self.assertEqual(self.evaluate(g.gradient(y, [(x1, x2), (x2, x3)])),
                     [(1.0, 2.0), (2.0, 3.0)])
    self.assertEqual(self.evaluate(g.gradient(y, (x1, x2, [x1, x3]))),
                     (1.0, 2.0, [1.0, 3.0]))
    self.assertEqual(self.evaluate(g.gradient(y, [x1, {'x2': x2, 'x3': x3}])),
                     [1.0, {'x2': 2.0, 'x3': 3.0}])

  @test_util.assert_no_new_tensors
  @test_util.run_in_graph_and_eager_modes
  def testGradientTape(self):
    with backprop.GradientTape() as g:
      x = constant_op.constant(3.0)
      g.watch(x)
      y = x * x
      with backprop.GradientTape() as gg:
        gg.watch(y)
        z = 2 * y
      inner_grad = gg.gradient(z, [y])[0]
      self.assertEqual(self.evaluate(inner_grad), 2.0)
      y += inner_grad
    grad = g.gradient(y, [x])[0]
    self.assertEqual(self.evaluate(grad), 6.0)

  @test_util.assert_no_new_tensors
  @test_util.run_in_graph_and_eager_modes
  def testGadientTapeCalledOnConstantTarget(self):
    with backprop.GradientTape() as g:
      x = variables.Variable([3.0])
      y = variables.Variable([2.0])
    grad = g.gradient(x, y)
    self.assertAllEqual(grad, None)

  @test_util.run_in_graph_and_eager_modes
  def testGradientTapeWithCond(self):
    x = constant_op.constant(3.0)

    def true_fn():
      return x

    def false_fn():
      return x * x

    with backprop.GradientTape() as g:
      g.watch(x)
      y = control_flow_ops.cond(x < x, true_fn, false_fn)

    if not context.executing_eagerly():
      with self.assertRaisesRegexp(NotImplementedError, 'tf.gradients'):
        dy = g.gradient(y, [x])[0]
    else:
      dy = g.gradient(y, [x])[0]
      self.assertEqual(self.evaluate(dy), 6.0)

  @test_util.run_in_graph_and_eager_modes
  def testGradientTapeWithWhileLoop(self):
    i = constant_op.constant(1)
    x = constant_op.constant(2.)

    def cond(i, _):
      return i < 3

    def body(i, x):
      return i + 1, x * 2

    with backprop.GradientTape() as g:
      g.watch([x])
      _, y = control_flow_ops.while_loop(cond, body, [i, x])

    if not context.executing_eagerly():
      with self.assertRaisesRegexp(NotImplementedError, 'tf.gradients'):
        dy = g.gradient(y, [x])[0]
    else:
      dy = g.gradient(y, [x])[0]
      self.assertEqual(self.evaluate(dy), 4.0)

  @test_util.assert_no_new_tensors
  def testGradientTapeGradientCalledMultipleTimes(self):
    with backprop.GradientTape() as g:
      x = constant_op.constant(3.0)
      g.watch(x)
      y = x * x
      z = y * y
    g.gradient(z, [x])
    with self.assertRaisesRegexp(
        RuntimeError, 'GradientTape.gradient can only be called once'):
      g.gradient(y, [x])

  @test_util.assert_no_new_tensors
  @test_util.run_in_graph_and_eager_modes
  def testPersistentTape(self):
    with backprop.GradientTape(persistent=True) as g:
      x = constant_op.constant(3.0)
      g.watch(x)
      y = x * x
      z = y * y
    dz_dx = g.gradient(z, [x])[0]
    self.assertEqual(self.evaluate(dz_dx), 4 * 3 * 3 * 3)
    dy_dx = g.gradient(y, [x])[0]
    self.assertEqual(self.evaluate(dy_dx), 2 * 3)
    del g

  @test_util.assert_no_new_tensors
  @test_util.run_in_graph_and_eager_modes
  def testHigherOrderGradient(self):
    with backprop.GradientTape(persistent=True) as g:
      x = constant_op.constant(3.0)
      g.watch(x)
      y = x ** 3                      # y       := x^3
      dy_dx = g.gradient(y, x)        # dy/dx   := 3x^2
      d2y_dx2 = g.gradient(dy_dx, x)  # d2y/dx2 := 6x
    d3y_dx3 = g.gradient(d2y_dx2, x)  # d3y/dx3 := 6
    x = 3
    self.assertEqual(self.evaluate(y), x ** 3)
    self.assertEqual(self.evaluate(dy_dx), 3 * x ** 2)
    self.assertEqual(self.evaluate(d2y_dx2), 6 * x)
    self.assertEqual(self.evaluate(d3y_dx3), 6)
    del g

  @test_util.assert_no_new_tensors
  @test_util.run_in_graph_and_eager_modes
  def testPersistentNestedTape(self):
    with backprop.GradientTape(persistent=True) as g:
      x = constant_op.constant(3.0)
      g.watch(x)
      y = x * x
      with backprop.GradientTape(persistent=True) as gg:
        gg.watch(y)
        z = 2 * y
      for _ in range(2):
        inner_grad = gg.gradient(z, [y])[0]
        self.assertEqual(self.evaluate(inner_grad), 2.0)
      y += inner_grad
      del gg
    grad = g.gradient(y, [x])[0]
    self.assertEqual(self.evaluate(grad), 6.0)
    grad = g.gradient(z, [x])[0]
    self.assertEqual(self.evaluate(grad), 12.0)
    del g

  @test_util.assert_no_new_tensors
  @test_util.run_in_graph_and_eager_modes
  def testGradientTapeVariable(self):
    v = resource_variable_ops.ResourceVariable(1.0, name='v')
    self.evaluate(v.initializer)
    with backprop.GradientTape() as g:
      y = v * v
    grad = g.gradient(y, [v])[0]
    self.assertAllEqual(self.evaluate(grad), 2.0)

  @test_util.assert_no_new_tensors
  @test_util.run_in_graph_and_eager_modes
  def testNestedGradients(self):
    x = constant_op.constant(3.0)
    with backprop.GradientTape() as g:
      g.watch(x)
      y = x * x
      z = y * y
    dz_dx, dz_dy = g.gradient(z, [x, y])
    self.assertEqual(self.evaluate(dz_dx), 108.0)
    self.assertEqual(self.evaluate(dz_dy), 18.0)

  @test_util.assert_no_new_tensors
<<<<<<< HEAD
=======
  @test_util.run_in_graph_and_eager_modes
  def testUnconnectedGradientsDefault(self):
    x = constant_op.constant(1.0)
    y = constant_op.constant(3.0)
    with backprop.GradientTape() as g:
      g.watch([x, y])
      z = y * 2
    dz_dx = g.gradient(z, x)
    self.assertEqual(dz_dx, None)

  @test_util.assert_no_new_tensors
  @test_util.run_in_graph_and_eager_modes
  def testUnconnectedGradientsZeros(self):
    x = constant_op.constant(1.0, shape=[2, 2])
    y = constant_op.constant(3.0)
    with backprop.GradientTape() as g:
      g.watch([x, y])
      z = y * 2
    dz_dx = g.gradient(z, x, unconnected_gradients='zero')
    self.assertAllEqual([[0.0, 0.0], [0.0, 0.0]], self.evaluate(dz_dx))

  @test_util.assert_no_new_tensors
  @test_util.run_in_graph_and_eager_modes
  def testUnconnectedGradientsVariablesZeros(self):
    x = resource_variable_ops.ResourceVariable(
        constant_op.constant(1., shape=[2, 2]))
    self.evaluate(x.initializer)
    y = resource_variable_ops.ResourceVariable(constant_op.constant(3.))
    self.evaluate(y.initializer)
    with backprop.GradientTape() as g:
      g.watch([x, y])
      z = y * 2
    dz_dx = g.gradient(z, x, unconnected_gradients='zero')
    self.assertAllEqual([[0.0, 0.0], [0.0, 0.0]], self.evaluate(dz_dx))

  @test_util.assert_no_new_tensors
  @test_util.run_in_graph_and_eager_modes
  def testUnknownUnconnectedGradientsValueGiven(self):
    x = constant_op.constant(1.0)
    y = constant_op.constant(1.0)
    with backprop.GradientTape() as g:
      g.watch([x, y])
      z = y * 2
    with self.assertRaisesRegexp(
        ValueError, "Unknown value for unconnected_gradients: 'nonsense'"):
      g.gradient(z, x, unconnected_gradients='nonsense')

  @test_util.run_in_graph_and_eager_modes
  def testUnconnectedGradientsNestedDefunZeros(self):

    @function.defun
    def f(x):
      return x * x

    @function.defun
    def h(y):
      z = f(y)
      return array_ops.stop_gradient(z)

    x = constant_op.constant(1.0)
    with backprop.GradientTape() as g:
      g.watch(x)
      y = h(x)

    dy_dx = g.gradient(y, x, unconnected_gradients='zero')
    self.assertEqual(0.0, self.evaluate(dy_dx))

  @test_util.assert_no_new_tensors
>>>>>>> 4c307bd3
  def testEmptyParamsForValueAndGradFunction(self):
    def fn(a, b):
      return a * b
    val_and_grads_fn = backprop.val_and_grad_function(fn)

    x = 2.0
    y = 3.0
    val, (dx, dy) = val_and_grads_fn(x, y)
    self.assertAllClose(val, x * y)
    self.assertAllEqual(dx, y)
    self.assertAllEqual(dy, x)

  @test_util.assert_no_new_tensors
  def testNonEmptyParamsForValueAndGradFunction(self):
    def fn(a, b):
      return a * b
    val_and_grad_fn = backprop.val_and_grad_function(fn, params=[1])

    x = 2.0
    y = 3.0
    val, grads = val_and_grad_fn(x, y)
    self.assertAllClose(val, x * y)
    self.assertEqual(1, len(grads))
    self.assertAllEqual(grads[0], x)

  @test_util.run_gpu_only
  @test_util.assert_no_new_tensors
  def testTensorCopyCPU2GPU2CPU(self):
    # forward: a (cpu->gpu) -> add (gpu) -> c (gpu->cpu) -> add (cpu) -> e (cpu)
    # back: e (cpu) -> add (cpu) -> c (cpu->gpu) -> add (gpu) -> grad (gpu->cpu)
    def f(a, b):
      with context.device('/gpu:0'):
        c = math_ops.add(a.gpu(0), b.gpu(0))
      return math_ops.add(c.cpu(), constant_op.constant(3.0))

    with context.device('/cpu:0'):
      a = constant_op.constant(1.0)
      b = constant_op.constant(2.0)

    grad = backprop.gradients_function(f, [0])(a, b)[0]
    self.assertAllEqual(grad, 1.0)

  def testGetAttrType(self):
    typ = backprop.op_attr_type('Add', 'T')
    self.assertEqual(typ, pywrap_tensorflow.TF_ATTR_TYPE)

  def testGetAttrList(self):
    typ = backprop.op_attr_type('MaxPool', 'ksize')
    self.assertEqual(typ, [pywrap_tensorflow.TF_ATTR_INT])

  def testMakeAttrType(self):
    self.assertEqual(dtypes.float32,
                     backprop.make_attr(pywrap_tensorflow.TF_ATTR_TYPE, 1))

  def testMakeAttrTypeList(self):
    self.assertEqual([dtypes.float32],
                     backprop.make_attr([pywrap_tensorflow.TF_ATTR_TYPE], [1]))

  def testMulType(self):

    def mul(x):
      return math_ops._mul_dispatch(x, x)  # pylint: disable=protected-access

    self.assertAllEqual(
        backprop.gradients_function(mul)(3.0)[0].numpy(),
        6.0)

  def testMakeAttrShape(self):
    for s in ([], None, [1, 2, 3], [None, None], [1, None, 3]):
      expected = tensor_shape.TensorShape(s).as_proto()
      actual = backprop.make_attr(pywrap_tensorflow.TF_ATTR_SHAPE, s)
      self.assertEqual(
          expected,
          actual,
          msg=('For shape %r, expected %r != %r actual' % (s, expected,
                                                           actual)))

  def testMakeAttrShapeList(self):
    shape_list = [[], None, [1, 2, 3], [None, None], [1, None, 3]]
    self.assertEqual(
        [tensor_shape.TensorShape(s).as_proto() for s in shape_list],
        backprop.make_attr([pywrap_tensorflow.TF_ATTR_SHAPE], shape_list))

  def testArgsGradientFunction(self):

    def f(*args):
      return args[0] * args[0]

    grad = backprop.gradients_function(f)
    self.assertAllEqual(grad(1.0)[0], 2.0)

  def testPartial(self):

    def f(x, y):
      return x * y

    part = functools.partial(f, constant_op.constant(2.0))
    self.assertAllEqual(
        backprop.gradients_function(part)(constant_op.constant(1.0))[0],
        2.0)

  def testReturnSameThing(self):

    def f(x):
      return x, 2 * x

    self.assertAllEqual(backprop.gradients_function(f)(1.0)[0], 3.0)

  @test_util.assert_no_new_tensors
  def testExceptionSafety(self):

    def f(unused_x):
      raise ValueError()

    try:
      backprop.gradients_function(f)(1.0)
    except ValueError:
      pass

    def real_f(x):
      return x * x

    self.assertAllEqual(backprop.gradients_function(real_f)(1.0)[0], 2.0)

  @test_util.assert_no_new_tensors
  def testMultiValueConvertToTensor(self):
    x = resource_variable_ops.ResourceVariable(
        initial_value=array_ops.constant([1.0]), name='x')

    def fn():
      a = math_ops.add(x.value(), 1.0)
      # Make sure convert_to_tensor works correctly with list of TensorNodes.
      b = array_ops.stack([a, a], axis=0)
      return math_ops.reduce_mean(b)

    grad = backprop.implicit_grad(fn)()[0][0]
    self.assertAllEqual([1.0], grad)

  def testOutput(self):

    def multiout(x):
      return x + 2, x * x

    x = constant_op.constant([0.0, 1.0, 2.0])

    grad = backprop.gradients_function(multiout)(x)[0]
    self.assertAllEqual([1.0, 3.0, 5.0], grad)

  def testMultiValuePreservesIfNotDiffedAgainst(self):

    def tfe_conv2d(timage, tkernel, conv2dstrides):
      return nn_ops.conv2d(timage, tkernel, conv2dstrides, 'SAME')

    i = constant_op.constant([[[[1.0]]]])
    k = constant_op.constant([[[[2.0]]]])
    s = [1, 1, 1, 1]

    grad = backprop.gradients_function(tfe_conv2d, params=(0,))(i, k, s)[0]
    self.assertAllEqual([[[[2.0]]]], grad)

  def testSameObjectForMultipleArguments(self):

    def f(x, y):
      return math_ops.multiply(x, y)

    g = backprop.gradients_function(f)

    def np_g(x, y):
      dx, dy = g(x, y)
      return [dx.numpy(), dy.numpy()]

    x = constant_op.constant(1.)
    self.assertAllEqual([1., 1.], np_g(x, x))
    x = 1.
    self.assertAllEqual([1., 1.], np_g(x, x))
    x = constant_op.constant([[1.]])
    self.assertAllEqual([[[1.]], [[1.]]], np_g(x, x))
    x = [[1.]]
    self.assertAllEqual([[[1.]], [[1.]]], np_g(x, x))

    v = resource_variable_ops.ResourceVariable(
        initial_value=1., name='testSameObjectForMultipleArguments.Variable')
    self.assertAllEqual([1., 1.], np_g(v, v))

  @test_util.assert_no_new_tensors
  def testImplicitGradientsCustomGradientAndCachedVariableValue(self):

    @custom_gradient.custom_gradient
    def my_square(x):
      result = math_ops.square(x)

      def grad(dr):
        return 2 * dr * x + 1

      return result, grad

    x = resource_variable_ops.ResourceVariable(
        initial_value=3., name='X.' + self.id())

    def f():
      return my_square(x)

    g = backprop.implicit_grad(f)

    grads_and_vars = g()
    self.assertEqual(1, len(grads_and_vars))
    grad, var = grads_and_vars[0]
    self.assertAllEqual(7, grad)
    self.assertAllEqual(x, var)

  def testJacobianCustomGradient(self):

    class MyCallable(object):

      def __init__(self):
        self.a = variables.Variable(1.)
        self.b = variables.Variable(2.)
        self.c = variables.Variable(3.)

      def __call__(self, x):
        return self.a * x * x + self.b * x + self.c

    @def_function.function
    def call(c, x):

      @custom_gradient.custom_gradient
      def _call():
        y = c(x)

        def grad(dy, variables=None):  # pylint: disable=redefined-outer-name
          with backprop.GradientTape(persistent=True) as g:
            g.watch(variables)
            y = c(x)
          grad_vars = [
              2 * math_ops.reduce_sum(dy * g.jacobian(y, v)) for v in variables
          ]
          del g
          return (), grad_vars

        return y, grad

      return _call()

    c = MyCallable()
    x = constant_op.constant([1., 2., 3.])
    with backprop.GradientTape(persistent=True) as g:
      g.watch([c.a, c.b, c.c])
      y = call(c, x)
    self.assertAllEqual(g.gradient(y, x), None)

  @test_util.assert_no_new_tensors
  def testCustomGradient(self):

    @custom_gradient.custom_gradient
    def my_mul(x, y):
      result = x*y

      def grad(dr):
        return [dr*y, dr*x]
      return result, grad

    lr = 0.25
    x = resource_variable_ops.ResourceVariable(2., name='x')

    def loss(x):
      return my_mul(2., x.read_value())

    loss_grads_fn = backprop.implicit_val_and_grad(loss)

    losses = []
    for _ in range(5):
      loss, grads_and_vars = loss_grads_fn(x)
      losses.append(loss.numpy())
      for (grad, var) in grads_and_vars:
        var.assign_sub(lr*grad)
    self.assertAllEqual(losses, [4.0, 3., 2., 1., 0.])

  @test_util.assert_no_new_tensors
  def testCustomGradientIdentity(self):

    @custom_gradient.custom_gradient
    def my_identity(x):

      def grad(dresult):
        return [2 * dresult]

      return x, grad

    self.assertAllEqual(backprop.gradients_function(my_identity)(1.0)[0], 2.0)

  def testDifferentiatingFunctionThatReturnsNone(self):

    def fn(x, y):
      result = x*y  # pylint: disable=unused-variable

    x = constant_op.constant(1)
    y = constant_op.constant(2)

    loss_grads_fn = backprop.implicit_val_and_grad(fn)
    with self.assertRaisesRegexp(
        ValueError, 'Cannot differentiate a function that returns None; '
        'did you forget to return a value from fn?'):
      loss_grads_fn(x, y)

    val_and_grads_fn = backprop.val_and_grad_function(fn)
    with self.assertRaisesRegexp(
        ValueError, 'Cannot differentiate a function that returns None; '
        'did you forget to return a value from fn?'):
      val_and_grads_fn(x, y)

  def testZerosCacheDoesntLeakAcrossGraphs(self):
    with context.graph_mode():
      def get_grad():
        with ops.Graph().as_default(), self.cached_session():
          t = constant_op.constant(1, dtype=dtypes.float32, shape=(10, 4))
          x = constant_op.constant(2, dtype=dtypes.float32, shape=(10, 4))
          with backprop.GradientTape() as tape:
            tape.watch(x)
            x1, _ = array_ops.split(x, num_or_size_splits=2, axis=1)
            y1 = x1**2
            y = array_ops.concat([y1, t], axis=1)
          return self.evaluate(tape.gradient(y, x))

      grad1 = get_grad()
      grad2 = get_grad()

      self.assertAllEqual(grad1, grad2)

  @test_util.run_in_graph_and_eager_modes
  def testSelectivelyWatchVariables(self):
    x1 = resource_variable_ops.ResourceVariable(1.0)
    x2 = resource_variable_ops.ResourceVariable(1.0)
    with backprop.GradientTape(watch_accessed_variables=False) as tape:
      tape.watch(x2)
      y = x1**2
      z = x2**3
    self.assertTupleEqual(tape.watched_variables(), (x2,))
    dy, dz = tape.gradient([y, z], [x1, x2])
    self.evaluate([x1.initializer, x2.initializer])
    self.assertIsNone(dy)
    self.assertEqual(self.evaluate(dz), 3.0)

  @test_util.run_in_graph_and_eager_modes
  def testDifferentiatingScalarCache(self):
    # In the following test, if x2 = x1 (i.e the objects are the exact same),
    # then y is essentially, 2*x1, and dy/dx1 = 2.
    # When we had a pure scalar cache in eager, this would be the case. This
    # test prevents us from going back to that case.
    with backprop.GradientTape(persistent=False) as g:
      x1 = constant_op.constant(3.0)
      x2 = constant_op.constant(3.0)
      g.watch(x1)
      g.watch(x2)
      y = x1 + x2
    grad = g.gradient(target=y, sources=[x1])
    self.assertEqual(self.evaluate(grad), [1.0])

  def testVariablesAndConstantsProduceTheSameGradients(self):

    # In the following test, differentiating [y, z] against [a, b] gives:
    # (dy/da + dz/da, dy/db + dz/db).
    # If a and b are the same constant, dz/da will not be 0 (which it should
    # be).
    # This is solved by using variable since doing a read_value on a tensor will
    # produce a new tensor and corresponding TensorHandle, and not reuse the
    # same tensor (which would happen if we are using a cache and reusing
    # EagerTensor objects).
    def get_grads(a, b):
      with backprop.GradientTape() as tape:
        tape.watch([a, b])
        y = a**3
        z = b**2
      return tape.gradient([y, z], [a, b])

    gradients_constants = get_grads(
        constant_op.constant(2.0), constant_op.constant(2.0))
    gradients_variables = get_grads(
        resource_variable_ops.ResourceVariable(2.0),
        resource_variable_ops.ResourceVariable(2.0))
    self.assertAllEqual(gradients_constants, gradients_variables)

  def testUnknownShapes(self):
    with context.graph_mode():
      with backprop.GradientTape() as tape:
        a = array_ops.placeholder(dtype=dtypes.float32, shape=None)
        tape.watch(a)
        b = a**3

      db_da = tape.gradient(b, a)

      with self.cached_session() as sess:
        self.assertEqual((8.0, 12.0), sess.run((b, db_da), feed_dict={a: 2.0}))

<<<<<<< HEAD
=======
  @test_util.run_in_graph_and_eager_modes
  def testCustomGradientInEagerAndGraph(self):
    @custom_gradient.custom_gradient
    def f(x):
      y = x * x

      def grad(dy):
        return [4 * dy]

      return y, grad

    with backprop.GradientTape() as t:
      c = constant_op.constant(1.0)
      t.watch(c)
      g = f(c)
    self.assertAllEqual(self.evaluate(t.gradient(g, c)), 4.0)

  @test_util.run_in_graph_and_eager_modes
  def testMaxPooling3DGradient(self):

    def forward(a):
      r = max_pooling3d(a, pool_size=pool_size, strides=strides, padding='SAME')
      return r

    input_sizes = [1, 3, 2, 4, 1]
    pool_size = (2, 2, 1)
    strides = (1, 1, 1)

    total_size = np.prod(input_sizes)
    x = np.arange(1, total_size + 1, dtype=np.float32)
    aa = constant_op.constant(x, shape=input_sizes, dtype=dtypes.float32)
    da = backprop.gradients_function(forward)(aa)

    if not context.executing_eagerly():
      tf_aa = constant_op.constant(x, shape=input_sizes, dtype=dtypes.float32)
      tf_max = max_pooling3d(
          tf_aa, pool_size=pool_size, strides=strides, padding='SAME')
      tf_da = gradients.gradients(tf_max, [tf_aa])
      self.assertAllEqual(da[0], tf_da[0].eval())


class JacobianTest(test.TestCase):

  def _jacobian(self, experimental_use_pfor):
    persistent = context.executing_eagerly and not experimental_use_pfor
    with backprop.GradientTape(persistent=persistent) as g:
      x = constant_op.constant([1., 2.])
      y = constant_op.constant([3., 4.])
      g.watch(x)
      g.watch(y)
      z = x * x * y
    jacobian = g.jacobian(z, [x, y],
                          experimental_use_pfor=experimental_use_pfor)
    answer = [array_ops.diag(2 * x * y), array_ops.diag(x * x)]
    return jacobian, answer

  @test_util.run_v1_only('b/120545219')
  def testPfor(self):
    jacobian, answer = self._jacobian(experimental_use_pfor=True)
    for j, a in zip(jacobian, answer):
      self.assertAllEqual(a, j)

  @test_util.run_v1_only('b/120545219')
  def testWhileLoop(self):
    jacobian, answer = self._jacobian(experimental_use_pfor=False)
    for j, a in zip(jacobian, answer):
      self.assertAllEqual(a, j)

  @test_util.run_v1_only('b/120545219')
  def testPforDefun(self):

    @function.defun
    def _f():
      return self._jacobian(experimental_use_pfor=True)

    jacobian, answer = _f()
    for j, a in zip(jacobian, answer):
      self.assertAllEqual(a, j)

  @test_util.run_v1_only('b/120545219')
  def testWhileLoopDefun(self):

    @function.defun
    def _f():
      return self._jacobian(experimental_use_pfor=False)

    jacobian, answer = _f()
    for j, a in zip(jacobian, answer):
      self.assertAllEqual(a, j)

  @test_util.run_v1_only('b/120545219')
  def testPersistentTape(self):
    if not context.executing_eagerly():
      return
    with backprop.GradientTape() as g:
      x = constant_op.constant([1.0, 2.0])
      g.watch(x)
      y = x * x
    with self.assertRaisesRegexp(RuntimeError, 'persistent'):
      g.jacobian(y, x, experimental_use_pfor=False)

  @test_util.run_v1_only('b/120545219')
  def testPforException(self):
    var = variables.Variable([1.])

    @custom_gradient.custom_gradient
    def op(x):
      def grad(_):
        # Note that we perform a stateful operation here that will not be
        # compatible with parallel for construct.
        with ops.control_dependencies(
            [var.assign(random_ops.random_uniform([1]))]):
          return constant_op.constant(1.)
      return x, grad

    with backprop.GradientTape() as g:
      x = constant_op.constant([1., 2.])
      g.watch(x)
      y = op(x)
    with self.assertRaisesRegexp(ValueError, 'No converter'):
      g.jacobian(y, x, experimental_use_pfor=True)

  @test_util.run_v1_only('b/120545219')
  def test_parallel_iterations(self):
    with backprop.GradientTape(persistent=True) as g:
      x = constant_op.constant([[1., 2], [3, 4]])
      g.watch(x)
      y = math_ops.matmul(x, x)
    self.assertAllClose(g.jacobian(y, x, parallel_iterations=2),
                        g.jacobian(y, x, parallel_iterations=3))

  @test_util.run_in_graph_and_eager_modes
  def test_nested_jacobian(self):
    if context.executing_eagerly():
      # TODO(agarwal): b/128842926
      self.skipTest('Conversion of function calls not implemented yet.')
    x = array_ops.ones((10, 2))
    with backprop.GradientTape(persistent=False) as g:
      g.watch(x)
      with backprop.GradientTape(persistent=False) as gg:
        gg.watch(x)
        y = math_ops.reduce_sum(math_ops.square(x))
      dy_x = gg.jacobian(y, x)
    dy_xx = g.batch_jacobian(dy_x, x)
    dy_xx_answer = [[[2., 0], [0, 2.]]] * 10
    self.assertAllClose(dy_xx_answer, self.evaluate(dy_xx))


@test_util.run_all_in_graph_and_eager_modes
class BatchJacobianTest(test.TestCase):

  def _batch_jacobian(self, experimental_use_pfor):
    persistent = context.executing_eagerly and not experimental_use_pfor
    with backprop.GradientTape(persistent=persistent) as g:
      x = constant_op.constant([[1., 2.], [3., 4.]])
      y = constant_op.constant([[3., 4.], [5., 6.]])
      g.watch(x)
      z = x * x * y
    batch_jacobian = g.batch_jacobian(
        z, x, experimental_use_pfor=experimental_use_pfor)
    answer = array_ops.stack([array_ops.diag(2 * x[0] * y[0]),
                              array_ops.diag(2 * x[1] * y[1])])
    return batch_jacobian, answer

  def testPfor(self):
    batch_jacobian, answer = self._batch_jacobian(experimental_use_pfor=True)
    self.assertAllEqual(answer, batch_jacobian)

  def testWhileLoop(self):
    batch_jacobian, answer = self._batch_jacobian(experimental_use_pfor=False)
    self.assertAllEqual(answer, batch_jacobian)

  def testPforDefun(self):

    @function.defun
    def _f():
      return self._batch_jacobian(experimental_use_pfor=True)

    batch_jacobian, answer = _f()
    self.assertAllEqual(answer, batch_jacobian)

  def testWhileLoopDefun(self):

    @function.defun
    def _f():
      return self._batch_jacobian(experimental_use_pfor=False)

    batch_jacobian, answer = _f()
    self.assertAllEqual(answer, batch_jacobian)

  def testPersistentTape(self):
    if not context.executing_eagerly():
      return
    with backprop.GradientTape() as g:
      x = constant_op.constant([[1.0, 2.0]])
      g.watch(x)
      y = x * x
    with self.assertRaisesRegexp(RuntimeError, 'persistent'):
      g.batch_jacobian(y, x, experimental_use_pfor=False)

  def testBadShape(self):
    x = random_ops.random_uniform([2, 3])
    with backprop.GradientTape() as g:
      y = array_ops.concat([x, x], axis=0)
    with self.assertRaisesRegexp(ValueError, 'Need first dimension'):
      g.batch_jacobian(y, x)

  def testBadInputRank(self):
    x = random_ops.random_uniform([2])
    with backprop.GradientTape() as g:
      y = random_ops.random_uniform([2, 2])
    with self.assertRaisesRegexp(ValueError, 'must have rank at least 2'):
      g.batch_jacobian(y, x)

  def testBadOutputRank(self):
    x = random_ops.random_uniform([2, 2])
    with backprop.GradientTape() as g:
      y = random_ops.random_uniform([2])
    with self.assertRaisesRegexp(ValueError, 'must have rank at least 2'):
      g.batch_jacobian(y, x)

  def testPforException(self):
    var = variables.Variable([1.])

    @custom_gradient.custom_gradient
    def op(x):
      def grad(_):
        # Note that we perform a stateful operation here that will not be
        # compatible with parallel for construct.
        with ops.control_dependencies(
            [var.assign(random_ops.random_uniform([1]))]):
          return constant_op.constant(1.)
      return x, grad

    with backprop.GradientTape() as g:
      x = constant_op.constant([[1.], [2.]])
      g.watch(x)
      y = op(x)
    with self.assertRaisesRegexp(ValueError, 'No converter'):
      g.batch_jacobian(y, x, experimental_use_pfor=True)

  def test_parallel_iterations(self):
    with backprop.GradientTape(persistent=True) as g:
      x = constant_op.constant([[1., 2], [3, 4]])
      g.watch(x)
      w = constant_op.constant([[1., 2, 3, 4], [5, 6, 7, 8]])
      y = math_ops.matmul(x, w)
    self.assertAllClose(g.batch_jacobian(y, x, parallel_iterations=2),
                        g.batch_jacobian(y, x, parallel_iterations=3))
>>>>>>> 4c307bd3

if __name__ == '__main__':
  test.main()<|MERGE_RESOLUTION|>--- conflicted
+++ resolved
@@ -23,11 +23,8 @@
 from tensorflow.python import pywrap_tensorflow
 from tensorflow.python.eager import backprop
 from tensorflow.python.eager import context
-<<<<<<< HEAD
-=======
 from tensorflow.python.eager import def_function
 from tensorflow.python.eager import function
->>>>>>> 4c307bd3
 from tensorflow.python.eager import test
 from tensorflow.python.framework import constant_op
 from tensorflow.python.framework import dtypes
@@ -250,8 +247,6 @@
     self.assertTrue(ordered_variables[0] is v0)
     self.assertTrue(ordered_variables[1] is v1)
 
-<<<<<<< HEAD
-=======
   def testTapeNoOpGradient(self):
     x = constant_op.constant(3.0)
     with backprop.GradientTape() as t:
@@ -346,7 +341,6 @@
     self.assertAllEqual(dy_dy.numpy(),
                         constant_op.constant(2.0, shape=[2, 2]).numpy())
 
->>>>>>> 4c307bd3
   def testTapeStopRecording(self):
     with backprop.GradientTape() as t:
       x = resource_variable_ops.ResourceVariable(1.0)
@@ -832,8 +826,6 @@
     self.assertEqual(self.evaluate(dz_dy), 18.0)
 
   @test_util.assert_no_new_tensors
-<<<<<<< HEAD
-=======
   @test_util.run_in_graph_and_eager_modes
   def testUnconnectedGradientsDefault(self):
     x = constant_op.constant(1.0)
@@ -902,7 +894,6 @@
     self.assertEqual(0.0, self.evaluate(dy_dx))
 
   @test_util.assert_no_new_tensors
->>>>>>> 4c307bd3
   def testEmptyParamsForValueAndGradFunction(self):
     def fn(a, b):
       return a * b
@@ -1296,8 +1287,6 @@
       with self.cached_session() as sess:
         self.assertEqual((8.0, 12.0), sess.run((b, db_da), feed_dict={a: 2.0}))
 
-<<<<<<< HEAD
-=======
   @test_util.run_in_graph_and_eager_modes
   def testCustomGradientInEagerAndGraph(self):
     @custom_gradient.custom_gradient
@@ -1547,7 +1536,6 @@
       y = math_ops.matmul(x, w)
     self.assertAllClose(g.batch_jacobian(y, x, parallel_iterations=2),
                         g.batch_jacobian(y, x, parallel_iterations=3))
->>>>>>> 4c307bd3
 
 if __name__ == '__main__':
   test.main()