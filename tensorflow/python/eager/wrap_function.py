# Copyright 2018 The TensorFlow Authors. All Rights Reserved.
#
# Licensed under the Apache License, Version 2.0 (the "License");
# you may not use this file except in compliance with the License.
# You may obtain a copy of the License at
#
#     http://www.apache.org/licenses/LICENSE-2.0
#
# Unless required by applicable law or agreed to in writing, software
# distributed under the License is distributed on an "AS IS" BASIS,
# WITHOUT WARRANTIES OR CONDITIONS OF ANY KIND, either express or implied.
# See the License for the specific language governing permissions and
# limitations under the License.
# ==============================================================================
# pylint: disable=unidiomatic-typecheck
"""Prototype decorator for defining legacy-graph-mode functions."""

from __future__ import absolute_import
from __future__ import division
from __future__ import print_function

import weakref

from tensorflow.python.eager import def_function
from tensorflow.python.eager import function
<<<<<<< HEAD
from tensorflow.python.ops import variable_scope
=======
from tensorflow.python.eager import lift_to_graph
from tensorflow.python.framework import func_graph
from tensorflow.python.framework import importer
from tensorflow.python.framework import ops
from tensorflow.python.ops import array_ops
from tensorflow.python.ops import resource_variable_ops
from tensorflow.python.ops import variable_scope
from tensorflow.python.training.tracking import data_structures
from tensorflow.python.util import nest
from tensorflow.python.util.tf_export import tf_export
>>>>>>> a751f01a


class VariableHolder(object):
  """Holds variables for a python function."""

  def __init__(self, fn=None, share_variables=False):
    self._fn = fn

    self._share_variables = share_variables
    self._variables_by_name = data_structures.Mapping()

  @property
  def variables(self):
    return self._variables_by_name

  def variable_creator_scope(self, next_creator, **kwargs):
    """Creates variables & adds them to collections to match legacy code."""
    collections = kwargs.pop("collections", None)
    v = None

    # Get expected variable name.
    with ops.name_scope(kwargs.get("name", None), "Variable") as name:
      variable_name = ops.name_from_scope_name(name)
      kwargs["name"] = name

    if self._share_variables:
      v = self._variables_by_name.get(variable_name, None)

    if v is None:
      v = next_creator(**kwargs)
      self._variables_by_name[variable_name] = v

    if collections is None:
      collections = [ops.GraphKeys.GLOBAL_VARIABLES]
    if v.trainable and ops.GraphKeys.TRAINABLE_VARIABLES not in collections:
      collections = list(collections) + [ops.GraphKeys.TRAINABLE_VARIABLES]

    ops.add_to_collections(collections, v)

    return v

  def __call__(self, *args, **kwargs):
    return self.call_with_variable_creator_scope(self._fn)(*args, **kwargs)

  def call_with_variable_creator_scope(self, fn):

    def wrapped(*args, **kwargs):
      with variable_scope.variable_creator_scope(self.variable_creator_scope):
        return fn(*args, **kwargs)

<<<<<<< HEAD
=======
    return wrapped


# TODO(allenl): make this trackable
class WrappedFunction(function.ConcreteFunction):
  """Wraps a tf V1 piece of code in a function."""

  def __init__(self, fn_graph, variable_holder, attrs=None, signature=None):
    super(WrappedFunction, self).__init__(
        fn_graph, attrs=attrs, signature=signature)
    self._variable_holder = variable_holder
    if ops.executing_eagerly_outside_functions():
      # TODO(allenl): Make this work in 1.x?
      self._lift_unlifted_variables()

  def _lift_unlifted_variables(self):
    """Finds resource variables and lifts them into the outer context.

    When we import a GraphDef inside a wrap_function, no Python graph building
    code runs. This means we get VarHandleOps which create variable resources,
    but no corresponding Python objects. Leaving them like this works but gives
    the user no way to interact with or modify the variables outside the graph.

    This method searches for variables and lifts them out as regular variable
    objects when possible, indicating to the FuncGraph that they are captures.
    """
    with self.graph.as_default():
      collection_variables = (
          ops.get_collection(ops.GraphKeys.GLOBAL_VARIABLES) +
          ops.get_collection(ops.GraphKeys.LOCAL_VARIABLES))
      existing_captures = set(self.graph.internal_captures)
      lifted_variables = {}
      for old_variable in collection_variables:
        if (old_variable._in_graph_mode  # pylint: disable=protected-access
            and
            isinstance(old_variable, resource_variable_ops.ResourceVariable)):
          if old_variable.handle in existing_captures:
            continue
          new_variable = def_function.UnliftedInitializerVariable(
              array_ops.placeholder(
                  name="unused_{}_initializer".format(old_variable.op.name),
                  shape=old_variable.shape,
                  dtype=old_variable.dtype),
              name=old_variable.op.name,
              trainable=old_variable.trainable)
          self.graph.captures[new_variable.handle] = old_variable.handle
          existing_captures.add(old_variable.handle)
          lifted_variables[old_variable] = new_variable
          # pylint: disable=protected-access
          variable_name = new_variable.name.split(":")[0]
          self._variable_holder._variables_by_name[variable_name] = new_variable
          self.graph._weak_variables.append(weakref.ref(new_variable))
          # pylint: enable=protected-access
      # Update the graph's collections, partly for the user and partly so this
      # function is idempotent when it runs again in prune() calls.
      for collection_name in [
          ops.GraphKeys.GLOBAL_VARIABLES, ops.GraphKeys.LOCAL_VARIABLES
      ]:
        mutable_collection = ops.get_collection_ref(collection_name)
        for index, current in enumerate(mutable_collection):
          mutable_collection[index] = lifted_variables.get(current, current)

  def prune(self, feeds, fetches, name=None, input_signature=None):
    # TODO(b/129646028): Add support for CompositeTensors.
    name = name or "pruned"
    flat_feeds, flat_fetches = nest.flatten(feeds), nest.flatten(fetches)
    for f in flat_feeds:
      if not isinstance(f, ops.Tensor):
        raise ValueError("Feeds must be tensors.")

    # Ignoring all feeds that are captures allows prune to be called
    # using wrapped_func.inputs even when it uses variables
    internal_captures = self.graph.internal_captures
    flat_feeds = [f for f in flat_feeds if f not in internal_captures]

    operation_fetches = []
    for f in flat_fetches:
      if isinstance(f, ops.Operation):
        operation_fetches.append(f)
      elif not isinstance(f, ops.Tensor):
        raise ValueError("Fetches must be tensors or operations.")
    for f in flat_feeds + flat_fetches:
      if f.graph is not self._func_graph:
        raise ValueError("Can only prune function whose feeds and fetches "
                         "are from this graph (%s). Tensor %s from graph %s" %
                         (self._func_graph, f, f.graph))
    with self._func_graph.as_default():
      pruned_graph = func_graph.FuncGraph(name)
    lift_map = lift_to_graph.lift_to_graph(
        flat_fetches, pruned_graph, sources=flat_feeds + internal_captures)
    pruned_graph.outputs.extend(
        lift_map[x] for x in flat_fetches if isinstance(x, ops.Tensor))
    pruned_graph.control_outputs.extend(
        [lift_map[operation] for operation in operation_fetches])
    for external_capture, internal_capture in self.graph.captures.items():
      pruned_graph.captures[external_capture] = lift_map[internal_capture]
    pruned_graph.inputs.extend(lift_map[x] for x in flat_feeds)
    pruned_graph.inputs.extend(pruned_graph.captures.values())

    pruned_graph.variables = self.graph.variables

    def _structured_output_mapping(fetched):
      lifted = lift_map[fetched]
      if isinstance(lifted, ops.Operation):
        return None
      return lifted

    pruned_graph.structured_outputs = nest.map_structure(
        _structured_output_mapping, fetches)
    pruned_graph.structured_input_signature = input_signature
    pruned_fn = WrappedFunction(
        pruned_graph, variable_holder=self._variable_holder)
    pruned_fn._num_positional_args = len(flat_feeds)  # pylint: disable=protected-access
    # TODO(kathywu): Enable keyword arguments if an input signature is specified
    pruned_fn._arg_keywords = [tensor.op.name for tensor in flat_feeds]  # pylint: disable=protected-access
    return pruned_fn


def _filter_returned_ops(fn):
  """Filtering out any ops returned by function.

  Args:
    fn: a function

  Returns:
    A tuple of (
      Wrapped function that returns `None` in place of any ops,
      dict that maps the index in the flat output structure to the returned op
    )
  """
  returned_ops = {}

  def wrap_and_filter_returned_ops(*args, **kwargs):
    outputs = fn(*args, **kwargs)
    flat_outputs = nest.flatten(outputs)
    for n in range(len(flat_outputs)):
      output = flat_outputs[n]
      if isinstance(output, ops.Operation):
        returned_ops[n] = output
        flat_outputs[n] = None
    return nest.pack_sequence_as(outputs, flat_outputs)

  return wrap_and_filter_returned_ops, returned_ops


class WrappedGraph(object):
  """Class for wrapping multiple TF 1.X functions in a single graph.

  Maintains a dictionary mapping names to wrapped functions. See
  `tf.compat.v1.wrap_function` to learn more about wrapping V1 functions.

  Functions wrapped using this class have access to variables and collections
  created in other wrapped functions, using the standard TF 1.X API (
  `tf.compat.v1.get_variable` or
  `tf.compat.v1.get_default_graph().get_collection(...)`)

  Outside a function, variables and collections may be accessed using the
  `variables` and `graph` properties.

  Example:

  ```
  def add_v1(x):
    with tf.compat.v1.variable_scope('vars', reuse=tf.AUTO_REUSE):
      v = tf.compat.v1.get_variable('v', shape=[], dtype=tf.int32)
    return v + x

  def increment_var_v1(x):
    with tf.compat.v1.variable_scope('vars', reuse=tf.AUTO_REUSE):
      v = tf.compat.v1.get_variable('v', shape=[], dtype=tf.int32)
    return v.assign_add(x)

  g = WrappedGraph()
  add = g.wrap_function(add_v1, [tf.TensorSpec([], tf.int32)])
  increment_var = g.wrap_function(increment_var_v1,
                                  [tf.TensorSpec([], tf.int32)])

  assert len(g.variables) == 1
  assert g.variables[0].numpy() == 0
  increment_var(tf.constant(5))
  assert g.variables[0].numpy() == 5

  ```
  """

  def __init__(self, variable_holder=None, **kwargs):
    self._variable_holder = (
        variable_holder or VariableHolder(share_variables=True))

    name = kwargs.pop("name", "wrapped_function_graph")
    # Always start with empty collections, unless otherwise specified. Setting
    # `collections=None` will copy the collections from the outer graph.
    collections = kwargs.pop("collections", {})
    self.graph = func_graph.FuncGraph(name, collections=collections, **kwargs)

    self._wrapped_function = WrappedFunction(self.graph, self._variable_holder)
    self._functions = {}

  @property
  def functions(self):
    return self._functions

  @property
  def variables(self):
    return self._variable_holder.variables

  def wrap_function(self, fn, signature, name=None):
    """Wraps a TF 1.X function and returns an eager-compatible function.

    All functions wrapped in the same `WrappedGraph` will have access to the
    same graph (`tf.get_default_graph` to get the graph object within a
    function, or `WrappedGraph.graph` to get the graph outside a function).
    Variables created within the function will be added to the `variables` list.

    Function inputs: All inputs to the function must be tensors (nested ok),
    with their shapes and dtypes defined in the `signature` argument.

    Function outputs:

      * The 1.X function may return tensors, variables, and ops. The wrapped
        eager-compatible function will always return tensors in the same nested
        structure.
      * Variables are replaced with a tensor containing the latest read values.
      * Returned ops are executed, and replaced with None.
      * The order of op execution and variable reads in the return is
        nondeterministic. For example:

        ```
        def update_var(x):
          v = tf.Variable(0)
          op = tf.compat.v1.assign(v, x).op
          return v, op

        g = WrappedGraph()
        fn = g.wrap_function(update_var)
        read_value, _ = fn(tf.constant(3))
        print(read_value.numpy())  # could be 0 or 3
        print(g.variables[0].numpy()) # always 3
        ```

    To ensure that ops in the function are executed (e.g. ops added to the
    `tf.GraphKeys.UPDATE_OPS` collection), include them in the function returns.

    Args:
      fn: a 1.X tensorflow function.
      signature: a possibly nested sequence of `TensorSpecs` specifying the
        shapes and dtypes of the arguments.
      name: an optional string name for the function. The function will be saved
        with key `name` in the `functions` dictionary.

    Returns:
      An eager-compatible function.
    """
    return self._wrap_function(fn, signature=signature, name=name)

  def _wrap_function(self,
                     fn,
                     args=None,
                     kwargs=None,
                     signature=None,
                     name=None):
    """Internal wrap function method with extended func_graph arguments."""
    fn_with_filter_and_scope, returned_ops = _filter_returned_ops(
        self._variable_holder.call_with_variable_creator_scope(fn))

    func_graph.func_graph_from_py_func(
        None,  # Name is unused.
        fn_with_filter_and_scope,
        args=args,
        kwargs=kwargs,
        signature=signature,
        add_control_dependencies=False,
        func_graph=self.graph)

    # This code relies on questional behavior from `func_graph_from_py_func`.
    # If an existing FuncGraph is passed into the `func_graph` arg, the inputs
    # and structured outputs are overwritten. Pretty sure this is a bug,
    # because structured outputs doesn't match up with the outputs...
    fn_inputs = self.graph.inputs[:-len(self.graph.captures)]

    # Return filtered ops to the flattened outputs.
    flat_fn_outputs = nest.flatten(self.graph.structured_outputs)
    for index, op in returned_ops.items():
      flat_fn_outputs[index] = op
    fn_outputs = nest.pack_sequence_as(self.graph.structured_outputs,
                                       flat_fn_outputs)

    name = name or fn.__name__
    wrapped_function = self._wrapped_function.prune(
        fn_inputs, fn_outputs, name, self.graph.structured_input_signature)
    self._functions[name] = wrapped_function
    return wrapped_function


@tf_export(v1=["wrap_function"])
>>>>>>> a751f01a
def wrap_function(fn, signature, name=None):
  """Wraps the TF 1.x function fn into a graph function.

  The python function `fn` will be called once with symbolic arguments specified
  in the `signature`, traced, and turned into a graph function. Any variables
  created by `fn` will be owned by the object returned by `wrap_function`. The
  resulting graph function can be called with tensors which match the
  signature.

  ```python
  def f(x, do_add):
    v = tf.Variable(5.0)
    if do_add:
      op = v.assign_add(x)
    else:
      op = v.assign_sub(x)
    with tf.control_dependencies([op]):
      return v.read_value()

  f_add = tf.compat.v1.wrap_function(f, [tf.TensorSpec((), tf.float32), True])

  assert float(f_add(1.0)) == 6.0
  assert float(f_add(1.0)) == 7.0

  # Can call tf.compat.v1.wrap_function again to get a new trace, a new set
  # of variables, and possibly different non-template arguments.
  f_sub= tf.compat.v1.wrap_function(f, [tf.TensorSpec((), tf.float32), False])

  assert float(f_sub(1.0)) == 4.0
  assert float(f_sub(1.0)) == 3.0
  ```

  Args:
    fn: python function to be wrapped
    signature: the placeholder and python arguments to be passed to the wrapped
      function
    name: Optional. The name of the function.

  Returns:
    the wrapped graph function.
  """
  holder = VariableHolder(fn)
<<<<<<< HEAD
  fn = function.Function(
      function.func_graph_from_py_func(
          name,
          holder,
          args=None, kwargs=None, signature=signature,
          add_control_dependencies=False),
      signature=signature)
  fn._variable_holder = holder
  return fn
=======
  func_graph_name = "wrapped_function"
  if name is not None:
    func_graph_name = "wrapped_function_" + name
  return WrappedFunction(
      func_graph.func_graph_from_py_func(
          func_graph_name,
          holder,
          args=None,
          kwargs=None,
          signature=signature,
          add_control_dependencies=False,
          collections={}),
      variable_holder=holder,
      signature=signature)


def function_from_graph_def(graph_def, inputs, outputs):
  """Creates a ConcreteFunction from a GraphDef.

  Args:
    graph_def: A GraphDef to make a function out of.
    inputs: A Tensor name or nested structure of names in `graph_def` which
      should be inputs to the function.
    outputs: A Tensor name or nested structure of names in `graph_def` which
      should be outputs of the function.

  Returns:
    A ConcreteFunction.
  """

  def _imports_graph_def():
    importer.import_graph_def(graph_def, name="")

  wrapped_import = wrap_function(_imports_graph_def, [])
  import_graph = wrapped_import.graph
  return wrapped_import.prune(
      nest.map_structure(import_graph.as_graph_element, inputs),
      nest.map_structure(import_graph.as_graph_element, outputs))
>>>>>>> a751f01a
<|MERGE_RESOLUTION|>--- conflicted
+++ resolved
@@ -23,9 +23,6 @@
 
 from tensorflow.python.eager import def_function
 from tensorflow.python.eager import function
-<<<<<<< HEAD
-from tensorflow.python.ops import variable_scope
-=======
 from tensorflow.python.eager import lift_to_graph
 from tensorflow.python.framework import func_graph
 from tensorflow.python.framework import importer
@@ -36,7 +33,6 @@
 from tensorflow.python.training.tracking import data_structures
 from tensorflow.python.util import nest
 from tensorflow.python.util.tf_export import tf_export
->>>>>>> a751f01a
 
 
 class VariableHolder(object):
@@ -87,8 +83,6 @@
       with variable_scope.variable_creator_scope(self.variable_creator_scope):
         return fn(*args, **kwargs)
 
-<<<<<<< HEAD
-=======
     return wrapped
 
 
@@ -384,7 +378,6 @@
 
 
 @tf_export(v1=["wrap_function"])
->>>>>>> a751f01a
 def wrap_function(fn, signature, name=None):
   """Wraps the TF 1.x function fn into a graph function.
 
@@ -427,17 +420,6 @@
     the wrapped graph function.
   """
   holder = VariableHolder(fn)
-<<<<<<< HEAD
-  fn = function.Function(
-      function.func_graph_from_py_func(
-          name,
-          holder,
-          args=None, kwargs=None, signature=signature,
-          add_control_dependencies=False),
-      signature=signature)
-  fn._variable_holder = holder
-  return fn
-=======
   func_graph_name = "wrapped_function"
   if name is not None:
     func_graph_name = "wrapped_function_" + name
@@ -475,5 +457,4 @@
   import_graph = wrapped_import.graph
   return wrapped_import.prune(
       nest.map_structure(import_graph.as_graph_element, inputs),
-      nest.map_structure(import_graph.as_graph_element, outputs))
->>>>>>> a751f01a
+      nest.map_structure(import_graph.as_graph_element, outputs))