# Copyright 2015 The TensorFlow Authors. All Rights Reserved.
#
# Licensed under the Apache License, Version 2.0 (the "License");
# you may not use this file except in compliance with the License.
# You may obtain a copy of the License at
#
#     http://www.apache.org/licenses/LICENSE-2.0
#
# Unless required by applicable law or agreed to in writing, software
# distributed under the License is distributed on an "AS IS" BASIS,
# WITHOUT WARRANTIES OR CONDITIONS OF ANY KIND, either express or implied.
# See the License for the specific language governing permissions and
# limitations under the License.
# ==============================================================================
"""Tests for Python ops defined in sparse_ops."""

from __future__ import absolute_import
from __future__ import division
from __future__ import print_function

import numpy as np

from tensorflow.python.framework import constant_op
from tensorflow.python.framework import dtypes
from tensorflow.python.framework import ops
from tensorflow.python.framework import sparse_tensor
from tensorflow.python.framework import test_util
from tensorflow.python.ops import array_ops
from tensorflow.python.ops import gradient_checker
from tensorflow.python.ops import nn_ops
from tensorflow.python.ops import sparse_ops
from tensorflow.python.ops import variables
import tensorflow.python.ops.sparse_grad  # pylint: disable=unused-import
from tensorflow.python.platform import googletest
from tensorflow.python.platform import test


# TODO(zongheng): it'd be great to factor out this function and various random
# SparseTensor gen funcs.
def _sparsify(x, thresh=0.5, index_dtype=np.int64):
  x[x < thresh] = 0

  non_zero = np.where(x)
  x_indices = np.vstack(non_zero).astype(index_dtype).T
  x_values = x[non_zero]
  x_shape = x.shape

  return sparse_tensor.SparseTensor(
      indices=x_indices, values=x_values, dense_shape=x_shape), len(x_values)


class SparseToIndicatorTest(test_util.TensorFlowTestCase):

  def _SparseTensor_5x6(self, dtype):
    ind = np.array([[0, 0], [1, 0], [1, 3], [1, 4], [3, 2], [3, 3]])
    val = np.array([0, 10, 13, 14, 32, 33])
    shape = np.array([5, 6])
    return sparse_tensor.SparseTensor(
        constant_op.constant(ind, dtypes.int64),
        constant_op.constant(val, dtype),
        constant_op.constant(shape, dtypes.int64))

  def _SparseTensor_2x3x4(self, dtype):
    # Includes two entries with the form [1, 1, x] : 150.
    ind = np.array([[0, 0, 1], [0, 1, 0], [0, 1, 2], [1, 0, 3], [1, 1, 0],
                    [1, 1, 1], [1, 1, 2], [1, 2, 2]])
    val = np.array([1, 10, 12, 103, 150, 149, 150, 122])
    shape = np.array([2, 3, 4])
    return sparse_tensor.SparseTensor(
        constant_op.constant(ind, dtypes.int64),
        constant_op.constant(val, dtype),
        constant_op.constant(shape, dtypes.int64))

  def testInt32(self):
<<<<<<< HEAD
    with self.test_session(use_gpu=False):
=======
    with test_util.force_cpu():
>>>>>>> a751f01a
      sp_input = self._SparseTensor_5x6(dtypes.int32)
      output = sparse_ops.sparse_to_indicator(sp_input, 50)

      expected_output = np.zeros((5, 50), dtype=np.bool)
      expected_trues = ((0, 0), (1, 10), (1, 13), (1, 14), (3, 32), (3, 33))
      for expected_true in expected_trues:
        expected_output[expected_true] = True

      self.assertAllEqual(output, expected_output)

  def testInt64(self):
<<<<<<< HEAD
    with self.test_session(use_gpu=False):
=======
    with test_util.force_cpu():
>>>>>>> a751f01a
      sp_input = self._SparseTensor_5x6(dtypes.int64)
      output = sparse_ops.sparse_to_indicator(sp_input, 50)

      expected_output = np.zeros((5, 50), dtype=np.bool)
      expected_trues = [(0, 0), (1, 10), (1, 13), (1, 14), (3, 32), (3, 33)]
      for expected_true in expected_trues:
        expected_output[expected_true] = True

      self.assertAllEqual(output, expected_output)

  def testHigherRank(self):
<<<<<<< HEAD
    with self.test_session(use_gpu=False):
=======
    with test_util.force_cpu():
>>>>>>> a751f01a
      sp_input = self._SparseTensor_2x3x4(dtypes.int64)
      output = sparse_ops.sparse_to_indicator(sp_input, 200)

      expected_output = np.zeros((2, 3, 200), dtype=np.bool)
      expected_trues = [(0, 0, 1), (0, 1, 10), (0, 1, 12), (1, 0, 103),
                        (1, 1, 149), (1, 1, 150), (1, 2, 122)]
      for expected_true in expected_trues:
        expected_output[expected_true] = True

      self.assertAllEqual(output, expected_output)


class SparseMergeTest(test_util.TensorFlowTestCase):

  def _SparseTensorValue_3x50(self, indices_dtype, values_dtype):
    # NOTE: This input is intentionally not sorted to validate the
    # already_sorted flag below.
    ind = np.array([[0, 0], [1, 0], [1, 2], [2, 0], [2, 1], [1, 1]])
    # NB: these are not sorted
    indices = np.array([0, 13, 10, 33, 32, 14])
    values = np.array([-3, 4, 1, 9, 5, 1])
    shape = np.array([3, 3])
    indices = sparse_tensor.SparseTensorValue(
        np.array(ind, np.int64),
        np.array(indices, indices_dtype), np.array(shape, np.int64))
    values = sparse_tensor.SparseTensorValue(
        np.array(ind, np.int64),
        np.array(values, values_dtype), np.array(shape, np.int64))
    return indices, values

  def _SparseTensor_3x50(self, indices_dtype, values_dtype):
    indices, values = self._SparseTensorValue_3x50(indices_dtype, values_dtype)
    return (sparse_tensor.SparseTensor.from_value(indices),
            sparse_tensor.SparseTensor.from_value(values))

  def _AssertResultsSorted(self, output, vocab_size):
    self.assertAllEqual(output.indices,
                        [[0, 0], [1, 10], [1, 13], [1, 14], [2, 32], [2, 33]])
    self.assertAllEqual(output.values, [-3, 1, 4, 1, 5, 9])
    self.assertAllEqual(output.dense_shape, [3, vocab_size])

  def _AssertResultsNotSorted(self, output, vocab_size):
    self.assertAllEqual(output.indices,
                        [[0, 0], [1, 13], [1, 10], [2, 33], [2, 32], [1, 14]])
    self.assertAllEqual(output.values, [-3, 4, 1, 9, 5, 1])
    self.assertAllEqual(output.dense_shape, [3, vocab_size])

  def testInt32AndFloat32(self):
    vocab_size = 50
    indices_v, values_v = self._SparseTensorValue_3x50(np.int32, np.float32)
<<<<<<< HEAD
    with self.test_session(use_gpu=False) as sess:
=======
    with test_util.force_cpu():
>>>>>>> a751f01a
      for indices in (indices_v,
                      sparse_tensor.SparseTensor.from_value(indices_v)):
        for values in (values_v,
                       sparse_tensor.SparseTensor.from_value(values_v)):
          sp_output = sparse_ops.sparse_merge(indices, values, vocab_size)

          output = sess.run(sp_output)
          self._AssertResultsSorted(output, vocab_size)

  def testInt64AndFloat32(self):
    vocab_size = 50
<<<<<<< HEAD
    with self.test_session(use_gpu=False) as sess:
=======
    with test_util.force_cpu():
>>>>>>> a751f01a
      indices, values = self._SparseTensor_3x50(np.int64, np.float32)
      sp_output = sparse_ops.sparse_merge(indices, values, vocab_size)

      output = sess.run(sp_output)
      self._AssertResultsSorted(output, vocab_size)

  def testInt64AndFloat64(self):
    vocab_size = 50
<<<<<<< HEAD
    with self.test_session(use_gpu=False) as sess:
=======
    with test_util.force_cpu():
>>>>>>> a751f01a
      indices, values = self._SparseTensor_3x50(np.int64, np.float64)
      sp_output = sparse_ops.sparse_merge(indices, values, vocab_size)

      output = sess.run(sp_output)
      self._AssertResultsSorted(output, vocab_size)

  def testInt32AndFloat32NonCanonicalOrder(self):
    vocab_size = 50
<<<<<<< HEAD
    with self.test_session(use_gpu=False) as sess:
=======
    with test_util.force_cpu():
>>>>>>> a751f01a
      indices, values = self._SparseTensor_3x50(np.int32, np.float32)
      sp_output = sparse_ops.sparse_merge(
          indices, values, vocab_size, already_sorted=True)

      output = sess.run(sp_output)
      self._AssertResultsNotSorted(output, vocab_size)

  def testInt64AndFloat32NonCanonicalOrder(self):
    vocab_size = 50
<<<<<<< HEAD
    with self.test_session(use_gpu=False) as sess:
=======
    with test_util.force_cpu():
>>>>>>> a751f01a
      indices, values = self._SparseTensor_3x50(np.int64, np.float32)
      sp_output = sparse_ops.sparse_merge(
          indices, values, vocab_size, already_sorted=True)

      output = sess.run(sp_output)
      self._AssertResultsNotSorted(output, vocab_size)

  def testInt64AndFloat64NonCanonicalOrder(self):
    vocab_size = 50
    vocab_size_tensor = constant_op.constant(vocab_size, dtypes.int64)
<<<<<<< HEAD
    with self.test_session(use_gpu=False) as sess:
=======
    with test_util.force_cpu():
>>>>>>> a751f01a
      indices, values = self._SparseTensor_3x50(np.int64, np.float64)
      sp_output = sparse_ops.sparse_merge(
          indices, values, vocab_size_tensor, already_sorted=True)

      output = sess.run(sp_output)
      self._AssertResultsNotSorted(output, vocab_size)

  def testShouldSetLastDimensionInDynamicShape(self):
    with ops.Graph().as_default():
      shape = constant_op.constant([2, 2], dtype=dtypes.int64)
      dynamic_shape = array_ops.placeholder_with_default(shape, shape=[2])
      ids = sparse_tensor.SparseTensor(
          indices=[[0, 0], [0, 1]],
          values=[1, 3],
          dense_shape=dynamic_shape)
      values = sparse_tensor.SparseTensor(
          indices=[[0, 0], [0, 1]],
          values=[0.4, 0.7],
          dense_shape=dynamic_shape)
      merged = sparse_ops.sparse_merge(
          sp_ids=ids, sp_values=values, vocab_size=5)
      self.assertEqual(5, merged.get_shape()[1])


class SparseMergeHighDimTest(test_util.TensorFlowTestCase):

  def _SparseTensor_3x50(self, indices_dtype, values_dtype):
    # NOTE: This input is intentionally not sorted to validate the
    # already_sorted flag below.
    ind = np.array([[0, 0], [1, 0], [1, 2], [2, 0], [2, 1], [1, 1]])
    # NB: these are not sorted
    indices0 = np.array([0, 13, 10, 33, 32, 14])
    indices1 = np.array([12, 4, 0, 0, 1, 30])
    values = np.array([-3, 4, 1, 9, 5, 1])
    shape = np.array([3, 3])
    indices0 = sparse_tensor.SparseTensorValue(
        np.array(ind, np.int64),
        np.array(indices0, indices_dtype), np.array(shape, np.int64))
    indices1 = sparse_tensor.SparseTensorValue(
        np.array(ind, np.int64),
        np.array(indices1, indices_dtype), np.array(shape, np.int64))
    values = sparse_tensor.SparseTensorValue(
        np.array(ind, np.int64),
        np.array(values, values_dtype), np.array(shape, np.int64))
    return ([sparse_tensor.SparseTensor.from_value(indices0),
             sparse_tensor.SparseTensor.from_value(indices1)],
            sparse_tensor.SparseTensor.from_value(values))

  def _AssertResultsSorted(self, output, vocab_size):
    self.assertAllEqual(
        output.indices,
        [[0, 0, 12], [1, 10, 0], [1, 13, 4], [1, 14, 30], [2, 32, 1],
         [2, 33, 0]])
    self.assertAllEqual(output.values, [-3, 1, 4, 1, 5, 9])
    self.assertAllEqual(output.dense_shape, [3] + vocab_size)

  def testInt64AndFloat32(self):
    vocab_size = [50, 31]
<<<<<<< HEAD
    with self.test_session(use_gpu=False) as sess:
=======
    with test_util.force_cpu():
>>>>>>> a751f01a
      indices, values = self._SparseTensor_3x50(np.int64, np.float32)
      sp_output = sparse_ops.sparse_merge(indices, values, vocab_size)

      output = sess.run(sp_output)
      self._AssertResultsSorted(output, vocab_size)

  def testInt64AndFloat64(self):
    vocab_size = [50, 31]
<<<<<<< HEAD
    with self.test_session(use_gpu=False) as sess:
=======
    with test_util.force_cpu():
>>>>>>> a751f01a
      indices, values = self._SparseTensor_3x50(np.int64, np.float64)
      sp_output = sparse_ops.sparse_merge(indices, values, vocab_size)

      output = sess.run(sp_output)
      self._AssertResultsSorted(output, vocab_size)

  def testInt64AndFloat64Shape(self):
    vocab_size = [50, 30]
<<<<<<< HEAD
    with self.test_session(use_gpu=False) as sess:
=======
    with test_util.force_cpu():
>>>>>>> a751f01a
      indices, values = self._SparseTensor_3x50(np.int64, np.float64)
      sp_output = sparse_ops.sparse_merge(indices, values, vocab_size)

      output = sess.run(sp_output)
      self._AssertResultsSorted(output, vocab_size)


class SparseRetainTest(test_util.TensorFlowTestCase):

  def _SparseTensorValue_5x6(self):
    ind = np.array([[0, 0], [1, 0], [1, 3], [1, 4], [3, 2], [3, 3]])
    val = np.array([0, 10, 13, 14, 32, 33])
    shape = np.array([5, 6])
    return sparse_tensor.SparseTensorValue(
        np.array(ind, np.int64),
        np.array(val, np.int32), np.array(shape, np.int64))

  def _SparseTensor_5x6(self):
    return sparse_tensor.SparseTensor.from_value(self._SparseTensorValue_5x6())

  def testBasic(self):
<<<<<<< HEAD
    with self.test_session(use_gpu=False) as sess:
=======
    with test_util.force_cpu():
>>>>>>> a751f01a
      for sp_input in (self._SparseTensorValue_5x6(), self._SparseTensor_5x6()):
        to_retain = np.array([1, 0, 0, 1, 1, 0], dtype=np.bool)
        sp_output = sparse_ops.sparse_retain(sp_input, to_retain)

        output = sess.run(sp_output)

        self.assertAllEqual(output.indices, [[0, 0], [1, 4], [3, 2]])
        self.assertAllEqual(output.values, [0, 14, 32])
        self.assertAllEqual(output.dense_shape, [5, 6])

  def testRetainNone(self):
<<<<<<< HEAD
    with self.test_session(use_gpu=False) as sess:
=======
    with test_util.force_cpu():
>>>>>>> a751f01a
      sp_input = self._SparseTensor_5x6()
      to_retain = np.zeros((6,), dtype=np.bool)
      sp_output = sparse_ops.sparse_retain(sp_input, to_retain)

      output = sess.run(sp_output)

      self.assertAllEqual(output.indices, np.array([]).reshape((0, 2)))
      self.assertAllEqual(output.values, [])
      self.assertAllEqual(output.dense_shape, [5, 6])

  def testMismatchedRetainShape(self):
<<<<<<< HEAD
    with self.test_session(use_gpu=False):
=======
    with test_util.force_cpu():
>>>>>>> a751f01a
      sp_input = self._SparseTensor_5x6()
      to_retain = np.array([1, 0, 0, 1, 0], dtype=np.bool)
      with self.assertRaises(ValueError):
        sparse_ops.sparse_retain(sp_input, to_retain)


class SparseResetShapeTest(test_util.TensorFlowTestCase):

  _IND_2_5_6 = np.array(
      [[0, 0, 0], [0, 1, 0], [0, 1, 3], [1, 1, 4], [1, 3, 2], [1, 3, 3]],
      dtype=np.int64)
  _VAL_2_5_6 = np.array([0, 10, 13, 14, 32, 33], dtype=np.int32)
  _SHP_2_5_6 = np.array([2, 5, 6], dtype=np.int64)

  def _SparseTensor_2x5x6(self):
    return sparse_tensor.SparseTensor(
        constant_op.constant(self._IND_2_5_6, dtypes.int64),
        constant_op.constant(self._VAL_2_5_6, dtypes.int32),
        constant_op.constant(self._SHP_2_5_6, dtypes.int64))

  def _SparseTensor_2x5x6_Empty(self):
    return sparse_tensor.SparseTensor(
        constant_op.constant(
            np.empty(shape=[0, 3], dtype=np.int64), dtypes.int64),
        constant_op.constant(np.empty(shape=[0], dtype=np.int32), dtypes.int32),
        constant_op.constant(self._SHP_2_5_6, dtypes.int64))

  def _SparseTensorValue_2x5x6(self):
    return sparse_tensor.SparseTensorValue(self._IND_2_5_6, self._VAL_2_5_6,
                                           self._SHP_2_5_6)

  def testStaticShapeInfoPreservedWhenNewShapeIsProvidedAndStatic(self):
    sp_input = self._SparseTensor_2x5x6()
    new_shape = np.array([3, 6, 7], dtype=np.int64)
    sp_output = sparse_ops.sparse_reset_shape(sp_input, new_shape)
    self.assertAllEqual([3, 6, 7], sp_output.get_shape())

  def testBasic(self):
<<<<<<< HEAD
    with self.test_session(use_gpu=False) as sess:
=======
    with test_util.force_cpu():
>>>>>>> a751f01a
      sp_input = self._SparseTensor_2x5x6()
      new_shape = np.array([3, 6, 7], dtype=np.int64)
      sp_output = sparse_ops.sparse_reset_shape(sp_input, new_shape)

      output = sess.run(sp_output)

      self.assertAllEqual(output.indices, [[0, 0, 0], [0, 1, 0], [0, 1, 3],
                                           [1, 1, 4], [1, 3, 2], [1, 3, 3]])
      self.assertAllEqual(output.values, [0, 10, 13, 14, 32, 33])
      self.assertAllEqual(output.dense_shape, [3, 6, 7])

  def testInputUnavailableInGraphConstructionOk(self):
<<<<<<< HEAD
    with self.test_session(use_gpu=False) as sess:
=======
    with test_util.force_cpu():
>>>>>>> a751f01a
      sp_input = self._SparseTensorValue_2x5x6()
      new_shape = np.array([3, 6, 7], dtype=np.int64)
      sp_output = sparse_ops.sparse_reset_shape(sp_input, new_shape)

      output = sess.run(sp_output)

      self.assertAllEqual(output.indices, [[0, 0, 0], [0, 1, 0], [0, 1, 3],
                                           [1, 1, 4], [1, 3, 2], [1, 3, 3]])
      self.assertAllEqual(output.values, [0, 10, 13, 14, 32, 33])
      self.assertAllEqual(output.dense_shape, [3, 6, 7])

  def testFeedInputUnavailableInGraphConstructionOk(self):
    with self.test_session(use_gpu=False) as sess:
      sp_input = array_ops.sparse_placeholder(dtype=dtypes.int32)
      new_shape = np.array([3, 6, 7], dtype=np.int64)
      sp_output = sparse_ops.sparse_reset_shape(sp_input, new_shape)

      output = sess.run(sp_output,
                        feed_dict={sp_input: self._SparseTensorValue_2x5x6()})

      self.assertAllEqual(output.indices, [[0, 0, 0], [0, 1, 0], [0, 1, 3],
                                           [1, 1, 4], [1, 3, 2], [1, 3, 3]])
      self.assertAllEqual(output.values, [0, 10, 13, 14, 32, 33])
      self.assertAllEqual(output.dense_shape, [3, 6, 7])

  def testTightBoundingBox(self):
<<<<<<< HEAD
    with self.test_session(use_gpu=False) as sess:
=======
    with test_util.force_cpu():
>>>>>>> a751f01a
      sp_input = self._SparseTensor_2x5x6()
      sp_output = sparse_ops.sparse_reset_shape(sp_input)

      output = sess.run(sp_output)

      self.assertAllEqual(output.indices, [[0, 0, 0], [0, 1, 0], [0, 1, 3],
                                           [1, 1, 4], [1, 3, 2], [1, 3, 3]])
      self.assertAllEqual(output.values, [0, 10, 13, 14, 32, 33])
      self.assertAllEqual(output.dense_shape, [2, 4, 5])

  def testTightBoundingBoxEmpty(self):
<<<<<<< HEAD
    with self.test_session(use_gpu=False) as sess:
=======
    with test_util.force_cpu():
>>>>>>> a751f01a
      sp_input = self._SparseTensor_2x5x6_Empty()
      sp_output = sparse_ops.sparse_reset_shape(sp_input)

      output = sess.run(sp_output)

      self.assertAllEqual(output.indices.shape, [0, 3])
      self.assertAllEqual(output.values.shape, [0])
      self.assertAllEqual(output.dense_shape, [0, 0, 0])

  def testInvalidRank(self):
<<<<<<< HEAD
    with self.test_session(use_gpu=False):
=======
    with test_util.force_cpu():
>>>>>>> a751f01a
      sp_input = self._SparseTensor_2x5x6()
      new_shape = np.array([3, 7], dtype=np.int64)

      with self.assertRaises(ValueError):
        sparse_ops.sparse_reset_shape(sp_input, new_shape)

  def testInvalidRankNewShapeUnavailableInGraphConstruction(self):
    with self.test_session(use_gpu=False) as sess:
      new_shape = array_ops.placeholder(dtype=dtypes.int64)
      sp_input = self._SparseTensor_2x5x6()
      out = sparse_ops.sparse_reset_shape(sp_input, new_shape)

      with self.assertRaisesOpError("x == y did not hold element-wise"):
        sess.run(out, feed_dict={new_shape: np.array([3, 7], dtype=np.int64)})

  def testInvalidDimensionSizeStatic(self):
    sp_input = self._SparseTensor_2x5x6()
    new_shape = np.array([3, 7, 5], dtype=np.int64)

    with self.assertRaisesRegexp(ValueError, "should have dimension sizes"):
      sparse_ops.sparse_reset_shape(sp_input, new_shape)

  def testInvalidDimensionSizeDynamic(self):
    with self.test_session(use_gpu=False) as sess:
      sp_input = self._SparseTensor_2x5x6()
      new_shape = array_ops.placeholder(dtype=dtypes.int32)
      out = sparse_ops.sparse_reset_shape(sp_input, new_shape)

      with self.assertRaisesOpError("x <= y did not hold element-wise"):
        sess.run(out, feed_dict={new_shape: [3, 7, 5]})

  def testInvalidDimensionSizeInputUnavailableInGraphConstruction(self):
    sp_input = array_ops.sparse_placeholder(dtype=dtypes.int32)
    with self.test_session(use_gpu=False) as sess:
      new_shape = np.array([3, 7, 5], dtype=np.int64)
      out = sparse_ops.sparse_reset_shape(sp_input, new_shape)

      with self.assertRaisesOpError("x <= y did not hold element-wise"):
        sess.run(out, feed_dict={sp_input: self._SparseTensorValue_2x5x6()})


class SparseFillEmptyRowsTest(test_util.TensorFlowTestCase):

  def _SparseTensorValue_5x6(self, dtype=np.int32):
    ind = np.array([[0, 0], [1, 0], [1, 3], [1, 4], [3, 2], [3, 3]])
    val = np.array([0, 10, 13, 14, 32, 33])
    shape = np.array([5, 6])
    return sparse_tensor.SparseTensorValue(
        np.array(ind, np.int64), np.array(val, dtype), np.array(
            shape, np.int64))

  def _SparseTensor_5x6(self):
    return sparse_tensor.SparseTensor.from_value(self._SparseTensorValue_5x6())

  def _SparseTensor_String5x6(self):
    ind = np.array([[0, 0], [1, 0], [1, 3], [1, 4], [3, 2], [3, 3]])
    val = np.array(["a", "b", "c", "d", "e", "f"])
    shape = np.array([5, 6])
    return sparse_tensor.SparseTensor(
        constant_op.constant(ind, dtypes.int64),
        constant_op.constant(val, dtypes.string),
        constant_op.constant(shape, dtypes.int64))

  def _SparseTensor_2x6(self):
    ind = np.array([[0, 0], [1, 0], [1, 3], [1, 4]])
    val = np.array([0, 10, 13, 14])
    shape = np.array([2, 6])
    return sparse_tensor.SparseTensor(
        constant_op.constant(ind, dtypes.int64),
        constant_op.constant(val, dtypes.int32),
        constant_op.constant(shape, dtypes.int64))

  def testFillNumber(self):
<<<<<<< HEAD
    with self.test_session(use_gpu=False) as sess:
=======
    with test_util.force_cpu():
>>>>>>> a751f01a
      for sp_input in (self._SparseTensorValue_5x6(), self._SparseTensor_5x6()):
        sp_output, empty_row_indicator = (
            sparse_ops.sparse_fill_empty_rows(sp_input, -1))

        output, empty_row_indicator_out = self.evaluate(
            [sp_output, empty_row_indicator])

        self.assertAllEqual(
            output.indices,
            [[0, 0], [1, 0], [1, 3], [1, 4], [2, 0], [3, 2], [3, 3], [4, 0]])
        self.assertAllEqual(output.values, [0, 10, 13, 14, -1, 32, 33, -1])
        self.assertAllEqual(output.dense_shape, [5, 6])
        self.assertAllEqual(empty_row_indicator_out,
                            np.array([0, 0, 1, 0, 1]).astype(np.bool))

  def testFillFloat(self):
<<<<<<< HEAD
    with self.test_session(use_gpu=False) as sess:
=======
    with self.session(use_gpu=False):
>>>>>>> a751f01a
      values = constant_op.constant(
          [0.0, 10.0, 13.0, 14.0, 32.0, 33.0], dtype=dtypes.float64)
      default_value = constant_op.constant(-1.0, dtype=dtypes.float64)
      sp_input = sparse_tensor.SparseTensorValue(
          indices=np.array([[0, 0], [1, 0], [1, 3], [1, 4], [3, 2], [3, 3]]),
          values=values,
          dense_shape=np.array([5, 6]))
      sp_output, empty_row_indicator = (sparse_ops.sparse_fill_empty_rows(
          sp_input, default_value))
      output, empty_row_indicator_out = self.evaluate(
          [sp_output, empty_row_indicator])

      self.assertAllEqual(output.indices, [[0, 0], [1, 0], [1, 3], [1, 4],
                                           [2, 0], [3, 2], [3, 3], [4, 0]])
      self.assertAllClose(output.values, [0, 10, 13, 14, -1, 32, 33, -1])
      self.assertAllEqual(output.dense_shape, [5, 6])
      self.assertAllEqual(empty_row_indicator_out,
                          np.array([0, 0, 1, 0, 1]).astype(np.bool))

      values_grad_err = gradient_checker.compute_gradient_error(
          values, values.shape.as_list(), sp_output.values, [8], delta=1e-8)
      self.assertGreater(values_grad_err, 0)
      self.assertLess(values_grad_err, 1e-8)

      default_value_grad_err = gradient_checker.compute_gradient_error(
          default_value,
          default_value.shape.as_list(),
          sp_output.values, [8],
          delta=1e-8)
      self.assertGreater(default_value_grad_err, 0)
      self.assertLess(default_value_grad_err, 1e-8)

  def testFillString(self):
<<<<<<< HEAD
    with self.test_session(use_gpu=False) as sess:
=======
    with test_util.force_cpu():
>>>>>>> a751f01a
      sp_input = self._SparseTensor_String5x6()
      sp_output, empty_row_indicator = (
          sparse_ops.sparse_fill_empty_rows(sp_input, ""))

      output, empty_row_indicator_out = self.evaluate(
          [sp_output, empty_row_indicator])

      self.assertAllEqual(
          output.indices,
          [[0, 0], [1, 0], [1, 3], [1, 4], [2, 0], [3, 2], [3, 3], [4, 0]])
      self.assertAllEqual(output.values,
                          [b"a", b"b", b"c", b"d", b"", b"e", b"f", b""])
      self.assertAllEqual(output.dense_shape, [5, 6])
      self.assertAllEqual(empty_row_indicator_out,
                          np.array([0, 0, 1, 0, 1]).astype(np.bool))

  def testNoEmptyRows(self):
<<<<<<< HEAD
    with self.test_session(use_gpu=False) as sess:
=======
    with test_util.force_cpu():
>>>>>>> a751f01a
      sp_input = self._SparseTensor_2x6()
      sp_output, empty_row_indicator = (
          sparse_ops.sparse_fill_empty_rows(sp_input, -1))

      output, empty_row_indicator_out = self.evaluate(
          [sp_output, empty_row_indicator])

      self.assertAllEqual(output.indices, [[0, 0], [1, 0], [1, 3], [1, 4]])
      self.assertAllEqual(output.values, [0, 10, 13, 14])
      self.assertAllEqual(output.dense_shape, [2, 6])
      self.assertAllEqual(empty_row_indicator_out, np.zeros(2).astype(np.bool))


class SparseAddTest(test_util.TensorFlowTestCase):

  def testValuesInVariable(self):
    indices = constant_op.constant([[1]], dtype=dtypes.int64)
    values = variables.Variable([1], trainable=False, dtype=dtypes.float32)
    shape = constant_op.constant([1], dtype=dtypes.int64)

    sp_input = sparse_tensor.SparseTensor(indices, values, shape)
    sp_output = sparse_ops.sparse_add(sp_input, sp_input)

<<<<<<< HEAD
    with self.test_session(use_gpu=False) as sess:
      sess.run(variables.global_variables_initializer())
      output = sess.run(sp_output)
=======
    with test_util.force_cpu():
      self.evaluate(variables.global_variables_initializer())
      output = self.evaluate(sp_output)
>>>>>>> a751f01a
      self.assertAllEqual(output.values, [2])


class SparseReduceTest(test_util.TensorFlowTestCase):

  # [[1, ?, 2]
  #  [?, 3, ?]]
  # where ? is implicitly-zero.
  ind = np.array([[0, 0], [0, 2], [1, 1]]).astype(np.int64)
  vals = np.array([1, 1, 1]).astype(np.int32)
  dense_shape = np.array([2, 3]).astype(np.int64)

  def _compare(self, sp_t, reduction_axes, ndims, keep_dims, do_sum):
    densified = self.evaluate(sparse_ops.sparse_tensor_to_dense(sp_t))

    np_ans = densified
    if reduction_axes is None:
      if do_sum:
        np_ans = np.sum(np_ans, keepdims=keep_dims)
      else:
        np_ans = np.max(np_ans, keepdims=keep_dims)
    else:
      if not isinstance(reduction_axes, list):  # Single scalar.
        reduction_axes = [reduction_axes]
      reduction_axes = np.array(reduction_axes).astype(np.int32)
      # Handles negative axes.
      reduction_axes = (reduction_axes + ndims) % ndims
      # Loop below depends on sorted.
      reduction_axes.sort()
      for ra in reduction_axes.ravel()[::-1]:
        if do_sum:
          np_ans = np.sum(np_ans, axis=ra, keepdims=keep_dims)
        else:
          np_ans = np.max(np_ans, axis=ra, keepdims=keep_dims)

    with self.cached_session():
      if do_sum:
        tf_dense_ans = sparse_ops.sparse_reduce_sum(sp_t, reduction_axes,
                                                    keep_dims)
      else:
        tf_dense_ans = sparse_ops.sparse_reduce_max(sp_t, reduction_axes,
                                                    keep_dims)
      out_dense = tf_dense_ans.eval()

      if do_sum:
        tf_sparse_ans = sparse_ops.sparse_reduce_sum_sparse(sp_t,
                                                            reduction_axes,
                                                            keep_dims)
      else:
        tf_sparse_ans = sparse_ops.sparse_reduce_max_sparse(sp_t,
                                                            reduction_axes,
                                                            keep_dims)
      # Convert to dense for comparison purposes.
      out_sparse = sparse_ops.sparse_tensor_to_dense(tf_sparse_ans)

    self.assertAllClose(np_ans, out_dense)
    self.assertAllClose(np_ans, out_sparse)

  def _compare_all(self, sp_t, reduction_axes, ndims):
    self._compare(sp_t, reduction_axes, ndims, False, False)
    self._compare(sp_t, reduction_axes, ndims, False, True)
    self._compare(sp_t, reduction_axes, ndims, True, False)
    self._compare(sp_t, reduction_axes, ndims, True, True)

  def testSimpleAndRandomInputs(self):
    if np.__version__ == "1.13.0":
      self.skipTest("numpy 1.13.0 bug")

    sp_t = sparse_tensor.SparseTensor(self.ind, self.vals, self.dense_shape)

<<<<<<< HEAD
    with self.test_session(use_gpu=False):
=======
    with test_util.force_cpu():
>>>>>>> a751f01a
      self._compare_all(sp_t, None, ndims=2)
      self._compare_all(sp_t, 0, ndims=2)
      self._compare_all(sp_t, [1], ndims=2)
      self._compare_all(sp_t, [0, 1], ndims=2)
      self._compare_all(sp_t, [1, 0], ndims=2)
      self._compare_all(sp_t, [-1], ndims=2)
      self._compare_all(sp_t, [1, -2], ndims=2)

    np.random.seed(1618)
    test_dims = [(1618, 1, 11, 7, 1), (1,), (1, 1, 1)]
<<<<<<< HEAD
    with self.test_session(use_gpu=False):
=======
    with test_util.force_cpu():
>>>>>>> a751f01a
      for dims in test_dims:
        sp_t, unused_nnz = _sparsify(np.random.randn(*dims))
        # reduce all using None
        self._compare_all(sp_t, None, ndims=len(dims))
        # reduce random axes from 1D to N-D
        for d in range(1, len(dims) + 1):
          axes = np.random.choice(len(dims), size=d, replace=False).tolist()
          self._compare_all(sp_t, axes, ndims=len(dims))

  def testInvalidAxes(self):
    sp_t = sparse_tensor.SparseTensor(self.ind, self.vals, self.dense_shape)
<<<<<<< HEAD
    with self.test_session(use_gpu=False):
=======
    with test_util.force_cpu():
>>>>>>> a751f01a
      with self.assertRaisesOpError("Invalid reduction dimension -3"):
        self.evaluate(sparse_ops.sparse_reduce_sum(sp_t, -3))
      with self.assertRaisesOpError("Invalid reduction dimension 2"):
        self.evaluate(sparse_ops.sparse_reduce_sum(sp_t, 2))
      with self.assertRaisesOpError("Invalid reduction dimension -3"):
        self.evaluate(sparse_ops.sparse_reduce_max(sp_t, -3))
      with self.assertRaisesOpError("Invalid reduction dimension 2"):
        self.evaluate(sparse_ops.sparse_reduce_max(sp_t, 2))

  def testGradient(self):
    if np.__version__ == "1.13.0":
      self.skipTest("numpy 1.13.0 bug")

    np.random.seed(8161)
    test_dims = [(11, 1, 5, 7, 1), (2, 2)]
    with self.test_session(use_gpu=False):
      for dims in test_dims:
        sp_t, nnz = _sparsify(np.random.randn(*dims))
        # reduce random axes from 1D to N-D
        for d in range(1, len(dims) + 1):
          axes = np.random.choice(len(dims), size=d, replace=False).tolist()
          reduced = sparse_ops.sparse_reduce_sum(sp_t, axes)

          err = gradient_checker.compute_gradient_error(sp_t.values, (nnz,),
                                                        reduced,
                                                        reduced.eval().shape)
          self.assertLess(err, 1e-3)

        # Tests for negative axes.
        reduced = sparse_ops.sparse_reduce_sum(sp_t, -1)
        err = gradient_checker.compute_gradient_error(sp_t.values, (nnz,),
                                                      reduced,
                                                      reduced.eval().shape)
        self.assertLess(err, 1e-3)

<<<<<<< HEAD
=======
  def _testSparseReduceShape(self, sp_t, reduction_axes, ndims, keep_dims,
                             do_sum):
    densified = self.evaluate(sparse_ops.sparse_tensor_to_dense(sp_t))

    np_op = np.sum
    tf_op = sparse_ops.sparse_reduce_sum
    if not do_sum:
      np_op = np.max
      tf_op = sparse_ops.sparse_reduce_max

    np_ans = densified
    if reduction_axes is None:
      np_ans = np_op(np_ans, keepdims=keep_dims)
    else:
      if not isinstance(reduction_axes, list):  # Single scalar.
        reduction_axes = [reduction_axes]
      reduction_axes = np.array(reduction_axes).astype(np.int32)
      # Handles negative axes.
      reduction_axes = (reduction_axes + ndims) % ndims
      # Loop below depends on sorted.
      reduction_axes.sort()
      for ra in reduction_axes.ravel()[::-1]:
        np_ans = np_op(np_ans, axis=ra, keepdims=keep_dims)

    tf_ans = tf_op(sp_t, reduction_axes, keep_dims)
    self.assertAllEqual(np_ans.shape, tf_ans.get_shape().as_list())

  def testSparseReduceSumOrMaxShape(self):
    sp_t = sparse_tensor.SparseTensor(self.ind, self.vals, self.dense_shape)

    with test_util.force_cpu():
      for do_sum in [True, False]:
        for keep_dims in [True, False]:
          self._testSparseReduceShape(sp_t, None, 2, keep_dims, do_sum)
          self._testSparseReduceShape(sp_t, 0, 2, keep_dims, do_sum)
          self._testSparseReduceShape(sp_t, [1], 2, keep_dims, do_sum)
          self._testSparseReduceShape(sp_t, [0, 1], 2, keep_dims, do_sum)
          self._testSparseReduceShape(sp_t, [1, 0], 2, keep_dims, do_sum)
          self._testSparseReduceShape(sp_t, [-1], 2, keep_dims, do_sum)
          self._testSparseReduceShape(sp_t, [1, -2], 2, keep_dims, do_sum)

>>>>>>> a751f01a

class SparseMathOpsTest(test_util.TensorFlowTestCase):

  def _check(self, result_tensor, result_np, input_sp_t):
    self.assertTrue(isinstance(result_tensor, sparse_tensor.SparseTensor))
    self.assertTrue(isinstance(input_sp_t, sparse_tensor.SparseTensor))
    self.assertAllEqual(input_sp_t.indices, result_tensor.indices)
    self.assertAllEqual(input_sp_t.dense_shape, result_tensor.dense_shape)

    res_densified = sparse_ops.sparse_to_dense(
        result_tensor.indices, result_tensor.dense_shape, result_tensor.values)
    self.assertAllEqual(result_np, res_densified)

<<<<<<< HEAD
=======
  @test_util.run_deprecated_v1
  def testCwiseShapeValidation(self):
    # Test case for GitHub 24072.
    with test_util.force_cpu():
      a = array_ops.ones([3, 4, 1], dtype=dtypes.int32)
      b = sparse_tensor.SparseTensor([[0, 0, 1, 0], [0, 0, 3, 0]], [10, 20],
                                     [1, 1, 4, 2])
      c = a * b
      with self.assertRaisesRegexp(
          errors.InvalidArgumentError,
          "broadcasts dense to sparse only; got incompatible shapes"):
        self.evaluate(c)

>>>>>>> a751f01a
  def testCwiseDivAndMul(self):
    np.random.seed(1618)
    sp_shapes = [(10, 10, 10), (5, 5), (1618,), (3, 3, 7)]
    dense_shapes = [(10, 10, 1), (5, 5), (1,), (1, 7)]

<<<<<<< HEAD
    with self.test_session(use_gpu=False):
=======
    with test_util.force_cpu():
>>>>>>> a751f01a
      for dtype in [np.float32, np.float64, np.int32, np.int64]:
        for sp_shape, dense_shape in zip(sp_shapes, dense_shapes):
          sp_vals_np = np.random.rand(*sp_shape).astype(dtype) + 1
          dense_vals_np = np.random.rand(*dense_shape).astype(dtype) + 1
          sp_t, unused_nnz = _sparsify(sp_vals_np, thresh=1.5)
          sp_t_densified = sparse_ops.sparse_tensor_to_dense(sp_t)
          dense_t = constant_op.constant(dense_vals_np)

          self._check(sp_t / dense_t, sp_t_densified / dense_vals_np, sp_t)
          # Check commutative.
          self._check(sp_t * dense_t, sp_t_densified * dense_vals_np, sp_t)
          self._check(dense_t * sp_t, sp_t_densified * dense_vals_np, sp_t)

          if dtype in [np.int32, np.int64]:
            res = sp_t / dense_t  # should invoke "__truediv__"
            self.assertEqual(res.values.dtype, np.float64)

  def testCwiseAdd(self):
<<<<<<< HEAD
    with self.test_session(use_gpu=False):
=======
    with test_util.force_cpu():
>>>>>>> a751f01a
      # Identity(2) + AllOnes(2,2).  Should be equal to 2 * Identity(2).
      indices = [[0, 0], [1, 1]]
      vals = [1, 1]
      shape = (2, 2)

      sp_t = sparse_tensor.SparseTensor(indices, vals, shape)
      dense_t = array_ops.ones(shape, dtype=dtypes.int32)
      self._check(
          sparse_ops.sparse_dense_cwise_add(sp_t, dense_t),
          np.identity(2) * 2, sp_t)

      # Variant of above, but broadcasts the dense side.
      dense_t = array_ops.ones([1], dtype=dtypes.int32)
      self._check(
          sparse_ops.sparse_dense_cwise_add(sp_t, dense_t),
          np.identity(2) * 2, sp_t)

  def testGradients(self):
    np.random.seed(1618)
    sp_shapes = [(10, 10, 10), (5, 5), (1618,), (3, 3, 7)]
    dense_shapes = [(10, 10, 1), (5, 5), (1,), (1, 7)]

    with self.test_session(use_gpu=False):
      for dtype in [np.float32, np.float64]:
        for sp_shape, dense_shape in zip(sp_shapes, dense_shapes):
          sp_vals_np = np.random.rand(*sp_shape).astype(dtype) + 1
          dense_vals_np = np.random.rand(*dense_shape).astype(dtype) + 1
          sp_t, nnz = _sparsify(sp_vals_np, thresh=1.5)
          dense_t = constant_op.constant(dense_vals_np)

          cmul = sp_t * dense_t
          err = gradient_checker.compute_gradient_error([sp_t.values, dense_t],
                                                        [(nnz,), dense_shape],
                                                        cmul.values, (nnz,))
          self.assertLess(err, 1e-4)

          cdiv = sp_t / dense_t
          err = gradient_checker.compute_gradient_error(sp_t.values, (nnz,),
                                                        cdiv.values, (nnz,))
          self.assertLess(err, 1e-4)
          err = gradient_checker.compute_gradient_error(
              dense_t,
              dense_shape,
              cdiv.values, (nnz,),
              x_init_value=dense_vals_np)
          self.assertLess(err, 2e-4)


class SparseSoftmaxTest(test_util.TensorFlowTestCase):

  def testEquivalentToDensified(self):
    np.random.seed(1618)
    n, m = np.random.choice(20, size=2)

    for dtype in [np.float32, np.float64]:
      sp_vals_np = np.random.rand(n, m).astype(dtype)

      batched_sp_t, unused_nnz1 = _sparsify(
          sp_vals_np.reshape((1, n, m)), thresh=0.)  # No masking.

<<<<<<< HEAD
      with self.test_session(use_gpu=False):
=======
      with test_util.force_cpu():
>>>>>>> a751f01a
        densified = constant_op.constant(sp_vals_np)

        sp_result = self.evaluate(
            sparse_ops.sparse_softmax(batched_sp_t)).values.reshape((n, m))
        dense_result = nn_ops.softmax(densified)

        self.assertAllClose(dense_result, sp_result)

  def testHigherRanks(self):
    # For the first shape:
    # First batch:
    # [?   e.]
    # [1.  ? ]
    # Second batch:
    # [e   ? ]
    # [e   e ]
    #
    # The softmax results should be:
    # [?   1.]     [1    ?]
    # [1.  ? ] and [.5  .5]
    # where ? means implicitly zero.
    #
    # The second shape: same input data, but with a higher-rank shape.
    shapes = [[2, 2, 2], [2, 1, 2, 2]]
    for shape in shapes:
      values = np.asarray(
          [0., np.e, 1., 0., np.e, 0., np.e, np.e]).reshape(shape)
      sp_t, unused_nnz = _sparsify(values, thresh=1e-2)
      expected_values = [1., 1., 1., .5, .5]

<<<<<<< HEAD
      with self.test_session(use_gpu=False):
        result = sparse_ops.sparse_softmax(sp_t).eval()
=======
      with test_util.force_cpu():
        result = sparse_ops.sparse_softmax(sp_t)
>>>>>>> a751f01a

        self.assertAllEqual(expected_values, result.values)
        self.assertAllEqual(sp_t.indices, result.indices)
        self.assertAllEqual(shape, result.dense_shape)

  def testGradient(self):
    x_shape = [2, 5, 10]
    with self.test_session(use_gpu=False):
      for dtype in [np.float32, np.float64]:
        x_np = np.random.randn(*x_shape).astype(dtype)
        x_tf, nnz = _sparsify(x_np)
        y_tf = sparse_ops.sparse_softmax(x_tf)
        err = gradient_checker.compute_gradient_error(x_tf.values, (nnz,),
                                                      y_tf.values, (nnz,))
        self.assertLess(err, 1e-4)


class SparseMinimumMaximumTest(test_util.TensorFlowTestCase):

  def _assertSparseTensorValueEqual(self, a, b):
    self.assertAllEqual(a.indices, b.indices)
    self.assertAllEqual(a.values, b.values)
    self.assertAllEqual(a.dense_shape, b.dense_shape)

  def testBasic(self):
<<<<<<< HEAD
    with self.test_session(use_gpu=False):
=======
    with test_util.force_cpu():
>>>>>>> a751f01a
      # 1-D, values at index 0.
      sp_zero = sparse_tensor.SparseTensor([[0]], [0], [7])
      sp_one = sparse_tensor.SparseTensor([[0]], [1], [7])
      max_tf = sparse_ops.sparse_maximum(sp_zero, sp_one)
      min_tf = sparse_ops.sparse_minimum(sp_zero, sp_one)
      self._assertSparseTensorValueEqual(sp_one, max_tf)
      self._assertSparseTensorValueEqual(sp_zero, min_tf)

      # Values at different indices.
      sp_zero = sparse_tensor.SparseTensor([[0]], [0], [7])
      sp_zero_2 = sparse_tensor.SparseTensor([[1]], [0], [7])
      expected = sparse_tensor.SparseTensor([[0], [1]], [0, 0], [7])
      max_tf = sparse_ops.sparse_maximum(sp_zero, sp_zero_2)
      min_tf = sparse_ops.sparse_minimum(sp_zero, sp_zero_2)
      self._assertSparseTensorValueEqual(expected, max_tf)
      self._assertSparseTensorValueEqual(expected, min_tf)

  def testRandom(self):
    np.random.seed(1618)
    shapes = [(13,), (6, 8), (1, 7, 1)]
    for shape in shapes:
      for dtype in [np.int32, np.int64, np.float16, np.float32, np.float64]:
        a_np = np.random.randn(*shape).astype(dtype)
        b_np = np.random.randn(*shape).astype(dtype)
        sp_a, unused_a_nnz = _sparsify(a_np, thresh=-.5)
        sp_b, unused_b_nnz = _sparsify(b_np, thresh=-.5)

        with self.test_session(use_gpu=False):
          maximum_tf = sparse_ops.sparse_maximum(sp_a, sp_b)
          maximum_tf_densified = sparse_ops.sparse_tensor_to_dense(
              maximum_tf).eval()
          minimum_tf = sparse_ops.sparse_minimum(sp_a, sp_b)
          minimum_tf_densified = sparse_ops.sparse_tensor_to_dense(
              minimum_tf).eval()

          a_densified = sparse_ops.sparse_tensor_to_dense(sp_a).eval()
          b_densified = sparse_ops.sparse_tensor_to_dense(sp_b).eval()

        self.assertAllEqual(
            np.maximum(a_densified, b_densified), maximum_tf_densified)
        self.assertAllEqual(
            np.minimum(a_densified, b_densified), minimum_tf_densified)

  def testMismatchedShapes(self):
<<<<<<< HEAD
    with self.test_session(use_gpu=False):
=======
    with test_util.force_cpu():
>>>>>>> a751f01a
      sp_zero = sparse_tensor.SparseTensor([[0, 0]], [0], [1, 1])
      sp_one = sparse_tensor.SparseTensor([[0]], [1], [2])
      with self.assertRaisesOpError("Operands do not have the same ranks"):
        self.evaluate(sparse_ops.sparse_maximum(sp_zero, sp_one))

      sp_zero = sparse_tensor.SparseTensor([[0]], [0], [1])
      sp_one = sparse_tensor.SparseTensor([[0]], [1], [2])
      with self.assertRaisesOpError("Operands' shapes do not match"):
        self.evaluate(sparse_ops.sparse_maximum(sp_zero, sp_one))


class SparseTransposeTest(test.TestCase):

  def testTranspose(self):
    if np.__version__ == "1.13.0":
      self.skipTest("numpy 1.13.0 bug")

<<<<<<< HEAD
    with self.test_session(use_gpu=False):
=======
    with test_util.force_cpu():
>>>>>>> a751f01a
      np.random.seed(1618)
      shapes = [np.random.randint(1, 10, size=rank) for rank in range(1, 6)]
      for shape in shapes:
        for dtype in [np.int32, np.int64, np.float32, np.float64]:
          dn_input = np.random.randn(*shape).astype(dtype)
          rank = self.evaluate(array_ops.rank(dn_input))
          perm = np.random.choice(rank, rank, False)
          sp_input, unused_a_nnz = _sparsify(dn_input)
          sp_trans = sparse_ops.sparse_transpose(sp_input, perm=perm)
          dn_trans = sparse_ops.sparse_tensor_to_dense(sp_trans)
          expected_trans = array_ops.transpose(dn_input, perm=perm)
          self.assertAllEqual(expected_trans.shape, sp_trans.get_shape())
          self.assertAllEqual(dn_trans, expected_trans)


class SparsePlaceholderTest(test.TestCase):

  def testPlaceholder(self):
    foo = array_ops.sparse_placeholder(dtypes.float32, shape=(10, 47))
    self.assertAllEqual([10, 47], foo.get_shape())
    self.assertAllEqual([None, 2], foo.indices.get_shape().as_list())

  def testPartialShapePlaceholder(self):
    foo = array_ops.sparse_placeholder(dtypes.float32, shape=(None, 47))
    self.assertAllEqual([None, None], foo.get_shape().as_list())
    self.assertAllEqual([None, 2], foo.indices.get_shape().as_list())

  def testNoShapePlaceholder(self):
    foo = array_ops.sparse_placeholder(dtypes.float32, shape=None)
    self.assertAllEqual(None, foo.get_shape())
    self.assertAllEqual([None, None], foo.indices.get_shape().as_list())


if __name__ == "__main__":
  googletest.main()<|MERGE_RESOLUTION|>--- conflicted
+++ resolved
@@ -72,11 +72,7 @@
         constant_op.constant(shape, dtypes.int64))
 
   def testInt32(self):
-<<<<<<< HEAD
-    with self.test_session(use_gpu=False):
-=======
-    with test_util.force_cpu():
->>>>>>> a751f01a
+    with test_util.force_cpu():
       sp_input = self._SparseTensor_5x6(dtypes.int32)
       output = sparse_ops.sparse_to_indicator(sp_input, 50)
 
@@ -88,11 +84,7 @@
       self.assertAllEqual(output, expected_output)
 
   def testInt64(self):
-<<<<<<< HEAD
-    with self.test_session(use_gpu=False):
-=======
-    with test_util.force_cpu():
->>>>>>> a751f01a
+    with test_util.force_cpu():
       sp_input = self._SparseTensor_5x6(dtypes.int64)
       output = sparse_ops.sparse_to_indicator(sp_input, 50)
 
@@ -104,11 +96,7 @@
       self.assertAllEqual(output, expected_output)
 
   def testHigherRank(self):
-<<<<<<< HEAD
-    with self.test_session(use_gpu=False):
-=======
-    with test_util.force_cpu():
->>>>>>> a751f01a
+    with test_util.force_cpu():
       sp_input = self._SparseTensor_2x3x4(dtypes.int64)
       output = sparse_ops.sparse_to_indicator(sp_input, 200)
 
@@ -159,11 +147,7 @@
   def testInt32AndFloat32(self):
     vocab_size = 50
     indices_v, values_v = self._SparseTensorValue_3x50(np.int32, np.float32)
-<<<<<<< HEAD
-    with self.test_session(use_gpu=False) as sess:
-=======
-    with test_util.force_cpu():
->>>>>>> a751f01a
+    with test_util.force_cpu():
       for indices in (indices_v,
                       sparse_tensor.SparseTensor.from_value(indices_v)):
         for values in (values_v,
@@ -175,11 +159,7 @@
 
   def testInt64AndFloat32(self):
     vocab_size = 50
-<<<<<<< HEAD
-    with self.test_session(use_gpu=False) as sess:
-=======
-    with test_util.force_cpu():
->>>>>>> a751f01a
+    with test_util.force_cpu():
       indices, values = self._SparseTensor_3x50(np.int64, np.float32)
       sp_output = sparse_ops.sparse_merge(indices, values, vocab_size)
 
@@ -188,11 +168,7 @@
 
   def testInt64AndFloat64(self):
     vocab_size = 50
-<<<<<<< HEAD
-    with self.test_session(use_gpu=False) as sess:
-=======
-    with test_util.force_cpu():
->>>>>>> a751f01a
+    with test_util.force_cpu():
       indices, values = self._SparseTensor_3x50(np.int64, np.float64)
       sp_output = sparse_ops.sparse_merge(indices, values, vocab_size)
 
@@ -201,11 +177,7 @@
 
   def testInt32AndFloat32NonCanonicalOrder(self):
     vocab_size = 50
-<<<<<<< HEAD
-    with self.test_session(use_gpu=False) as sess:
-=======
-    with test_util.force_cpu():
->>>>>>> a751f01a
+    with test_util.force_cpu():
       indices, values = self._SparseTensor_3x50(np.int32, np.float32)
       sp_output = sparse_ops.sparse_merge(
           indices, values, vocab_size, already_sorted=True)
@@ -215,11 +187,7 @@
 
   def testInt64AndFloat32NonCanonicalOrder(self):
     vocab_size = 50
-<<<<<<< HEAD
-    with self.test_session(use_gpu=False) as sess:
-=======
-    with test_util.force_cpu():
->>>>>>> a751f01a
+    with test_util.force_cpu():
       indices, values = self._SparseTensor_3x50(np.int64, np.float32)
       sp_output = sparse_ops.sparse_merge(
           indices, values, vocab_size, already_sorted=True)
@@ -230,11 +198,7 @@
   def testInt64AndFloat64NonCanonicalOrder(self):
     vocab_size = 50
     vocab_size_tensor = constant_op.constant(vocab_size, dtypes.int64)
-<<<<<<< HEAD
-    with self.test_session(use_gpu=False) as sess:
-=======
-    with test_util.force_cpu():
->>>>>>> a751f01a
+    with test_util.force_cpu():
       indices, values = self._SparseTensor_3x50(np.int64, np.float64)
       sp_output = sparse_ops.sparse_merge(
           indices, values, vocab_size_tensor, already_sorted=True)
@@ -293,11 +257,7 @@
 
   def testInt64AndFloat32(self):
     vocab_size = [50, 31]
-<<<<<<< HEAD
-    with self.test_session(use_gpu=False) as sess:
-=======
-    with test_util.force_cpu():
->>>>>>> a751f01a
+    with test_util.force_cpu():
       indices, values = self._SparseTensor_3x50(np.int64, np.float32)
       sp_output = sparse_ops.sparse_merge(indices, values, vocab_size)
 
@@ -306,11 +266,7 @@
 
   def testInt64AndFloat64(self):
     vocab_size = [50, 31]
-<<<<<<< HEAD
-    with self.test_session(use_gpu=False) as sess:
-=======
-    with test_util.force_cpu():
->>>>>>> a751f01a
+    with test_util.force_cpu():
       indices, values = self._SparseTensor_3x50(np.int64, np.float64)
       sp_output = sparse_ops.sparse_merge(indices, values, vocab_size)
 
@@ -319,11 +275,7 @@
 
   def testInt64AndFloat64Shape(self):
     vocab_size = [50, 30]
-<<<<<<< HEAD
-    with self.test_session(use_gpu=False) as sess:
-=======
-    with test_util.force_cpu():
->>>>>>> a751f01a
+    with test_util.force_cpu():
       indices, values = self._SparseTensor_3x50(np.int64, np.float64)
       sp_output = sparse_ops.sparse_merge(indices, values, vocab_size)
 
@@ -345,11 +297,7 @@
     return sparse_tensor.SparseTensor.from_value(self._SparseTensorValue_5x6())
 
   def testBasic(self):
-<<<<<<< HEAD
-    with self.test_session(use_gpu=False) as sess:
-=======
-    with test_util.force_cpu():
->>>>>>> a751f01a
+    with test_util.force_cpu():
       for sp_input in (self._SparseTensorValue_5x6(), self._SparseTensor_5x6()):
         to_retain = np.array([1, 0, 0, 1, 1, 0], dtype=np.bool)
         sp_output = sparse_ops.sparse_retain(sp_input, to_retain)
@@ -361,11 +309,7 @@
         self.assertAllEqual(output.dense_shape, [5, 6])
 
   def testRetainNone(self):
-<<<<<<< HEAD
-    with self.test_session(use_gpu=False) as sess:
-=======
-    with test_util.force_cpu():
->>>>>>> a751f01a
+    with test_util.force_cpu():
       sp_input = self._SparseTensor_5x6()
       to_retain = np.zeros((6,), dtype=np.bool)
       sp_output = sparse_ops.sparse_retain(sp_input, to_retain)
@@ -377,11 +321,7 @@
       self.assertAllEqual(output.dense_shape, [5, 6])
 
   def testMismatchedRetainShape(self):
-<<<<<<< HEAD
-    with self.test_session(use_gpu=False):
-=======
-    with test_util.force_cpu():
->>>>>>> a751f01a
+    with test_util.force_cpu():
       sp_input = self._SparseTensor_5x6()
       to_retain = np.array([1, 0, 0, 1, 0], dtype=np.bool)
       with self.assertRaises(ValueError):
@@ -420,11 +360,7 @@
     self.assertAllEqual([3, 6, 7], sp_output.get_shape())
 
   def testBasic(self):
-<<<<<<< HEAD
-    with self.test_session(use_gpu=False) as sess:
-=======
-    with test_util.force_cpu():
->>>>>>> a751f01a
+    with test_util.force_cpu():
       sp_input = self._SparseTensor_2x5x6()
       new_shape = np.array([3, 6, 7], dtype=np.int64)
       sp_output = sparse_ops.sparse_reset_shape(sp_input, new_shape)
@@ -437,11 +373,7 @@
       self.assertAllEqual(output.dense_shape, [3, 6, 7])
 
   def testInputUnavailableInGraphConstructionOk(self):
-<<<<<<< HEAD
-    with self.test_session(use_gpu=False) as sess:
-=======
-    with test_util.force_cpu():
->>>>>>> a751f01a
+    with test_util.force_cpu():
       sp_input = self._SparseTensorValue_2x5x6()
       new_shape = np.array([3, 6, 7], dtype=np.int64)
       sp_output = sparse_ops.sparse_reset_shape(sp_input, new_shape)
@@ -468,11 +400,7 @@
       self.assertAllEqual(output.dense_shape, [3, 6, 7])
 
   def testTightBoundingBox(self):
-<<<<<<< HEAD
-    with self.test_session(use_gpu=False) as sess:
-=======
-    with test_util.force_cpu():
->>>>>>> a751f01a
+    with test_util.force_cpu():
       sp_input = self._SparseTensor_2x5x6()
       sp_output = sparse_ops.sparse_reset_shape(sp_input)
 
@@ -484,11 +412,7 @@
       self.assertAllEqual(output.dense_shape, [2, 4, 5])
 
   def testTightBoundingBoxEmpty(self):
-<<<<<<< HEAD
-    with self.test_session(use_gpu=False) as sess:
-=======
-    with test_util.force_cpu():
->>>>>>> a751f01a
+    with test_util.force_cpu():
       sp_input = self._SparseTensor_2x5x6_Empty()
       sp_output = sparse_ops.sparse_reset_shape(sp_input)
 
@@ -499,11 +423,7 @@
       self.assertAllEqual(output.dense_shape, [0, 0, 0])
 
   def testInvalidRank(self):
-<<<<<<< HEAD
-    with self.test_session(use_gpu=False):
-=======
-    with test_util.force_cpu():
->>>>>>> a751f01a
+    with test_util.force_cpu():
       sp_input = self._SparseTensor_2x5x6()
       new_shape = np.array([3, 7], dtype=np.int64)
 
@@ -577,11 +497,7 @@
         constant_op.constant(shape, dtypes.int64))
 
   def testFillNumber(self):
-<<<<<<< HEAD
-    with self.test_session(use_gpu=False) as sess:
-=======
-    with test_util.force_cpu():
->>>>>>> a751f01a
+    with test_util.force_cpu():
       for sp_input in (self._SparseTensorValue_5x6(), self._SparseTensor_5x6()):
         sp_output, empty_row_indicator = (
             sparse_ops.sparse_fill_empty_rows(sp_input, -1))
@@ -598,11 +514,7 @@
                             np.array([0, 0, 1, 0, 1]).astype(np.bool))
 
   def testFillFloat(self):
-<<<<<<< HEAD
-    with self.test_session(use_gpu=False) as sess:
-=======
     with self.session(use_gpu=False):
->>>>>>> a751f01a
       values = constant_op.constant(
           [0.0, 10.0, 13.0, 14.0, 32.0, 33.0], dtype=dtypes.float64)
       default_value = constant_op.constant(-1.0, dtype=dtypes.float64)
@@ -636,11 +548,7 @@
       self.assertLess(default_value_grad_err, 1e-8)
 
   def testFillString(self):
-<<<<<<< HEAD
-    with self.test_session(use_gpu=False) as sess:
-=======
-    with test_util.force_cpu():
->>>>>>> a751f01a
+    with test_util.force_cpu():
       sp_input = self._SparseTensor_String5x6()
       sp_output, empty_row_indicator = (
           sparse_ops.sparse_fill_empty_rows(sp_input, ""))
@@ -658,11 +566,7 @@
                           np.array([0, 0, 1, 0, 1]).astype(np.bool))
 
   def testNoEmptyRows(self):
-<<<<<<< HEAD
-    with self.test_session(use_gpu=False) as sess:
-=======
-    with test_util.force_cpu():
->>>>>>> a751f01a
+    with test_util.force_cpu():
       sp_input = self._SparseTensor_2x6()
       sp_output, empty_row_indicator = (
           sparse_ops.sparse_fill_empty_rows(sp_input, -1))
@@ -686,15 +590,9 @@
     sp_input = sparse_tensor.SparseTensor(indices, values, shape)
     sp_output = sparse_ops.sparse_add(sp_input, sp_input)
 
-<<<<<<< HEAD
-    with self.test_session(use_gpu=False) as sess:
-      sess.run(variables.global_variables_initializer())
-      output = sess.run(sp_output)
-=======
     with test_util.force_cpu():
       self.evaluate(variables.global_variables_initializer())
       output = self.evaluate(sp_output)
->>>>>>> a751f01a
       self.assertAllEqual(output.values, [2])
 
 
@@ -765,11 +663,7 @@
 
     sp_t = sparse_tensor.SparseTensor(self.ind, self.vals, self.dense_shape)
 
-<<<<<<< HEAD
-    with self.test_session(use_gpu=False):
-=======
-    with test_util.force_cpu():
->>>>>>> a751f01a
+    with test_util.force_cpu():
       self._compare_all(sp_t, None, ndims=2)
       self._compare_all(sp_t, 0, ndims=2)
       self._compare_all(sp_t, [1], ndims=2)
@@ -780,11 +674,7 @@
 
     np.random.seed(1618)
     test_dims = [(1618, 1, 11, 7, 1), (1,), (1, 1, 1)]
-<<<<<<< HEAD
-    with self.test_session(use_gpu=False):
-=======
-    with test_util.force_cpu():
->>>>>>> a751f01a
+    with test_util.force_cpu():
       for dims in test_dims:
         sp_t, unused_nnz = _sparsify(np.random.randn(*dims))
         # reduce all using None
@@ -796,11 +686,7 @@
 
   def testInvalidAxes(self):
     sp_t = sparse_tensor.SparseTensor(self.ind, self.vals, self.dense_shape)
-<<<<<<< HEAD
-    with self.test_session(use_gpu=False):
-=======
-    with test_util.force_cpu():
->>>>>>> a751f01a
+    with test_util.force_cpu():
       with self.assertRaisesOpError("Invalid reduction dimension -3"):
         self.evaluate(sparse_ops.sparse_reduce_sum(sp_t, -3))
       with self.assertRaisesOpError("Invalid reduction dimension 2"):
@@ -836,8 +722,6 @@
                                                       reduced.eval().shape)
         self.assertLess(err, 1e-3)
 
-<<<<<<< HEAD
-=======
   def _testSparseReduceShape(self, sp_t, reduction_axes, ndims, keep_dims,
                              do_sum):
     densified = self.evaluate(sparse_ops.sparse_tensor_to_dense(sp_t))
@@ -879,7 +763,6 @@
           self._testSparseReduceShape(sp_t, [-1], 2, keep_dims, do_sum)
           self._testSparseReduceShape(sp_t, [1, -2], 2, keep_dims, do_sum)
 
->>>>>>> a751f01a
 
 class SparseMathOpsTest(test_util.TensorFlowTestCase):
 
@@ -893,8 +776,6 @@
         result_tensor.indices, result_tensor.dense_shape, result_tensor.values)
     self.assertAllEqual(result_np, res_densified)
 
-<<<<<<< HEAD
-=======
   @test_util.run_deprecated_v1
   def testCwiseShapeValidation(self):
     # Test case for GitHub 24072.
@@ -908,17 +789,12 @@
           "broadcasts dense to sparse only; got incompatible shapes"):
         self.evaluate(c)
 
->>>>>>> a751f01a
   def testCwiseDivAndMul(self):
     np.random.seed(1618)
     sp_shapes = [(10, 10, 10), (5, 5), (1618,), (3, 3, 7)]
     dense_shapes = [(10, 10, 1), (5, 5), (1,), (1, 7)]
 
-<<<<<<< HEAD
-    with self.test_session(use_gpu=False):
-=======
-    with test_util.force_cpu():
->>>>>>> a751f01a
+    with test_util.force_cpu():
       for dtype in [np.float32, np.float64, np.int32, np.int64]:
         for sp_shape, dense_shape in zip(sp_shapes, dense_shapes):
           sp_vals_np = np.random.rand(*sp_shape).astype(dtype) + 1
@@ -937,11 +813,7 @@
             self.assertEqual(res.values.dtype, np.float64)
 
   def testCwiseAdd(self):
-<<<<<<< HEAD
-    with self.test_session(use_gpu=False):
-=======
-    with test_util.force_cpu():
->>>>>>> a751f01a
+    with test_util.force_cpu():
       # Identity(2) + AllOnes(2,2).  Should be equal to 2 * Identity(2).
       indices = [[0, 0], [1, 1]]
       vals = [1, 1]
@@ -1002,11 +874,7 @@
       batched_sp_t, unused_nnz1 = _sparsify(
           sp_vals_np.reshape((1, n, m)), thresh=0.)  # No masking.
 
-<<<<<<< HEAD
-      with self.test_session(use_gpu=False):
-=======
       with test_util.force_cpu():
->>>>>>> a751f01a
         densified = constant_op.constant(sp_vals_np)
 
         sp_result = self.evaluate(
@@ -1037,13 +905,8 @@
       sp_t, unused_nnz = _sparsify(values, thresh=1e-2)
       expected_values = [1., 1., 1., .5, .5]
 
-<<<<<<< HEAD
-      with self.test_session(use_gpu=False):
-        result = sparse_ops.sparse_softmax(sp_t).eval()
-=======
       with test_util.force_cpu():
         result = sparse_ops.sparse_softmax(sp_t)
->>>>>>> a751f01a
 
         self.assertAllEqual(expected_values, result.values)
         self.assertAllEqual(sp_t.indices, result.indices)
@@ -1069,11 +932,7 @@
     self.assertAllEqual(a.dense_shape, b.dense_shape)
 
   def testBasic(self):
-<<<<<<< HEAD
-    with self.test_session(use_gpu=False):
-=======
-    with test_util.force_cpu():
->>>>>>> a751f01a
+    with test_util.force_cpu():
       # 1-D, values at index 0.
       sp_zero = sparse_tensor.SparseTensor([[0]], [0], [7])
       sp_one = sparse_tensor.SparseTensor([[0]], [1], [7])
@@ -1118,11 +977,7 @@
             np.minimum(a_densified, b_densified), minimum_tf_densified)
 
   def testMismatchedShapes(self):
-<<<<<<< HEAD
-    with self.test_session(use_gpu=False):
-=======
-    with test_util.force_cpu():
->>>>>>> a751f01a
+    with test_util.force_cpu():
       sp_zero = sparse_tensor.SparseTensor([[0, 0]], [0], [1, 1])
       sp_one = sparse_tensor.SparseTensor([[0]], [1], [2])
       with self.assertRaisesOpError("Operands do not have the same ranks"):
@@ -1140,11 +995,7 @@
     if np.__version__ == "1.13.0":
       self.skipTest("numpy 1.13.0 bug")
 
-<<<<<<< HEAD
-    with self.test_session(use_gpu=False):
-=======
-    with test_util.force_cpu():
->>>>>>> a751f01a
+    with test_util.force_cpu():
       np.random.seed(1618)
       shapes = [np.random.randint(1, 10, size=rank) for rank in range(1, 6)]
       for shape in shapes:
