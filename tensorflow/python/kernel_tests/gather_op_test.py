--- conflicted
+++ resolved
@@ -186,11 +186,7 @@
     self.assertEqual(None, gather_t.shape)
 
   def testBadIndicesCPU(self):
-<<<<<<< HEAD
-    with self.test_session(use_gpu=False):
-=======
     with test_util.force_cpu():
->>>>>>> a751f01a
       params = [[0, 1, 2], [3, 4, 5]]
       with self.assertRaisesOpError(r"indices\[0,0\] = 7 is not in \[0, 2\)"):
         self.evaluate(array_ops.gather(params, [[7]], axis=0))
