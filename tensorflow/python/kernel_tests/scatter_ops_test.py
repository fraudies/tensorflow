--- conflicted
+++ resolved
@@ -293,13 +293,8 @@
       params = np.array([1, 2, 3, 4, 5, 6]).astype(np.float32)
       updates = np.array([-3, -4, -5]).astype(np.float32)
       if not test.is_gpu_available():
-<<<<<<< HEAD
-        with self.test_session(use_gpu=False):
-          ref = variables.VariableV1(params)
-=======
         with self.session(use_gpu=False):
           ref = variables.VariableV1(params, use_resource=False)
->>>>>>> a751f01a
           ref.initializer.run()
 
           # Indices all in range, no problem.
