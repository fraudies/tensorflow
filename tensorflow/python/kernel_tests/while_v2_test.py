# Copyright 2018 The TensorFlow Authors. All Rights Reserved.
#
# Licensed under the Apache License, Version 2.0 (the "License");
# you may not use this file except in compliance with the License.
# You may obtain a copy of the License at
#
#     http://www.apache.org/licenses/LICENSE-2.0
#
# Unless required by applicable law or agreed to in writing, software
# distributed under the License is distributed on an "AS IS" BASIS,
# WITHOUT WARRANTIES OR CONDITIONS OF ANY KIND, either express or implied.
# See the License for the specific language governing permissions and
# limitations under the License.
# ==============================================================================
"""Tests for while_v2."""

from __future__ import absolute_import
from __future__ import division
from __future__ import print_function

from absl.testing import parameterized

from tensorflow.core.protobuf import rewriter_config_pb2
from tensorflow.python.eager import backprop
from tensorflow.python.eager import context
from tensorflow.python.eager import def_function
from tensorflow.python.framework import constant_op
from tensorflow.python.framework import dtypes
from tensorflow.python.framework import meta_graph
from tensorflow.python.framework import ops
from tensorflow.python.grappler import tf_optimizer
from tensorflow.python.ops import array_ops
from tensorflow.python.ops import gradients_impl
from tensorflow.python.ops import list_ops
<<<<<<< HEAD
=======
from tensorflow.python.ops import map_fn
from tensorflow.python.ops import math_ops
from tensorflow.python.ops import variables
>>>>>>> a751f01a
from tensorflow.python.ops import while_v2
from tensorflow.python.ops.control_flow_ops import while_loop as while_loop_v1
from tensorflow.python.ops.while_v2 import while_loop as while_loop_v2
from tensorflow.python.platform import test


class WhileV2Test(test.TestCase, parameterized.TestCase):

  def testSingleLoopVar(self):
    x = constant_op.constant(2.)
    ret = while_loop_v2(lambda v: v < 8., lambda v: v * v, [x])
    grad = gradients_impl.gradients(ret, [x])
    with self.cached_session() as sess:
      self.assertEqual(sess.run(ret), 16.)
      self.assertSequenceEqual(sess.run(grad), [32.])

<<<<<<< HEAD
=======
  def testGradientTapeResourceVariable(self):
    with context.eager_mode():
      v = variables.Variable(1.)

      @def_function.function
      def fnWithLoop():  # pylint: disable=invalid-name
        with backprop.GradientTape() as tape:
          _, x = while_loop_v2(
              lambda i, _: i < 2,
              lambda i, x: (i + 1, x * v),
              [0, 2.])
        return tape.gradient(x, v)

      self.assertAllEqual(fnWithLoop(), 4.0)

  def testExternalControlDependencies(self):
    with ops.Graph().as_default(), self.test_session():
      v = variables.Variable(1.)
      v.initializer.run()
      op = v.assign_add(1.)

      def body_fn(i):  # pylint: disable=invalid-name
        with ops.control_dependencies([op]):
          return i + 1

      loop = while_loop_v2(lambda i: i < 1, body_fn, [0])
      loop[0].op.run()
      self.assertAllEqual(self.evaluate(v), 2.0)

  @test_util.run_deprecated_v1
>>>>>>> a751f01a
  def testMultipleLoopVarsBasic(self):
    x = constant_op.constant(5.)
    y = constant_op.constant(3.)

    # x = 5.
    # y = 3.
    # while x < 45.:
    #   x = x * y
    ret = while_loop_v2(lambda v, _: v < 45., lambda v, w: (v * w, w), [x, y])
    # ret = [x*y^2, y]

    # Note: This is simply d_ret[0]/d_x since d_ret[1]/d_x is 0.
    grad = gradients_impl.gradients(ret, [x])  # [2*x*y]
    with self.cached_session() as sess:
      self.assertSequenceEqual(sess.run(ret), [45., 3.])
      self.assertSequenceEqual(sess.run(grad), [9.])

  def testMultipleLoopVars(self):
    x = constant_op.constant(5.)
    y = constant_op.constant(3.)

    # x = 5.
    # y = 3.
    # while x < 45.:
    #   x = x * y
    #   y = x + y
    ret = while_loop_v2(lambda v, _: v < 45., lambda v, w: (v * w, v + w),
                        [x, y])
    # ret = [y*x**2 + x*y**2, x*y + x + y]

    gradx_0 = gradients_impl.gradients(ret[0], [x])  # [2*x*y + y**2]
    gradx_1 = gradients_impl.gradients(ret[1], [x])  # [y + 1]
    gradx_2 = gradients_impl.gradients(ret, [x])  # [2*x*y + y**2 + 2*y + 1]
    grady_0 = gradients_impl.gradients(ret[0], [y])  # [2*x*y + x**2]
    grady_1 = gradients_impl.gradients(ret[1], [y])  # [x + 1]
    grady_2 = gradients_impl.gradients(ret, [y])  # [2*x*y + x**2 + x + 1]
    with self.cached_session() as sess:
<<<<<<< HEAD
      self.assertSequenceEqual(sess.run(ret), [120., 23.])
      self.assertSequenceEqual(sess.run(gradx_0), [39.])
      self.assertSequenceEqual(sess.run(gradx_1), [4.])
      self.assertSequenceEqual(sess.run(gradx_2), [43.])
      self.assertSequenceEqual(sess.run(grady_0), [55.])
      self.assertSequenceEqual(sess.run(grady_1), [6.])
      self.assertSequenceEqual(sess.run(grady_2), [61.])

=======
      self.assertSequenceEqual(self.evaluate(ret), [120., 23.])
      self.assertSequenceEqual(self.evaluate(gradx_0), [39.])
      self.assertSequenceEqual(self.evaluate(gradx_1), [4.])
      self.assertSequenceEqual(self.evaluate(gradx_2), [43.])
      self.assertSequenceEqual(self.evaluate(grady_0), [55.])
      self.assertSequenceEqual(self.evaluate(grady_1), [6.])
      self.assertSequenceEqual(self.evaluate(grady_2), [61.])

  @test_util.run_deprecated_v1
  def testGradientTape(self):
    with backprop.GradientTape() as t:
      x = constant_op.constant(2.)
      t.watch(x)
      ret = while_loop_v2(
          lambda v: v < 4., lambda v: v * v, [x],
          return_same_structure=False)  # x**2
    grad = t.gradient(ret, x)
    with self.cached_session() as sess:
      self.assertAllEqual(sess.run(grad), 4.0)

  @test_util.run_deprecated_v1
>>>>>>> a751f01a
  def testMultipleWhileLoops(self):
    x = constant_op.constant(2.)
    ret1 = while_loop_v2(lambda v: v < 4., lambda v: v * v, [x])  # x**2
    ret2 = while_loop_v2(lambda v: v < 16., lambda v: v * v, ret1)  # x**4
    grad = gradients_impl.gradients(ret2, [x])  # 4x**3
    grad_grad = gradients_impl.gradients(grad, [x])  # 12x**2
    with self.cached_session() as sess:
      self.assertSequenceEqual(sess.run(grad), [32.])
      self.assertSequenceEqual(sess.run(grad_grad), [48.])

  def testDoubleDerivative(self):
    x = constant_op.constant(2.)
    ret = while_loop_v2(lambda v: v < 8., lambda v: v**2, [x])  # x**4
    grad = gradients_impl.gradients(ret, [x])  # 4x**3
    grad_grad = gradients_impl.gradients(grad, [x])  # 12x**2
    with self.cached_session() as sess:
      self.assertEqual(sess.run(ret), 16.)
      self.assertSequenceEqual(sess.run(grad), [32.])
      self.assertSequenceEqual(sess.run(grad_grad), [48.])

  def testPruning(self):
    x = constant_op.constant(1)

    tensor_list = list_ops.empty_tensor_list(
        element_dtype=x.dtype, element_shape=x.shape)

    def Cond(x, tl):
      del tl  # Unused for Cond.
      return x < 5

    def Body(x, tl):
      return x + 1, list_ops.tensor_list_push_back(tl, x)

    outputs = while_loop_v1(Cond, Body, [x, tensor_list])

    train_op = ops.get_collection_ref(ops.GraphKeys.TRAIN_OP)
    train_op.append(outputs[0])

    def GetOptimizedGraph():
      mg = meta_graph.create_meta_graph_def(graph=ops.get_default_graph())
      rewriter_config = rewriter_config_pb2.RewriterConfig(
          constant_folding=rewriter_config_pb2.RewriterConfig.OFF,
          memory_optimization=rewriter_config_pb2.RewriterConfig.MANUAL)
      return tf_optimizer.OptimizeGraph(rewriter_config, mg)

    g = GetOptimizedGraph()
    self.assertEqual(len([n for n in g.node if n.op == "Enter"]), 1)

    stack = list_ops.tensor_list_stack(outputs[1], element_dtype=x.dtype)
    train_op.append(stack)
    g = GetOptimizedGraph()
    self.assertEqual(len([n for n in g.node if n.op == "Enter"]), 2)

  def testCaptureExternalTensorInCond(self):
    x = constant_op.constant(2.)
    y = constant_op.constant(1.)
    ret = while_loop_v2(lambda v: v + y < 9., lambda v: v * 3., [x])
    grad = gradients_impl.gradients(ret, [x])
    with self.cached_session() as sess:
      self.assertEqual(sess.run(ret), 18.)
      self.assertSequenceEqual(sess.run(grad), [9.])

  def testCaptureExternalTensorInBody(self):
    x = constant_op.constant(2.)
    y = constant_op.constant(3.)
    ret = while_loop_v2(lambda v: v < 8., lambda v: v * y, [x])
    grad = gradients_impl.gradients(ret, [x])
    with self.cached_session() as sess:
      self.assertEqual(sess.run(ret), 18.)
      self.assertSequenceEqual(sess.run(grad), [9.])

  def testLoopWithTensorListPushBack(self):
    x = constant_op.constant(2.)

    tensor_list = list_ops.empty_tensor_list(
        element_dtype=dtypes.float32, element_shape=ScalarShape())

    def Cond(x, tl):
      del tl  # Unused for Cond.
      return x < 5.

    def Body(x, tl):
      tl = list_ops.tensor_list_push_back(tl, x)
      tl = list_ops.tensor_list_push_back(tl, constant_op.constant(100.))
      return x**2., tl

    ret = while_loop_v2(Cond, Body, [x, tensor_list])
    grad = gradients_impl.gradients(ret[0], x)
    with self.cached_session() as sess:
      self.assertEqual(sess.run(ret[0]), 16.)
      self.assertSequenceEqual(sess.run(grad), [32.])

  def testDuplicateAccumulator(self):
    x = constant_op.constant(2.)

    tensor_list = list_ops.empty_tensor_list(
        element_dtype=dtypes.float32, element_shape=ScalarShape())

    def Cond(x, tl):
      del tl  # Unused for Cond.
      return x < 5.

    def Body(x, tl):
      # There is an accumulator in the loop already so we should not add
      # another.
      tl = list_ops.tensor_list_push_back(tl, x)
      return x**2., tl

    ret = while_loop_v2(Cond, Body, [x, tensor_list])

    for op in ops.get_default_graph().get_operations():
      if op.type == "While":
        while_op = op

<<<<<<< HEAD
    body_graph = while_v2._get_body_graph(while_op)
    # body_graph.inputs: [counter_arg, x_arg, tl_arg, *accumulators]
    x_input_t = body_graph.inputs[1]
=======
    body_graph = while_v2._get_graph(while_op, "body")
    x_input_index = [i for i, inp in enumerate(while_op.inputs) if inp == x][0]
    x_input_t = body_graph.inputs[x_input_index]
>>>>>>> a751f01a
    accumulator_count = len(
        [c for c in x_input_t.consumers() if c.type == "TensorListPushBack"])
    self.assertEqual(accumulator_count, 1)

    grad = gradients_impl.gradients(ret[0], x)
    with self.cached_session() as sess:
      self.assertEqual(sess.run(ret[0]), 16.)
      self.assertSequenceEqual(sess.run(grad), [32.])

  @parameterized.named_parameters(
      ("UnknownShape", None),
      ("PartiallyDefinedShape", [None, 2]),
      ("FullyDefinedShape", [1, 2]),
  )
  def testTensorListOutputElementShape(self, shape):

    def MatchShape(actual_tensor_shape):
      # Compare the shapes, treating None dimensions as equal. We do not
      # directly check actual_tensor_shape and tf.TensorShape(shape) for
      # equality because tf.Dimension.__eq__ returns None if either dimension is
      # None.
      if shape is None:
        self.assertIsNone(actual_tensor_shape.dims)
      else:
        self.assertListEqual(actual_tensor_shape.as_list(), shape)

    def GetAccumulatorForInputAtIndex(while_op, idx):
      body_graph = while_v2._get_body_graph(while_op)
      y_input_t = body_graph.inputs[idx]
      push_back_node = [c for c in y_input_t.consumers()
                        if c.type == "TensorListPushBack"][0]
      output_idx = body_graph.outputs.index(push_back_node.outputs[0])
      return while_op.outputs[output_idx]

    x = constant_op.constant(2.)
    y = array_ops.placeholder(dtype=dtypes.float32, shape=shape)

    # Forward pass.
<<<<<<< HEAD
    ret = while_loop_v2(lambda v, u: v < 8., lambda v, u: (v * v, u), [x, y])
    while_op = ret[0].op
=======
    ret = while_loop_v2(lambda v, u: v < 8.,
                        lambda v, u: (math_ops.pow(v, u), u),
                        [x, y],
                        return_same_structure=True)
    while_op = ret[0].op.inputs[0].op
    # Gradient pass.
    grad = gradients_impl.gradients(ret[0], x)
    # Note: There is an Identity b/w grad[0] and the While op.
    grad_while_op = grad[0].op.inputs[0].op

>>>>>>> a751f01a
    # Get the TensorList output of While op containing the accumulated values
    # of y.
    x_input_index = [i for i, inp in enumerate(while_op.inputs) if x == inp][0]
    output = GetAccumulatorForInputAtIndex(while_op, x_input_index)
    _, val = list_ops.tensor_list_pop_back(output,
                                           element_dtype=dtypes.float32)
    MatchShape(val.shape)

    # Gradient pass.
    grad = gradients_impl.gradients(ret[1], y)
    grad_while_op = grad[0].op
    # Get the TensorList output of gradient While op containing the accumulated
    # values of grad_y.
    # grad_while_op.inputs:
<<<<<<< HEAD
    # [counter_arg, total_iters_arg, grad_x_arg, grad_y_arg, *other_args]
    grad_output = GetAccumulatorForInputAtIndex(grad_while_op, 4)
=======
    grad_output_index = grad_while_op.outputs.index(grad[0].op.inputs[0])
    grad_output = GetAccumulatorForInputAtIndex(grad_while_op,
                                                grad_output_index)
>>>>>>> a751f01a
    _, val = list_ops.tensor_list_pop_back(grad_output,
                                           element_dtype=dtypes.float32)
    MatchShape(val.shape)

<<<<<<< HEAD
=======
  def _createWhile(self, name):
    """Helper function testDefaultName."""
    output = while_v2.while_loop(
        lambda i: i < 3,
        lambda i: i + 1, [constant_op.constant(0)],
        return_same_structure=False)
    while_op = output.op.inputs[0].op
    self.assertEqual(while_op.type, "While")
    return while_op

  def testDefaultName(self):
    with ops.Graph().as_default():
      while_op = self._createWhile(None)
      self.assertEqual(while_op.name, "while")
      self.assertRegexpMatches(
          while_op.get_attr("cond").name, r"while_cond_\d*")
      self.assertRegexpMatches(
          while_op.get_attr("body").name, r"while_body_\d*")

    with ops.Graph().as_default():
      with ops.name_scope("foo"):
        while1_op = self._createWhile("")
        self.assertEqual(while1_op.name, "foo/while")
        self.assertRegexpMatches(
            while1_op.get_attr("cond").name, r"foo_while_cond_\d*")
        self.assertRegexpMatches(
            while1_op.get_attr("body").name, r"foo_while_body_\d*")

        while2_op = self._createWhile(None)
        self.assertEqual(while2_op.name, "foo/while_1")
        self.assertRegexpMatches(
            while2_op.get_attr("cond").name, r"foo_while_1_cond_\d*")
        self.assertRegexpMatches(
            while2_op.get_attr("body").name, r"foo_while_1_body_\d*")

  @test_util.enable_control_flow_v2
  @test_util.run_deprecated_v1
  def testWhileAndTensorArray(self):
    param = constant_op.constant(2.0)
    y0 = constant_op.constant([1.0, 2.0, 3.0, 4.0, 5.0, 6.0], name="elems")
    # map_fn uses TensorArray internally.
    r = map_fn.map_fn(lambda x: math_ops.multiply(x, param), y0)
    grad = gradients_impl.gradients(r, param)[0]
    self.assertAllClose([2.0, 4.0, 6.0, 8.0, 10.0, 12.0], self.evaluate(r))
    self.assertAllClose(21.0, self.evaluate(grad))

  @test_util.run_deprecated_v1
  def testNestedWhile(self):
    # Compute sum of geometric progression: n^0 + n^1 + ... + n^m
    # We compute the pow using a while loop.
    n = constant_op.constant(3.)
    m = constant_op.constant(5.)
    sum_of_powers = constant_op.constant(0.)

    def Body(i, previous_sum):
      prod = constant_op.constant(1.)
      return i - 1., previous_sum + while_loop_v2(
          lambda c, _: c > 0,
          lambda c, v: (c - 1., v * n), [i, prod],
          return_same_structure=False)[1]

    result = while_loop_v2(
        lambda i, _: i >= 0,
        Body, [m, sum_of_powers],
        return_same_structure=False)[1]
    grad = gradients_impl.gradients(result, [n])
    with self.cached_session() as sess:
      self.assertEqual(self.evaluate(result), 364.)
      self.assertSequenceEqual(self.evaluate(grad), [547.])

  @test_util.run_deprecated_v1
  def testIdentityNodeInBody(self):

    def Body(v):
      v = array_ops.identity(v)
      v = array_ops.identity(v)
      return v * v

    x = constant_op.constant(2.)
    ret = while_loop_v2(
        lambda v: v < 8., Body, [x], return_same_structure=False)
    grad = gradients_impl.gradients(ret, [x])
    with self.cached_session() as sess:
      self.assertEqual(self.evaluate(ret), 16.)
      self.assertSequenceEqual(self.evaluate(grad), [32.])

  @test_util.run_deprecated_v1
  def testForwardPassRewrite(self):
    x = constant_op.constant(1.0, name="x")
    output = while_v2.while_loop(lambda x: x < 10.0,
                                 lambda x: x * 2.0,
                                 [x])[0]
    while_op = output.op.inputs[0].op
    self.assertEqual(while_op.type, "While")
    # outputs = [loop_counter, max_iters, x]
    self.assertLen(while_op.outputs, 3)

    gradients_impl.gradients(output, x)
    # while_op should have been rewritten to output 2.0 intermediate.
    # outputs = [loop_counter, max_iters, x, 2.0_accumulator, x_accumulator]
    self.assertLen(while_op.outputs, 5)

    gradients_impl.gradients(output, x)
    # Computing the gradient again shouldn't rewrite while_op again.
    self.assertLen(while_op.outputs, 5)

>>>>>>> a751f01a

def ScalarShape():
  return ops.convert_to_tensor([], dtype=dtypes.int32)


if __name__ == "__main__":
  test.main()<|MERGE_RESOLUTION|>--- conflicted
+++ resolved
@@ -32,12 +32,9 @@
 from tensorflow.python.ops import array_ops
 from tensorflow.python.ops import gradients_impl
 from tensorflow.python.ops import list_ops
-<<<<<<< HEAD
-=======
 from tensorflow.python.ops import map_fn
 from tensorflow.python.ops import math_ops
 from tensorflow.python.ops import variables
->>>>>>> a751f01a
 from tensorflow.python.ops import while_v2
 from tensorflow.python.ops.control_flow_ops import while_loop as while_loop_v1
 from tensorflow.python.ops.while_v2 import while_loop as while_loop_v2
@@ -54,8 +51,6 @@
       self.assertEqual(sess.run(ret), 16.)
       self.assertSequenceEqual(sess.run(grad), [32.])
 
-<<<<<<< HEAD
-=======
   def testGradientTapeResourceVariable(self):
     with context.eager_mode():
       v = variables.Variable(1.)
@@ -86,7 +81,6 @@
       self.assertAllEqual(self.evaluate(v), 2.0)
 
   @test_util.run_deprecated_v1
->>>>>>> a751f01a
   def testMultipleLoopVarsBasic(self):
     x = constant_op.constant(5.)
     y = constant_op.constant(3.)
@@ -124,16 +118,6 @@
     grady_1 = gradients_impl.gradients(ret[1], [y])  # [x + 1]
     grady_2 = gradients_impl.gradients(ret, [y])  # [2*x*y + x**2 + x + 1]
     with self.cached_session() as sess:
-<<<<<<< HEAD
-      self.assertSequenceEqual(sess.run(ret), [120., 23.])
-      self.assertSequenceEqual(sess.run(gradx_0), [39.])
-      self.assertSequenceEqual(sess.run(gradx_1), [4.])
-      self.assertSequenceEqual(sess.run(gradx_2), [43.])
-      self.assertSequenceEqual(sess.run(grady_0), [55.])
-      self.assertSequenceEqual(sess.run(grady_1), [6.])
-      self.assertSequenceEqual(sess.run(grady_2), [61.])
-
-=======
       self.assertSequenceEqual(self.evaluate(ret), [120., 23.])
       self.assertSequenceEqual(self.evaluate(gradx_0), [39.])
       self.assertSequenceEqual(self.evaluate(gradx_1), [4.])
@@ -155,7 +139,6 @@
       self.assertAllEqual(sess.run(grad), 4.0)
 
   @test_util.run_deprecated_v1
->>>>>>> a751f01a
   def testMultipleWhileLoops(self):
     x = constant_op.constant(2.)
     ret1 = while_loop_v2(lambda v: v < 4., lambda v: v * v, [x])  # x**2
@@ -270,15 +253,9 @@
       if op.type == "While":
         while_op = op
 
-<<<<<<< HEAD
-    body_graph = while_v2._get_body_graph(while_op)
-    # body_graph.inputs: [counter_arg, x_arg, tl_arg, *accumulators]
-    x_input_t = body_graph.inputs[1]
-=======
     body_graph = while_v2._get_graph(while_op, "body")
     x_input_index = [i for i, inp in enumerate(while_op.inputs) if inp == x][0]
     x_input_t = body_graph.inputs[x_input_index]
->>>>>>> a751f01a
     accumulator_count = len(
         [c for c in x_input_t.consumers() if c.type == "TensorListPushBack"])
     self.assertEqual(accumulator_count, 1)
@@ -317,10 +294,6 @@
     y = array_ops.placeholder(dtype=dtypes.float32, shape=shape)
 
     # Forward pass.
-<<<<<<< HEAD
-    ret = while_loop_v2(lambda v, u: v < 8., lambda v, u: (v * v, u), [x, y])
-    while_op = ret[0].op
-=======
     ret = while_loop_v2(lambda v, u: v < 8.,
                         lambda v, u: (math_ops.pow(v, u), u),
                         [x, y],
@@ -331,7 +304,6 @@
     # Note: There is an Identity b/w grad[0] and the While op.
     grad_while_op = grad[0].op.inputs[0].op
 
->>>>>>> a751f01a
     # Get the TensorList output of While op containing the accumulated values
     # of y.
     x_input_index = [i for i, inp in enumerate(while_op.inputs) if x == inp][0]
@@ -346,20 +318,13 @@
     # Get the TensorList output of gradient While op containing the accumulated
     # values of grad_y.
     # grad_while_op.inputs:
-<<<<<<< HEAD
-    # [counter_arg, total_iters_arg, grad_x_arg, grad_y_arg, *other_args]
-    grad_output = GetAccumulatorForInputAtIndex(grad_while_op, 4)
-=======
     grad_output_index = grad_while_op.outputs.index(grad[0].op.inputs[0])
     grad_output = GetAccumulatorForInputAtIndex(grad_while_op,
                                                 grad_output_index)
->>>>>>> a751f01a
     _, val = list_ops.tensor_list_pop_back(grad_output,
                                            element_dtype=dtypes.float32)
     MatchShape(val.shape)
 
-<<<<<<< HEAD
-=======
   def _createWhile(self, name):
     """Helper function testDefaultName."""
     output = while_v2.while_loop(
@@ -466,7 +431,6 @@
     # Computing the gradient again shouldn't rewrite while_op again.
     self.assertLen(while_op.outputs, 5)
 
->>>>>>> a751f01a
 
 def ScalarShape():
   return ops.convert_to_tensor([], dtype=dtypes.int32)
