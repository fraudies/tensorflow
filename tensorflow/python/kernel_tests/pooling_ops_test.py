# Copyright 2015 The TensorFlow Authors. All Rights Reserved.
#
# Licensed under the Apache License, Version 2.0 (the "License");
# you may not use this file except in compliance with the License.
# You may obtain a copy of the License at
#
#     http://www.apache.org/licenses/LICENSE-2.0
#
# Unless required by applicable law or agreed to in writing, software
# distributed under the License is distributed on an "AS IS" BASIS,
# WITHOUT WARRANTIES OR CONDITIONS OF ANY KIND, either express or implied.
# See the License for the specific language governing permissions and
# limitations under the License.
# ==============================================================================
"""Functional tests for pooling operations."""

from __future__ import absolute_import
from __future__ import division
from __future__ import print_function

import collections
import os
import numpy as np

from tensorflow.python.eager import context
from tensorflow.python.framework import constant_op
from tensorflow.python.framework import dtypes
from tensorflow.python.framework import errors_impl
from tensorflow.python.framework import ops
from tensorflow.python.framework import test_util
from tensorflow.python.ops import array_ops
from tensorflow.python.ops import gen_array_ops
from tensorflow.python.ops import gen_nn_ops
from tensorflow.python.ops import gradient_checker
from tensorflow.python.ops import gradients_impl
from tensorflow.python.ops import nn_ops
from tensorflow.python.ops import variables
import tensorflow.python.ops.nn_grad  # pylint: disable=unused-import
from tensorflow.python.platform import test
from tensorflow.python.platform import tf_logging


def GetDeviceScope(self, use_gpu=False):
  if context.executing_eagerly():
    if use_gpu and test.is_gpu_available():
      return ops.device("GPU:0")
    return ops.device("CPU:0")
  else:
    return self.session(use_gpu=use_gpu)


def GetTestConfigs(include_nchw_vect_c=False):
  """Get all the valid tests configs to run.

  Args:
    include_nchw_vect_c: Whether to include NCHW_VECT_C in the test configs.

  Returns:
    all the valid test configs as tuples of data_format and use_gpu.
  """
  test_configs = [("NHWC", False), ("NHWC", True)]
  if not test.is_gpu_available(cuda_only=True):
    tf_logging.info("NCHW and NCHW_VECT_C tests skipped because not run with "
                    "--config=cuda or no GPUs available.")
    return test_configs
  # "NCHW" format is currently supported exclusively on CUDA GPUs.
  test_configs += [("NCHW", True)]
  if include_nchw_vect_c:
    if test.is_gpu_available(
        cuda_only=True, min_cuda_compute_capability=(6, 1)):
      test_configs += [("NCHW_VECT_C", True)]
    else:
      tf_logging.info("NCHW_VECT_C test skipped because no GPUs with "
                      "compute capability >= 6.1 are available.")

  return test_configs


def GetShrunkInceptionMaxPoolShapes(shrink=30):
  """Iterator for some of the max pool ops in the Inception 2015 model.

  Args:
    shrink: Factor to shrink depth relative to Inception.

  Yields:
    Tuple (name, input_size, filter_size, out_size, strides, padding)
  """
  names = ["maxpool2", "maxpool3", "maxpool4", "maxpool5"]
  input_sizes = [[32, 71, 71, 192], [32, 35, 35, 288], [32, 17, 17, 1248],
                 [32, 8, 8, 2048]]
  filter_sizes = [[1, 3, 3, 1], [1, 3, 3, 1], [1, 3, 3, 1], [1, 3, 3, 1]]
  output_sizes = [[32, 35, 35, 192], [32, 17, 17, 288], [32, 8, 8, 1248],
                  [32, 8, 8, 2048]]
  strides = [[1, 2, 2, 1], [1, 2, 2, 1], [1, 2, 2, 1], [1, 1, 1, 1]]
  # Shrink each depth value
  for i in input_sizes:
    i[3] //= shrink
  for o in output_sizes:
    o[3] //= shrink
  paddings = ["VALID", "VALID", "VALID", "SAME"]
  for n, i, f, o, s, p in zip(names, input_sizes, filter_sizes, output_sizes,
                              strides, paddings):
    yield n, i, f, o, s, p


class PoolingTest(test.TestCase):

  def _VerifyOneType(self, pool_func, input_sizes, ksize, strides, padding,
                     data_format, data_type, expected, use_gpu, v2):
    """Verifies the output values of the pooling function.

    Args:
      pool_func: Function to be called, co.MaxPool, co.AvgPool,
        or the Lua version.
      input_sizes: Input tensor dimensions.
      ksize: The kernel size dimensions
      strides: The stride dimensions
      padding: Padding type.
      data_format: The data format we use to run the pooling operation.
      data_type: The data type to use to run the pooling operation.
      expected: An array containing the expected operation outputs.
      use_gpu: Whether we are running on GPU.
    """
    total_size = 1
    for s in input_sizes:
      total_size *= s
    if v2 and data_format != "NHWC":
      tf_logging.info("v2 not supported for %s", data_format)
      return
    if data_format == "NCHW_VECT_C":
      if data_type != dtypes.float32:
        tf_logging.info("quantization to qint8 not implemented for %r",
                        data_type)
        return
      if input_sizes[-1] % 4 != 0:
        tf_logging.info("Skipping test for depth %d", input_sizes[-1])
        return
    tf_logging.info("Running %s test. %r %r %d %r %r %r %s", data_format, v2,
                    input_sizes, total_size, pool_func, ksize, strides,
                    data_type)
    # Initializes the input tensor with array containing incrementing
    # numbers from 1, wrapping round to -127 after 127 to support int8.
    x = [((f + 128) % 255) - 127 for f in range(total_size)]
    with self.test_session(use_gpu=use_gpu):
      t = constant_op.constant(x, shape=input_sizes, dtype=data_type)
      if data_format in ("NCHW", "NCHW_VECT_C"):
        if data_format == "NCHW_VECT_C":
          t = test_util.NHWCToNCHW_VECT_C(t)
          t, _, _ = gen_array_ops.quantize_v2(t, -128.0, 127.0, dtypes.qint8)
        else:
          t = test_util.NHWCToNCHW(t)
        ksize = test_util.NHWCToNCHW(ksize)
        strides = test_util.NHWCToNCHW(strides)
      ksize_placeholder = array_ops.placeholder(dtypes.int32, shape=[4])
      strides_placeholder = array_ops.placeholder(dtypes.int32, shape=[4])
      if v2:
        t = pool_func(
            t,
            ksize=ksize_placeholder,
            strides=strides_placeholder,
            padding=padding,
            data_format=data_format)
      else:
        t = pool_func(
            t,
            ksize=ksize,
            strides=strides,
            padding=padding,
            data_format=data_format)
      if data_format == "NCHW_VECT_C":
        t = gen_array_ops.dequantize(t, -128, 127)
        t = test_util.NCHW_VECT_CToNHWC(t)
      elif data_format == "NCHW":
        t = test_util.NCHWToNHWC(t)
      if v2:
        actual = t.eval(feed_dict={
            ksize_placeholder: ksize,
            strides_placeholder: strides
        })
      else:
        actual = t.eval()
        self.assertShapeEqual(actual, t)
      self.assertAllCloseAccordingToType(expected, actual.flatten())

  def _VerifyOneTest(self, pool_func, input_sizes, ksize, strides, padding,
                     data_format, expected, use_gpu, v2):
    """Verifies the output values of the pooling function.

    Args:
      pool_func: Function to be called, co.MaxPool, co.AvgPool,
        or the Lua version.
      input_sizes: Input tensor dimensions.
      ksize: The kernel size dimensions
      strides: The stride dimensions
      padding: Padding type.
      data_format: The data format we use to run the pooling operation.
      expected: An array containing the expected operation outputs.
      use_gpu: Whether we are running on GPU.
    """
    if data_format == "NCHW_VECT_C":
      avg_pool_func = nn_ops.avg_pool
      tf_logging.info("pool_func=%s", pool_func)
      if pool_func == avg_pool_func:
        tf_logging.info("NCHW_VECT_C not yet implemented for avg_pool")
        return

    self._VerifyOneType(pool_func, input_sizes, ksize, strides, padding,
                        data_format, dtypes.float32, expected, use_gpu, v2)
    self._VerifyOneType(pool_func, input_sizes, ksize, strides, padding,
                        data_format, dtypes.float64, expected, use_gpu, v2)

    if not use_gpu or test_util.CudaSupportsHalfMatMulAndConv():
      self._VerifyOneType(pool_func, input_sizes, ksize, strides, padding,
                          data_format, dtypes.float16, expected, use_gpu, v2)

  def _VerifyValues(self,
                    pool_func,
                    input_sizes,
                    ksize,
                    strides,
                    padding,
                    expected,
                    use_gpu,
                    v2=False):
    """Verifies the output values of the pooling function.

    Args:
      pool_func: Function to be called, co.MaxPool, co.AvgPool,
        or the Lua version.
      input_sizes: Input tensor dimensions.
      ksize: The kernel size dimensions
      strides: The stride dimensions
      padding: Padding type.
      expected: An array containing the expected operation outputs.
      use_gpu: Whether we are running on GPU.
    """
    for (data_format, use_gpu_2) in GetTestConfigs(True):
      if use_gpu_2 == use_gpu:
        self._VerifyOneTest(pool_func, input_sizes, ksize, strides, padding,
                            data_format, expected, use_gpu, v2)

  def _testAvgPoolValidPadding(self, use_gpu):
    expected_output = [7.0, 8.0, 9.0]
    self._VerifyValues(
        nn_ops.avg_pool,
        input_sizes=[1, 3, 3, 3],
        ksize=[1, 2, 2, 1],
        strides=[1, 2, 2, 1],
        padding="VALID",
        expected=expected_output,
        use_gpu=use_gpu)

  def _testAvgPoolSamePadding(self, use_gpu):
    expected_output = [8.5, 9.5, 10.5, 14.5, 15.5, 16.5]
    self._VerifyValues(
        nn_ops.avg_pool,
        input_sizes=[1, 2, 4, 3],
        ksize=[1, 2, 2, 1],
        strides=[1, 2, 2, 1],
        padding="SAME",
        expected=expected_output,
        use_gpu=use_gpu)

  def _testAvgPoolSamePaddingNonSquareWindow(self, use_gpu):
    # input is:
    # [1.0, 2.0
    #  3.0  4.0]
    #
    # Window of [x, x] should do:
    #  [avg(1.0, 2.0), avg(2.0, padded0),
    #   avg(3.0, 4.0), avg(4.0, padded0)]
    self._VerifyValues(
        nn_ops.avg_pool,
        input_sizes=[1, 2, 2, 1],
        ksize=[1, 1, 2, 1],
        strides=[1, 1, 1, 1],
        padding="SAME",
        expected=[1.5, 2.0, 3.5, 4.0],
        use_gpu=use_gpu)

    # Window of [x,
    #            x] should do:
    #  [avg(1.0, 3.0), avg(2.0, 4.0)
    #   avg(3.0, padded0), avg(4.0, padded0)]
    self._VerifyValues(
        nn_ops.avg_pool,
        input_sizes=[1, 2, 2, 1],
        ksize=[1, 2, 1, 1],
        strides=[1, 1, 1, 1],
        padding="SAME",
        expected=[2.0, 3.0, 3.0, 4.0],
        use_gpu=use_gpu)

  def _testAvgPoolSamePaddingNonSquareWindowMultiBatch(self, use_gpu):
    self._VerifyValues(
        nn_ops.avg_pool,
        input_sizes=[2, 2, 2, 2],
        ksize=[1, 1, 2, 1],
        strides=[1, 1, 1, 1],
        padding="SAME",
        expected=[
            2.0, 3.0, 3.0, 4.0, 6.0, 7.0, 7.0, 8.0, 10.0, 11.0, 11.0, 12.0,
            14.0, 15.0, 15.0, 16.0
        ],
        use_gpu=use_gpu)
    self._VerifyValues(
        nn_ops.avg_pool,
        input_sizes=[2, 2, 2, 2],
        ksize=[1, 2, 1, 1],
        strides=[1, 1, 1, 1],
        padding="SAME",
        expected=[
            3.0, 4.0, 5.0, 6.0, 5.0, 6.0, 7.0, 8.0, 11.0, 12.0, 13.0, 14.0,
            13.0, 14.0, 15.0, 16.0
        ],
        use_gpu=use_gpu)

  def _testAvgPoolValidPaddingUnevenStride(self, use_gpu):
    self._VerifyValues(
        nn_ops.avg_pool,
        input_sizes=[1, 3, 3, 3],
        ksize=[1, 2, 2, 1],
        strides=[1, 1, 2, 1],
        padding="VALID",
        expected=[7.0, 8.0, 9.0, 16.0, 17.0, 18.0],
        use_gpu=use_gpu)
    self._VerifyValues(
        nn_ops.avg_pool,
        input_sizes=[1, 3, 3, 3],
        ksize=[1, 2, 2, 1],
        strides=[1, 2, 1, 1],
        padding="VALID",
        expected=[7.0, 8.0, 9.0, 10.0, 11.0, 12.0],
        use_gpu=use_gpu)

  def _testAvgPoolSamePadding4(self, use_gpu):
    expected_output = [
        11.0, 12.0, 13.0, 14.0, 19.0, 20.0, 21.0, 22.0, 43.0, 44.0, 45.0, 46.0,
        51.0, 52.0, 53.0, 54.0
    ]
    self._VerifyValues(
        nn_ops.avg_pool,
        input_sizes=[1, 4, 4, 4],
        ksize=[1, 2, 2, 1],
        strides=[1, 2, 2, 1],
        padding="SAME",
        expected=expected_output,
        use_gpu=use_gpu)

  def _testAvgPoolSamePaddingPacket4(self, use_gpu):
    expected_output = [
        21.0, 22.0, 23.0, 24.0, 27.0, 28.0, 29.0, 30.0, 45.0, 46.0, 47.0, 48.0,
        51.0, 52.0, 53.0, 54.0
    ]
    self._VerifyValues(
        nn_ops.avg_pool,
        input_sizes=[1, 4, 4, 4],
        ksize=[1, 3, 3, 1],
        strides=[1, 2, 2, 1],
        padding="SAME",
        expected=expected_output,
        use_gpu=use_gpu)

  def _testAvgPoolSamePaddingPacket8(self, use_gpu):
    expected_output = [
        -12.0, -11.0, -10.0, -9.0, -8.0, -7.0, -6.0, -5.0, 4.0, 5.0, 6.0, 7.0,
        8.0, 9.0, 10.0, 11.0, 20.0, 21.0, 22.0, 23.0, 24.0, 25.0, 26.0, 27.0,
        32.0, 33.0, 34.0, 35.0, 36.0, 37.0, 38.0, -3.5, -54.0, -53.0, -52.0,
        -51.0, -50.0, -49.0, -48.0, -47.0, -38.0, -37.0, -36.0, -35.0, -34.0,
        -33.0, -32.0, -31.0, -22.0, -21.0, -20.0, -19.0, -18.0, -17.0, -16.0,
        -15.0, -10.0, -9.0, -8.0, -7.0, -6.0, -5.0, -4.0, -3.0, -11.0, -10.0,
        -9.0, -8.0, -7.0, -6.0, -5.0, -4.0, 5.0, 6.0, 7.0, 8.0, 9.0, 10.0, 11.0,
        12.0, 21.0, 22.0, 23.0, 24.0, 25.0, 26.0, 27.0, 28.0, 33.0, 34.0, 35.0,
        36.0, 37.0, 38.0, -3.5, -2.5, -85.0, -84.0, -83.0, -82.0, -81.0, -80.0,
        -79.0, -78.0, -69.0, -68.0, -67.0, -66.0, -65.0, -64.0, -63.0, -62.0,
        -53.0, -52.0, -51.0, -50.0, -49.0, -48.0, -47.0, -46.0, -41.0, -40.0,
        -39.0, -38.0, -37.0, -36.0, -35.0, -34.0
    ]

    self._VerifyValues(
        nn_ops.avg_pool,
        input_sizes=[1, 8, 8, 8],
        ksize=[1, 3, 3, 1],
        strides=[1, 2, 2, 1],
        padding="SAME",
        expected=expected_output,
        use_gpu=use_gpu)

  def _testAvgPoolEmptyInput(self, use_gpu):
    self._VerifyValues(
        nn_ops.avg_pool,
        input_sizes=[0, 8, 8, 8],
        ksize=[1, 3, 3, 1],
        strides=[1, 2, 2, 1],
        padding="SAME",
        expected=[],
        use_gpu=use_gpu)

  def testAvgPooling(self):
    for use_gpu in True, False:
      self._testAvgPoolValidPadding(use_gpu)
      self._testAvgPoolSamePadding(use_gpu)
      self._testAvgPoolSamePaddingNonSquareWindow(use_gpu)
      self._testAvgPoolSamePaddingNonSquareWindowMultiBatch(use_gpu)
      self._testAvgPoolValidPaddingUnevenStride(use_gpu)
      self._testAvgPoolSamePadding4(use_gpu)
      self._testAvgPoolSamePaddingPacket4(use_gpu)
      self._testAvgPoolSamePaddingPacket8(use_gpu)
      self._testAvgPoolEmptyInput(use_gpu)

  def _testMaxPoolValidPadding(self, use_gpu):
    expected_output = [13.0, 14.0, 15.0]
    self._VerifyValues(
        nn_ops.max_pool,
        input_sizes=[1, 3, 3, 3],
        ksize=[1, 2, 2, 1],
        strides=[1, 2, 2, 1],
        padding="VALID",
        expected=expected_output,
        use_gpu=use_gpu)

    for v2 in [True, False]:
      self._VerifyValues(
          gen_nn_ops.max_pool_v2,
          input_sizes=[1, 3, 3, 3],
          ksize=[1, 2, 2, 1],
          strides=[1, 2, 2, 1],
          padding="VALID",
          expected=expected_output,
          use_gpu=use_gpu,
          v2=v2)

  def _testMaxPoolSamePadding(self, use_gpu):
    expected_output = [13.0, 14.0, 15.0, 16.0, 17.0, 18.0]
    self._VerifyValues(
        nn_ops.max_pool,
        input_sizes=[1, 2, 3, 3],
        ksize=[1, 2, 2, 1],
        strides=[1, 2, 2, 1],
        padding="SAME",
        expected=expected_output,
        use_gpu=use_gpu)

    for v2 in [True, False]:
      self._VerifyValues(
          gen_nn_ops.max_pool_v2,
          input_sizes=[1, 2, 3, 3],
          ksize=[1, 2, 2, 1],
          strides=[1, 2, 2, 1],
          padding="SAME",
          expected=expected_output,
          use_gpu=use_gpu,
          v2=v2)

  def _testMaxPoolSamePaddingNonSquareWindow(self, use_gpu):
    # input is:
    # [1.0, 2.0
    #  3.0  4.0]
    #
    # Window of [x, x] should do:
    #
    #  [max(1.0, 2.0), max(2.0, padded0),
    #   max(3.0, 4.0), max(4.0, padded0)]
    self._VerifyValues(
        nn_ops.max_pool,
        input_sizes=[1, 2, 2, 1],
        ksize=[1, 1, 2, 1],
        strides=[1, 1, 1, 1],
        padding="SAME",
        expected=[2.0, 2.0, 4.0, 4.0],
        use_gpu=use_gpu)

    for v2 in [True, False]:
      self._VerifyValues(
          gen_nn_ops.max_pool_v2,
          input_sizes=[1, 2, 2, 1],
          ksize=[1, 1, 2, 1],
          strides=[1, 1, 1, 1],
          padding="SAME",
          expected=[2.0, 2.0, 4.0, 4.0],
          use_gpu=use_gpu,
          v2=v2)

  def _testMaxPoolValidPaddingUnevenStride(self, use_gpu):
    self._VerifyValues(
        nn_ops.max_pool,
        input_sizes=[1, 4, 4, 1],
        ksize=[1, 2, 2, 1],
        strides=[1, 1, 2, 1],
        padding="VALID",
        expected=[6.0, 8.0, 10.0, 12.0, 14.0, 16.0],
        use_gpu=use_gpu)
    self._VerifyValues(
        nn_ops.max_pool,
        input_sizes=[1, 4, 4, 1],
        ksize=[1, 2, 2, 1],
        strides=[1, 2, 1, 1],
        padding="VALID",
        expected=[6.0, 7.0, 8.0, 14.0, 15.0, 16.0],
        use_gpu=use_gpu)

    for v2 in [True, False]:
      self._VerifyValues(
          gen_nn_ops.max_pool_v2,
          input_sizes=[1, 4, 4, 1],
          ksize=[1, 2, 2, 1],
          strides=[1, 1, 2, 1],
          padding="VALID",
          expected=[6.0, 8.0, 10.0, 12.0, 14.0, 16.0],
          use_gpu=use_gpu,
          v2=v2)
      self._VerifyValues(
          gen_nn_ops.max_pool_v2,
          input_sizes=[1, 4, 4, 1],
          ksize=[1, 2, 2, 1],
          strides=[1, 2, 1, 1],
          padding="VALID",
          expected=[6.0, 7.0, 8.0, 14.0, 15.0, 16.0],
          use_gpu=use_gpu,
          v2=v2)

  def _testMaxPoolSamePaddingPacket4(self, use_gpu):
    expected_output = [
        21.0, 22.0, 23.0, 24.0, 29.0, 30.0, 31.0, 32.0, 53.0, 54.0, 55.0, 56.0,
        61.0, 62.0, 63.0, 64.0
    ]
    self._VerifyValues(
        nn_ops.max_pool,
        input_sizes=[1, 4, 4, 4],
        ksize=[1, 2, 2, 1],
        strides=[1, 2, 2, 1],
        padding="SAME",
        expected=expected_output,
        use_gpu=use_gpu)

    for v2 in [True, False]:
      self._VerifyValues(
          gen_nn_ops.max_pool_v2,
          input_sizes=[1, 4, 4, 4],
          ksize=[1, 2, 2, 1],
          strides=[1, 2, 2, 1],
          padding="SAME",
          expected=expected_output,
          use_gpu=use_gpu,
          v2=v2)

  def _testMaxPoolSamePaddingPacket8(self, use_gpu):
    expected_output = [
        81.0, 82.0, 83.0, 84.0, 85.0, 86.0, 87.0, 88.0, 97.0, 98.0, 99.0, 100.0,
        101.0, 102.0, 103.0, 104.0, 113.0, 114.0, 115.0, 116.0, 117.0, 118.0,
        119.0, 120.0, 121.0, 122.0, 123.0, 124.0, 125.0, 126.0, 127.0, 120.0,
        18.0, 19.0, 20.0, 21.0, 22.0, 23.0, 24.0, 25.0, 34.0, 35.0, 36.0, 37.0,
        38.0, 39.0, 40.0, 41.0, 50.0, 51.0, 52.0, 53.0, 54.0, 55.0, 56.0, 57.0,
        58.0, 59.0, 60.0, 61.0, 62.0, 63.0, 64.0, 65.0, 82.0, 83.0, 84.0, 85.0,
        86.0, 87.0, 88.0, 89.0, 98.0, 99.0, 100.0, 101.0, 102.0, 103.0, 104.0,
        105.0, 114.0, 115.0, 116.0, 117.0, 118.0, 119.0, 120.0, 121.0, 122.0,
        123.0, 124.0, 125.0, 126.0, 127.0, 120.0, 121.0, -45.0, -44.0, -43.0,
        -42.0, -41.0, -40.0, -39.0, -38.0, -29.0, -28.0, -27.0, -26.0, -25.0,
        -24.0, -23.0, -22.0, -13.0, -12.0, -11.0, -10.0, -9.0, -8.0, -7.0, -6.0,
        -5.0, -4.0, -3.0, -2.0, -1.0, 0.0, 1.0, 2.0
    ]
    self._VerifyValues(
        nn_ops.max_pool,
        input_sizes=[1, 8, 8, 8],
        ksize=[1, 3, 3, 1],
        strides=[1, 2, 2, 1],
        padding="SAME",
        expected=expected_output,
        use_gpu=use_gpu)

    for v2 in [True, False]:
      self._VerifyValues(
          gen_nn_ops.max_pool_v2,
          input_sizes=[1, 8, 8, 8],
          ksize=[1, 3, 3, 1],
          strides=[1, 2, 2, 1],
          padding="SAME",
          expected=expected_output,
          use_gpu=use_gpu,
          v2=v2)

  def _testMaxPoolEmptyInput(self, use_gpu):
    self._VerifyValues(
        gen_nn_ops.max_pool_v2,
        input_sizes=[0, 8, 8, 8],
        ksize=[1, 3, 3, 1],
        strides=[1, 2, 2, 1],
        padding="SAME",
        expected=[],
        use_gpu=use_gpu)

  def testMaxPooling(self):
    for use_gpu in True, False:
      self._testMaxPoolValidPadding(use_gpu)
      self._testMaxPoolSamePadding(use_gpu)
      self._testMaxPoolSamePaddingNonSquareWindow(use_gpu)
      self._testMaxPoolValidPaddingUnevenStride(use_gpu)
      self._testMaxPoolSamePaddingPacket4(use_gpu)
      self._testMaxPoolSamePaddingPacket8(use_gpu)
      self._testMaxPoolEmptyInput(use_gpu)

  # Tests for DepthwiseMaxPooling on CPU only.
  def testDepthwiseMaxPool1x1DepthWindow1(self):
    # input is:
    # [1.0, ..., 10.0] along depth,
    #
    # We maxpool by depth in patches of 2.
    self._VerifyValues(
        nn_ops.max_pool,
        input_sizes=[1, 1, 1, 10],
        ksize=[1, 1, 1, 2],
        strides=[1, 1, 1, 2],
        padding="SAME",
        expected=[2.0, 4.0, 6.0, 8.0, 10.0],
        use_gpu=False)

    for v2 in [True, False]:
      self._VerifyValues(
          gen_nn_ops.max_pool_v2,
          input_sizes=[1, 1, 1, 10],
          ksize=[1, 1, 1, 2],
          strides=[1, 1, 1, 2],
          padding="SAME",
          expected=[2.0, 4.0, 6.0, 8.0, 10.0],
          use_gpu=False,
          v2=v2)

  def testDepthwiseMaxPool2x2DepthWindow3(self):
    # input is:
    #
    # a 2x2x6 cube, and we depthwise max across 3 to produce a 2x2x2
    # output.  Each node has contiguous values, so the depthwise max
    # should be multiples of 3.0.
    self._VerifyValues(
        nn_ops.max_pool,
        input_sizes=[1, 2, 2, 6],
        ksize=[1, 1, 1, 3],
        strides=[1, 1, 1, 3],
        padding="SAME",
        expected=[3.0, 6.0, 9.0, 12.0, 15.0, 18.0, 21.0, 24.0],
        use_gpu=False)

    for v2 in [True, False]:
      self._VerifyValues(
          gen_nn_ops.max_pool_v2,
          input_sizes=[1, 2, 2, 6],
          ksize=[1, 1, 1, 3],
          strides=[1, 1, 1, 3],
          padding="SAME",
          expected=[3.0, 6.0, 9.0, 12.0, 15.0, 18.0, 21.0, 24.0],
          use_gpu=False,
          v2=v2)

  def testKernelSmallerThanStrideValid(self):
    for use_gpu in [True, False]:
      self._VerifyValues(
          nn_ops.max_pool,
          input_sizes=[1, 7, 7, 1],
          ksize=[1, 2, 2, 1],
          strides=[1, 3, 3, 1],
          padding="VALID",
          expected=[9, 12, 30, 33],
          use_gpu=use_gpu)

      for v2 in [True, False]:
        self._VerifyValues(
            gen_nn_ops.max_pool_v2,
            input_sizes=[1, 7, 7, 1],
            ksize=[1, 2, 2, 1],
            strides=[1, 3, 3, 1],
            padding="VALID",
            expected=[9, 12, 30, 33],
            use_gpu=use_gpu,
            v2=v2)

      self._VerifyValues(
          nn_ops.avg_pool,
          input_sizes=[1, 7, 7, 1],
          ksize=[1, 2, 2, 1],
          strides=[1, 3, 3, 1],
          padding="VALID",
          expected=[5, 8, 26, 29],
          use_gpu=use_gpu)

  def testKernelSmallerThanStrideSame(self):
    for use_gpu in [True, False]:
      for pool_func in [nn_ops.max_pool, nn_ops.avg_pool]:
        self._VerifyValues(
            pool_func,
            input_sizes=[1, 3, 3, 1],
            ksize=[1, 1, 1, 1],
            strides=[1, 2, 2, 1],
            padding="SAME",
            expected=[1, 3, 7, 9],
            use_gpu=use_gpu)

        self._VerifyValues(
            pool_func,
            input_sizes=[1, 4, 4, 1],
            ksize=[1, 1, 1, 1],
            strides=[1, 2, 2, 1],
            padding="SAME",
            expected=[1, 3, 9, 11],
            use_gpu=use_gpu)

      for v2 in [True, False]:
        self._VerifyValues(
            gen_nn_ops.max_pool_v2,
            input_sizes=[1, 3, 3, 1],
            ksize=[1, 1, 1, 1],
            strides=[1, 2, 2, 1],
            padding="SAME",
            expected=[1, 3, 7, 9],
            use_gpu=use_gpu,
            v2=v2)

        self._VerifyValues(
            gen_nn_ops.max_pool_v2,
            input_sizes=[1, 4, 4, 1],
            ksize=[1, 1, 1, 1],
            strides=[1, 2, 2, 1],
            padding="SAME",
            expected=[1, 3, 9, 11],
            use_gpu=use_gpu,
            v2=v2)

  def _testDepthwiseMaxPoolInvalidConfig(self,
                                         in_size,
                                         ksize,
                                         strides,
                                         error_msg,
                                         use_gpu=False):
    with self.test_session(use_gpu=use_gpu):
      t = constant_op.constant(1.0, shape=in_size)
      with self.assertRaisesRegexp(errors_impl.UnimplementedError, error_msg):
        t = nn_ops.max_pool(
            t, ksize=ksize, strides=strides, padding="SAME").eval()

  @test_util.disable_xla("b/123338077")  # Passes with XLA
  def testDepthwiseMaxPoolInvalidConfigs(self):
    self._testDepthwiseMaxPoolInvalidConfig(
        [1, 2, 2, 4], [1, 2, 2, 2], [1, 1, 1, 2],
        "exactly one of pooling across depth")
    self._testDepthwiseMaxPoolInvalidConfig(
        [1, 2, 2, 4], [1, 1, 1, 2], [1, 1, 1, 1],
        "depth window to equal the depth stride")
    self._testDepthwiseMaxPoolInvalidConfig([1, 2, 2, 4], [1, 1, 1, 3],
                                            [1, 1, 1, 3], "evenly divide")
    if test.is_gpu_available():
      with self.test_session(use_gpu=True):
        t = variables.Variable(np.ones([1, 2, 2, 4]))
        self.evaluate(variables.global_variables_initializer())
        with self.assertRaisesOpError("for CPU devices"):
          nn_ops.max_pool(
              t, ksize=[1, 1, 1, 2], strides=[1, 1, 1, 2],
              padding="SAME").eval()

  # The following are tests that verify that the CPU and GPU implementations
  # produce the same results.
  def _CompareMaxPoolingFwd(self, input_shape, ksize, strides, padding):
    for dtype in np.float64, np.float32, np.float16:
      tensor_input = np.random.rand(*input_shape).astype(dtype)
      with self.test_session(use_gpu=True):
        t = constant_op.constant(tensor_input, shape=input_shape)
        out_op, _ = nn_ops.max_pool_with_argmax(t, ksize, strides, padding)
        gpu_val = out_op.eval()
      with self.test_session(use_gpu=False):
        t = constant_op.constant(tensor_input, shape=input_shape)
        out_op = nn_ops.max_pool(t, ksize, strides, padding)
        cpu_val = out_op.eval()
      self.assertAllCloseAccordingToType(cpu_val, gpu_val)

  def _CompareMaxPoolingBk(self, input_shape, output_shape, ksize, strides,
                           padding):
    for dtype in np.float64, np.float32, np.float16:
      # Generate numbers in a narrow range, so that there are many duplicates
      # in the input.
      tensor_input = np.random.random_integers(0, 3, input_shape).astype(dtype)
      tensor_output = np.random.rand(*output_shape).astype(dtype)
      with self.test_session(use_gpu=True):
        t = constant_op.constant(tensor_input, shape=input_shape)
        _, argmax_op = nn_ops.max_pool_with_argmax(t, ksize, strides, padding)
        argmax = argmax_op.eval()
        grad_in = constant_op.constant(tensor_output, shape=output_shape)
        out_op = gen_nn_ops.max_pool_grad_with_argmax(t, grad_in, argmax, ksize,
                                                      strides, padding)
        gpu_val = out_op.eval()
        self.assertShapeEqual(gpu_val, out_op)
      with self.test_session(use_gpu=False):
        t = constant_op.constant(tensor_input, shape=input_shape)
        out_op = nn_ops.max_pool(t, ksize, strides, padding)
        orig_out = out_op.eval()
        grad_in = constant_op.constant(tensor_output, shape=output_shape)
        out_op = gen_nn_ops.max_pool_grad(t, orig_out, grad_in, ksize, strides,
                                          padding)
        cpu_val = out_op.eval()
        self.assertShapeEqual(cpu_val, out_op)
      # The CPU version accumulates its gradient on fp16, so it's less
      # accurate than the GPU version that does the accumulation on fp32
      self.assertAllCloseAccordingToType(
          cpu_val, gpu_val, half_rtol=0.01, half_atol=0.01)

  def _CompareMaxPoolingGradBk(self, input_shape, output_shape, ksize, strides,
                               padding):
    for dtype in np.float64, np.float32, np.float16:
      # Generate numbers in a narrow range, so that there are many duplicates
      # in the input.
      tensor_input = np.random.random_integers(0, 3, input_shape).astype(dtype)
<<<<<<< HEAD
      with self.test_session(use_gpu=True):
=======
      with self.cached_session(use_gpu=False):
>>>>>>> 4c307bd3
        t = constant_op.constant(tensor_input, shape=input_shape)
        _, argmax_op = nn_ops.max_pool_with_argmax(t, ksize, strides, padding)
        argmax = argmax_op.eval()
        grad_in = constant_op.constant(tensor_input, shape=input_shape)
        out_op = gen_nn_ops.max_pool_grad_grad_with_argmax(
            t, grad_in, argmax, ksize, strides, padding)
        gpu_val = out_op.eval()
        self.assertShapeEqual(gpu_val, out_op)
      with self.test_session(use_gpu=False):
        t = constant_op.constant(tensor_input, shape=input_shape)
        out_op = nn_ops.max_pool(t, ksize, strides, padding)
        orig_out = out_op.eval()
        grad_in = constant_op.constant(tensor_input, shape=input_shape)
        out_op = gen_nn_ops.max_pool_grad_grad(t, orig_out, grad_in, ksize,
                                               strides, padding)
        cpu_val = out_op.eval()
        self.assertShapeEqual(cpu_val, out_op)
      # The CPU version accumulates its gradient on fp16, so it's less
      # accurate than the GPU version that does the accumulation on fp32
      self.assertAllCloseAccordingToType(
          cpu_val, gpu_val, half_rtol=0.01, half_atol=0.01)

  def testMaxPoolingWithArgmax(self):
<<<<<<< HEAD
    tensor_input = [1.0, 1.0, 1.0, 1.0, 0.0, 1.0, 1.0, 1.0, 1.0]
    with self.test_session(use_gpu=True) as sess:
      t = constant_op.constant(tensor_input, shape=[1, 3, 3, 1])
      out_op, argmax_op = nn_ops.max_pool_with_argmax(
          t,
          ksize=[1, 2, 2, 1],
          strides=[1, 1, 1, 1],
          Targmax=dtypes.int64,
          padding="VALID")
      out, argmax = sess.run([out_op, argmax_op])
      self.assertShapeEqual(out, out_op)
      self.assertShapeEqual(argmax, argmax_op)
      self.assertAllClose(out.ravel(), [1.0, 1.0, 1.0, 1.0])
      self.assertAllEqual(argmax.ravel(), [0, 1, 3, 5])

  def testMaxPoolingGradWithArgmax(self):
    orig_input = [1.0, 1.0, 1.0, 1.0, 0.0, 1.0, 1.0, 1.0, 1.0]
    tensor_input = [11.0, 12.0, 13.0, 14.0]
    tensor_argmax = list(np.array([0, 1, 3, 5], dtype=np.int64))
    with self.test_session(use_gpu=True):
      orig_in = constant_op.constant(orig_input, shape=[1, 3, 3, 1])
      t = constant_op.constant(tensor_input, shape=[1, 2, 2, 1])
      argmax = constant_op.constant(
          tensor_argmax, shape=[1, 2, 2, 1], dtype=dtypes.int64)
      out_op = gen_nn_ops.max_pool_grad_with_argmax(
          orig_in,
          t,
          argmax,
          ksize=[1, 2, 2, 1],
          strides=[1, 1, 1, 1],
          padding="VALID")
      out = out_op.eval().flatten()
      self.assertAllClose(out,
                          [11.0, 12.0, 0.0, 13.0, 0.0, 14.0, 0.0, 0.0, 0.0])
=======
    tensor_input = [
        1.0, 1.0, 1.0, 1.0, 0.0, 1.0, 1.0, 1.0, 1.0, 1.0, 0.0, 1.0, 0.0, 0.0,
        0.0, 1.0, 0.0, 1.0
    ]

    Config = collections.namedtuple(
        "Config", ["use_gpu", "include_batch_in_index", "argmax"])
    configs = [
        Config(False, False, [0, 1, 3, 5, 0, 2, 6, 8]),
        Config(False, True, [0, 1, 3, 5, 9, 11, 15, 17]),
        Config(True, False, [0, 1, 3, 5, 0, 2, 6, 8]),
        Config(True, True, [0, 1, 3, 5, 9, 11, 15, 17])
    ]

    for config in configs:
      with GetDeviceScope(self, use_gpu=config.use_gpu):
        t = constant_op.constant(tensor_input, shape=[2, 3, 3, 1])
        out_op, argmax_op = nn_ops.max_pool_with_argmax(
            t,
            ksize=[1, 2, 2, 1],
            strides=[1, 1, 1, 1],
            Targmax=dtypes.int64,
            padding="VALID",
            include_batch_in_index=config.include_batch_in_index)
        out, argmax = self.evaluate([out_op, argmax_op])
        self.assertShapeEqual(out, out_op)
        self.assertShapeEqual(argmax, argmax_op)
        self.assertAllClose(out.ravel(),
                            [1.0, 1.0, 1.0, 1.0, 1.0, 1.0, 1.0, 1.0])
        self.assertAllEqual(argmax.ravel(), config.argmax)

  def testMaxPoolingGradWithArgmax(self):
    orig_input = [
        1.0, 1.0, 1.0, 1.0, 0.0, 1.0, 1.0, 1.0, 1.0, 1.0, 0.0, 1.0, 0.0, 0.0,
        0.0, 1.0, 0.0, 1.0
    ]
    tensor_input = [11.0, 12.0, 13.0, 14.0, 21.0, 22.0, 23.0, 24.0]

    Config = collections.namedtuple(
        "Config", ["use_gpu", "include_batch_in_index", "argmax"])
    configs = [
        Config(False, False, [0, 1, 3, 5, 0, 2, 6, 8]),
        Config(False, True, [0, 1, 3, 5, 9, 11, 15, 17]),
        Config(True, False, [0, 1, 3, 5, 0, 2, 6, 8]),
        Config(True, True, [0, 1, 3, 5, 9, 11, 15, 17])
    ]

    for config in configs:
      with GetDeviceScope(self, config.use_gpu):
        orig_in = constant_op.constant(orig_input, shape=[2, 3, 3, 1])
        t = constant_op.constant(tensor_input, shape=[2, 2, 2, 1])
        argmax_t = constant_op.constant(
            config.argmax, shape=[2, 2, 2, 1], dtype=dtypes.int64)
        out_op = gen_nn_ops.max_pool_grad_with_argmax(
            orig_in,
            t,
            argmax_t,
            ksize=[1, 2, 2, 1],
            strides=[1, 1, 1, 1],
            padding="VALID",
            include_batch_in_index=config.include_batch_in_index)
        out = self.evaluate(out_op).flatten()
        self.assertAllClose(out, [
            11.0, 12.0, 0.0, 13.0, 0.0, 14.0, 0.0, 0.0, 0.0, 21.0, 0.0, 22.0,
            0.0, 0.0, 0.0, 23.0, 0.0, 24.0
        ])
>>>>>>> 4c307bd3

  def testMaxPoolingGradGradWithArgmax(self):
    # MaxPoolWithArgMax is implemented only on CUDA.
    if not test.is_gpu_available(cuda_only=True):
      return
<<<<<<< HEAD
    orig_input = [1.0, 1.0, 1.0, 1.0, 0.0, 1.0, 1.0, 1.0, 1.0]
    tensor_input = [11.0, 12.0, 13.0, 14.0, 15.0, 16.0, 17.0, 18.0, 19.0]
    tensor_argmax = list(np.array([0, 1, 3, 5], dtype=np.int64))
    with self.test_session(use_gpu=True):
      orig_in = constant_op.constant(orig_input, shape=[1, 3, 3, 1])
      t = constant_op.constant(tensor_input, shape=[1, 3, 3, 1])
      argmax = constant_op.constant(
          tensor_argmax, shape=[1, 2, 2, 1], dtype=dtypes.int64)
      out_op = gen_nn_ops.max_pool_grad_grad_with_argmax(
          orig_in,
          t,
          argmax,
          ksize=[1, 2, 2, 1],
          strides=[1, 1, 1, 1],
          padding="VALID")
      out = out_op.eval().flatten()
      self.assertAllClose(out, [11.0, 12.0, 14.0, 16.0])
=======
    orig_input = [
        1.0, 1.0, 1.0, 1.0, 0.0, 1.0, 1.0, 1.0, 1.0, 1.0, 0.0, 1.0, 0.0, 0.0,
        0.0, 1.0, 0.0, 1.0
    ]
    tensor_input = [
        11.0, 12.0, 13.0, 14.0, 15.0, 16.0, 17.0, 18.0, 19.0, 21.0, 22.0, 23.0,
        24.0, 25.0, 26.0, 27.0, 28.0, 29.0
    ]

    Config = collections.namedtuple(
        "Config", ["use_gpu", "include_batch_in_index", "argmax"])
    configs = [
        Config(True, False, [0, 1, 3, 5, 0, 2, 6, 8]),
        Config(True, True, [0, 1, 3, 5, 9, 11, 15, 17])
    ]

    for config in configs:
      with GetDeviceScope(self, config.use_gpu):
        orig_in = constant_op.constant(orig_input, shape=[2, 3, 3, 1])
        t = constant_op.constant(tensor_input, shape=[2, 3, 3, 1])
        argmax_t = constant_op.constant(
            config.argmax, shape=[2, 2, 2, 1], dtype=dtypes.int64)
        out_op = gen_nn_ops.max_pool_grad_grad_with_argmax(
            orig_in,
            t,
            argmax_t,
            ksize=[1, 2, 2, 1],
            strides=[1, 1, 1, 1],
            padding="VALID",
            include_batch_in_index=config.include_batch_in_index)
        out = self.evaluate(out_op).flatten()
        self.assertAllClose(out,
                            [11.0, 12.0, 14.0, 16.0, 21.0, 23.0, 27.0, 29.0])
>>>>>>> 4c307bd3

  def _ConstructAndTestGradient(self,
                                pool_func,
                                input_sizes,
                                output_sizes,
                                window_rows,
                                window_cols,
                                row_stride,
                                col_stride,
                                padding,
                                data_format,
                                use_gpu,
                                x_init_value=None):
    """Verifies the gradients of the avg pooling function.

    Args:
      pool_func: Function to be called, co.MaxPool, co.AvgPool,
        or the Lua version.
      input_sizes: Input tensor dimensions.
      output_sizes: Output tensor dimensions.
      window_rows: kernel size in row dim
      window_cols: kernel size in col dim
      row_stride: Row Stride.
      col_stride: Col Stride.
      padding: Padding type.
      data_format: Data format.
      use_gpu: whether we are running on GPU
      x_init_value: Values to be passed to the gradient checker.
    """
    assert input_sizes[0] == output_sizes[0]
    assert input_sizes[3] == output_sizes[3]
    total_size = 1
    for s in input_sizes:
      total_size *= s
    # Initializes the input tensor with array containing incrementing
    # numbers from 1.
    x = [f * 1.0 for f in range(1, total_size + 1)]
    with self.test_session(use_gpu=use_gpu):
      input_tensor = constant_op.constant(x, shape=input_sizes, name="input")
      if pool_func == nn_ops.avg_pool:
        func_name = "avg_pool"
        err_tolerance = 1e-4
      else:
        if x_init_value is None:
          x_init_value = np.asfarray(
              np.arange(1, total_size + 1),
              dtype=np.float32).reshape(input_sizes)
        func_name = "max_pool"
        err_tolerance = 1e-3
      if data_format == "NCHW":
        ksize = [1, 1, window_rows, window_rows]
        strides = [1, 1, row_stride, col_stride]
        t = test_util.NHWCToNCHW(input_tensor)
      else:
        ksize = [1, window_rows, window_rows, 1]
        strides = [1, row_stride, col_stride, 1]
        t = input_tensor
      t = pool_func(
          t,
          ksize=ksize,
          strides=strides,
          padding=padding,
          data_format=data_format,
          name=func_name)
      if data_format == "NCHW":
        t = test_util.NCHWToNHWC(t)

      err = gradient_checker.compute_gradient_error(
          input_tensor,
          input_sizes,
          t,
          output_sizes,
          x_init_value=x_init_value,
          delta=1e-2)
    tf_logging.info("%s gradient error = " % func_name, err)
    self.assertLess(err, err_tolerance)

  def _ConstructAndTestSecondGradient(self,
                                      pool_func,
                                      input_sizes,
                                      output_sizes,
                                      window_rows,
                                      window_cols,
                                      row_stride,
                                      col_stride,
                                      padding,
                                      data_format,
                                      use_gpu,
                                      x_init_value=None):
    """Verifies the second-order gradients of the pooling function.

    Args:
      pool_func: Function to be called, co.MaxPool, co.AvgPool,
        or the Lua version.
      input_sizes: Input tensor dimensions.
      output_sizes: Output tensor dimensions.
      window_rows: kernel size in row dim
      window_cols: kernel size in col dim
      row_stride: Row Stride.
      col_stride: Col Stride.
      padding: Padding type.
      data_format: Data format.
      use_gpu: whether we are running on GPU
      x_init_value: Values to be passed to the gradient checker.
    """
    assert input_sizes[0] == output_sizes[0]
    assert input_sizes[3] == output_sizes[3]
    total_size = 1
    for s in input_sizes:
      total_size *= s
    # Initializes the input tensor with array containing incrementing
    # numbers from 1.
    x = [f * 1.0 for f in range(1, total_size + 1)]
    with self.test_session(use_gpu=use_gpu):
      input_tensor = constant_op.constant(x, shape=input_sizes, name="input")
      if pool_func == nn_ops.avg_pool:
        func_name = "avg_pool"
        err_tolerance = 1e-3
      else:
        if x_init_value is None:
          x_init_value = np.asfarray(
              np.arange(1, total_size + 1),
              dtype=np.float32).reshape(input_sizes)
        func_name = "max_pool"
        err_tolerance = 1e-2
      if data_format == "NCHW":
        ksize = [1, 1, window_rows, window_rows]
        strides = [1, 1, row_stride, col_stride]
        t = test_util.NHWCToNCHW(input_tensor)
      else:
        ksize = [1, window_rows, window_rows, 1]
        strides = [1, row_stride, col_stride, 1]
        t = input_tensor
      t = pool_func(
          t,
          ksize=ksize,
          strides=strides,
          padding=padding,
          data_format=data_format,
          name=func_name)
      if data_format == "NCHW":
        t = test_util.NHWCToNCHW(t)

      t_g = gradients_impl.gradients(t**2, input_tensor)[0]
      err = gradient_checker.compute_gradient_error(
          input_tensor,
          input_sizes,
          t_g,
          input_sizes,
          x_init_value=x_init_value,
          delta=1e-2)
    tf_logging.info("%s second-order gradient error = " % func_name, err)
    self.assertLess(err, err_tolerance)

  def _testMaxPoolGradValidPadding1_1(self, data_format, use_gpu):
    for pool_func in [gen_nn_ops.max_pool_v2, nn_ops.max_pool]:
      self._ConstructAndTestGradient(
          pool_func,
          input_sizes=[1, 3, 3, 1],
          output_sizes=[1, 3, 3, 1],
          window_rows=1,
          window_cols=1,
          row_stride=1,
          col_stride=1,
          padding="VALID",
          data_format=data_format,
          use_gpu=use_gpu)

  def _testMaxPoolGradValidPadding2_1_6(self, data_format, use_gpu):
    for pool_func in [gen_nn_ops.max_pool_v2, nn_ops.max_pool]:
      self._ConstructAndTestGradient(
          pool_func,
          input_sizes=[2, 6, 6, 3],
          output_sizes=[2, 5, 5, 3],
          window_rows=2,
          window_cols=2,
          row_stride=1,
          col_stride=1,
          padding="VALID",
          data_format=data_format,
          use_gpu=use_gpu)

  def _testMaxPoolGradValidPadding2_1_7(self, data_format, use_gpu):
    for pool_func in [gen_nn_ops.max_pool_v2, nn_ops.max_pool]:
      self._ConstructAndTestGradient(
          pool_func,
          input_sizes=[2, 7, 7, 3],
          output_sizes=[2, 6, 6, 3],
          window_rows=2,
          window_cols=2,
          row_stride=1,
          col_stride=1,
          padding="VALID",
          data_format=data_format,
          use_gpu=use_gpu)

  def _testMaxPoolGradValidPadding1_2(self, data_format, use_gpu):
    for pool_func in [gen_nn_ops.max_pool_v2, nn_ops.max_pool]:
      self._ConstructAndTestGradient(
          pool_func,
          input_sizes=[1, 3, 3, 1],
          output_sizes=[1, 2, 2, 1],
          window_rows=1,
          window_cols=1,
          row_stride=2,
          col_stride=2,
          padding="VALID",
          data_format=data_format,
          use_gpu=use_gpu)

  def _testMaxPoolGradValidPadding2_2(self, data_format, use_gpu):
    for pool_func in [gen_nn_ops.max_pool_v2, nn_ops.max_pool]:
      self._ConstructAndTestGradient(
          pool_func,
          input_sizes=[2, 2, 2, 3],
          output_sizes=[2, 1, 1, 3],
          window_rows=2,
          window_cols=2,
          row_stride=2,
          col_stride=2,
          padding="VALID",
          data_format=data_format,
          use_gpu=use_gpu)

  def _testMaxPoolGradSamePadding1_1(self, data_format, use_gpu):
    for pool_func in [gen_nn_ops.max_pool_v2, nn_ops.max_pool]:
      self._ConstructAndTestGradient(
          pool_func,
          input_sizes=[2, 2, 4, 3],
          output_sizes=[2, 2, 4, 3],
          window_rows=1,
          window_cols=1,
          row_stride=1,
          col_stride=1,
          padding="SAME",
          data_format=data_format,
          use_gpu=use_gpu)

  def _testMaxPoolGradSamePadding1_2(self, data_format, use_gpu):
    for pool_func in [gen_nn_ops.max_pool_v2, nn_ops.max_pool]:
      self._ConstructAndTestGradient(
          pool_func,
          input_sizes=[2, 2, 4, 3],
          output_sizes=[2, 1, 2, 3],
          window_rows=1,
          window_cols=1,
          row_stride=2,
          col_stride=2,
          padding="SAME",
          data_format=data_format,
          use_gpu=use_gpu)

  def _testMaxPoolGradSamePadding2_1(self, data_format, use_gpu):
    for pool_func in [gen_nn_ops.max_pool_v2, nn_ops.max_pool]:
      self._ConstructAndTestGradient(
          pool_func,
          input_sizes=[2, 2, 4, 3],
          output_sizes=[2, 2, 4, 3],
          window_rows=2,
          window_cols=2,
          row_stride=1,
          col_stride=1,
          padding="SAME",
          data_format=data_format,
          use_gpu=use_gpu)

  def _testMaxPoolGradSamePadding2_2(self, data_format, use_gpu):
    for pool_func in [gen_nn_ops.max_pool_v2, nn_ops.max_pool]:
      self._ConstructAndTestGradient(
          pool_func,
          input_sizes=[2, 2, 4, 3],
          output_sizes=[2, 1, 2, 3],
          window_rows=2,
          window_cols=2,
          row_stride=2,
          col_stride=2,
          padding="SAME",
          data_format=data_format,
          use_gpu=use_gpu)

  def _testMaxPoolGradSamePadding3_1(self, data_format, use_gpu):
    for pool_func in [gen_nn_ops.max_pool_v2, nn_ops.max_pool]:
      self._ConstructAndTestGradient(
          pool_func,
          input_sizes=[1, 7, 7, 1],
          output_sizes=[1, 7, 7, 1],
          window_rows=3,
          window_cols=3,
          row_stride=1,
          col_stride=1,
          padding="SAME",
          data_format=data_format,
          use_gpu=use_gpu)

  def testMaxPoolGrad(self):
    for (data_format, use_gpu) in GetTestConfigs():
      self._testMaxPoolGradValidPadding1_1(data_format, use_gpu)
      self._testMaxPoolGradValidPadding1_2(data_format, use_gpu)
      self._testMaxPoolGradValidPadding2_1_6(data_format, use_gpu)
      self._testMaxPoolGradValidPadding2_1_7(data_format, use_gpu)
      self._testMaxPoolGradValidPadding2_2(data_format, use_gpu)
      self._testMaxPoolGradSamePadding1_1(data_format, use_gpu)
      self._testMaxPoolGradSamePadding1_2(data_format, use_gpu)
      self._testMaxPoolGradSamePadding2_1(data_format, use_gpu)
      self._testMaxPoolGradSamePadding2_2(data_format, use_gpu)
      self._testMaxPoolGradSamePadding3_1(data_format, use_gpu)

  def _MaxPoolGrad(self, orig_input, orig_output, grad, window_rows,
                   window_cols, row_stride, col_stride, padding, v2):
    """Max Pooling Gradient.

    Args:
      orig_input: A float Tensor. The original input tensor.
      orig_output: A float Tensor. The original output tensor.
      grad: A float Tensor.
        The 4D (batch x rows x cols x depth) output backprop.
      window_rows: integer. Kernel size along rows dimension.
      window_cols: integer. Kernel size along cols dimension.
      row_stride: integer. Stride along rows dimension
      col_stride: integer. Stride along cols dimension
      padding: PoolingOpDef.Padding.  Padding type.

    Returns:
      A Tensor.
    """
    pool_func = gen_nn_ops.max_pool_grad_v2 if v2 else gen_nn_ops.max_pool_grad
    return pool_func(orig_input, orig_output, grad,
                     [1, window_rows, window_cols, 1],
                     [1, row_stride, col_stride, 1], padding)

  def _testMaxPoolGradDirect(self, input_data, output_backprop,
                             expected_input_backprop, input_sizes, output_sizes,
                             window_rows, window_cols, row_stride, col_stride,
                             padding, use_gpu, v2):
    pool_func = gen_nn_ops.max_pool_v2 if v2 else nn_ops.max_pool
    with self.test_session(use_gpu=use_gpu):
      input_tensor = variables.Variable(
          np.array(input_data, dtype=np.float32).reshape(input_sizes))
      self.evaluate(variables.global_variables_initializer())
      output_tensor = pool_func(input_tensor, [1, window_rows, window_cols, 1],
                                [1, row_stride, col_stride, 1], padding)
      output_backprop_tensor = constant_op.constant(
          output_backprop, shape=output_sizes)

      input_backprop_tensor = self._MaxPoolGrad(
          input_tensor, output_tensor, output_backprop_tensor, window_rows,
          window_cols, row_stride, col_stride, padding, v2)

      actual_input_backprop = input_backprop_tensor.eval()
      self.assertShapeEqual(actual_input_backprop, input_backprop_tensor)
      actual_input_backprop = actual_input_backprop.flatten()
      actual_input_backprop = self._GetNdArray(actual_input_backprop)

      actual_output = output_tensor.eval().flatten()
      actual_output = self._GetNdArray(actual_output)

      self.assertAllClose(
          expected_input_backprop, actual_input_backprop, rtol=1e-6, atol=1e-6)

  def _testMaxPoolGradDirect1_1(self):
    input_data = [
        1.0, 1.0, 1.0, 1.0, 1.0, 1.0, 1.0, 1.0, 1.0, 1.0, 1.0, 1.0, 1.0, 1.0,
        1.0, 1.0
    ]
    output_backprop = [11.0, 12.0, 13.0, 15.0, 16.0, 17.0, 19.0, 20.0, 21.0]
    expected_input_backprop = [
        11.0, 12.0, 13.0, 0.0, 15.0, 16.0, 17.0, 0.0, 19.0, 20.0, 21.0, 0.0,
        0.0, 0.0, 0.0, 0.0
    ]

    for use_gpu in True, False:
      for v2 in [True, False]:
        self._testMaxPoolGradDirect(
            input_data,
            output_backprop,
            expected_input_backprop,
            input_sizes=[1, 4, 4, 1],
            output_sizes=[1, 3, 3, 1],
            window_rows=2,
            window_cols=2,
            row_stride=1,
            col_stride=1,
            padding="VALID",
            use_gpu=use_gpu,
            v2=v2)

  def _testMaxPoolGradDirect1_2(self):
    input_data = [
        1.0, 0.0, 1.0, 0.0, 0.0, 1.0, 0.0, 1.0, 1.0, 0.0, 1.0, 0.0, 0.0, 1.0,
        0.0, 1.0
    ]
    output_backprop = [11.0, 12.0, 13.0, 15.0, 16.0, 17.0, 19.0, 20.0, 21.0]
    expected_input_backprop = [
        11.0, 0.0, 25.0, 0.0, 0.0, 31.0, 0.0, 17.0, 19.0, 0.0, 41.0, 0.0, 0.0,
        0.0, 0.0, 0.0
    ]

    for use_gpu in True, False:
      for v2 in [True, False]:
        self._testMaxPoolGradDirect(
            input_data,
            output_backprop,
            expected_input_backprop,
            input_sizes=[1, 4, 4, 1],
            output_sizes=[1, 3, 3, 1],
            window_rows=2,
            window_cols=2,
            row_stride=1,
            col_stride=1,
            padding="VALID",
            use_gpu=use_gpu,
            v2=v2)

  def _testMaxPoolGradDirect1_3(self):
    input_data = [
        1.0,
        0.0,
        1.0,
        0.0,
        0.0,
        1.0,
        0.0,
        1.0,
        1.0,
        0.0,
        1.0,
        0.0,
        0.0,
        1.0,
        0.0,
        1.0,
    ]
    output_backprop = [
        11.0, 12.0, 13.0, 14.0, 15.0, 16.0, 17.0, 18.0, 19.0, 20.0, 21.0, 22.0,
        23.0, 24.0, 25.0, 26.0
    ]
    expected_input_backprop = [
        54,
        0.0,
        62,
        0.0,
        0.0,
        60,
        0.0,
        22.0,
        47,
        0.0,
        51,
        0.0,
        0.0,
        0.0,
        0.0,
        0.0,
    ]

    for use_gpu in True, False:
      for v2 in [True, False]:
        self._testMaxPoolGradDirect(
            input_data,
            output_backprop,
            expected_input_backprop,
            input_sizes=[1, 4, 4, 1],
            output_sizes=[1, 4, 4, 1],
            window_rows=3,
            window_cols=3,
            row_stride=1,
            col_stride=1,
            padding="SAME",
            use_gpu=use_gpu,
            v2=v2)

  @test_util.disable_xla("b/123923733")  # NaNs handled differently
  def _testMaxPoolGradDirectWithNans2_1(self):
    input_data = [float("nan")] * 16
    output_backprop = [11.0, 12.0, 13.0, 15.0, 16.0, 17.0, 19.0, 20.0, 21.0]
    # Test the CPU implementation, which propagates diffs in case of NaN
    expected_input_backprop_tf_cpu = [
        11.0, 12.0, 13.0, 0.0, 15.0, 16.0, 17.0, 0.0, 19.0, 20.0, 21.0, 0.0,
        0.0, 0.0, 0.0, 0.0
    ]
    for v2 in [True, False]:
      self._testMaxPoolGradDirect(
          input_data,
          output_backprop,
          expected_input_backprop_tf_cpu,
          input_sizes=[1, 4, 4, 1],
          output_sizes=[1, 3, 3, 1],
          window_rows=2,
          window_cols=2,
          row_stride=1,
          col_stride=1,
          padding="VALID",
          use_gpu=False,
          v2=v2)

    if not test.is_gpu_available():
      return

    # Test the GPU implementation that uses cudnn for now.
    saved_nanprop = os.environ.get("TF_ENABLE_MAXPOOL_NANPROP")
    # Do not propagate the diff in cases of NaNs
    os.environ["TF_ENABLE_MAXPOOL_NANPROP"] = "0"
    expected_input_backprop_cudnn = [
        0.0, 0.0, 0.0, 0.0, 0.0, 0.0, 0.0, 0.0, 0.0, 0.0, 0.0, 0.0, 0.0, 0.0,
        0.0, 0.0
    ]

    for v2 in [True, False]:
      self._testMaxPoolGradDirect(
          input_data,
          output_backprop,
          expected_input_backprop_cudnn,
          input_sizes=[1, 4, 4, 1],
          output_sizes=[1, 3, 3, 1],
          window_rows=2,
          window_cols=2,
          row_stride=1,
          col_stride=1,
          padding="VALID",
          use_gpu=True,
          v2=v2)

    # Propagate the diff in cases of NaNs
    os.environ["TF_ENABLE_MAXPOOL_NANPROP"] = "1"
    expected_input_backprop_cudnn = expected_input_backprop_tf_cpu

    for v2 in [True, False]:
      self._testMaxPoolGradDirect(
          input_data,
          output_backprop,
          expected_input_backprop_cudnn,
          input_sizes=[1, 4, 4, 1],
          output_sizes=[1, 3, 3, 1],
          window_rows=2,
          window_cols=2,
          row_stride=1,
          col_stride=1,
          padding="VALID",
          use_gpu=True,
          v2=v2)

    if saved_nanprop:
      os.environ["TF_ENABLE_MAXPOOL_NANPROP"] = saved_nanprop
    else:
      del os.environ["TF_ENABLE_MAXPOOL_NANPROP"]

  @test_util.disable_xla("b/123923733")  # NaNs handled differently
  def _testMaxPoolGradDirectWithNans2_2(self):
    input_data = [float("nan")] * 16
    output_backprop = [
        float("nan"), 12.0, 13.0, 15.0,
        float("nan"), 17.0, 19.0, 20.0,
        float("nan")
    ]
    # Test the CPU implementation, which propagates diffs in case of NaN
    expected_input_backprop_tf_cpu = [
        float("nan"), 12.0, 13.0, 0.0, 15.0,
        float("nan"), 17.0, 0.0, 19.0, 20.0,
        float("nan"), 0.0, 0.0, 0.0, 0.0, 0.0
    ]
    for v2 in [True, False]:
      self._testMaxPoolGradDirect(
          input_data,
          output_backprop,
          expected_input_backprop_tf_cpu,
          input_sizes=[1, 4, 4, 1],
          output_sizes=[1, 3, 3, 1],
          window_rows=2,
          window_cols=2,
          row_stride=1,
          col_stride=1,
          padding="VALID",
          use_gpu=False,
          v2=v2)

    if not test.is_gpu_available():
      return

    # Test the GPU implementation that uses cudnn for now.
    saved_nanprop = os.environ.get("TF_ENABLE_MAXPOOL_NANPROP")
    # Do not propagate the diff in cases of NaNs
    os.environ["TF_ENABLE_MAXPOOL_NANPROP"] = "0"
    expected_input_backprop_cudnn = [
        0.0, 0.0, 0.0, 0.0, 0.0, 0.0, 0.0, 0.0, 0.0, 0.0, 0.0, 0.0, 0.0, 0.0,
        0.0, 0.0
    ]

    for v2 in [True, False]:
      self._testMaxPoolGradDirect(
          input_data,
          output_backprop,
          expected_input_backprop_cudnn,
          input_sizes=[1, 4, 4, 1],
          output_sizes=[1, 3, 3, 1],
          window_rows=2,
          window_cols=2,
          row_stride=1,
          col_stride=1,
          padding="VALID",
          use_gpu=True,
          v2=v2)

    # Propagate the diff in cases of NaNs
    os.environ["TF_ENABLE_MAXPOOL_NANPROP"] = "1"
    expected_input_backprop_cudnn = expected_input_backprop_tf_cpu

    for v2 in [True, False]:
      self._testMaxPoolGradDirect(
          input_data,
          output_backprop,
          expected_input_backprop_cudnn,
          input_sizes=[1, 4, 4, 1],
          output_sizes=[1, 3, 3, 1],
          window_rows=2,
          window_cols=2,
          row_stride=1,
          col_stride=1,
          padding="VALID",
          use_gpu=True,
          v2=v2)

    if saved_nanprop:
      os.environ["TF_ENABLE_MAXPOOL_NANPROP"] = saved_nanprop
    else:
      del os.environ["TF_ENABLE_MAXPOOL_NANPROP"]

  def testMaxPoolGradDirect(self):
    self._testMaxPoolGradDirect1_1()
    self._testMaxPoolGradDirect1_2()
    self._testMaxPoolGradDirect1_3()
    self._testMaxPoolGradDirectWithNans2_1()
    self._testMaxPoolGradDirectWithNans2_2()

  def _testMaxPoolGradGradValidPadding1_1(self, data_format, use_gpu):
    for pool_func in [gen_nn_ops.max_pool_v2, nn_ops.max_pool]:
      self._ConstructAndTestSecondGradient(
          pool_func,
          input_sizes=[1, 3, 3, 1],
          output_sizes=[1, 3, 3, 1],
          window_rows=1,
          window_cols=1,
          row_stride=1,
          col_stride=1,
          padding="VALID",
          data_format=data_format,
          use_gpu=use_gpu)

  def _testMaxPoolGradGradValidPadding2_1_6(self, data_format, use_gpu):
    for pool_func in [gen_nn_ops.max_pool_v2, nn_ops.max_pool]:
      self._ConstructAndTestSecondGradient(
          pool_func,
          input_sizes=[2, 6, 6, 3],
          output_sizes=[2, 5, 5, 3],
          window_rows=2,
          window_cols=2,
          row_stride=1,
          col_stride=1,
          padding="VALID",
          data_format=data_format,
          use_gpu=use_gpu)

  def _testMaxPoolGradGradValidPadding2_1_7(self, data_format, use_gpu):
    for pool_func in [gen_nn_ops.max_pool_v2, nn_ops.max_pool]:
      self._ConstructAndTestSecondGradient(
          pool_func,
          input_sizes=[2, 7, 7, 3],
          output_sizes=[2, 6, 6, 3],
          window_rows=2,
          window_cols=2,
          row_stride=1,
          col_stride=1,
          padding="VALID",
          data_format=data_format,
          use_gpu=use_gpu)

  def _testMaxPoolGradGradValidPadding2_2(self, data_format, use_gpu):
    for pool_func in [gen_nn_ops.max_pool_v2, nn_ops.max_pool]:
      self._ConstructAndTestSecondGradient(
          pool_func,
          input_sizes=[2, 2, 2, 3],
          output_sizes=[2, 1, 1, 3],
          window_rows=2,
          window_cols=2,
          row_stride=2,
          col_stride=2,
          padding="VALID",
          data_format=data_format,
          use_gpu=use_gpu)

  def _testMaxPoolGradGradSamePadding1_1(self, data_format, use_gpu):
    for pool_func in [gen_nn_ops.max_pool_v2, nn_ops.max_pool]:
      self._ConstructAndTestSecondGradient(
          pool_func,
          input_sizes=[2, 2, 4, 3],
          output_sizes=[2, 2, 4, 3],
          window_rows=1,
          window_cols=1,
          row_stride=1,
          col_stride=1,
          padding="SAME",
          data_format=data_format,
          use_gpu=use_gpu)

  def _testMaxPoolGradGradSamePadding2_1(self, data_format, use_gpu):
    for pool_func in [gen_nn_ops.max_pool_v2, nn_ops.max_pool]:
      self._ConstructAndTestSecondGradient(
          pool_func,
          input_sizes=[2, 2, 4, 3],
          output_sizes=[2, 2, 4, 3],
          window_rows=2,
          window_cols=2,
          row_stride=1,
          col_stride=1,
          padding="SAME",
          data_format=data_format,
          use_gpu=use_gpu)

  def _testMaxPoolGradGradSamePadding2_2(self, data_format, use_gpu):
    for pool_func in [gen_nn_ops.max_pool_v2, nn_ops.max_pool]:
      self._ConstructAndTestSecondGradient(
          pool_func,
          input_sizes=[2, 2, 4, 3],
          output_sizes=[2, 1, 2, 3],
          window_rows=2,
          window_cols=2,
          row_stride=2,
          col_stride=2,
          padding="SAME",
          data_format=data_format,
          use_gpu=use_gpu)

  def _testMaxPoolGradGradSamePadding3_1(self, data_format, use_gpu):
    for pool_func in [gen_nn_ops.max_pool_v2, nn_ops.max_pool]:
      self._ConstructAndTestSecondGradient(
          pool_func,
          input_sizes=[1, 7, 7, 1],
          output_sizes=[1, 7, 7, 1],
          window_rows=3,
          window_cols=3,
          row_stride=1,
          col_stride=1,
          padding="SAME",
          data_format=data_format,
          use_gpu=use_gpu)

  def testMaxPoolGradGrad(self):
    for (data_format, use_gpu) in GetTestConfigs():
      self._testMaxPoolGradGradValidPadding1_1(data_format, use_gpu)
      self._testMaxPoolGradGradValidPadding2_1_6(data_format, use_gpu)
      self._testMaxPoolGradGradValidPadding2_1_7(data_format, use_gpu)
      self._testMaxPoolGradGradValidPadding2_2(data_format, use_gpu)
      self._testMaxPoolGradGradSamePadding1_1(data_format, use_gpu)
      self._testMaxPoolGradGradSamePadding2_1(data_format, use_gpu)
      self._testMaxPoolGradGradSamePadding2_2(data_format, use_gpu)
      self._testMaxPoolGradGradSamePadding3_1(data_format, use_gpu)

  def _MaxPoolGradGrad(self, orig_input, orig_output, grad, window_rows,
                       window_cols, row_stride, col_stride, padding):
    """Max Pooling Second-Order Gradient.

    Args:
      orig_input: A float Tensor. The original input tensor.
      orig_output: A float Tensor. The original output tensor.
      grad: A float Tensor.
        The 4D (batch x out_rows x out_cols x depth) output backprop.
      window_rows: integer. Kernel size along rows dimension.
      window_cols: integer. Kernel size along cols dimension.
      row_stride: integer. Stride along rows dimension
      col_stride: integer. Stride along cols dimension
      padding: PoolingOpDef.Padding.  Padding type.

    Returns:
      A Tensor.
    """
    return gen_nn_ops.max_pool_grad_grad(
        orig_input, orig_output, grad, [1, window_rows, window_cols, 1],
        [1, row_stride, col_stride, 1], padding)

  def testAvgPoolGrad(self):
    for (data_format, use_gpu) in GetTestConfigs():
      self._testAvgPoolGradValidPadding1_1(data_format, use_gpu)
      self._testAvgPoolGradValidPadding1_2(data_format, use_gpu)
      self._testAvgPoolGradValidPadding2_1(data_format, use_gpu)
      self._testAvgPoolGradValidPadding2_2(data_format, use_gpu)
      self._testAvgPoolGradSamePadding1_1(data_format, use_gpu)
      self._testAvgPoolGradSamePadding1_2(data_format, use_gpu)
      self._testAvgPoolGradSamePadding2_1(data_format, use_gpu)
      self._testAvgPoolGradSamePadding2_2(data_format, use_gpu)
      self._testAvgPoolGradSamePadding3_1(data_format, use_gpu)

  def _testAvgPoolGradValidPadding1_1(self, data_format, use_gpu):
    self._ConstructAndTestGradient(
        nn_ops.avg_pool,
        input_sizes=[2, 3, 3, 3],
        output_sizes=[2, 3, 3, 3],
        window_rows=1,
        window_cols=1,
        row_stride=1,
        col_stride=1,
        padding="VALID",
        data_format=data_format,
        use_gpu=use_gpu)

  def _testAvgPoolGradValidPadding1_2(self, data_format, use_gpu):
    self._ConstructAndTestGradient(
        nn_ops.avg_pool,
        input_sizes=[2, 3, 3, 3],
        output_sizes=[2, 2, 2, 3],
        window_rows=1,
        window_cols=1,
        row_stride=2,
        col_stride=2,
        padding="VALID",
        data_format=data_format,
        use_gpu=use_gpu)

  def _testAvgPoolGradValidPadding2_1(self, data_format, use_gpu):
    self._ConstructAndTestGradient(
        nn_ops.avg_pool,
        input_sizes=[2, 3, 3, 3],
        output_sizes=[2, 2, 2, 3],
        window_rows=2,
        window_cols=2,
        row_stride=1,
        col_stride=1,
        padding="VALID",
        data_format=data_format,
        use_gpu=use_gpu)

  def _testAvgPoolGradValidPadding2_2(self, data_format, use_gpu):
    self._ConstructAndTestGradient(
        nn_ops.avg_pool,
        input_sizes=[2, 2, 2, 3],
        output_sizes=[2, 1, 1, 3],
        window_rows=2,
        window_cols=2,
        row_stride=2,
        col_stride=2,
        padding="VALID",
        data_format=data_format,
        use_gpu=use_gpu)

  def _testAvgPoolGradSamePadding1_1(self, data_format, use_gpu):
    self._ConstructAndTestGradient(
        nn_ops.avg_pool,
        input_sizes=[2, 2, 4, 3],
        output_sizes=[2, 2, 4, 3],
        window_rows=1,
        window_cols=1,
        row_stride=1,
        col_stride=1,
        padding="SAME",
        data_format=data_format,
        use_gpu=use_gpu)

  def _testAvgPoolGradSamePadding1_2(self, data_format, use_gpu):
    self._ConstructAndTestGradient(
        nn_ops.avg_pool,
        input_sizes=[2, 2, 4, 3],
        output_sizes=[2, 1, 2, 3],
        window_rows=1,
        window_cols=1,
        row_stride=2,
        col_stride=2,
        padding="SAME",
        data_format=data_format,
        use_gpu=use_gpu)

  def _testAvgPoolGradSamePadding2_1(self, data_format, use_gpu):
    self._ConstructAndTestGradient(
        nn_ops.avg_pool,
        input_sizes=[2, 2, 4, 3],
        output_sizes=[2, 2, 4, 3],
        window_rows=2,
        window_cols=2,
        row_stride=1,
        col_stride=1,
        padding="SAME",
        data_format=data_format,
        use_gpu=use_gpu)

  def _testAvgPoolGradSamePadding2_2(self, data_format, use_gpu):
    self._ConstructAndTestGradient(
        nn_ops.avg_pool,
        input_sizes=[2, 2, 4, 3],
        output_sizes=[2, 1, 2, 3],
        window_rows=2,
        window_cols=2,
        row_stride=2,
        col_stride=2,
        padding="SAME",
        data_format=data_format,
        use_gpu=use_gpu)

  def _testAvgPoolGradSamePadding3_1(self, data_format, use_gpu):
    self._ConstructAndTestGradient(
        nn_ops.avg_pool,
        input_sizes=[1, 7, 7, 1],
        output_sizes=[1, 7, 7, 1],
        window_rows=3,
        window_cols=3,
        row_stride=1,
        col_stride=1,
        padding="SAME",
        data_format=data_format,
        use_gpu=use_gpu)

  def testShapeFunctionEdgeCases(self):
    # All shapes unknown.
    for pool_func in [nn_ops.max_pool, nn_ops.avg_pool]:
      p = pool_func(
          array_ops.placeholder(dtypes.float32),
          ksize=[1, 1, 1, 1],
          strides=[1, 1, 1, 1],
          padding="SAME")
      self.assertEqual([None, None, None, None], p.get_shape().as_list())
    p, am = nn_ops.max_pool_with_argmax(
        array_ops.placeholder(dtypes.float32),
        ksize=[1, 1, 1, 1],
        strides=[1, 1, 1, 1],
        padding="SAME")
    self.assertEqual([None, None, None, None], p.get_shape().as_list())
    self.assertEqual([None, None, None, None], am.get_shape().as_list())

    # Incorrect input shape.
    for pool_func in [
        nn_ops.max_pool, nn_ops.avg_pool, nn_ops.max_pool_with_argmax
    ]:
      with self.assertRaises(ValueError):
        pool_func(
            array_ops.placeholder(dtypes.float32, shape=[1, 3]),
            ksize=[1, 1, 1, 1],
            strides=[1, 1, 1, 1],
            padding="SAME")

<<<<<<< HEAD
=======
  @test_util.run_deprecated_v1
  @test_util.disable_xla("b/123337890")  # Error messages differ
>>>>>>> 4c307bd3
  def testOpEdgeCases(self):
    with self.test_session(use_gpu=test.is_gpu_available()) as sess:
      pool_funcs = [nn_ops.max_pool, nn_ops.avg_pool]
      if test.is_gpu_available():
        pool_funcs.append(nn_ops.max_pool_with_argmax)
      for pool_func in pool_funcs:
        if pool_func != nn_ops.max_pool:
          # Illegal strides.
          with self.assertRaisesRegexp(
              errors_impl.UnimplementedError,
              "Pooling is not yet supported on the batch"):
            sess.run(
                pool_func(
                    array_ops.placeholder(dtypes.float32),
                    ksize=[1, 1, 1, 1],
                    strides=[2, 1, 1, 1],
                    padding="SAME"))

        # Filter too large.
        with self.assertRaisesRegexp(ValueError, "Negative dimension size"):
          sess.run(
              pool_func(
                  array_ops.placeholder(dtypes.float32, shape=[32, 20, 20, 3]),
                  ksize=[1, 20, 21, 1],
                  strides=[1, 1, 1, 1],
                  padding="VALID"))
        with self.assertRaisesRegexp(ValueError, "Negative dimension size"):
          pool_func(
              array_ops.placeholder(dtypes.float32, shape=[32, 20, 20, 3]),
              ksize=[1, 21, 20, 1],
              strides=[1, 1, 1, 1],
              padding="VALID")


def GetMaxPoolFwdTest(input_size, filter_size, strides, padding):

  def Test(self):
    # MaxPoolWithArgMax is implemented only on CUDA.
    if not test.is_gpu_available(cuda_only=True):
      return
    self._CompareMaxPoolingFwd(input_size, filter_size, strides, padding)

  return Test


def GetMaxPoolGradTest(input_size, filter_size, output_size, strides, padding):

  def Test(self):
    # MaxPoolWithArgMax is implemented only on CUDA.
    if not test.is_gpu_available(cuda_only=True):
      return
    self._CompareMaxPoolingBk(input_size, output_size, filter_size, strides,
                              padding)

  return Test


def GetMaxPoolGradGradTest(input_size, filter_size, output_size, strides,
                           padding):

  def Test(self):
    # MaxPoolWithArgMax is implemented only on CUDA.
    if not test.is_gpu_available(cuda_only=True):
      return
    self._CompareMaxPoolingGradBk(input_size, output_size, filter_size, strides,
                                  padding)

  return Test


if __name__ == "__main__":
  for (name_, input_size_, filter_size_, output_size_, stride_,
       padding_) in GetShrunkInceptionMaxPoolShapes():
    setattr(PoolingTest, "testMaxPoolFwd_" + name_,
            GetMaxPoolFwdTest(input_size_, filter_size_, stride_, padding_))
    setattr(PoolingTest, "testMaxPoolGrad_" + name_,
            GetMaxPoolGradTest(input_size_, filter_size_, output_size_, stride_,
                               padding_))
    setattr(PoolingTest, "testMaxPoolGradGrad_" + name_,
            GetMaxPoolGradGradTest(input_size_, filter_size_, output_size_,
                                   stride_, padding_))
  test.main()<|MERGE_RESOLUTION|>--- conflicted
+++ resolved
@@ -806,11 +806,7 @@
       # Generate numbers in a narrow range, so that there are many duplicates
       # in the input.
       tensor_input = np.random.random_integers(0, 3, input_shape).astype(dtype)
-<<<<<<< HEAD
-      with self.test_session(use_gpu=True):
-=======
       with self.cached_session(use_gpu=False):
->>>>>>> 4c307bd3
         t = constant_op.constant(tensor_input, shape=input_shape)
         _, argmax_op = nn_ops.max_pool_with_argmax(t, ksize, strides, padding)
         argmax = argmax_op.eval()
@@ -834,42 +830,6 @@
           cpu_val, gpu_val, half_rtol=0.01, half_atol=0.01)
 
   def testMaxPoolingWithArgmax(self):
-<<<<<<< HEAD
-    tensor_input = [1.0, 1.0, 1.0, 1.0, 0.0, 1.0, 1.0, 1.0, 1.0]
-    with self.test_session(use_gpu=True) as sess:
-      t = constant_op.constant(tensor_input, shape=[1, 3, 3, 1])
-      out_op, argmax_op = nn_ops.max_pool_with_argmax(
-          t,
-          ksize=[1, 2, 2, 1],
-          strides=[1, 1, 1, 1],
-          Targmax=dtypes.int64,
-          padding="VALID")
-      out, argmax = sess.run([out_op, argmax_op])
-      self.assertShapeEqual(out, out_op)
-      self.assertShapeEqual(argmax, argmax_op)
-      self.assertAllClose(out.ravel(), [1.0, 1.0, 1.0, 1.0])
-      self.assertAllEqual(argmax.ravel(), [0, 1, 3, 5])
-
-  def testMaxPoolingGradWithArgmax(self):
-    orig_input = [1.0, 1.0, 1.0, 1.0, 0.0, 1.0, 1.0, 1.0, 1.0]
-    tensor_input = [11.0, 12.0, 13.0, 14.0]
-    tensor_argmax = list(np.array([0, 1, 3, 5], dtype=np.int64))
-    with self.test_session(use_gpu=True):
-      orig_in = constant_op.constant(orig_input, shape=[1, 3, 3, 1])
-      t = constant_op.constant(tensor_input, shape=[1, 2, 2, 1])
-      argmax = constant_op.constant(
-          tensor_argmax, shape=[1, 2, 2, 1], dtype=dtypes.int64)
-      out_op = gen_nn_ops.max_pool_grad_with_argmax(
-          orig_in,
-          t,
-          argmax,
-          ksize=[1, 2, 2, 1],
-          strides=[1, 1, 1, 1],
-          padding="VALID")
-      out = out_op.eval().flatten()
-      self.assertAllClose(out,
-                          [11.0, 12.0, 0.0, 13.0, 0.0, 14.0, 0.0, 0.0, 0.0])
-=======
     tensor_input = [
         1.0, 1.0, 1.0, 1.0, 0.0, 1.0, 1.0, 1.0, 1.0, 1.0, 0.0, 1.0, 0.0, 0.0,
         0.0, 1.0, 0.0, 1.0
@@ -936,31 +896,11 @@
             11.0, 12.0, 0.0, 13.0, 0.0, 14.0, 0.0, 0.0, 0.0, 21.0, 0.0, 22.0,
             0.0, 0.0, 0.0, 23.0, 0.0, 24.0
         ])
->>>>>>> 4c307bd3
 
   def testMaxPoolingGradGradWithArgmax(self):
     # MaxPoolWithArgMax is implemented only on CUDA.
     if not test.is_gpu_available(cuda_only=True):
       return
-<<<<<<< HEAD
-    orig_input = [1.0, 1.0, 1.0, 1.0, 0.0, 1.0, 1.0, 1.0, 1.0]
-    tensor_input = [11.0, 12.0, 13.0, 14.0, 15.0, 16.0, 17.0, 18.0, 19.0]
-    tensor_argmax = list(np.array([0, 1, 3, 5], dtype=np.int64))
-    with self.test_session(use_gpu=True):
-      orig_in = constant_op.constant(orig_input, shape=[1, 3, 3, 1])
-      t = constant_op.constant(tensor_input, shape=[1, 3, 3, 1])
-      argmax = constant_op.constant(
-          tensor_argmax, shape=[1, 2, 2, 1], dtype=dtypes.int64)
-      out_op = gen_nn_ops.max_pool_grad_grad_with_argmax(
-          orig_in,
-          t,
-          argmax,
-          ksize=[1, 2, 2, 1],
-          strides=[1, 1, 1, 1],
-          padding="VALID")
-      out = out_op.eval().flatten()
-      self.assertAllClose(out, [11.0, 12.0, 14.0, 16.0])
-=======
     orig_input = [
         1.0, 1.0, 1.0, 1.0, 0.0, 1.0, 1.0, 1.0, 1.0, 1.0, 0.0, 1.0, 0.0, 0.0,
         0.0, 1.0, 0.0, 1.0
@@ -994,7 +934,6 @@
         out = self.evaluate(out_op).flatten()
         self.assertAllClose(out,
                             [11.0, 12.0, 14.0, 16.0, 21.0, 23.0, 27.0, 29.0])
->>>>>>> 4c307bd3
 
   def _ConstructAndTestGradient(self,
                                 pool_func,
@@ -1930,11 +1869,8 @@
             strides=[1, 1, 1, 1],
             padding="SAME")
 
-<<<<<<< HEAD
-=======
   @test_util.run_deprecated_v1
   @test_util.disable_xla("b/123337890")  # Error messages differ
->>>>>>> 4c307bd3
   def testOpEdgeCases(self):
     with self.test_session(use_gpu=test.is_gpu_available()) as sess:
       pool_funcs = [nn_ops.max_pool, nn_ops.avg_pool]
