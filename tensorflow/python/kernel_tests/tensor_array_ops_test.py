# Copyright 2015 The TensorFlow Authors. All Rights Reserved.
#
# Licensed under the Apache License, Version 2.0 (the "License");
# you may not use this file except in compliance with the License.
# You may obtain a copy of the License at
#
#     http://www.apache.org/licenses/LICENSE-2.0
#
# Unless required by applicable law or agreed to in writing, software
# distributed under the License is distributed on an "AS IS" BASIS,
# WITHOUT WARRANTIES OR CONDITIONS OF ANY KIND, either express or implied.
# See the License for the specific language governing permissions and
# limitations under the License.
# ==============================================================================
"""Tests for tensorflow.ops.tensor_array_ops."""

from __future__ import absolute_import
from __future__ import division
from __future__ import print_function

import numpy as np

from tensorflow.core.protobuf import config_pb2
from tensorflow.python.client import session as session_lib
from tensorflow.python.eager import backprop
from tensorflow.python.eager import context
from tensorflow.python.eager import def_function
from tensorflow.python.framework import constant_op
from tensorflow.python.framework import dtypes
from tensorflow.python.framework import errors
from tensorflow.python.framework import ops
from tensorflow.python.framework import tensor_shape
from tensorflow.python.framework import tensor_spec
from tensorflow.python.framework import test_util
from tensorflow.python.ops import array_ops
from tensorflow.python.ops import control_flow_ops
from tensorflow.python.ops import data_flow_ops
from tensorflow.python.ops import gen_data_flow_ops
from tensorflow.python.ops import gradients_impl
from tensorflow.python.ops import init_ops
from tensorflow.python.ops import math_ops
from tensorflow.python.ops import tensor_array_grad
from tensorflow.python.ops import tensor_array_ops
from tensorflow.python.ops import variable_scope
from tensorflow.python.ops import variables
import tensorflow.python.ops.nn_grad  # pylint: disable=unused-import
from tensorflow.python.platform import test


def _make_converter(tf_dtype):
  def _converter(x):
    if tf_dtype == dtypes.string:
      # In Python3, np.str is unicode, while we always want bytes
      return np.asarray(x).astype("|S")
    x = np.asarray(x).astype(tf_dtype.as_numpy_dtype)
    if tf_dtype.is_complex:
      # Add a non-zero imaginary component to x.
      x -= 1j * x
    return x
  return _converter


def _make_ta(size, name, dtype=dtypes.float32, infer_shape=False):
  return tensor_array_ops.TensorArray(
      dtype=dtype, tensor_array_name=name, size=size, infer_shape=infer_shape)


class TensorArrayTest(test.TestCase):

  @classmethod
  def setUpClass(cls):
    super(TensorArrayTest, cls).setUpClass()
    cls._workers, _ = test.create_local_cluster(num_workers=3, num_ps=0)

  @classmethod
  def tearDownClass(cls):
    super(TensorArrayTest, cls).tearDownClass()
    session_lib.Session.reset(cls._workers[0].target)

  @test_util.run_in_graph_and_eager_modes
  def testTensorArrayWriteRead(self):
    with self.test_session(use_gpu=True):
      ta = tensor_array_ops.TensorArray(
          dtype=dtypes.float32,
          tensor_array_name="foo",
          size=3,
          infer_shape=False)

      w0 = ta.write(0, [[4.0, 5.0]])
      w1 = w0.write(1, [[1.0]])
      w2 = w1.write(2, -3.0)

      r0 = w2.read(0)
      r1 = w2.read(1)
      r2 = w2.read(2)

      d0, d1, d2 = self.evaluate([r0, r1, r2])
      self.assertAllEqual([[4.0, 5.0]], d0)
      self.assertAllEqual([[1.0]], d1)
      self.assertAllEqual(-3.0, d2)

  def _testTensorArrayWritePack(self, tf_dtype):
    with self.test_session(use_gpu=True):
      ta = tensor_array_ops.TensorArray(
          dtype=tf_dtype, tensor_array_name="foo", size=3)

      convert = _make_converter(tf_dtype)

      w0 = ta.write(0, convert([[4.0, 5.0]]))
      w1 = w0.write(1, convert([[6.0, 7.0]]))
      w2 = w1.write(2, convert([[8.0, 9.0]]))

      c0 = w2.stack()

      c0 = self.evaluate(c0)
      self.assertAllEqual(
          convert([[[4.0, 5.0]], [[6.0, 7.0]], [[8.0, 9.0]]]), c0)

  def _testTensorArrayWritePackMaybeLegacy(self):
    self._testTensorArrayWritePack(dtypes.float32)
    self._testTensorArrayWritePack(dtypes.float64)
    self._testTensorArrayWritePack(dtypes.int32)
    self._testTensorArrayWritePack(dtypes.int64)
    self._testTensorArrayWritePack(dtypes.complex64)
    self._testTensorArrayWritePack(dtypes.complex128)
    self._testTensorArrayWritePack(dtypes.string)

  @test_util.run_in_graph_and_eager_modes
  def testTensorArrayWritePack(self):
    self._testTensorArrayWritePackMaybeLegacy()

  @test_util.run_in_graph_and_eager_modes
  def testEmptyTensorArrayPack(self):
    with self.test_session(use_gpu=True):
      ta = tensor_array_ops.TensorArray(
          dtype=dtypes.float32, tensor_array_name="foo", size=3)

      empty_element = np.zeros((0, 1), dtype=np.float32)
      w0 = ta.write(0, empty_element)
      w1 = w0.write(1, empty_element)
      w2 = w1.write(2, empty_element)

      c0 = w2.stack()

      c0 = self.evaluate(c0)
      self.assertAllEqual([3, 0, 1], c0.shape)

  def _testTensorArrayWriteConcat(self, tf_dtype):
    with self.test_session(use_gpu=True):
      ta = tensor_array_ops.TensorArray(
          dtype=tf_dtype, tensor_array_name="foo", size=3, infer_shape=False)

      convert = _make_converter(tf_dtype)

      w0 = ta.write(0, convert([[4.0, 5.0], [104.0, 105.0], [204.0, 205.0]]))
      w1 = w0.write(1, convert([[6.0, 7.0], [106.0, 107.0]]))
      w2 = w1.write(2, convert([[8.0, 9.0]]))

      c0 = w2.concat()

      c0 = self.evaluate(c0)
      self.assertAllEqual(
          convert([[4.0, 5.0], [104.0, 105.0], [204.0, 205.0], [6.0, 7.0],
                   [106.0, 107.0], [8.0, 9.0]]), c0)

<<<<<<< HEAD
  @test_util.run_in_graph_and_eager_modes
=======
  @test_util.deprecated_graph_mode_only
>>>>>>> 4c307bd3
  def testTensorArrayWriteConcat(self):
    self._testTensorArrayWriteConcat(dtypes.float32)
    self._testTensorArrayWriteConcat(dtypes.float64)
    self._testTensorArrayWriteConcat(dtypes.int32)
    self._testTensorArrayWriteConcat(dtypes.int64)
    self._testTensorArrayWriteConcat(dtypes.complex64)
    self._testTensorArrayWriteConcat(dtypes.complex128)
    self._testTensorArrayWriteConcat(dtypes.string)

  def _testTensorArrayReadOrPackNotAllValuesAvailableFillsZeros(self):
    with self.test_session(use_gpu=True):
      ta = tensor_array_ops.TensorArray(
          dtype=dtypes.float32,
          tensor_array_name="foo",
          size=3,
          element_shape=tensor_shape.TensorShape([1, 2]))
      self.assertAllEqual([[0.0, 0.0]], self.evaluate(ta.read(0)))
      self.assertAllEqual([[[0.0, 0.0]], [[4.0, 5.0]], [[0.0, 0.0]]],
                          self.evaluate(ta.write(1, [[4.0, 5.0]]).stack()))
      self.assertAllEqual([[0.0, 0.0], [4.0, 5.0], [0.0, 0.0]],
                          self.evaluate(ta.write(1, [[4.0, 5.0]]).concat()))

<<<<<<< HEAD
  @test_util.run_in_graph_and_eager_modes
=======
  @test_util.run_v1_only("b/122324791")
>>>>>>> 4c307bd3
  def testTensorArrayReadOrPackNotAllValuesAvailableFillsZeros(self):
    self._testTensorArrayReadOrPackNotAllValuesAvailableFillsZeros()

  def _testTensorArrayReadOrPackNotAllValuesAvailableInferShapeFillsZeros(self):
    ta = tensor_array_ops.TensorArray(
        dtype=dtypes.float32,
        tensor_array_name="foo",
        size=3)
    self.assertAllEqual(
        [[0.0, 0.0]], self.evaluate(ta.write(1, [[4.0, 5.0]]).read(0)))
    self.assertAllEqual([[[0.0, 0.0]], [[4.0, 5.0]], [[0.0, 0.0]]],
                        self.evaluate(ta.write(1, [[4.0, 5.0]]).stack()))
    self.assertAllEqual([[0.0, 0.0], [4.0, 5.0], [0.0, 0.0]],
                        self.evaluate(ta.write(1, [[4.0, 5.0]]).concat()))

<<<<<<< HEAD
  @test_util.run_in_graph_and_eager_modes
=======
  @test_util.run_v1_only("b/122324791")
>>>>>>> 4c307bd3
  def testTensorArrayReadOrPackNotAllValuesAvailableInferShapeFillsZeros(self):
    self._testTensorArrayReadOrPackNotAllValuesAvailableInferShapeFillsZeros()

  @test_util.run_v1_only("Uses placeholders")
  def testSkipEagerTensorArrayReadUninitializedInferShapeFillsZeros(self):
    with self.cached_session(use_gpu=True) as sess:
      ta = tensor_array_ops.TensorArray(
          dtype=dtypes.float32,
          tensor_array_name="foo",
          size=3)
      val = array_ops.placeholder(dtypes.float32)
      self.assertAllEqual(
          [[0.0, 0.0]], sess.run(ta.write(1, val).read(0), {val: [[4.0, 5.0]]}))

  def _testTensorArrayUnpackRead(self, tf_dtype):
    with self.test_session(use_gpu=True):
      convert = _make_converter(tf_dtype)

      ta = _make_ta(3, "foo", dtype=tf_dtype)
      # Unpack a vector into scalars
      w0 = ta.unstack(convert([1.0, 2.0, 3.0]))
      r0 = w0.read(0)
      r1 = w0.read(1)
      r2 = w0.read(2)

      d0, d1, d2 = self.evaluate([r0, r1, r2])
      self.assertAllEqual(convert(1.0), d0)
      self.assertAllEqual(convert(2.0), d1)
      self.assertAllEqual(convert(3.0), d2)

      # Unpack a matrix into vectors
      w1 = ta.unstack(convert([[1.0, 1.1], [2.0, 2.1], [3.0, 3.1]]))
      r0 = w1.read(0)
      r1 = w1.read(1)
      r2 = w1.read(2)

      d0, d1, d2 = self.evaluate([r0, r1, r2])
      self.assertAllEqual(convert([1.0, 1.1]), d0)
      self.assertAllEqual(convert([2.0, 2.1]), d1)
      self.assertAllEqual(convert([3.0, 3.1]), d2)

      # Try unpacking an empty matrix, which should not cause an error.
      w2 = ta.unstack(convert([[], [], []]))
      r0 = w2.read(0)
      r1 = w2.read(1)
      r2 = w2.read(2)

      d0, d1, d2 = self.evaluate([r0, r1, r2])
      self.assertAllEqual(convert([]), d0)
      self.assertAllEqual(convert([]), d1)
      self.assertAllEqual(convert([]), d2)

  def _testTensorArrayUnpackReadMaybeLegacy(self):
    self._testTensorArrayUnpackRead(dtypes.float32)
    self._testTensorArrayUnpackRead(dtypes.float64)
    self._testTensorArrayUnpackRead(dtypes.int32)
    self._testTensorArrayUnpackRead(dtypes.int64)
    self._testTensorArrayUnpackRead(dtypes.complex64)
    self._testTensorArrayUnpackRead(dtypes.complex128)
    self._testTensorArrayUnpackRead(dtypes.string)

  @test_util.run_in_graph_and_eager_modes
  def testTensorArrayUnpackRead(self):
    self._testTensorArrayUnpackReadMaybeLegacy()

  def _testTensorArraySplitRead(self, tf_dtype):
    with self.test_session(use_gpu=True):
      convert = _make_converter(tf_dtype)

      # Split an empty vector
      ta = _make_ta(3, "foo", dtype=tf_dtype)
      lengths = constant_op.constant([0, 0, 0])
      w0 = ta.split(convert([]), lengths=lengths)
      r0 = w0.read(0)
      r1 = w0.read(1)
      r2 = w0.read(2)

      d0, d1, d2 = self.evaluate([r0, r1, r2])
      self.assertAllEqual(convert([]), d0)
      self.assertAllEqual(convert([]), d1)
      self.assertAllEqual(convert([]), d2)

      # Split a vector
      lengths = constant_op.constant([2, 0, 1])
      w0 = ta.split(convert([1.0, 2.0, 3.0]), lengths=lengths)
      r0 = w0.read(0)
      r1 = w0.read(1)
      r2 = w0.read(2)

      d0, d1, d2 = self.evaluate([r0, r1, r2])
      self.assertAllEqual(convert([1.0, 2.0]), d0)
      self.assertAllEqual(convert([]), d1)
      self.assertAllEqual(convert([3.0]), d2)

      # Split a matrix
      lengths = constant_op.constant([2, 0, 1])
      w0 = ta.split(
          convert([[1.0, 101.0], [2.0, 201.0], [3.0, 301.0]]), lengths=lengths)
      r0 = w0.read(0)
      r1 = w0.read(1)
      r2 = w0.read(2)

      d0, d1, d2 = self.evaluate([r0, r1, r2])
      self.assertAllEqual(convert([[1.0, 101.0], [2.0, 201.0]]), d0)
      self.assertAllEqual(convert([]).reshape(0, 2), d1)
      self.assertAllEqual(convert([[3.0, 301.0]]), d2)

<<<<<<< HEAD
  @test_util.run_in_graph_and_eager_modes
=======
  @test_util.deprecated_graph_mode_only
>>>>>>> 4c307bd3
  def testTensorArraySplitRead(self):
    self._testTensorArraySplitRead(dtypes.float32)
    self._testTensorArraySplitRead(dtypes.float64)
    self._testTensorArraySplitRead(dtypes.int32)
    self._testTensorArraySplitRead(dtypes.int64)
    self._testTensorArraySplitRead(dtypes.complex64)
    self._testTensorArraySplitRead(dtypes.complex128)
    self._testTensorArraySplitRead(dtypes.string)

  def testTensorGradArrayWriteRead(self):
    with self.test_session(use_gpu=True) as session:
      ta = tensor_array_ops.TensorArray(
          dtype=dtypes.float32,
          tensor_array_name="foo",
          size=3,
          infer_shape=False)
      g_ta = ta.grad("grad")

      w0 = ta.write(0, [[4.0, 5.0]])
      w1 = w0.write(1, [[1.0]])
      w2 = w1.write(2, -3.0)

      g_w0 = g_ta.write(0, [[5.0, 6.0]])
      g_w1 = g_w0.write(1, [[2.0]])
      g_w2 = g_w1.write(2, -2.0)

      r0 = w2.read(0)
      r1 = w2.read(1)
      r2 = w2.read(2)

      g_r0 = g_w2.read(0)
      g_r1 = g_w2.read(1)
      g_r2 = g_w2.read(2)

      d0, d1, d2, g_d0, g_d1, g_d2 = session.run([r0, r1, r2, g_r0, g_r1, g_r2])
      self.assertAllEqual([[4.0, 5.0]], d0)
      self.assertAllEqual([[1.0]], d1)
      self.assertAllEqual(-3.0, d2)
      self.assertAllEqual([[5.0, 6.0]], g_d0)
      self.assertAllEqual([[2.0]], g_d1)
      self.assertAllEqual(-2.0, g_d2)

<<<<<<< HEAD
  def testTensorGradArrayDynamicWriteRead(self):
=======
  @test_util.deprecated_graph_mode_only
  def testSkipEagerTensorArrayGradGrad(self):
    if not control_flow_util.ENABLE_CONTROL_FLOW_V2:
      self.skipTest("Legacy TensorArray does not support double derivatives.")
>>>>>>> 4c307bd3
    with self.test_session(use_gpu=True) as session:
      ta = tensor_array_ops.TensorArray(
          dtype=dtypes.float32,
          tensor_array_name="foo",
          size=0,
          dynamic_size=True,
          infer_shape=False)

      w0 = ta.write(0, [[4.0, 5.0]])
      w1 = w0.write(1, [[1.0]])
      w2 = w1.write(2, -3.0)

      g_ta = w2.grad("grad")  # Get gradient array here so we know the shape

      s = w2.size()
      g_s = g_ta.size()

      g_w0 = g_ta.write(0, [[5.0, 6.0]])
      g_w1 = g_w0.write(1, [[2.0]])
      g_w2 = g_w1.write(2, -2.0)

      r0 = w2.read(0)
      r1 = w2.read(1)
      r2 = w2.read(2)

      g_r0 = g_w2.read(0)
      g_r1 = g_w2.read(1)
      g_r2 = g_w2.read(2)

      d0, d1, d2, g_d0, g_d1, g_d2, vs, g_vs = session.run(
          [r0, r1, r2, g_r0, g_r1, g_r2, s, g_s])
      self.assertAllEqual([[4.0, 5.0]], d0)
      self.assertAllEqual([[1.0]], d1)
      self.assertAllEqual(-3.0, d2)
      self.assertAllEqual([[5.0, 6.0]], g_d0)
      self.assertAllEqual([[2.0]], g_d1)
      self.assertAllEqual(-2.0, g_d2)
      self.assertAllEqual(3, vs)
      self.assertAllEqual(3, g_vs)

  def testTensorGradAccessTwiceReceiveSameObject(self):
    with self.test_session(use_gpu=True) as session:
      ta = tensor_array_ops.TensorArray(
          dtype=dtypes.float32, tensor_array_name="foo", size=3)
      g_ta_0 = ta.grad("grad")
      g_ta_1 = ta.grad("grad")

      with ops.control_dependencies([g_ta_0.write(0, [[4.0, 5.0]]).flow]):
        # Write with one gradient handle, read with another copy of it
        r1_0 = g_ta_1.read(0)

      t_g_ta_0, t_g_ta_1, d_r1_0 = session.run(
          [g_ta_0.handle.op, g_ta_1.handle.op, r1_0])
      self.assertAllEqual(t_g_ta_0, t_g_ta_1)
      self.assertAllEqual([[4.0, 5.0]], d_r1_0)

  @test_util.run_in_graph_and_eager_modes
  def testTensorArrayWriteWrongIndexOrDataTypeFails(self):
    with self.test_session(use_gpu=True):
      ta = _make_ta(3, "foo", dtype=dtypes.float32)
<<<<<<< HEAD
      # Test writing the wrong datatype
      with self.assertRaisesOpError(
          "TensorArray dtype is (float|float32) but Op is trying to write "
          "dtype string"):
=======
      # TODO(b/129870929): Remove the last 2 checks (runtime checks) after
      # back back from preferred_dtype= to dtype= in convert_to_tensor.  Also
      # restrict error check to only TypeError.
      error_msg_regex = (
          "("
          "Expected float32, got 'wrong_type_scalar' of type 'str' instead."
          "|"
          "Cannot convert provided value to EagerTensor. Provided value: "
          "wrong_type_scalar Requested dtype: float"
          "|"
          "TensorArray dtype is float.* but Op is trying to write dtype string"
          "|"
          "Invalid data types; op elements string but list elements float"
          ")")
      with self.assertRaisesRegexp(
          (TypeError, errors.InvalidArgumentError), error_msg_regex):
>>>>>>> 4c307bd3
        self.evaluate(ta.write(0, "wrong_type_scalar").flow)

      with self.assertRaisesOpError("index -1"):
        self.evaluate(ta.write(-1, 3.0).flow)

      # Test reading from too large an index
      with self.assertRaisesOpError(
          "Tried to write to index 3 but array is not "
          "resizeable and size is: 3"):
        self.evaluate(ta.write(3, 3.0).flow)

  @test_util.run_in_graph_and_eager_modes
  def testTensorArrayReadWrongIndexOrDataTypeFails(self):
    with self.test_session(use_gpu=True):
      ta = _make_ta(3, "foo", dtype=dtypes.float32)

      w0 = ta.write(0, [[4.0, 5.0]])

      # Test reading wrong datatype (only possible when constructing graphs).
      if not context.executing_eagerly():
        r0_bad = gen_data_flow_ops.tensor_array_read_v3(
            handle=w0.handle, index=0, dtype=dtypes.float64, flow_in=w0.flow)
        with self.assertRaisesOpError(
            "TensorArray dtype is float but Op requested dtype double."):
          r0_bad.eval()

      # Test reading from a negative index, which is not allowed
      with self.assertRaisesOpError("index -1"):
        self.evaluate(ta.read(-1))

      # Test reading from too large an index
      with self.assertRaisesOpError(
          "Tried to read from index 3 but array size is: 3"):
        self.evaluate(ta.read(3))

  def testTensorArrayWriteMultipleFails(self):
    with self.test_session(use_gpu=True):
      ta = tensor_array_ops.TensorArray(
          dtype=dtypes.float32, tensor_array_name="foo", size=3)

      with self.assertRaisesOpError(
          "Could not write to TensorArray index 2 because "
          "it has already been written to."):
        self.evaluate(ta.write(2, 3.0).write(2, 3.0).flow)

  @test_util.run_in_graph_and_eager_modes
  def testTensorArrayConcatIncompatibleShapesFails(self):
    with self.test_session(use_gpu=True):
      ta = tensor_array_ops.TensorArray(
          dtype=dtypes.float32,
          tensor_array_name="foo",
          size=3,
          infer_shape=False)

      w1 = ta.write(0, 3.0)
      w2 = w1.write(1, 4.0)
      w3 = w2.write(2, [3.0])

      with self.assertRaisesOpError(
          "Concat saw a scalar shape at index 0 but requires at least vectors"):
        self.evaluate(w3.concat())

      ta = tensor_array_ops.TensorArray(
          dtype=dtypes.float32,
          tensor_array_name="foo",
          size=3,
          infer_shape=False)

      w1 = ta.write(0, [3.0])
      w2 = w1.write(1, [4.0])
      w3 = w2.write(2, [[3.0]])

      # The exact error messages differ between eager execution and graph
      # construction as the former bubbles up the error from array_op.concat.
      error_msg = ("Incompatible ranks"
                   if control_flow_util.ENABLE_CONTROL_FLOW_V2 and
                   not context.executing_eagerly() else "shape")
      with self.assertRaisesRegexp(errors.InvalidArgumentError, error_msg):
        self.evaluate(w3.concat())

  @test_util.run_in_graph_and_eager_modes
  def testTensorArraySplitIncompatibleShapesFails(self):
    with self.test_session(use_gpu=True):
      in_eager_mode = context.executing_eagerly()
      ta = _make_ta(3, "foo")
      with self.assertRaisesOpError(
          r"Expected lengths to be a vector, received shape: \[\]"):
        if in_eager_mode:
          self.evaluate(ta.split([1.0, 2.0, 3.0], 1))
        else:
          lengths = array_ops.placeholder(dtypes.int64)
          ta.split([1.0, 2.0, 3.0], lengths).flow.eval(feed_dict={lengths: 1})

      with self.assertRaisesOpError(
          r"Expected sum of lengths to be equal to values.shape\[0\], "
          r"but sum of lengths is 1 and value's shape is: \[3\]"):
        self.evaluate(ta.split([1.0, 2.0, 3.0], [1]).flow)

      ta = _make_ta(1, "baz")
      with self.assertRaisesOpError(
          r"Expected value to be at least a vector, but received shape: \[\]"):
        self.evaluate(ta.split(1.0, [1]).flow)

      ta = _make_ta(2, "buz")
      with self.assertRaisesOpError(
          r"TensorArray's size is not equal to the size of lengths "
          r"\(2 vs. 1\), and the TensorArray is not marked as "
          r"dynamically resizeable"):
        self.evaluate(ta.split([1.0], [1]).flow)

  def _testTensorArrayWriteGradientAddMultipleAdds(self, dtype):
    with self.test_session(use_gpu=True):
      ta = tensor_array_ops.TensorArray(
          dtype=dtype, tensor_array_name="foo", size=3, infer_shape=False)
      ta_grad = ta.grad("grad")

      c = lambda x: np.asarray(x, dtype=dtype.as_numpy_dtype)

      w0 = ta.write(2, c(3.0))
      w1 = w0.write(2, c(4.0))

      w0_grad = ta_grad.write(2, c(3.0))
      w1_grad = w0_grad.write(2, c(4.0))
      w2_grad = w1_grad.write(2, c(5.0))

      # Assert that aggregation works correctly
      self.assertAllEqual(c(12.00), w2_grad.read(2).eval())

      # Assert that if multiple_writes_aggregate is not enabled,
      # multiple writes raise an exception.
      with self.assertRaisesOpError(
          r"TensorArray foo_.*: Could not write to TensorArray index 2 because "
          r"it has already been written to."):
        w1.flow.eval()

      # Using differing shapes causes an exception
      wb0_grad = ta_grad.write(1, c(1.0))
      wb1_grad = wb0_grad.write(1, c([1.0]))

      with self.assertRaisesOpError(
          r"Could not aggregate to TensorArray index 1 because the "
          r"existing shape is \[\] but the new input shape is \[1\]"):
        wb1_grad.flow.eval()

  def testTensorArrayWriteGradientAddMultipleAdds(self):
    for dtype in (dtypes.int32, dtypes.int64, dtypes.float32, dtypes.float64,
                  dtypes.complex64, dtypes.complex128):
      self._testTensorArrayWriteGradientAddMultipleAdds(dtype)

  def testTensorArrayGradWithShapeKnownElementShape(self):
    with self.test_session(use_gpu=True) as sess:
      ta = tensor_array_ops.TensorArray(
          size=3,
          dtype=dtypes.float32,
          element_shape=tensor_shape.TensorShape([2, 3]))
      handle, flow = data_flow_ops.tensor_array_grad_with_shape(
          handle=ta.handle,
          flow_in=ta.flow,
          shape_to_prepend=tensor_shape.TensorShape([4, 5]),
          source="source")
      ta_grad = tensor_array_ops.TensorArray(
          dtypes.float32, handle=handle, flow=flow)
      value = array_ops.placeholder(dtypes.float32)
      ta_grad = ta_grad.write(0, value)
      read_value = ta_grad.read(0)

      # Make sure shape inference worked.
      self.assertAllEqual([None, None, 2, 3], read_value.shape.as_list())
      # Writing with wrong shape should not work.
      with self.assertRaisesRegexp(errors.InvalidArgumentError,
                                   "Could not write to TensorArray"):
        fed_value = np.random.random([2, 3])
        sess.run(read_value, feed_dict={value: fed_value})
      # Writing with correct shape should work.
      fed_value = np.random.random([4, 5, 2, 3])
      self.assertAllClose(fed_value,
                          sess.run(read_value, feed_dict={value: fed_value}))

  def testTensorArrayGradWithShapeUnknownElementShape(self):
    with self.test_session(use_gpu=True) as sess:
      ta = tensor_array_ops.TensorArray(
          size=3, dtype=dtypes.float32,
          element_shape=None)  # Note that element_shape is unknown
      handle, flow = data_flow_ops.tensor_array_grad_with_shape(
          handle=ta.handle,
          flow_in=ta.flow,
          shape_to_prepend=tensor_shape.TensorShape([4, 5]),
          source="source")
      ta_grad = tensor_array_ops.TensorArray(
          dtypes.float32, handle=handle, flow=flow)
      value = array_ops.placeholder(dtypes.float32)
      ta_grad = ta_grad.write(0, value)
      read_value = ta_grad.read(0)

      # Make sure shape inference worked.
      self.assertIsNone(read_value.shape.ndims)
      # Write with some shape and check read value.
      fed_value = np.random.random([4, 5, 7])
      self.assertAllClose(fed_value,
                          sess.run(read_value, feed_dict={value: fed_value}))

  @test_util.run_in_graph_and_eager_modes
  def testMultiTensorArray(self):
    with self.test_session(use_gpu=True):
      h1 = tensor_array_ops.TensorArray(
          size=1, dtype=dtypes.float32, tensor_array_name="foo")
      w1 = h1.write(0, 4.0)
      r1 = w1.read(0)

      h2 = tensor_array_ops.TensorArray(
          size=1, dtype=dtypes.float32, tensor_array_name="bar")

      w2 = h2.write(0, 5.0)
      r2 = w2.read(0)
      r = r1 + r2
      val = self.evaluate(r)
      self.assertAllClose(9.0, val)

  def _testTensorArrayGradientWriteReadType(self, dtype):
    with self.test_session(use_gpu=True) as session:
      ta = tensor_array_ops.TensorArray(
          dtype=dtypes.as_dtype(dtype),
          tensor_array_name="foo",
          size=3,
          infer_shape=False)

      c = lambda x: np.array(x, dtype=dtype)

      value_0 = constant_op.constant(c([[4.0, 5.0]]))
      value_1 = constant_op.constant(c(3.0))

      w0 = ta.write(0, value_0)
      w1 = w0.write(1, value_1)
      r0 = w1.read(0)
      r1 = w1.read(1)
      r0_2 = w1.read(0)

      # Test individual components' gradients
      grad_just_r0 = gradients_impl.gradients(
          ys=[r0], xs=[value_0], grad_ys=[c([[2.0, 3.0]])])
      grad_just_r0_vals = session.run(grad_just_r0)
      self.assertAllEqual(c([[2.0, 3.0]]), grad_just_r0_vals[0])

      grad_r0_r0_2 = gradients_impl.gradients(
          ys=[r0, r0_2],
          xs=[value_0],
          grad_ys=[c([[2.0, 3.0]]), c([[1.0, -1.0]])])
      grad_r0_r0_2_vals = session.run(grad_r0_r0_2)
      self.assertAllEqual(c([[3.0, 2.0]]), grad_r0_r0_2_vals[0])

      grad_just_r1 = gradients_impl.gradients(
          ys=[r1], xs=[value_1], grad_ys=[c(-2.0)])
      grad_just_r1_vals = session.run(grad_just_r1)
      self.assertAllEqual(c(-2.0), grad_just_r1_vals[0])

      # Test combined gradients
      grad = gradients_impl.gradients(
          ys=[r0, r0_2, r1],
          xs=[value_0, value_1],
          grad_ys=[c([[2.0, 3.0]]), c([[1.0, -1.0]]), c(-2.0)])
      grad_vals = session.run(grad)
      self.assertEqual(len(grad_vals), 2)
      self.assertAllEqual(c([[3.0, 2.0]]), grad_vals[0])
      self.assertAllEqual(c(-2.0), grad_vals[1])

<<<<<<< HEAD
  def testTensorArrayGradientWriteRead(self):
=======
  @test_util.deprecated_graph_mode_only
  def testSkipEagerTensorArrayGradientWriteRead(self):
>>>>>>> 4c307bd3
    for dtype in (np.float32, np.float64, np.complex64, np.complex128):
      self._testTensorArrayGradientWriteReadType(dtype)

  def _testTensorArrayGradientWritePackConcatAndRead(self):
    with self.test_session(use_gpu=True) as sess:
      ta = tensor_array_ops.TensorArray(
          dtype=dtypes.float32,
          tensor_array_name="foo",
          size=2,
          clear_after_read=False)

      value_0 = constant_op.constant([-1.0, 1.0])
      value_1 = constant_op.constant([-10.0, 10.0])

      w0 = ta.write(0, value_0)
      w1 = w0.write(1, value_1)
      p0 = w1.stack()
      r0 = w1.read(0)
      s0 = w1.concat()

      # Test gradient accumulation between read(0), pack(), and concat()
      with ops.control_dependencies([p0, r0, s0]):
        grad_r = gradients_impl.gradients(
            ys=[p0, r0, s0],
            xs=[value_0, value_1],
            grad_ys=[
                [[2.0, 3.0], [4.0, 5.0]],  # pack gradient
                [-0.5, 1.5],  # read(0) gradient
                [20.0, 30.0, 40.0, 50.0]
            ])  # concat gradient
      grad_vals = sess.run(grad_r)  # 2 + 2 entries

      self.assertAllClose([2.0 - 0.5 + 20.0, 3.0 + 1.5 + 30.0], grad_vals[0])
      self.assertAllEqual([4.0 + 40.0, 5.0 + 50.0], grad_vals[1])

<<<<<<< HEAD
  def testTensorArrayGradientWritePackConcatAndRead(self):
=======
  @test_util.deprecated_graph_mode_only
  def testSkipEagerTensorArrayGradientWritePackConcatAndRead(self):
>>>>>>> 4c307bd3
    self._testTensorArrayGradientWritePackConcatAndRead()

  @test_util.run_in_graph_and_eager_modes
  def testTensorArrayReadTwice(self):
    with self.test_session(use_gpu=True):
      value = constant_op.constant([[1.0, -1.0], [10.0, -10.0]])

      ta_readonce = tensor_array_ops.TensorArray(
          dtype=dtypes.float32, tensor_array_name="foo", size=2)

      w_readonce = ta_readonce.unstack(value)
      r0_readonce = w_readonce.read(0)

      with self.assertRaisesOpError(
          r"Could not read index 0 twice because it was cleared after a "
          r"previous read \(perhaps try setting clear_after_read = false\?\)"):
        with ops.control_dependencies([r0_readonce]):
          self.evaluate(w_readonce.read(0))

      ta_readtwice = tensor_array_ops.TensorArray(
          dtype=dtypes.float32,
          tensor_array_name="foo",
          size=2,
          clear_after_read=False)
      w_readtwice = ta_readtwice.unstack(value)
      r0_readtwice = w_readtwice.read(0)
      with ops.control_dependencies([r0_readtwice]):
        r1_readtwice = w_readtwice.read(0)

      self.assertAllEqual([1.0, -1.0], self.evaluate(r1_readtwice))

  def _testTensorArrayGradientUnpackRead(self):
    with self.test_session(use_gpu=True) as session:
      ta = tensor_array_ops.TensorArray(
          dtype=dtypes.float32,
          tensor_array_name="foo",
          size=2,
          clear_after_read=False)

      value = constant_op.constant([[1.0, -1.0], [10.0, -10.0]])

      w = ta.unstack(value)
      r0 = w.read(0)
      r0_1 = w.read(0)
      r1 = w.read(1)

      # Test combined gradients + aggregation of read(0)
      grad = gradients_impl.gradients(
          ys=[r0, r0_1, r1],
          xs=[value],
          grad_ys=[[2.0, 3.0], [-1.5, 1.5], [4.0, 5.0]])
      grad_vals = session.run(grad)

      self.assertEqual(len(grad_vals), 1)
      self.assertAllEqual([[2.0 - 1.5, 3.0 + 1.5], [4.0, 5.0]], grad_vals[0])

<<<<<<< HEAD
  def testTensorArrayGradientUnpackRead(self):
    self._testTensorArrayGradientUnpackRead()

  def testTensorArrayGradientSplitConcat(self):
    with self.test_session(use_gpu=True) as session:
=======
  @test_util.deprecated_graph_mode_only
  def testSkipEagerTensorArrayGradientUnpackRead(self):
    self._testTensorArrayGradientUnpackRead()

  @test_util.deprecated_graph_mode_only
  def testSkipEagerTensorArrayGradientSplitConcat(self):
    with self.session(use_gpu=True) as session:
>>>>>>> 4c307bd3
      ta = tensor_array_ops.TensorArray(
          dtype=dtypes.float32, tensor_array_name="foo", size=2,
          infer_shape=False)

      value = constant_op.constant(
          [[1.0, -1.0], [10.0, -10.0], [100.0, -100.0]])

      w = ta.split(value, [2, 1])
      r = w.concat()

      # Test combined gradients
      grad = gradients_impl.gradients(
          ys=[r],
          xs=[value],
          grad_ys=[[[2.0, -2.0], [20.0, -20.0], [200.0, -200.0]]])
      grad_vals = session.run(grad)

      self.assertEqual(len(grad_vals), 1)
      self.assertAllEqual([[2.0, -2.0], [20.0, -20.0], [200.0, -200.0]],
                          grad_vals[0])

  def _testTensorArrayGradientDynamicUnpackRead(self):
    with self.test_session(use_gpu=True) as session:
      ta = tensor_array_ops.TensorArray(
          dtype=dtypes.float32,
          tensor_array_name="foo",
          size=0,
          dynamic_size=True)

      value = constant_op.constant([[1.0, -1.0], [10.0, -10.0]])

      w = ta.unstack(value)
      r0 = w.read(0)
      r1 = w.read(1)

      # Test combined gradients + aggregation of read(0)
      grad = gradients_impl.gradients(
          ys=[r0, r1], xs=[value], grad_ys=[[2.0, 3.0], [4.0, 5.0]])
      grad_vals = session.run(grad)

      self.assertEqual(len(grad_vals), 1)
      self.assertAllEqual([[2.0, 3.0], [4.0, 5.0]], grad_vals[0])

<<<<<<< HEAD
  def testTensorArrayGradientDynamicUnpackRead(self):
=======
  @test_util.deprecated_graph_mode_only
  def testSkipEagerTensorArrayGradientDynamicUnpackRead(self):
>>>>>>> 4c307bd3
    self._testTensorArrayGradientDynamicUnpackRead()

  @test_util.run_in_graph_and_eager_modes
  def testCloseTensorArray(self):
    with self.test_session(use_gpu=True):
      ta = tensor_array_ops.TensorArray(
          dtype=dtypes.float32, tensor_array_name="foo", size=3)
      self.evaluate(ta.close())

  @test_util.run_in_graph_and_eager_modes
  def testSizeTensorArray(self):
    with self.test_session(use_gpu=True):
      ta = tensor_array_ops.TensorArray(
          dtype=dtypes.float32, tensor_array_name="foo", size=3)
      s = ta.size()
      self.assertAllEqual(3, self.evaluate(s))

  @test_util.run_in_graph_and_eager_modes
  def testWriteCloseTensorArray(self):
    with self.test_session(use_gpu=True):
      ta = tensor_array_ops.TensorArray(
          dtype=dtypes.float32,
          tensor_array_name="foo",
          size=3,
          infer_shape=False)
      w0 = ta.write(0, [[4.0, 5.0]])
      w1 = w0.write(1, [3.0])
      self.evaluate(w1.close())  # Expected to run without problems

  def _testWhileLoopWritePackGradients(self, dynamic_size, dtype):
    np_dtype = dtype.as_numpy_dtype
    with self.test_session(use_gpu=True):
      def func(v0, state0, var):
        ta = tensor_array_ops.TensorArray(
            dtype=dtype,
            tensor_array_name="foo",
            size=0 if dynamic_size else 3,
            dynamic_size=dynamic_size)
        time_0 = array_ops.identity(0)

        def body(time, ta_t, state):
          sliced = array_ops.slice(
              v0, begin=array_ops.stack([time, 0]), size=[1, -1])
          sliced = array_ops.squeeze(sliced)
          out = sliced + var + state
          state += sliced
          ta_t = ta_t.write(time, out)
          return (time + 1, ta_t, state)

        (unused_0, h_final, unused_2) = control_flow_ops.while_loop(
            cond=lambda time, unused_1, unused_2: time < 3,
            body=body,
            loop_vars=(time_0, ta, state0),
            shape_invariants=(time_0.get_shape(), tensor_shape.unknown_shape(),
                              tensor_shape.unknown_shape()),
            parallel_iterations=3)
        vout = h_final.stack()
        return vout

      v0 = array_ops.identity(np.arange(3 * 5, dtype=np_dtype).reshape(3, 5))
      state0 = array_ops.identity(np.array([1] * 5, dtype=np_dtype))
      init_val = np.arange(100, 105, dtype=np_dtype)
      var = variable_scope.get_variable(
          "var",
          shape=init_val.shape,
          dtype=np_dtype,
          initializer=init_ops.constant_initializer(init_val))

      vout = func(v0, state0, var)
      grad_val = -np.arange(3 * 5, dtype=np_dtype).reshape(3, 5)
      if context.executing_eagerly():
        grad_fn = backprop.gradients_function(func)
        v0_grad, state0_grad, var_grad = grad_fn(v0, state0, var, dy=grad_val)
      else:
        v0_grad = gradients_impl.gradients([vout], [v0], [grad_val])[0]
        state0_grad = gradients_impl.gradients([vout], [state0], [grad_val])[0]
        var_grad = gradients_impl.gradients([vout], [var], [grad_val])[0]
        variables.global_variables_initializer().run()

      state0_t, var_t, v0_t, vout_t, v0_grad_t, var_grad_t, state0_grad_t = (
          self.evaluate(
              ([state0, var, v0, vout, v0_grad, var_grad, state0_grad])))
      just_v0_grad_t = self.evaluate(v0_grad)

      # state = [ state0 | state0 + v0[0] | state0 + v0[0] + v0[1] ]
      # vout = [ v0[0] + var + state[0] |
      #          v0[1] + var + state[1] |
      #          v0[2] + var + state[2] ]
      #      = [ v0[0] + var + state0 |
      #          v0[1] + var + state0 + v0[0] |
      #          v0[2] + var + state0 + v0[0] + v0[1] ]
      #
      # d(vout[0])/d(v0) = [1 | 0 | 0 ]
      # d(vout[1])/d(v0) = [1 | 1 | 0 ]
      # d(vout[2])/d(v0) = [1 | 1 | 1 ]
      # d(vout)/d(var) = [1 | 1 | 1]
      # d(vout)/d(state0) = [ 1 | 1 | 1 ]

      state_per_time = np.array(
          [state0_t, state0_t + v0_t[0, :], state0_t + v0_t[0, :] + v0_t[1, :]])

      # Compare forward prop
      self.assertAllClose(v0_t + var_t + state_per_time, vout_t)

      # Compare backward prop
      expected_v0_grad_t = np.array([
          grad_val[0, :] + grad_val[1, :] + grad_val[2, :],
          grad_val[1, :] + grad_val[2, :], grad_val[2, :]
      ])

      self.assertAllEqual(expected_v0_grad_t, v0_grad_t)
      self.assertAllEqual(expected_v0_grad_t, just_v0_grad_t)
      self.assertAllClose(grad_val.sum(axis=0), var_grad_t)
      self.assertAllClose(grad_val.sum(axis=0), state0_grad_t)

  @test_util.run_in_graph_and_eager_modes
  def testWhileLoopWritePackGradients(self):
    self._testWhileLoopWritePackGradients(
        dynamic_size=False, dtype=dtypes.float32)
    # TODO(ebrevdo): re-enable when While supports non-float32 gradients.
    # self._testWhileLoopWritePackGradients(
    #     dynamic_size=False, dtype=tf.int64)

<<<<<<< HEAD
  def testWhileLoopDynamicWritePackGradients(self):
    self._testWhileLoopWritePackGradients(
        dynamic_size=True, dtype=dtypes.float32)

  @test_util.run_in_graph_and_eager_modes
=======
  @test_util.run_v1_only("b/117943489")
  def testSkipEagerWhileLoopDynamicWritePackGradients(self):
    self._testWhileLoopWritePackGradients(
        dynamic_size=True, dtype=dtypes.float32)

>>>>>>> 4c307bd3
  def testGradSerialTwoLoops(self):
    with self.test_session(use_gpu=True):
      def loop(x):
        num_steps = 100
        acc = tensor_array_ops.TensorArray(
            dtype=dtypes.float32,
            size=num_steps,
            clear_after_read=False,
            element_shape=tensor_shape.scalar())
        i = constant_op.constant(0, name="i")

        c = lambda i, acc: i < 5

        def b(i, acc):
          x1 = control_flow_ops.cond(
              math_ops.equal(i, 0), lambda: x,
              lambda: math_ops.multiply(acc.read(i - 1), 2.0))
          return i + 1, acc.write(i, x1)

        i1, acc1 = control_flow_ops.while_loop(c, b, [i, acc])

        z = constant_op.constant(0.0)

        def fn(i, acc):
          return i + 1, acc.write(i, z)

        _, acc2 = control_flow_ops.while_loop(lambda i, acc: i < num_steps, fn,
                                              [i1, acc1])

        r = acc2.stack()
        return r

      x = constant_op.constant(2.0, name="x")
      if context.executing_eagerly():
        grad = backprop.gradients_function(loop)(x)[0]
      else:
        grad = gradients_impl.gradients(loop(x), [x])[0]
      self.assertAllClose(31.0, self.evaluate(grad))

<<<<<<< HEAD
  def testSumOfTwoReadVariablesWithoutRepeatGrad(self):
    with self.test_session(use_gpu=True) as session:
=======
  @test_util.deprecated_graph_mode_only
  def testSkipEagerSumOfTwoReadVariablesWithoutRepeatGrad(self):
    with self.session(use_gpu=True) as session:
>>>>>>> 4c307bd3
      a = array_ops.identity(
          np.arange(
              3 * 5, dtype=np.float32).reshape(3, 5) + 1)
      b = array_ops.identity(
          np.arange(
              3 * 5, dtype=np.float32).reshape(3, 5) + 1 + 3 * 5)
      ta = tensor_array_ops.TensorArray(dtype=dtypes.float32, size=2)
      ta = ta.write(0, a, name="write_a")
      ta = ta.write(1, b, name="write_b")
      c = (
          ta.read(
              0, name="read_a_0") +  # a + b
          ta.read(
              1, name="read_b_0"))
      g0 = -(np.arange(3 * 5, dtype=np.float32).reshape(3, 5) + 1)
      grad_a = gradients_impl.gradients([c], [a], [g0])[0]  # d(a+b)/da = 1
      grad_b = gradients_impl.gradients([c], [b], [g0])[0]  # d(a+b)/db = 1

      # Test gradients calculated individually
      grad_a_t, = session.run([grad_a])
      self.assertAllEqual(grad_a_t, g0)

      grad_b_t, = session.run([grad_b])
      self.assertAllEqual(grad_b_t, g0)

      # Test gradients calculated jointly
      joint_grad_a_t, joint_grad_b_t = session.run([grad_a, grad_b])
      self.assertAllEqual(joint_grad_a_t, g0)
      self.assertAllEqual(joint_grad_b_t, g0)

  def _grad_source_for_name(self, name):
    return tensor_array_grad._GetGradSource(constant_op.constant(0, name=name))

<<<<<<< HEAD
  def testGetGradSource_Invalid(self):
=======
  @test_util.deprecated_graph_mode_only
  def testSkipEagerGetGradSource_Invalid(self):
>>>>>>> 4c307bd3
    with self.assertRaises(ValueError):
      self._grad_source_for_name("")
    with self.assertRaises(ValueError):
      self._grad_source_for_name("foo")
    with self.assertRaises(ValueError):
      self._grad_source_for_name("foo/bar")

<<<<<<< HEAD
  def testGetGradSource_NoEnclosingScope(self):
=======
  @test_util.deprecated_graph_mode_only
  def testSkipEagerGetGradSource_NoEnclosingScope(self):
>>>>>>> 4c307bd3
    self.assertEqual("gradients:0", self._grad_source_for_name("gradients"))
    self.assertEqual("gradients_0:0", self._grad_source_for_name("gradients_0"))
    self.assertEqual("gradients", self._grad_source_for_name("gradients/foo"))
    self.assertEqual("gradients_0",
                     self._grad_source_for_name("gradients_0/foo"))
    self.assertEqual("gradients",
                     self._grad_source_for_name("gradients/foo/bar"))
    self.assertEqual("gradients_0",
                     self._grad_source_for_name("gradients_0/foo/bar"))

<<<<<<< HEAD
  def testGetGradSource_EnclosingScope(self):
=======
  @test_util.deprecated_graph_mode_only
  def testSkipEagerGetGradSource_EnclosingScope(self):
>>>>>>> 4c307bd3
    self.assertEqual("foo/gradients:0",
                     self._grad_source_for_name("foo/gradients"))
    self.assertEqual("foo/gradients_0:0",
                     self._grad_source_for_name("foo/gradients_0"))
    self.assertEqual("foo/gradients",
                     self._grad_source_for_name("foo/gradients/bar"))
    self.assertEqual("foo/gradients_0",
                     self._grad_source_for_name("foo/gradients_0/bar"))
    self.assertEqual("foo/bar/gradients",
                     self._grad_source_for_name("foo/bar/gradients/baz"))
    self.assertEqual("foo/bar/gradients_0",
                     self._grad_source_for_name("foo/bar/gradients_0/baz"))

<<<<<<< HEAD
  def testGetGradSource_NestedUsesInnermost(self):
=======
  @test_util.deprecated_graph_mode_only
  def testSkipEagerGetGradSource_NestedUsesInnermost(self):
>>>>>>> 4c307bd3
    self.assertEqual(
        "foo/gradients/bar/gradients_0",
        self._grad_source_for_name("foo/gradients/bar/gradients_0/baz"))

<<<<<<< HEAD
  def testWriteShape(self):
    with self.test_session(use_gpu=True):
=======
  @test_util.deprecated_graph_mode_only
  def testSkipEagerWriteShape(self):
    with self.session(use_gpu=True):
>>>>>>> 4c307bd3
      ta = tensor_array_ops.TensorArray(
          dtype=dtypes.float32, tensor_array_name="foo", size=3)
      c0 = constant_op.constant([4.0, 5.0])
      w0 = ta.write(0, c0)
      r0 = w0.read(0)
      self.assertAllEqual(c0.get_shape(), r0.get_shape())

      ta = tensor_array_ops.TensorArray(
          dtype=dtypes.float32, tensor_array_name="foo", size=3)
      c1 = constant_op.constant([6.0, 7.0])
      w1 = w0.write(1, c1)
      r0 = w1.read(0)
      r1 = w1.read(1)
      self.assertAllEqual(c0.get_shape(), r0.get_shape())
      self.assertAllEqual(c1.get_shape(), r1.get_shape())

      ta = tensor_array_ops.TensorArray(
          dtype=dtypes.float32, tensor_array_name="foo", size=3)
      c2 = constant_op.constant([4.0, 5.0, 6.0])
      with self.assertRaises(ValueError):
        w0.write(0, c2)

<<<<<<< HEAD
  def testPartlyUnknownShape(self):
    with self.test_session(use_gpu=True):
=======
  @test_util.deprecated_graph_mode_only
  def testSkipEagerPartlyUnknownShape(self):
    with self.session(use_gpu=True):
>>>>>>> 4c307bd3
      ta = tensor_array_ops.TensorArray(
          dtype=dtypes.float32, tensor_array_name="foo", size=6)

      c0 = array_ops.placeholder(dtypes.float32, [None, None, None, 3])
      w0 = ta.write(0, c0)
      r0 = w0.read(0)
      self.assertAllEqual([None, None, None, 3], r0.get_shape().as_list())

      c1 = array_ops.placeholder(dtypes.float32, [None, None, None, 3])
      w1 = w0.write(1, c1)
      r1 = w1.read(0)
      self.assertAllEqual([None, None, None, 3], r1.get_shape().as_list())

      # Writing less specific shape (doesn't change type.)
      c2 = array_ops.placeholder(dtypes.float32, [None, None, None, None])
      w2 = w1.write(2, c2)
      r2 = w2.read(0)
      self.assertAllEqual([None, None, None, 3], r2.get_shape().as_list())

      # Writing more specific shape in one dimension and less specific in
      # another.
      c3 = array_ops.placeholder(dtypes.float32, [None, None, 2, None])
      w3 = w2.write(3, c3)
      r3 = w3.read(0)
      self.assertAllEqual([None, None, 2, 3], r3.get_shape().as_list())

      # Writing partly defined shape using TensorArray.scatter.
      c4 = array_ops.placeholder(dtypes.float32, [2, None, 4, 2, 3])
      w4 = w3.scatter([4, 5], c4)
      r4 = w4.read(0)
      self.assertAllEqual([None, 4, 2, 3], r4.get_shape().as_list())

      # Writing fully defined shape using TensorArray.split.
      c5 = array_ops.placeholder(dtypes.float32, [10, 4, 2, 3])
      w5 = w4.split(c5, constant_op.constant([5, 5]))
      r5 = w5.read(0)
      self.assertAllEqual([5, 4, 2, 3], r5.get_shape().as_list())

  @test_util.run_in_graph_and_eager_modes
  def _testUnpackShape(self):
    with self.test_session(use_gpu=True):
      ta = tensor_array_ops.TensorArray(
          dtype=dtypes.float32,
          tensor_array_name="foo",
          size=0,
          dynamic_size=True,
          infer_shape=True)
      value = constant_op.constant(
          [[1.0, -1.0], [10.0, -10.0], [100.0, -100.0]])
      w0 = ta.unstack(value)
      r0 = w0.read(0)
      self.assertAllEqual((2,), r0.get_shape())

      c1 = constant_op.constant([4.0, 5.0])
      w1 = w0.write(3, c1)

      if not control_flow_util.ENABLE_CONTROL_FLOW_V2:
        # TensorArray v2 does not support clear_after_read.
        with self.assertRaisesOpError(
            r"Could not read index 0 twice because it was cleared after a "
            r"previous read \(perhaps try setting clear_after_read = false\?\)"
        ):
          with ops.control_dependencies([r0]):
            self.evaluate(w1.read(0))

      r1 = w1.read(1)
      self.assertAllEqual(c1.get_shape(), r1.shape)

      c2 = constant_op.constant([4.0, 5.0, 6.0])
      with self.assertRaises(ValueError):
        w1.write(4, c2)

<<<<<<< HEAD
  def testUnpackShape(self):
    self._testUnpackShape()

  @test_util.run_in_graph_and_eager_modes
=======
  @test_util.run_v1_only("b/117943489")
  def testUnpackShape(self):
    self._testUnpackShape()

  @test_util.deprecated_graph_mode_only
>>>>>>> 4c307bd3
  def testSplitShape(self):
    with self.test_session(use_gpu=True):
      ta = tensor_array_ops.TensorArray(
          dtype=dtypes.float32,
          tensor_array_name="foo",
          size=0,
          dynamic_size=True,
          infer_shape=True)
      value = constant_op.constant([[1.0, -1.0], [2.0, -2.0], [3.0, -3.0]])
      w0 = ta.split(value, [1, 1, 1])
      r0 = w0.read(0)
      self.assertAllEqual((1, 2), r0.get_shape())

      ta1 = tensor_array_ops.TensorArray(
          dtype=dtypes.float32,
          tensor_array_name="foo1",
          size=0,
          dynamic_size=True,
          infer_shape=True)
      w0 = ta1.split(value, [1, 2])
      r0 = w0.read(0)
      if context.executing_eagerly():
        self.assertEqual((1, 2), r0.get_shape())
        self.assertEqual((2, 2), w0.read(1).get_shape())
      else:
        self.assertEqual(r0.get_shape().ndims, None)
<<<<<<< HEAD
        self.assertEqual(
            tensor_shape.TensorShape(
                ta1.handle.op.get_attr("element_shape")).ndims, None)

  def testWriteUnknownShape(self):
    with self.test_session(use_gpu=True):
=======
        if not control_flow_util.ENABLE_CONTROL_FLOW_V2:
          self.assertEqual(
              tensor_shape.TensorShape(
                  ta1.handle.op.get_attr("element_shape")).ndims, None)

  @test_util.deprecated_graph_mode_only
  def testSkipEagerWriteUnknownShape(self):
    with self.session(use_gpu=True):
>>>>>>> 4c307bd3
      ta = tensor_array_ops.TensorArray(
          dtype=dtypes.float32,
          tensor_array_name="foo",
          size=3,
          infer_shape=True)
      c0 = array_ops.placeholder(dtypes.float32)
      w0 = ta.write(0, c0)
      r0 = w0.read(0)
      self.assertAllEqual(r0.get_shape(), tensor_shape.unknown_shape())

  def _testGradientWhenNotAllComponentsRead(self):
    with self.test_session(use_gpu=True) as session:
      ta = tensor_array_ops.TensorArray(dtype=dtypes.float32, size=2)
      x = constant_op.constant([2.0, 3.0])
      w = ta.unstack(x)
      r0 = w.read(0)
      # calculate (dr0/dx0, dr0/dx1).  since r0 = x0, gradients are (1, 0).
      grad_r0 = gradients_impl.gradients(ys=[r0], xs=[x], grad_ys=[1.0])
      grad_r0_vals = session.run(grad_r0)[0]
      self.assertAllEqual(grad_r0_vals, [1.0, 0.0])

<<<<<<< HEAD
  def testGradientWhenNotAllComponentsRead(self):
=======
  @test_util.deprecated_graph_mode_only
  def testSkipEagerGradientWhenNotAllComponentsRead(self):
>>>>>>> 4c307bd3
    self._testGradientWhenNotAllComponentsRead()

  @test_util.deprecated_graph_mode_only
  def testSkipEagerWriteButNotAllComponentsReadGrad(self):
    with self.cached_session(use_gpu=True) as session:
      x0 = constant_op.constant(5.0)
      x1 = constant_op.constant(10.0)
      ta = tensor_array_ops.TensorArray(
          dtype=dtypes.float32, size=2).write(0, x0).write(1, x1)
      r0 = ta.read(0)
      # calculate (dr0/dx0, dr0/dx1).  since r0 = x0, gradients are (1, 0).
      grad_r0_x1 = gradients_impl.gradients(ys=[r0], xs=[x0, x1], grad_ys=[1.0])
      grad_r0_x1_vals = session.run(grad_r0_x1)
      self.assertAllEqual(grad_r0_x1_vals, [1.0, 0.0])

  def _testTensorArrayUnpackDynamic(self):
    with self.test_session(use_gpu=True) as sess:
      ta = tensor_array_ops.TensorArray(
          dtype=dtypes.float32, size=3, dynamic_size=True)
      x = constant_op.constant([1.0, 2.0, 3.0])
      w0 = ta.unstack(x)
      w1 = w0.write(3, 4.0)
      r = w1.stack()
      self.assertAllEqual(np.array([1.0, 2.0, 3.0, 4.0]), r.eval())
      grad = gradients_impl.gradients(ys=[r], xs=[x])
      self.assertAllEqual(np.array([1.0, 1.0, 1.0]), sess.run(grad)[0])

<<<<<<< HEAD
  def testTensorArrayUnpackDynamic(self):
    self._testTensorArrayUnpackDynamic()

  def testTensorArraySplitDynamic(self):
    with self.test_session(use_gpu=True) as sess:
=======
  @test_util.run_v1_only("b/117943489")
  def testSkipEagerTensorArrayUnpackDynamic(self):
    self._testTensorArrayUnpackDynamic()

  @test_util.run_v1_only("b/117943489")
  def testSkipEagerTensorArraySplitDynamic(self):
    with self.session(use_gpu=True) as sess:
>>>>>>> 4c307bd3
      ta = tensor_array_ops.TensorArray(
          dtype=dtypes.float32, size=3, dynamic_size=True)
      x = constant_op.constant([1.0, 2.0, 3.0])
      w0 = ta.split(x, [1, 1, 1])
      w1 = w0.write(3, [4.0])
      r = w1.concat()
      self.assertAllEqual(np.array([1.0, 2.0, 3.0, 4.0]), r.eval())
      grad = gradients_impl.gradients(ys=[r], xs=[x])
      self.assertAllEqual(np.array([1.0, 1.0, 1.0]), sess.run(grad)[0])

  def testStackShape(self):

    @def_function.function
    def ta_stack():
      ta = tensor_array_ops.TensorArray(dtype=dtypes.float32, size=3)
      x = constant_op.constant([1.0, 2.0, 3.0])
      ta = ta.write(0, x)
      t = ta.stack()
      self.assertEqual(t.shape.as_list(), [None, 3])
      return t

    ta_stack()

  def testReadShape(self):

    @def_function.function
    def ta_read():
      ta = tensor_array_ops.TensorArray(dtype=dtypes.float32, size=3)
      x = constant_op.constant([1.0, 2.0, 3.0])
      ta = ta.write(0, x)
      t = ta.read(0)
      self.assertEqual(t.shape.as_list(), [3])
      return t

    ta_read()

  def testGatherShape(self):

    def ta_gather(indices):
      ta = tensor_array_ops.TensorArray(dtype=dtypes.float32, size=3)
      x = constant_op.constant([1.0, 2.0, 3.0])
      ta = ta.write(0, x)
      t = ta.gather(indices)
      self.assertEqual(t.shape.as_list(), [first_dim, 3])
      return t

    # This propagates shape of `indices` when compiling ta_gather.
    ta_gather_with_known_indices_shape = def_function.function(ta_gather)
    first_dim = 1
    ta_gather_with_known_indices_shape([0])

    # Here were force the shape of `indices` to be [None] during ta_gather's
    # compilation.
    ta_gather_with_unknown_indices_shape = def_function.function(
        ta_gather,
        input_signature=[
            tensor_spec.TensorSpec(dtype=dtypes.int32, shape=[None])
        ])
    first_dim = None
    ta_gather_with_unknown_indices_shape([0])

  def _testTensorArrayEvalEmpty(self):
    with self.test_session(use_gpu=True):
      ta = tensor_array_ops.TensorArray(
          dtype=dtypes.float32, size=0, dynamic_size=False, infer_shape=False)
<<<<<<< HEAD
=======
      v2_msg = ("Tried to stack elements of an empty list with "
                "non-fully-defined element_shape")
      v1_msg = (
          "TensorArray has size zero, but element shape <unknown> is not "
          "fully defined. Currently only static shapes are supported when "
          "packing zero-size TensorArrays.")
>>>>>>> 4c307bd3
      with self.assertRaisesOpError(
          "TensorArray has size zero, but element shape <unknown> is not fully "
          "defined. Currently only static shapes are supported when packing "
          "zero-size TensorArrays."):
        ta.stack().eval()

  def testTensorArrayEvalEmpty(self):
    self._testTensorArrayEvalEmpty()

  # this test is ill-defined for Eager mode --- unpacking an empty tensor
  # gives an empty list / there is not equivalent of "mark_used" in Eager
  def _testTensorArrayEvalEmptyWithDefault(self):
    with self.test_session(use_gpu=True):
      ta = tensor_array_ops.TensorArray(
          dtype=dtypes.float32, size=0, dynamic_size=False, infer_shape=True)
      self.assertEqual(0, ta.size().eval())
      # Don't actually perform the pack.  This stores the static shape.
      if control_flow_util.ENABLE_CONTROL_FLOW_V2:
        ta = ta.unstack(array_ops.zeros([0, 3, 5]))
      else:
        ta.unstack(array_ops.zeros([0, 3, 5])).mark_used()
      packed = ta.stack()
      concatenated = ta.concat()
      self.assertAllEqual([0, 3, 5], packed.eval().shape)
      # Concatenating zero tensors along their first dimension gives a
      # first dimension of zero
      self.assertAllEqual([0, 5], concatenated.eval().shape)

<<<<<<< HEAD
  def testTensorArrayEvalEmptyWithDefault(self):
    self._testTensorArrayEvalEmptyWithDefault()

  def testTensorArrayScatterReadAndGradients(self):
    with self.test_session(use_gpu=True) as session:
=======
  @test_util.run_v1_only("b/117943489")
  def testSkipEagerTensorArrayEvalEmptyWithDefault(self):
    self._testTensorArrayEvalEmptyWithDefault()

  @test_util.run_v1_only("b/117943489")
  def testSkipEagerTensorArrayScatterReadAndGradients(self):
    with self.session(use_gpu=True) as session:
>>>>>>> 4c307bd3
      ta = tensor_array_ops.TensorArray(
          dtype=dtypes.float32,
          tensor_array_name="foo",
          size=0,
          dynamic_size=True)

      indices = constant_op.constant([1, 8])
      value = constant_op.constant([[1.0, -1.0], [10.0, -10.0]])

      w = ta.scatter(indices, value)
      r0 = w.read(1)
      r1 = w.read(8)

      # Test combined gradients + aggregation of read(0)
      grad = gradients_impl.gradients(
          ys=[r0, r1], xs=[value], grad_ys=[[2.0, 3.0], [4.0, 5.0]])
      read_vals, grad_vals = session.run([[r0, r1], grad])

      self.assertEqual(len(read_vals), 2)
      self.assertEqual(len(grad_vals), 1)
      self.assertAllEqual([1.0, -1.0], read_vals[0])
      self.assertAllEqual([10.0, -10.0], read_vals[1])
      self.assertAllEqual([[2.0, 3.0], [4.0, 5.0]], grad_vals[0])

<<<<<<< HEAD
  @test_util.run_in_graph_and_eager_modes
=======
  @test_util.run_v1_only("b/117943489")
  def testSkipEagerTensorArrayScatterPartialReadAndGradients(self):
    with self.session(use_gpu=True) as session:
      ta = tensor_array_ops.TensorArray(
          dtype=dtypes.float32,
          tensor_array_name="foo",
          size=0,
          dynamic_size=True)

      indices = constant_op.constant([1, 8])
      value = constant_op.constant([[1.0, -1.0], [10.0, -10.0]])

      w = ta.scatter(indices, value)
      r0 = w.read(1)

      # Test combined gradients + aggregation of read(0)
      grad = gradients_impl.gradients(
          ys=[r0], xs=[value], grad_ys=[[2.0, 3.0]])[0]
      read_val, grad_val = session.run([r0, grad])

      self.assertAllEqual([1.0, -1.0], read_val)
      self.assertAllEqual([[2.0, 3.0], [0.0, 0.0]], grad_val)

  def testScatterIntoExistingList(self):
    ta = tensor_array_ops.TensorArray(
        dtype=dtypes.float32, tensor_array_name="foo", size=5)

    ta = ta.scatter(indices=[3, 4], value=array_ops.ones([2]))
    self.assertAllEqual(ta.stack(), [0., 0., 0., 1., 1.])

    ta = ta.scatter(indices=[1], value=array_ops.ones([1]))
    self.assertAllEqual(ta.stack(), [0., 1., 0., 1., 1.])

    ta = ta.scatter(indices=[0, 2], value=[5., 6.])
    self.assertAllEqual(ta.stack(), [5., 1., 6., 1., 1.])

  @test_util.run_v1_only("b/118890905")
>>>>>>> 4c307bd3
  def testTensorArrayWriteGatherAndGradients(self):
    with self.test_session(use_gpu=True) as session:
      ta = tensor_array_ops.TensorArray(
          dtype=dtypes.float32,
          tensor_array_name="foo",
          size=0,
          dynamic_size=True)

      def func(values):
        indices = constant_op.constant([1, 8])
        w = ta.unstack(values)
        g = w.gather(indices)
        return g

      values = constant_op.constant([[1.0 * x, -1.0 * x] for x in range(10)])
      g = func(values)
      grad_ys = [[[2.0, 3.0], [4.0, 5.0]]]
      # Test combined gradients + aggregation of read(0)
      if context.executing_eagerly():
        g_vals = [g]
        grad_vals = backprop.gradients_function(func)(
            values, dy=constant_op.constant(grad_ys[0], dtype=dtypes.float32))
      else:
        grad = gradients_impl.gradients(ys=[g], xs=[values], grad_ys=grad_ys)
        g_vals, grad_vals = session.run([[g], grad])

      # Gradients for 8 of the 10 unread components are zero.
      expected_grad = np.zeros((10, 2))
      expected_grad[1] = [2.0, 3.0]
      expected_grad[8] = [4.0, 5.0]

      self.assertEqual(len(g_vals), 1)
      self.assertEqual(len(grad_vals), 1)
      self.assertAllEqual([[1.0, -1.0], [8.0, -8.0]], g_vals[0])
      self.assertAllEqual(expected_grad, grad_vals[0])

  def testTensorArrayGetsDeviceFromFirstWrite(self):
    with ops.device("/job:worker/task:0/cpu:0"):
      # this initial device will be ignored.
      ta = tensor_array_ops.TensorArray(dtype=dtypes.float32, size=2)
    with ops.device("/job:worker/task:1/cpu:0"):
      # the first write sets the op's device.
      ta = ta.write(0, 1.0)
    with ops.device("/job:worker/task:2/cpu:0"):
      # subsequent writes do not modify the op's device.
      ta = ta.write(1, 1.0)

    # The gradient TA will sit on the same device as the forward TA.
    ta_grad = ta.grad("grad")
    flows = [ta.flow, ta_grad.flow]

    # Similar tests for unpack and split
    with ops.device("/job:worker/task:0/cpu:0"):
      ta = tensor_array_ops.TensorArray(dtype=dtypes.float32, size=3)
    with ops.device("/job:worker/task:1/cpu:0"):
      ta = ta.unstack([1.0, 2.0])
    with ops.device("/job:worker/task:2/cpu:0"):
      ta = ta.write(2, 3.0)
    flows.append(ta.flow)

    with ops.device("/job:worker/task:0/cpu:0"):
      ta = tensor_array_ops.TensorArray(dtype=dtypes.float32, size=2)
    with ops.device("/job:worker/task:1/cpu:0"):
      ta = ta.split([1.0, 2.0], [1, 1])
    flows.append(ta.flow)

    session = session_lib.Session(self._workers[0].target)

    run_options = config_pb2.RunOptions(
        trace_level=config_pb2.RunOptions.FULL_TRACE)
    run_metadata = config_pb2.RunMetadata()

    session.run(flows, options=run_options, run_metadata=run_metadata)
    self.assertTrue(run_metadata.HasField("step_stats"))
    dev_stats = {d.device: d.node_stats
                 for d in run_metadata.step_stats.dev_stats}
    for d in dev_stats:
      if "/task:1/" in d:
        self.assertTrue(
            [s for s in dev_stats[d] if "/TensorArray" in s.node_name])
      elif "/host:CPU" not in d:
        self.assertFalse(
            [s for s in dev_stats[d] if "/TensorArray" in s.node_name])

  def testTensorArrayGetsDeviceFromFirstWriteInWhileLoop(self):
    with ops.device("/job:worker/task:0/cpu:0"):
      ta = tensor_array_ops.TensorArray(dtype=dtypes.float32, size=2)

    def _body(i, ta_i):
      with ops.device("/job:worker/task:1/cpu:0"):
        return i + 1, ta_i.write(i, constant_op.constant(0.0))

    _, ta_out = control_flow_ops.while_loop(
        lambda i, ta: i < 2, _body, loop_vars=[0, ta])

    session = session_lib.Session(self._workers[0].target)

    run_options = config_pb2.RunOptions(
        trace_level=config_pb2.RunOptions.FULL_TRACE)
    run_metadata = config_pb2.RunMetadata()

    session.run(ta_out.flow, options=run_options, run_metadata=run_metadata)
    self.assertTrue(run_metadata.HasField("step_stats"))
    dev_stats = {d.device: d.node_stats
                 for d in run_metadata.step_stats.dev_stats}
    for d in dev_stats:
      if "/task:1/" in d:
        self.assertTrue(
            [s for s in dev_stats[d] if "/TensorArray" in s.node_name])
      else:
        self.assertFalse(
            [s for s in dev_stats[d] if "/TensorArray" in s.node_name])

  def testTensorArrayDisabledColocateWithFirstWriteCall(self):
    with ops.device("/job:worker/task:0/cpu:0"):
      ta = tensor_array_ops.TensorArray(
          dtype=dtypes.float32, size=2, colocate_with_first_write_call=False)

    def _body(i, ta_i):
      with ops.device("/job:worker/task:1/cpu:0"):
        return i + 1, ta_i.write(i, constant_op.constant(0.0))

    _, ta_out = control_flow_ops.while_loop(
        lambda i, ta: i < 2, _body, loop_vars=[0, ta])

    session = session_lib.Session(self._workers[0].target)

    run_options = config_pb2.RunOptions(
        trace_level=config_pb2.RunOptions.FULL_TRACE)
    run_metadata = config_pb2.RunMetadata()

    session.run(ta_out.flow, options=run_options, run_metadata=run_metadata)
    self.assertTrue(run_metadata.HasField("step_stats"))
    dev_stats = {d.device: list(d.node_stats)
                 for d in run_metadata.step_stats.dev_stats}
    for d in dev_stats:
      if "/task:0/" in d and "CPU" in d:  # Skip any GPU node stats
        self.assertTrue(
            [s for s in dev_stats[d] if "/TensorArray" in s.node_name])
      else:
        self.assertFalse(
            [s for s in dev_stats[d] if "/TensorArray" in s.node_name])

  @test_util.run_in_graph_and_eager_modes
  def testTensorArrayIdentity(self):
    with self.test_session(use_gpu=True):
      ta0 = tensor_array_ops.TensorArray(dtype=dtypes.float32, size=2,
                                         infer_shape=False)
      ta1 = tensor_array_ops.TensorArray(dtype=dtypes.int32, size=4,
                                         infer_shape=True)

      ta0 = ta0.write(0, 0.)
      ta1 = ta1.write(0, 1)

      v0 = variable_scope.get_variable(
          "v0", shape=(), initializer=init_ops.zeros_initializer())
      v1 = variable_scope.get_variable(
          "v1", shape=(), initializer=init_ops.zeros_initializer())

      with ops.control_dependencies([v0.assign_add(1)]):
        ta0 = ta0.identity()

      with ops.control_dependencies([v1.assign_add(1)]):
        ta1 = ta1.identity()

      read0 = ta0.read(0)
      read1 = ta1.read(0)

      size0 = ta0.size()
      size1 = ta1.size()

      # Tests correct properties on new TensorArrays.
      self.assertEqual(dtypes.float32, ta0.dtype)
      self.assertEqual(dtypes.int32, ta1.dtype)
      if context.executing_eagerly():
        self.assertEqual(tensor_shape.scalar(), read0.get_shape())
      else:
        self.assertEqual(tensor_shape.unknown_shape(), read0.get_shape())
      self.assertEqual(tensor_shape.scalar(), read1.get_shape())

      if not context.executing_eagerly():
        variables.global_variables_initializer().run()

      read0_v, read1_v, size0_v, size1_v = self.evaluate((read0, read1, size0,
                                                          size1))

      # Tests that the control dependencies was added and executed.
      self.assertEqual(1, self.evaluate(v0))
      self.assertEqual(1, self.evaluate(v1))

      # Tests correct TensorArray.
      self.assertEqual(read0_v, 0)
      self.assertEqual(read1_v, 1)
      self.assertEqual(size0_v, 2)
      self.assertEqual(size1_v, 4)

<<<<<<< HEAD
  def testTensorArrayGradYsInCorrectScope(self):
=======
  @test_util.deprecated_graph_mode_only
  def testSkipEagerTensorArrayGradYsInCorrectScope(self):
>>>>>>> 4c307bd3
    n_time = 1
    n_dim = 1
    x = constant_op.constant([[1.42]])
    dy = constant_op.constant([[2.42]])

    ta = tensor_array_ops.TensorArray(
        dtypes.float32, size=n_time, element_shape=[n_dim])
    for t in range(n_time):
      ta = ta.write(index=t, value=x[t])
      y = ta.stack()
      # dy is outside of the gradients name scope; tf.gradients must
      # wrap it in the correct name scope.
      dx, = gradients_impl.gradients(ys=[y], xs=[x], grad_ys=[dy])
      with self.test_session(use_gpu=True) as sess:
        vdx, vdy = sess.run([dx, dy])
      self.assertAllClose(vdx, vdy)

<<<<<<< HEAD
  def testTensorArrayInt64GPU(self):
=======
  @test_util.deprecated_graph_mode_only
  def testSkipEagerTensorArrayInt64GPU(self):
>>>>>>> 4c307bd3
    if not test.is_gpu_available():
      return
    with self.test_session(use_gpu=True, force_gpu=True) as sess:
      value = array_ops.placeholder(dtypes.int64)
      ta = tensor_array_ops.TensorArray(dtype=dtypes.int64, size=2)
      ta = ta.scatter([0, 1], value)
      r0 = ta.read(0)
      r1 = ta.read(1)
      v0, v1 = sess.run([r0, r1], feed_dict={value: [-3, 100]})
      self.assertAllEqual(v0, -3)
      self.assertAllEqual(v1, 100)


class TensorArrayBenchmark(test.Benchmark):

  def _benchmarkWriteInWhile(self):
    ops.reset_default_graph()

    def write():
      size = 10000
      ta = tensor_array_ops.TensorArray(dtype=dtypes.float32, size=size)
      ta = control_flow_ops.while_loop(
          lambda i, _: i < size,
          lambda i, ta: (i + 1, ta.write(i, 0.)), [0, ta],
          parallel_iterations=1)[1]
      return ta.stack()

    op = write()
    self.run_op_benchmark(session_lib.Session(), op)

  def benchmarkWriteInWhile(self):
    self._benchmarkWriteInWhile()

  @test_util.enable_control_flow_v2
  def benchmarkWriteInWhileWithControlFlowV2(self):
    self._benchmarkWriteInWhile()


if __name__ == "__main__":
  test.main()<|MERGE_RESOLUTION|>--- conflicted
+++ resolved
@@ -163,11 +163,7 @@
           convert([[4.0, 5.0], [104.0, 105.0], [204.0, 205.0], [6.0, 7.0],
                    [106.0, 107.0], [8.0, 9.0]]), c0)
 
-<<<<<<< HEAD
-  @test_util.run_in_graph_and_eager_modes
-=======
-  @test_util.deprecated_graph_mode_only
->>>>>>> 4c307bd3
+  @test_util.deprecated_graph_mode_only
   def testTensorArrayWriteConcat(self):
     self._testTensorArrayWriteConcat(dtypes.float32)
     self._testTensorArrayWriteConcat(dtypes.float64)
@@ -190,11 +186,7 @@
       self.assertAllEqual([[0.0, 0.0], [4.0, 5.0], [0.0, 0.0]],
                           self.evaluate(ta.write(1, [[4.0, 5.0]]).concat()))
 
-<<<<<<< HEAD
-  @test_util.run_in_graph_and_eager_modes
-=======
   @test_util.run_v1_only("b/122324791")
->>>>>>> 4c307bd3
   def testTensorArrayReadOrPackNotAllValuesAvailableFillsZeros(self):
     self._testTensorArrayReadOrPackNotAllValuesAvailableFillsZeros()
 
@@ -210,11 +202,7 @@
     self.assertAllEqual([[0.0, 0.0], [4.0, 5.0], [0.0, 0.0]],
                         self.evaluate(ta.write(1, [[4.0, 5.0]]).concat()))
 
-<<<<<<< HEAD
-  @test_util.run_in_graph_and_eager_modes
-=======
   @test_util.run_v1_only("b/122324791")
->>>>>>> 4c307bd3
   def testTensorArrayReadOrPackNotAllValuesAvailableInferShapeFillsZeros(self):
     self._testTensorArrayReadOrPackNotAllValuesAvailableInferShapeFillsZeros()
 
@@ -322,11 +310,7 @@
       self.assertAllEqual(convert([]).reshape(0, 2), d1)
       self.assertAllEqual(convert([[3.0, 301.0]]), d2)
 
-<<<<<<< HEAD
-  @test_util.run_in_graph_and_eager_modes
-=======
-  @test_util.deprecated_graph_mode_only
->>>>>>> 4c307bd3
+  @test_util.deprecated_graph_mode_only
   def testTensorArraySplitRead(self):
     self._testTensorArraySplitRead(dtypes.float32)
     self._testTensorArraySplitRead(dtypes.float64)
@@ -369,14 +353,10 @@
       self.assertAllEqual([[2.0]], g_d1)
       self.assertAllEqual(-2.0, g_d2)
 
-<<<<<<< HEAD
-  def testTensorGradArrayDynamicWriteRead(self):
-=======
   @test_util.deprecated_graph_mode_only
   def testSkipEagerTensorArrayGradGrad(self):
     if not control_flow_util.ENABLE_CONTROL_FLOW_V2:
       self.skipTest("Legacy TensorArray does not support double derivatives.")
->>>>>>> 4c307bd3
     with self.test_session(use_gpu=True) as session:
       ta = tensor_array_ops.TensorArray(
           dtype=dtypes.float32,
@@ -437,12 +417,6 @@
   def testTensorArrayWriteWrongIndexOrDataTypeFails(self):
     with self.test_session(use_gpu=True):
       ta = _make_ta(3, "foo", dtype=dtypes.float32)
-<<<<<<< HEAD
-      # Test writing the wrong datatype
-      with self.assertRaisesOpError(
-          "TensorArray dtype is (float|float32) but Op is trying to write "
-          "dtype string"):
-=======
       # TODO(b/129870929): Remove the last 2 checks (runtime checks) after
       # back back from preferred_dtype= to dtype= in convert_to_tensor.  Also
       # restrict error check to only TypeError.
@@ -459,7 +433,6 @@
           ")")
       with self.assertRaisesRegexp(
           (TypeError, errors.InvalidArgumentError), error_msg_regex):
->>>>>>> 4c307bd3
         self.evaluate(ta.write(0, "wrong_type_scalar").flow)
 
       with self.assertRaisesOpError("index -1"):
@@ -725,12 +698,8 @@
       self.assertAllEqual(c([[3.0, 2.0]]), grad_vals[0])
       self.assertAllEqual(c(-2.0), grad_vals[1])
 
-<<<<<<< HEAD
-  def testTensorArrayGradientWriteRead(self):
-=======
   @test_util.deprecated_graph_mode_only
   def testSkipEagerTensorArrayGradientWriteRead(self):
->>>>>>> 4c307bd3
     for dtype in (np.float32, np.float64, np.complex64, np.complex128):
       self._testTensorArrayGradientWriteReadType(dtype)
 
@@ -766,12 +735,8 @@
       self.assertAllClose([2.0 - 0.5 + 20.0, 3.0 + 1.5 + 30.0], grad_vals[0])
       self.assertAllEqual([4.0 + 40.0, 5.0 + 50.0], grad_vals[1])
 
-<<<<<<< HEAD
-  def testTensorArrayGradientWritePackConcatAndRead(self):
-=======
   @test_util.deprecated_graph_mode_only
   def testSkipEagerTensorArrayGradientWritePackConcatAndRead(self):
->>>>>>> 4c307bd3
     self._testTensorArrayGradientWritePackConcatAndRead()
 
   @test_util.run_in_graph_and_eager_modes
@@ -828,13 +793,6 @@
       self.assertEqual(len(grad_vals), 1)
       self.assertAllEqual([[2.0 - 1.5, 3.0 + 1.5], [4.0, 5.0]], grad_vals[0])
 
-<<<<<<< HEAD
-  def testTensorArrayGradientUnpackRead(self):
-    self._testTensorArrayGradientUnpackRead()
-
-  def testTensorArrayGradientSplitConcat(self):
-    with self.test_session(use_gpu=True) as session:
-=======
   @test_util.deprecated_graph_mode_only
   def testSkipEagerTensorArrayGradientUnpackRead(self):
     self._testTensorArrayGradientUnpackRead()
@@ -842,7 +800,6 @@
   @test_util.deprecated_graph_mode_only
   def testSkipEagerTensorArrayGradientSplitConcat(self):
     with self.session(use_gpu=True) as session:
->>>>>>> 4c307bd3
       ta = tensor_array_ops.TensorArray(
           dtype=dtypes.float32, tensor_array_name="foo", size=2,
           infer_shape=False)
@@ -886,12 +843,8 @@
       self.assertEqual(len(grad_vals), 1)
       self.assertAllEqual([[2.0, 3.0], [4.0, 5.0]], grad_vals[0])
 
-<<<<<<< HEAD
-  def testTensorArrayGradientDynamicUnpackRead(self):
-=======
   @test_util.deprecated_graph_mode_only
   def testSkipEagerTensorArrayGradientDynamicUnpackRead(self):
->>>>>>> 4c307bd3
     self._testTensorArrayGradientDynamicUnpackRead()
 
   @test_util.run_in_graph_and_eager_modes
@@ -1015,19 +968,11 @@
     # self._testWhileLoopWritePackGradients(
     #     dynamic_size=False, dtype=tf.int64)
 
-<<<<<<< HEAD
-  def testWhileLoopDynamicWritePackGradients(self):
-    self._testWhileLoopWritePackGradients(
-        dynamic_size=True, dtype=dtypes.float32)
-
-  @test_util.run_in_graph_and_eager_modes
-=======
   @test_util.run_v1_only("b/117943489")
   def testSkipEagerWhileLoopDynamicWritePackGradients(self):
     self._testWhileLoopWritePackGradients(
         dynamic_size=True, dtype=dtypes.float32)
 
->>>>>>> 4c307bd3
   def testGradSerialTwoLoops(self):
     with self.test_session(use_gpu=True):
       def loop(x):
@@ -1067,14 +1012,9 @@
         grad = gradients_impl.gradients(loop(x), [x])[0]
       self.assertAllClose(31.0, self.evaluate(grad))
 
-<<<<<<< HEAD
-  def testSumOfTwoReadVariablesWithoutRepeatGrad(self):
-    with self.test_session(use_gpu=True) as session:
-=======
   @test_util.deprecated_graph_mode_only
   def testSkipEagerSumOfTwoReadVariablesWithoutRepeatGrad(self):
     with self.session(use_gpu=True) as session:
->>>>>>> 4c307bd3
       a = array_ops.identity(
           np.arange(
               3 * 5, dtype=np.float32).reshape(3, 5) + 1)
@@ -1108,12 +1048,8 @@
   def _grad_source_for_name(self, name):
     return tensor_array_grad._GetGradSource(constant_op.constant(0, name=name))
 
-<<<<<<< HEAD
-  def testGetGradSource_Invalid(self):
-=======
   @test_util.deprecated_graph_mode_only
   def testSkipEagerGetGradSource_Invalid(self):
->>>>>>> 4c307bd3
     with self.assertRaises(ValueError):
       self._grad_source_for_name("")
     with self.assertRaises(ValueError):
@@ -1121,12 +1057,8 @@
     with self.assertRaises(ValueError):
       self._grad_source_for_name("foo/bar")
 
-<<<<<<< HEAD
-  def testGetGradSource_NoEnclosingScope(self):
-=======
   @test_util.deprecated_graph_mode_only
   def testSkipEagerGetGradSource_NoEnclosingScope(self):
->>>>>>> 4c307bd3
     self.assertEqual("gradients:0", self._grad_source_for_name("gradients"))
     self.assertEqual("gradients_0:0", self._grad_source_for_name("gradients_0"))
     self.assertEqual("gradients", self._grad_source_for_name("gradients/foo"))
@@ -1137,12 +1069,8 @@
     self.assertEqual("gradients_0",
                      self._grad_source_for_name("gradients_0/foo/bar"))
 
-<<<<<<< HEAD
-  def testGetGradSource_EnclosingScope(self):
-=======
   @test_util.deprecated_graph_mode_only
   def testSkipEagerGetGradSource_EnclosingScope(self):
->>>>>>> 4c307bd3
     self.assertEqual("foo/gradients:0",
                      self._grad_source_for_name("foo/gradients"))
     self.assertEqual("foo/gradients_0:0",
@@ -1156,24 +1084,15 @@
     self.assertEqual("foo/bar/gradients_0",
                      self._grad_source_for_name("foo/bar/gradients_0/baz"))
 
-<<<<<<< HEAD
-  def testGetGradSource_NestedUsesInnermost(self):
-=======
   @test_util.deprecated_graph_mode_only
   def testSkipEagerGetGradSource_NestedUsesInnermost(self):
->>>>>>> 4c307bd3
     self.assertEqual(
         "foo/gradients/bar/gradients_0",
         self._grad_source_for_name("foo/gradients/bar/gradients_0/baz"))
 
-<<<<<<< HEAD
-  def testWriteShape(self):
-    with self.test_session(use_gpu=True):
-=======
   @test_util.deprecated_graph_mode_only
   def testSkipEagerWriteShape(self):
     with self.session(use_gpu=True):
->>>>>>> 4c307bd3
       ta = tensor_array_ops.TensorArray(
           dtype=dtypes.float32, tensor_array_name="foo", size=3)
       c0 = constant_op.constant([4.0, 5.0])
@@ -1196,14 +1115,9 @@
       with self.assertRaises(ValueError):
         w0.write(0, c2)
 
-<<<<<<< HEAD
-  def testPartlyUnknownShape(self):
-    with self.test_session(use_gpu=True):
-=======
   @test_util.deprecated_graph_mode_only
   def testSkipEagerPartlyUnknownShape(self):
     with self.session(use_gpu=True):
->>>>>>> 4c307bd3
       ta = tensor_array_ops.TensorArray(
           dtype=dtypes.float32, tensor_array_name="foo", size=6)
 
@@ -1276,18 +1190,11 @@
       with self.assertRaises(ValueError):
         w1.write(4, c2)
 
-<<<<<<< HEAD
-  def testUnpackShape(self):
-    self._testUnpackShape()
-
-  @test_util.run_in_graph_and_eager_modes
-=======
   @test_util.run_v1_only("b/117943489")
   def testUnpackShape(self):
     self._testUnpackShape()
 
   @test_util.deprecated_graph_mode_only
->>>>>>> 4c307bd3
   def testSplitShape(self):
     with self.test_session(use_gpu=True):
       ta = tensor_array_ops.TensorArray(
@@ -1314,14 +1221,6 @@
         self.assertEqual((2, 2), w0.read(1).get_shape())
       else:
         self.assertEqual(r0.get_shape().ndims, None)
-<<<<<<< HEAD
-        self.assertEqual(
-            tensor_shape.TensorShape(
-                ta1.handle.op.get_attr("element_shape")).ndims, None)
-
-  def testWriteUnknownShape(self):
-    with self.test_session(use_gpu=True):
-=======
         if not control_flow_util.ENABLE_CONTROL_FLOW_V2:
           self.assertEqual(
               tensor_shape.TensorShape(
@@ -1330,7 +1229,6 @@
   @test_util.deprecated_graph_mode_only
   def testSkipEagerWriteUnknownShape(self):
     with self.session(use_gpu=True):
->>>>>>> 4c307bd3
       ta = tensor_array_ops.TensorArray(
           dtype=dtypes.float32,
           tensor_array_name="foo",
@@ -1352,12 +1250,8 @@
       grad_r0_vals = session.run(grad_r0)[0]
       self.assertAllEqual(grad_r0_vals, [1.0, 0.0])
 
-<<<<<<< HEAD
-  def testGradientWhenNotAllComponentsRead(self):
-=======
   @test_util.deprecated_graph_mode_only
   def testSkipEagerGradientWhenNotAllComponentsRead(self):
->>>>>>> 4c307bd3
     self._testGradientWhenNotAllComponentsRead()
 
   @test_util.deprecated_graph_mode_only
@@ -1385,13 +1279,6 @@
       grad = gradients_impl.gradients(ys=[r], xs=[x])
       self.assertAllEqual(np.array([1.0, 1.0, 1.0]), sess.run(grad)[0])
 
-<<<<<<< HEAD
-  def testTensorArrayUnpackDynamic(self):
-    self._testTensorArrayUnpackDynamic()
-
-  def testTensorArraySplitDynamic(self):
-    with self.test_session(use_gpu=True) as sess:
-=======
   @test_util.run_v1_only("b/117943489")
   def testSkipEagerTensorArrayUnpackDynamic(self):
     self._testTensorArrayUnpackDynamic()
@@ -1399,7 +1286,6 @@
   @test_util.run_v1_only("b/117943489")
   def testSkipEagerTensorArraySplitDynamic(self):
     with self.session(use_gpu=True) as sess:
->>>>>>> 4c307bd3
       ta = tensor_array_ops.TensorArray(
           dtype=dtypes.float32, size=3, dynamic_size=True)
       x = constant_op.constant([1.0, 2.0, 3.0])
@@ -1465,15 +1351,12 @@
     with self.test_session(use_gpu=True):
       ta = tensor_array_ops.TensorArray(
           dtype=dtypes.float32, size=0, dynamic_size=False, infer_shape=False)
-<<<<<<< HEAD
-=======
       v2_msg = ("Tried to stack elements of an empty list with "
                 "non-fully-defined element_shape")
       v1_msg = (
           "TensorArray has size zero, but element shape <unknown> is not "
           "fully defined. Currently only static shapes are supported when "
           "packing zero-size TensorArrays.")
->>>>>>> 4c307bd3
       with self.assertRaisesOpError(
           "TensorArray has size zero, but element shape <unknown> is not fully "
           "defined. Currently only static shapes are supported when packing "
@@ -1502,13 +1385,6 @@
       # first dimension of zero
       self.assertAllEqual([0, 5], concatenated.eval().shape)
 
-<<<<<<< HEAD
-  def testTensorArrayEvalEmptyWithDefault(self):
-    self._testTensorArrayEvalEmptyWithDefault()
-
-  def testTensorArrayScatterReadAndGradients(self):
-    with self.test_session(use_gpu=True) as session:
-=======
   @test_util.run_v1_only("b/117943489")
   def testSkipEagerTensorArrayEvalEmptyWithDefault(self):
     self._testTensorArrayEvalEmptyWithDefault()
@@ -1516,7 +1392,6 @@
   @test_util.run_v1_only("b/117943489")
   def testSkipEagerTensorArrayScatterReadAndGradients(self):
     with self.session(use_gpu=True) as session:
->>>>>>> 4c307bd3
       ta = tensor_array_ops.TensorArray(
           dtype=dtypes.float32,
           tensor_array_name="foo",
@@ -1541,9 +1416,6 @@
       self.assertAllEqual([10.0, -10.0], read_vals[1])
       self.assertAllEqual([[2.0, 3.0], [4.0, 5.0]], grad_vals[0])
 
-<<<<<<< HEAD
-  @test_util.run_in_graph_and_eager_modes
-=======
   @test_util.run_v1_only("b/117943489")
   def testSkipEagerTensorArrayScatterPartialReadAndGradients(self):
     with self.session(use_gpu=True) as session:
@@ -1581,7 +1453,6 @@
     self.assertAllEqual(ta.stack(), [5., 1., 6., 1., 1.])
 
   @test_util.run_v1_only("b/118890905")
->>>>>>> 4c307bd3
   def testTensorArrayWriteGatherAndGradients(self):
     with self.test_session(use_gpu=True) as session:
       ta = tensor_array_ops.TensorArray(
@@ -1778,12 +1649,8 @@
       self.assertEqual(size0_v, 2)
       self.assertEqual(size1_v, 4)
 
-<<<<<<< HEAD
-  def testTensorArrayGradYsInCorrectScope(self):
-=======
   @test_util.deprecated_graph_mode_only
   def testSkipEagerTensorArrayGradYsInCorrectScope(self):
->>>>>>> 4c307bd3
     n_time = 1
     n_dim = 1
     x = constant_op.constant([[1.42]])
@@ -1801,12 +1668,8 @@
         vdx, vdy = sess.run([dx, dy])
       self.assertAllClose(vdx, vdy)
 
-<<<<<<< HEAD
-  def testTensorArrayInt64GPU(self):
-=======
   @test_util.deprecated_graph_mode_only
   def testSkipEagerTensorArrayInt64GPU(self):
->>>>>>> 4c307bd3
     if not test.is_gpu_available():
       return
     with self.test_session(use_gpu=True, force_gpu=True) as sess:
