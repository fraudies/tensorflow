# Copyright 2015 The TensorFlow Authors. All Rights Reserved.
#
# Licensed under the Apache License, Version 2.0 (the "License");
# you may not use this file except in compliance with the License.
# You may obtain a copy of the License at
#
#     http://www.apache.org/licenses/LICENSE-2.0
#
# Unless required by applicable law or agreed to in writing, software
# distributed under the License is distributed on an "AS IS" BASIS,
# WITHOUT WARRANTIES OR CONDITIONS OF ANY KIND, either express or implied.
# See the License for the specific language governing permissions and
# limitations under the License.
# ==============================================================================
"""Tests for tensorflow.ops.tf.BatchMatMul."""

from __future__ import absolute_import
from __future__ import division
from __future__ import print_function

import numpy as np

<<<<<<< HEAD
from tensorflow.python.framework import constant_op
=======
from tensorflow.python import tf2
from tensorflow.python.client import session
from tensorflow.python.compat import compat
from tensorflow.python.framework import ops
>>>>>>> a751f01a
from tensorflow.python.ops import array_ops
from tensorflow.python.ops import gradient_checker
from tensorflow.python.ops import math_ops
from tensorflow.python.ops import variables
from tensorflow.python.ops.linalg import linear_operator_util
from tensorflow.python.platform import benchmark
from tensorflow.python.platform import test


def GetRandomNormalInput(shape, dtype):
  # float16 has limited range so we reduce the variance of the scalars.
  scale = 10.0 if dtype != np.float16 else 0.1
  loc = -10.0 if dtype != np.float16 else 0.1
  vals = np.array(np.random.normal(loc, scale, np.prod(shape)), dtype=dtype)
  if dtype in (np.complex64, np.complex128):
    imag = np.array(np.random.normal(loc, scale, np.prod(shape)), dtype=dtype)
    vals += 1j * imag
  return vals.reshape(shape)


class BatchMatmulOpTest(test.TestCase):

  # Uses numpy to compute batch_matmul(x, y, adjoint_a, adjoint_b).
  def _npBatchMatmul(self, x, y, adjoint_a, adjoint_b):
    # output's shape depends on adj[0] and adj[1]
    if adjoint_a:
      x = np.conjugate(np.swapaxes(x, -1, -2))
    if adjoint_b:
      y = np.conjugate(np.swapaxes(y, -1, -2))
    return np.matmul(x, y)

  # Compares TensorFlow BatchMatmul with NumPy's matmul.
  def _compare(self, x_in, y_in, adjoint_a, adjoint_b, static_shape):
    x_t_shape = x_in.shape[:-2] + (x_in.shape[-1], x_in.shape[-2])
    y_t_shape = y_in.shape[:-2] + (y_in.shape[-1], y_in.shape[-2])
    x = x_in if not adjoint_a else x_in.reshape(x_t_shape)
    y = y_in if not adjoint_b else y_in.reshape(y_t_shape)
    is_floating = x.dtype != np.int32
    tol = 100 * np.finfo(x.dtype).eps if is_floating else 0
    with self.test_session(use_gpu=is_floating) as sess:
      if static_shape:
        z0 = math_ops.matmul(x, y, adjoint_a=adjoint_a, adjoint_b=adjoint_b)
        z0_val = z0.eval()
      else:
        x_ph = array_ops.placeholder(x.dtype)
        y_ph = array_ops.placeholder(y.dtype)
        z0 = math_ops.matmul(
            x_ph, y_ph, adjoint_a=adjoint_a, adjoint_b=adjoint_b)
        z0_val = sess.run(z0, feed_dict={x_ph: x, y_ph: y})
      z1 = self._npBatchMatmul(x, y, adjoint_a, adjoint_b)
      self.assertAllClose(z0_val, z1, rtol=tol, atol=tol)

  def _testNonEmpty(self, dtype, adjoint_a, adjoint_b, use_static_shape):

    def compareNonEmpty(self, a_shape, b_shape):
      self._compare(
          GetRandomNormalInput(a_shape, dtype),
          GetRandomNormalInput(b_shape, dtype),
          adjoint_a,
          adjoint_b,
          static_shape=use_static_shape)

    compareNonEmpty(self, [1, 2, 3], [1, 3, 5])
    compareNonEmpty(self, [1, 2, 3], [1, 3, 1])
    compareNonEmpty(self, [1, 1, 3], [1, 3, 5])
    compareNonEmpty(self, [1, 2, 3], [1, 3, 5])
    compareNonEmpty(self, [7, 1, 3], [7, 3, 5])
    compareNonEmpty(self, [7, 2, 3], [7, 3, 1])
    compareNonEmpty(self, [7, 2, 3], [7, 3, 5])
    compareNonEmpty(self, [10, 64, 75], [10, 75, 30])
    compareNonEmpty(self, [5, 7, 2, 3], [5, 7, 3, 5])

  def _testBroadcasting(self, dtype, adjoint_a, adjoint_b, use_static_shape):

    def CompareNonEmpty(self, a_shape, b_shape):
      self._compare(
          GetRandomNormalInput(a_shape, dtype),
          GetRandomNormalInput(b_shape, dtype),
          adjoint_a,
          adjoint_b,
          static_shape=use_static_shape)

    CompareNonEmpty(self, [2, 3], [1, 3, 5])
    CompareNonEmpty(self, [1, 2, 3], [3, 5])
    CompareNonEmpty(self, [5, 1, 2, 3], [1, 7, 3, 5])
    CompareNonEmpty(self, [5, 2, 2, 3], [3, 5])
    CompareNonEmpty(self, [2, 3], [5, 2, 3, 5])
    CompareNonEmpty(self, [4, 5, 1, 2, 3], [1, 1, 3, 5])
    CompareNonEmpty(self, [1, 2, 1, 4, 2, 1, 3, 4], [3, 2, 1, 1, 1, 2, 4, 2])

  def _testEmpty(self, dtype, adjoint_a, adjoint_b, use_static_shape):

    def compareEmpty(self, a_shape, b_shape):
      self._compare(
          np.zeros(a_shape).astype(dtype),
          np.zeros(b_shape).astype(dtype),
          adjoint_a,
          adjoint_b,
          static_shape=use_static_shape)

    compareEmpty(self, [0, 3, 2], [0, 2, 4])
    compareEmpty(self, [3, 0, 2], [3, 2, 5])
    compareEmpty(self, [3, 3, 2], [3, 2, 0])


def _GetBatchMatmulOpTest(dtype, adjoint_a, adjoint_b, use_static_shape):

  def Test(self):
    np.random.seed(42)
    self._testNonEmpty(dtype, adjoint_a, adjoint_b, use_static_shape)
    self._testEmpty(dtype, adjoint_a, adjoint_b, use_static_shape)

  return Test


def _GetBatchMatmulOpBroadcastingTest(dtype, adjoint_a, adjoint_b,
                                      use_static_shape):

  def Test(self):
    with compat.forward_compatibility_horizon(2019, 4, 19):
      np.random.seed(42)
      self._testBroadcasting(dtype, adjoint_a, adjoint_b, use_static_shape)

  return Test


class BatchMatmulGradientTest(test.TestCase):

  # loss = sum(batch_matmul(x, y)). Verify dl/dx and dl/dy via the
  # gradient checker.
  def _checkGrad(self, x_in, y_in, adjoint_a, adjoint_b):
    x_t_shape = x_in.shape[:-2] + (x_in.shape[-1], x_in.shape[-2])
    y_t_shape = y_in.shape[:-2] + (y_in.shape[-1], y_in.shape[-2])
    x = x_in if not adjoint_a else x_in.reshape(x_t_shape)
    y = y_in if not adjoint_b else y_in.reshape(y_t_shape)
    epsilon = np.finfo(x.dtype).eps
<<<<<<< HEAD
    delta = epsilon**(1.0 / 3.0)
    with self.test_session(use_gpu=True):
      inx = constant_op.constant(x)
      iny = constant_op.constant(y)
      z = math_ops.matmul(inx, iny, adjoint_a, adjoint_b)
      loss = math_ops.reduce_sum(z)
      ((x_jacob_t, x_jacob_n),
       (y_jacob_t, y_jacob_n)) = gradient_checker.compute_gradient(
           [inx, iny], [x.shape, y.shape],
           loss, [1],
           x_init_value=[x, y],
           delta=delta)
      tol = 20 * delta
=======
    # Since our gradient is linear, a larger delta decreases the error.
    delta = 10 * epsilon**(1.0 / 3.0)

    def Loss(x, y):
      return math_ops.reduce_sum(math_ops.matmul(x, y, adjoint_a, adjoint_b))

    with self.cached_session(use_gpu=True):
      ((x_jacob_t, y_jacob_t),
       (x_jacob_n, y_jacob_n)) = gradient_checker_v2.compute_gradient(
           Loss, [x, y], delta=delta)
      tol = 10 * delta
>>>>>>> a751f01a
      self.assertAllClose(x_jacob_t, x_jacob_n, rtol=tol, atol=tol)
      self.assertAllClose(y_jacob_t, y_jacob_n, rtol=tol, atol=tol)

  # Tests gradients of a batched matmul of x, and y
  def _compare(self, a_shape, b_shape, dtype, adjoint_a, adjoint_b):
    np.random.seed(42)
    x = GetRandomNormalInput(a_shape, dtype)
    y = GetRandomNormalInput(b_shape, dtype)
    self._checkGrad(x, y, adjoint_a, adjoint_b)


def _GetBatchMatmulGradientTest(dtype, adjoint_a, adjoint_b):

  def Test(self):
    def CheckGradients(self, a_shape, b_shape):
      self._compare(a_shape, b_shape, dtype, adjoint_a, adjoint_b)

    CheckGradients(self, [1, 2, 3], [1, 3, 5])
    CheckGradients(self, [3, 4, 7], [3, 7, 10])

  return Test


def _GetBatchMatmulGradientWithBroadcastingTest(dtype, adjoint_a, adjoint_b):

  def Test(self):
    def CheckGradients(self, a_shape, b_shape):
      self._compare(a_shape, b_shape, dtype, adjoint_a, adjoint_b)

    with compat.forward_compatibility_horizon(2019, 4, 19):
      CheckGradients(self, [1, 5, 2, 3], [7, 1, 3, 2])
      CheckGradients(self, [2, 3], [1, 3, 5])
      CheckGradients(self, [2, 3], [5, 3, 5])
      CheckGradients(self, [5, 2, 5], [5, 3])
      CheckGradients(self, [5, 2, 2, 3], [3, 5])
      CheckGradients(self, [4, 5, 1, 2, 3], [1, 1, 3, 5])
      CheckGradients(self, [1, 2, 1, 4, 2, 1, 3, 4], [3, 2, 1, 1, 1, 2, 4, 2])

  return Test


class BatchMatMulBenchmark(test.Benchmark):
  # Batch sizes are 512.
  shape_pairs = [
      # Typical fully connected layer.
      ((4, 8, 4, 2, 1, 1024), (1024, 1024)),
      ((4, 1, 4, 1, 1, 1024), (1, 8, 1, 2, 1024, 1024)),
      # Square matmul.
      ((4, 8, 4, 2, 512, 512), (512, 512)),
      ((4, 1, 4, 1, 512, 512), (1, 8, 1, 2, 512, 512)),
      # Matrix-vector multiplies.
      ((4, 8, 4, 2, 10000, 200), (200, 1)),
      ((4, 1, 4, 1, 10000, 200), (1, 8, 1, 2, 200, 1)),
      # Vector-matrix multiplies.
      ((4, 8, 4, 2, 1, 200), (200, 10000)),
      ((4, 1, 4, 1, 1, 200), (1, 8, 1, 2, 200, 10000)),
  ]

  def benchmarkBatchMatMulBroadcast(self):
    for (a_shape, b_shape) in self.shape_pairs:
      with compat.forward_compatibility_horizon(2019, 4, 19):
        with ops.Graph().as_default(), \
            session.Session(config=benchmark.benchmark_config()) as sess, \
            ops.device("/cpu:0"):
          matrix_a = variables.Variable(
              GetRandomNormalInput(a_shape, np.float32))
          matrix_b = variables.Variable(
              GetRandomNormalInput(b_shape, np.float32))
          variables.global_variables_initializer().run()

          # Use batch matmul op's internal broadcasting.
          self.run_op_benchmark(
              sess,
              math_ops.matmul(matrix_a, matrix_b),
              min_iters=50,
              name="batch_matmul_cpu_{}_{}".format(a_shape, b_shape))

          # Manually broadcast the input matrices using the broadcast_to op.
          broadcasted_batch_shape = array_ops.broadcast_static_shape(
              matrix_a.shape[:-2], matrix_b.shape[:-2])
          broadcasted_a_shape = broadcasted_batch_shape.concatenate(
              matrix_a.shape[-2:])
          broadcasted_b_shape = broadcasted_batch_shape.concatenate(
              matrix_b.shape[-2:])
          self.run_op_benchmark(
              sess,
              math_ops.matmul(
                  array_ops.broadcast_to(matrix_a, broadcasted_a_shape),
                  array_ops.broadcast_to(matrix_b, broadcasted_b_shape)),
              min_iters=50,
              name="batch_matmul_manual_broadcast_cpu_{}_{}".format(
                  a_shape, b_shape))

          # Use linear_operator_util.matmul_with_broadcast.
          name_template = (
              "batch_matmul_manual_broadcast_with_linear_operator_util"
              "_cpu_{}_{}"
          )
          self.run_op_benchmark(
              sess,
              linear_operator_util.matmul_with_broadcast(matrix_a, matrix_b),
              min_iters=50,
              name=name_template.format(a_shape, b_shape))


if __name__ == "__main__":
  for dtype_ in [
      np.float16, np.float32, np.float64, np.complex64, np.complex128, np.int32
  ]:
    for adjoint_a_ in False, True:
      for adjoint_b_ in False, True:
        name = "%s_%s_%s" % (dtype_.__name__, adjoint_a_, adjoint_b_)
<<<<<<< HEAD
        for use_static_shape in True, False:
          setattr(BatchMatmulOpTest,
                  "testBatchMatmulOp_" + name + ("_%s" % use_static_shape),
                  _GetBatchMatmulOpTest(dtype_, adjoint_a_, adjoint_b_,
                                        use_static_shape))
        if dtype_ is not np.int32:
          setattr(BatchMatmulGradientTest, "testBatchMatmulGradient_" + name,
                  _GetBatchMatmulGradientTest(dtype_, adjoint_a_, adjoint_b_))
=======
        # TF2 does not support placeholders under eager so we skip it.
        for use_static_shape_ in set([True, tf2.enabled()]):
          setattr(
              BatchMatmulOpTest,
              "testBatchMatmulOp_" + name + "_{}".format(use_static_shape_),
              _GetBatchMatmulOpTest(dtype_, adjoint_a_, adjoint_b_,
                                    use_static_shape_))
          # Broadcasting is supported only in v2.
          setattr(
              BatchMatmulOpTest, "testBatchMatmulBroadcasting_" + name +
              ("_%s" % use_static_shape_),
              _GetBatchMatmulOpBroadcastingTest(dtype_, adjoint_a_, adjoint_b_,
                                                use_static_shape_))
        if dtype_ == np.int32:
          continue
        setattr(BatchMatmulGradientTest, "testBatchMatmulGradient_" + name,
                _GetBatchMatmulGradientTest(dtype_, adjoint_a_, adjoint_b_))
        # Broadcasting is supported only in v2.
        setattr(
            BatchMatmulGradientTest,
            "testBatchMatmulGradientWithBroadcasting_" + name,
            _GetBatchMatmulGradientWithBroadcastingTest(dtype_, adjoint_a_,
                                                        adjoint_b_))
>>>>>>> a751f01a
  test.main()<|MERGE_RESOLUTION|>--- conflicted
+++ resolved
@@ -20,14 +20,10 @@
 
 import numpy as np
 
-<<<<<<< HEAD
-from tensorflow.python.framework import constant_op
-=======
 from tensorflow.python import tf2
 from tensorflow.python.client import session
 from tensorflow.python.compat import compat
 from tensorflow.python.framework import ops
->>>>>>> a751f01a
 from tensorflow.python.ops import array_ops
 from tensorflow.python.ops import gradient_checker
 from tensorflow.python.ops import math_ops
@@ -164,21 +160,6 @@
     x = x_in if not adjoint_a else x_in.reshape(x_t_shape)
     y = y_in if not adjoint_b else y_in.reshape(y_t_shape)
     epsilon = np.finfo(x.dtype).eps
-<<<<<<< HEAD
-    delta = epsilon**(1.0 / 3.0)
-    with self.test_session(use_gpu=True):
-      inx = constant_op.constant(x)
-      iny = constant_op.constant(y)
-      z = math_ops.matmul(inx, iny, adjoint_a, adjoint_b)
-      loss = math_ops.reduce_sum(z)
-      ((x_jacob_t, x_jacob_n),
-       (y_jacob_t, y_jacob_n)) = gradient_checker.compute_gradient(
-           [inx, iny], [x.shape, y.shape],
-           loss, [1],
-           x_init_value=[x, y],
-           delta=delta)
-      tol = 20 * delta
-=======
     # Since our gradient is linear, a larger delta decreases the error.
     delta = 10 * epsilon**(1.0 / 3.0)
 
@@ -190,7 +171,6 @@
        (x_jacob_n, y_jacob_n)) = gradient_checker_v2.compute_gradient(
            Loss, [x, y], delta=delta)
       tol = 10 * delta
->>>>>>> a751f01a
       self.assertAllClose(x_jacob_t, x_jacob_n, rtol=tol, atol=tol)
       self.assertAllClose(y_jacob_t, y_jacob_n, rtol=tol, atol=tol)
 
@@ -303,16 +283,6 @@
     for adjoint_a_ in False, True:
       for adjoint_b_ in False, True:
         name = "%s_%s_%s" % (dtype_.__name__, adjoint_a_, adjoint_b_)
-<<<<<<< HEAD
-        for use_static_shape in True, False:
-          setattr(BatchMatmulOpTest,
-                  "testBatchMatmulOp_" + name + ("_%s" % use_static_shape),
-                  _GetBatchMatmulOpTest(dtype_, adjoint_a_, adjoint_b_,
-                                        use_static_shape))
-        if dtype_ is not np.int32:
-          setattr(BatchMatmulGradientTest, "testBatchMatmulGradient_" + name,
-                  _GetBatchMatmulGradientTest(dtype_, adjoint_a_, adjoint_b_))
-=======
         # TF2 does not support placeholders under eager so we skip it.
         for use_static_shape_ in set([True, tf2.enabled()]):
           setattr(
@@ -336,5 +306,4 @@
             "testBatchMatmulGradientWithBroadcasting_" + name,
             _GetBatchMatmulGradientWithBroadcastingTest(dtype_, adjoint_a_,
                                                         adjoint_b_))
->>>>>>> a751f01a
   test.main()