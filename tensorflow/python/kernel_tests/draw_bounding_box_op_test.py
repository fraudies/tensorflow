# Copyright 2015 The TensorFlow Authors. All Rights Reserved.
#
# Licensed under the Apache License, Version 2.0 (the "License");
# you may not use this file except in compliance with the License.
# You may obtain a copy of the License at
#
#     http://www.apache.org/licenses/LICENSE-2.0
#
# Unless required by applicable law or agreed to in writing, software
# distributed under the License is distributed on an "AS IS" BASIS,
# WITHOUT WARRANTIES OR CONDITIONS OF ANY KIND, either express or implied.
# See the License for the specific language governing permissions and
# limitations under the License.
# ==============================================================================
"""Tests for draw_bounding_box_op."""

from __future__ import absolute_import
from __future__ import division
from __future__ import print_function

import numpy as np

from tensorflow.python.framework import dtypes
from tensorflow.python.framework import ops
from tensorflow.python.ops import array_ops
from tensorflow.python.ops import image_ops
from tensorflow.python.ops import image_ops_impl
from tensorflow.python.ops import math_ops
from tensorflow.python.platform import test


class DrawBoundingBoxOpTest(test.TestCase):

  def _fillBorder(self, image, color):
    """Fill the border of the image.

    Args:
      image: Numpy array of shape [height, width, depth].
      color: Numpy color of shape [depth] and either contents RGB/RGBA.

    Returns:
      image of original shape with border filled with "color".

    Raises:
      ValueError: Depths of image and color don"t match.
    """
    height, width, depth = image.shape
    if depth != color.shape[0]:
      raise ValueError("Image (%d) and color (%d) depths must match." %
                       (depth, color.shape[0]))
    image[0:height, 0, 0:depth] = color
    image[0:height, width - 1, 0:depth] = color
    image[0, 0:width, 0:depth] = color
    image[height - 1, 0:width, 0:depth] = color
    return image

  def _testDrawBoundingBoxColorCycling(self, img, colors=None):
    """Tests if cycling works appropriately.

    Args:
      img: 3-D numpy image on which to draw.
    """
    color_table = colors
    if colors is None:
      # THIS TABLE MUST MATCH draw_bounding_box_op.cc
      color_table = np.asarray([[1, 1, 0, 1], [0, 0, 1, 1], [1, 0, 0, 1],
                                [0, 1, 0, 1], [0.5, 0, 0.5,
                                               1], [0.5, 0.5, 0, 1],
                                [0.5, 0, 0, 1], [0, 0, 0.5, 1], [0, 1, 1, 1],
                                [1, 0, 1, 1]])
    assert len(img.shape) == 3
    depth = img.shape[2]
    assert depth <= color_table.shape[1]
    assert depth == 1 or depth == 3 or depth == 4
    ## Set red channel to 1 if image is GRY.
    if depth == 1:
      color_table[:, 0] = 1
    num_colors = color_table.shape[0]
    for num_boxes in range(1, num_colors + 2):
      # Generate draw_bounding_box_op drawn image
      image = np.copy(img)
      color = color_table[(num_boxes - 1) % num_colors, 0:depth]
      test_drawn_image = self._fillBorder(image, color)
      bboxes = np.asarray([0, 0, 1, 1])
      bboxes = np.vstack([bboxes for _ in range(num_boxes)])
      bboxes = math_ops.cast(bboxes, dtypes.float32)
      bboxes = array_ops.expand_dims(bboxes, 0)
      image = ops.convert_to_tensor(image)
      image = image_ops_impl.convert_image_dtype(image, dtypes.float32)
      image = array_ops.expand_dims(image, 0)
<<<<<<< HEAD
      image = image_ops.draw_bounding_boxes(image, bboxes)
      with self.test_session(use_gpu=False) as sess:
=======
      image = image_ops.draw_bounding_boxes(image, bboxes, colors=colors)
      with self.cached_session(use_gpu=False) as sess:
>>>>>>> 4c307bd3
        op_drawn_image = np.squeeze(sess.run(image), 0)
        self.assertAllEqual(test_drawn_image, op_drawn_image)

  def testDrawBoundingBoxRGBColorCycling(self):
    """Test if RGB color cycling works correctly."""
    image = np.zeros([10, 10, 3], "float32")
    self._testDrawBoundingBoxColorCycling(image)

  def testDrawBoundingBoxRGBAColorCycling(self):
    """Test if RGBA color cycling works correctly."""
    image = np.zeros([10, 10, 4], "float32")
    self._testDrawBoundingBoxColorCycling(image)

  def testDrawBoundingBoxGRY(self):
    """Test if drawing bounding box on a GRY image works."""
    image = np.zeros([4, 4, 1], "float32")
    self._testDrawBoundingBoxColorCycling(image)

  def testDrawBoundingBoxRGBColorCyclingWithColors(self):
    """Test if RGB color cycling works correctly with provided colors."""
    image = np.zeros([10, 10, 3], "float32")
    colors = np.asarray([[1, 1, 0, 1], [0, 0, 1, 1], [0.5, 0, 0.5, 1],
                         [0.5, 0.5, 0, 1], [0, 1, 1, 1], [1, 0, 1, 1]])
    self._testDrawBoundingBoxColorCycling(image, colors=colors)

  def testDrawBoundingBoxRGBAColorCyclingWithColors(self):
    """Test if RGBA color cycling works correctly with provided colors."""
    image = np.zeros([10, 10, 4], "float32")
    colors = np.asarray([[0.5, 0, 0.5, 1], [0.5, 0.5, 0, 1], [0.5, 0, 0, 1],
                         [0, 0, 0.5, 1]])
    self._testDrawBoundingBoxColorCycling(image, colors=colors)


if __name__ == "__main__":
  test.main()<|MERGE_RESOLUTION|>--- conflicted
+++ resolved
@@ -88,13 +88,8 @@
       image = ops.convert_to_tensor(image)
       image = image_ops_impl.convert_image_dtype(image, dtypes.float32)
       image = array_ops.expand_dims(image, 0)
-<<<<<<< HEAD
-      image = image_ops.draw_bounding_boxes(image, bboxes)
-      with self.test_session(use_gpu=False) as sess:
-=======
       image = image_ops.draw_bounding_boxes(image, bboxes, colors=colors)
       with self.cached_session(use_gpu=False) as sess:
->>>>>>> 4c307bd3
         op_drawn_image = np.squeeze(sess.run(image), 0)
         self.assertAllEqual(test_drawn_image, op_drawn_image)
 
