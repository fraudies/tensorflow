--- conflicted
+++ resolved
@@ -804,12 +804,9 @@
     self.assertEqual(ensure_shape_op.get_shape(), None)
 
   # Dynamic shape check
-<<<<<<< HEAD
-=======
   @test_util.run_deprecated_v1
   @test_util.disable_xla(
       "b/123337890")  # Dynamic shapes not supported now with XLA
->>>>>>> 4c307bd3
   def testEnsuresDynamicShape_RaisesError(self):
     placeholder = array_ops.placeholder(dtypes.int32)
     derived = math_ops.divide(placeholder, 3, name="MyDivide")
@@ -822,12 +819,9 @@
           r"expected shape \[3,3,3\]."):
         sess.run(derived, feed_dict={placeholder: feed_val})
 
-<<<<<<< HEAD
-=======
   @test_util.run_deprecated_v1
   @test_util.disable_xla(
       "b/123337890")  # Dynamic shapes not supported now with XLA
->>>>>>> 4c307bd3
   def testEnsuresDynamicShape_RaisesErrorDimUnknown(self):
     placeholder = array_ops.placeholder(dtypes.int32)
     derived = placeholder / 3
