# Copyright 2017 The TensorFlow Authors. All Rights Reserved.
#
# Licensed under the Apache License, Version 2.0 (the "License");
# you may not use this file except in compliance with the License.
# You may obtain a copy of the License at
#
#     http://www.apache.org/licenses/LICENSE-2.0
#
# Unless required by applicable law or agreed to in writing, software
# distributed under the License is distributed on an "AS IS" BASIS,
# WITHOUT WARRANTIES OR CONDITIONS OF ANY KIND, either express or implied.
# See the License for the specific language governing permissions and
# limitations under the License.
# ==============================================================================
"""Tests for tensorflow.ops.tf.scatter_nd."""

from __future__ import absolute_import
from __future__ import division
from __future__ import print_function

import functools

import numpy as np

from tensorflow.python.client import session
from tensorflow.python.eager import context
from tensorflow.python.eager import def_function
from tensorflow.python.framework import constant_op
from tensorflow.python.framework import dtypes
from tensorflow.python.framework import errors
from tensorflow.python.framework import test_util
from tensorflow.python.ops import array_ops
from tensorflow.python.ops import gradients_impl
from tensorflow.python.ops import resource_variable_ops
from tensorflow.python.ops import state_ops
from tensorflow.python.ops import variables
from tensorflow.python.platform import test


def _AsType(v, vtype):
  return v.astype(vtype) if isinstance(v, np.ndarray) else vtype(v)


def _FlatInnerDims(tensor, ndims=2):
  shape = list(tensor.shape)
  return tensor.reshape([
      functools.reduce(lambda x, y: x * y, shape[:-ndims + 1], 1)
  ] + shape[-ndims + 1:])


def _FlatOuterDims(tensor, ndims=2):
  shape = list(tensor.shape)
  return tensor.reshape(shape[:ndims - 1] + [
      functools.reduce(lambda x, y: x * y, shape[ndims - 1:], 1)
  ])


def _NumpyScatterNd(ref, indices, updates, op):
  ixdim = indices.shape[-1]
  num_updates = indices.size // ixdim
  total_nd = len(ref.shape)
  slice_size = 1
  for i in range(ixdim, total_nd):
    slice_size *= ref.shape[i]
  flat_indices = _FlatInnerDims(indices)
  flat_updates = updates.reshape((num_updates, slice_size))
  output_flat = _FlatOuterDims(ref, ixdim + 1)
  for ix_updates, ix_output in enumerate(flat_indices):
    ix_output = tuple(ix_output)
    output_flat[ix_output] = op(output_flat[ix_output],
                                flat_updates[ix_updates])
  return output_flat.reshape(ref.shape)


def _NumpyUpdate(ref, indices, updates):
  return _NumpyScatterNd(ref, indices, updates, lambda p, u: u)


def _NumpyAdd(ref, indices, updates):
  return _NumpyScatterNd(ref, indices, updates, lambda p, u: p + u)


def _NumpySub(ref, indices, updates):
  return _NumpyScatterNd(ref, indices, updates, lambda p, u: p - u)


def _NumpyMul(ref, indices, updates):
  return _NumpyScatterNd(ref, indices, updates, lambda p, u: p * u)


def _NumpyDiv(ref, indices, updates):
  return _NumpyScatterNd(ref, indices, updates, lambda p, u: p / u)


class StatefulScatterNdTest(test.TestCase):

  def _VariableRankTest(self,
                        np_scatter,
                        tf_scatter,
                        vtype,
                        itype,
                        repeat_indices=False):
    np.random.seed(8)
    ref_shapes = [(3, 6), (3, 6), (3, 6, 9), (3, 6, 9), (3, 6, 9), (3, 6, 9)]
    indices_shapes = [(2,), (2, 2), (2,), (2, 2), (2, 3), (2, 3, 3)]
    with self.test_session(use_gpu=True):
      for ref_shape, indices_shape in zip(ref_shapes, indices_shapes):
        num_updates = indices_shape[0]
        ixdim = indices_shape[-1]

        indexable_area_shape = ()
        for i in range(ixdim):
          indexable_area_shape += (ref_shape[i],)
        all_indices = [
            list(coord)
            for coord, _ in np.ndenumerate(
                np.empty(indexable_area_shape, vtype))
        ]
        np.random.shuffle(all_indices)
        indices = np.array(all_indices[:num_updates])

        if num_updates > 1 and repeat_indices:
          indices = indices[:num_updates // 2]
          for _ in range(num_updates - num_updates // 2):
            indices = np.append(
                indices, [indices[np.random.randint(num_updates // 2)]], axis=0)
          np.random.shuffle(indices)
        indices = _AsType(indices[:num_updates], itype)

        updates_shape = (num_updates,)
        for i in range(ixdim, len(ref_shape)):
          updates_shape += (ref_shape[i],)
        updates = _AsType(np.random.randn(*(updates_shape)), vtype)
        ref = _AsType(np.random.randn(*(ref_shape)), vtype)

        # Scatter via numpy
        new = ref.copy()
        np_scatter(new, indices, updates)
        # Scatter via tensorflow
        ref_var = variables.VariableV1(ref)
        ref_var.initializer.run()
        tf_scatter(ref_var, indices, updates).eval()

        # Compare
        self.assertAllClose(new, ref_var.eval())

  def _VariableRankTests(self, np_scatter, tf_scatter):
    for vtype in (np.int32,
                  np.float32, np.float64,
                  np.complex64, np.complex128):
      for itype in (np.int32, np.int64):
        self._VariableRankTest(np_scatter, tf_scatter, vtype, itype)

  def testSimple(self):
    indices = constant_op.constant([[4], [3], [1], [7]], dtype=dtypes.int32)
    updates = constant_op.constant([9, 10, 11, 12], dtype=dtypes.float32)
    ref = variables.Variable([0, 0, 0, 0, 0, 0, 0, 0], dtype=dtypes.float32)
    expected = np.array([0, 11, 0, 10, 9, 0, 0, 12])
    scatter = state_ops.scatter_nd_update(ref, indices, updates)
    init = variables.global_variables_initializer()

    with self.test_session(use_gpu=True) as sess:
      sess.run(init)
      result = sess.run(scatter)
      self.assertAllClose(result, expected)

  def testSimpleResource(self):
    indices = constant_op.constant([[4], [3], [1], [7]], dtype=dtypes.int32)
    updates = constant_op.constant([9, 10, 11, 12], dtype=dtypes.float32)
    ref = resource_variable_ops.ResourceVariable(
        [0, 0, 0, 0, 0, 0, 0, 0], dtype=dtypes.float32)
    expected = np.array([0, 11, 0, 10, 9, 0, 0, 12])
    scatter = state_ops.scatter_nd_update(ref, indices, updates)
    init = variables.global_variables_initializer()

    with self.test_session(use_gpu=True) as sess:
      sess.run(init)
      sess.run(scatter)
      self.assertAllClose(ref.eval(), expected)

  def testSimple2(self):
    indices = constant_op.constant([[1, 0], [1, 1]], dtype=dtypes.int32)
    updates = constant_op.constant([11., 12.], dtype=dtypes.float32)
    ref = variables.Variable(
        [[0., 0.], [0., 0.], [0., 0.]], dtype=dtypes.float32)
    expected = np.array([[0., 0.], [11., 12.], [0., 0.]])
    scatter = state_ops.scatter_nd_update(ref, indices, updates)
    init = variables.global_variables_initializer()

    with self.test_session(use_gpu=True) as sess:
      sess.run(init)
      result = sess.run(scatter)
      self.assertAllClose(result, expected)

  def testSimple3(self):
    indices = constant_op.constant([[1]], dtype=dtypes.int32)
    updates = constant_op.constant([[11., 12.]], dtype=dtypes.float32)
    ref = variables.Variable(
        [[0., 0.], [0., 0.], [0., 0.]], dtype=dtypes.float32)
    expected = np.array([[0., 0.], [11., 12.], [0., 0.]])
    scatter = state_ops.scatter_nd_update(ref, indices, updates)
    init = variables.global_variables_initializer()

    with self.test_session(use_gpu=True) as sess:
      sess.run(init)
      result = sess.run(scatter)
      self.assertAllClose(result, expected)

  def testVariableRankUpdate(self):
    self._VariableRankTests(_NumpyUpdate, state_ops.scatter_nd_update)

  def testVariableRankAdd(self):
    self._VariableRankTests(_NumpyAdd, state_ops.scatter_nd_add)

<<<<<<< HEAD
=======
  @test_util.run_deprecated_v1
>>>>>>> 4c307bd3
  def testVariableRankSub(self):
    self._VariableRankTests(_NumpySub, state_ops.scatter_nd_sub)

  # TODO(ebrevdo): Re-enable when we need ScatterNdMul.
  # def testVariableRankMul(self):
  #   self._VariableRankTests(_NumpyMul, state_ops.scatter_nd_mul)

  # TODO(ebrevdo): Re-enable when we need ScatterNdDiv.
  # def testVariableRankDiv(self):
  #   self._VariableRankTests(_NumpyDiv, state_ops.scatter_nd_div)

  def _ScatterRepeatIndicesTest(self, np_scatter, tf_scatter):
    for vtype in (np.int32, np.float32, np.float64):
      for itype in (np.int32, np.int64):
        self._VariableRankTest(
            np_scatter, tf_scatter, vtype, itype, repeat_indices=True)

  def testScatterRepeatIndices(self):
    """This tests scatter_add using indices that repeat."""
    self._ScatterRepeatIndicesTest(_NumpyAdd, state_ops.scatter_nd_add)
    self._ScatterRepeatIndicesTest(_NumpySub, state_ops.scatter_nd_sub)
    # TODO(ebrevdo): Re-enable when we need ScatterNdMul and ScatterNdDiv.
    # self._ScatterRepeatIndicesTest(_NumpyMul, state_ops.scatter_nd_mul)
    # self._ScatterRepeatIndicesTest(_NumpyDiv, state_ops.scatter_nd_div)

  # TODO(simister): Re-enable once binary size increase due to
  # extra templating is back under control and this op is re-enabled
  # def testBooleanScatterUpdate(self):
  #   with self.test_session(use_gpu=False) as session:
  #     var = tf.Variable([True, False])
  #     update0 = tf.scatter_nd_update(var, [[1]], [True])
  #     update1 = tf.scatter_nd_update(
  #         var, tf.constant(
  #             [[0]], dtype=tf.int64), [False])
  #     var.initializer.run()
  #     session.run([update0, update1])
  #     self.assertAllEqual([False, True], var.eval())

  def testScatterOutOfRangeCpu(self):
    # TODO(simister): Re-enable once binary size increase due to
    # scatter_nd ops is under control.
    #  tf.scatter_nd_mul, tf.scatter_nd_div,
    for op in (state_ops.scatter_nd_add, state_ops.scatter_nd_sub,
               state_ops.scatter_nd_update):
      params = np.array([1, 2, 3, 4, 5, 6]).astype(np.float32)
      updates = np.array([-3, -4, -5]).astype(np.float32)
      with self.test_session(use_gpu=False):
        ref = variables.VariableV1(params)
        ref.initializer.run()

        # Indices all in range, no problem.
        indices = np.array([[2], [0], [5]])
        op(ref, indices, updates).eval()

        # Test some out of range errors.
        indices = np.array([[-1], [0], [5]])
        with self.assertRaisesOpError(
            r"indices\[0\] = \[-1\] does not index into shape \[6\]"):
          op(ref, indices, updates).eval()

        indices = np.array([[2], [0], [6]])
        with self.assertRaisesOpError(
            r"indices\[2\] = \[6\] does not index into shape \[6\]"):
          op(ref, indices, updates).eval()

  def testRank3ValidShape(self):
    indices = array_ops.zeros([2, 2, 2], dtypes.int32)
    updates = array_ops.zeros([2, 2, 2], dtypes.int32)
    shape = np.array([2, 2, 2])
    ref = variables.Variable(array_ops.zeros(shape, dtypes.int32))
    self.assertAllEqual(
        state_ops.scatter_nd_update(ref, indices,
                                    updates).get_shape().as_list(), shape)

<<<<<<< HEAD
=======
  @test_util.run_v1_only("b/120545219")
  @test_util.disable_xla("b/123337890")  # Error messages differ
>>>>>>> 4c307bd3
  def testResVarInvalidOutputShape(self):
    res = variables.Variable(
        initial_value=lambda: array_ops.zeros(shape=[], dtype=dtypes.float32),
        dtype=dtypes.float32)
    with self.cached_session():
      res.initializer.run()
      with self.assertRaisesOpError("Output must be at least 1-D"):
        state_ops.scatter_nd_update(res, [[0]], [0.22]).eval()

  def testExtraIndicesDimensions(self):
    indices = array_ops.zeros([1, 1, 2], dtypes.int32)
    updates = array_ops.zeros([1, 1], dtypes.int32)
    shape = np.array([2, 2])
    ref = variables.Variable(array_ops.zeros(shape, dtypes.int32))
    scatter_update = state_ops.scatter_nd_update(ref, indices, updates)
    self.assertAllEqual(scatter_update.get_shape().as_list(), shape)

    expected_result = np.zeros([2, 2], dtype=np.int32)
    with self.cached_session():
      ref.initializer.run()
      self.assertAllEqual(expected_result, scatter_update.eval())

  def testRank3InvalidShape1(self):
    indices = array_ops.zeros([3, 2, 2], dtypes.int32)
    updates = array_ops.zeros([2, 2, 2], dtypes.int32)
    shape = np.array([2, 2, 2])
    ref = variables.Variable(array_ops.zeros(shape, dtypes.int32))
    with self.assertRaisesWithPredicateMatch(
        ValueError, r"The outer \d+ dimensions of indices\.shape="):
      state_ops.scatter_nd_update(ref, indices, updates)

  def testRank3InvalidShape2(self):
    indices = array_ops.zeros([2, 2, 1], dtypes.int32)
    updates = array_ops.zeros([2, 2], dtypes.int32)
    shape = np.array([2, 2, 2])
    ref = variables.Variable(array_ops.zeros(shape, dtypes.int32))
    with self.assertRaisesWithPredicateMatch(
        ValueError, r"The inner \d+ dimensions of input\.shape="):
      state_ops.scatter_nd_update(ref, indices, updates)

  def testConcurrentUpdates(self):
    num_updates = 10000
    update_values = np.random.rand(num_updates)
    ref = variables.Variable(np.zeros([2, 2]), dtype=dtypes.float64)
    indices = constant_op.constant([[0, 1]] * num_updates, dtype=dtypes.int32)
    updates = constant_op.constant(update_values, dtype=dtypes.float64)

    expected_result = np.zeros([2, 2], dtype=np.float64)
    expected_result[0, 1] = np.sum(update_values)

    scatter = state_ops.scatter_nd_add(ref, indices, updates)
    init = variables.global_variables_initializer()

    with session.Session() as sess:
      sess.run(init)
      result = sess.run(scatter)
      assert np.allclose(result, expected_result)

  # TODO(fpmc): Re-enable this test when gpu_pip test actually runs on a GPU.
  def _disabledTestScatterOutOfRangeGpu(self):
    if not test.IsBuiltWithCuda():
      return
    # TODO(simister): Re-enable once binary size increase due to
    # scatter_nd ops is under control.
    # tf.scatter_nd_mul, tf.scatter_nd_div,
    for op in (state_ops.scatter_nd_add, state_ops.scatter_nd_sub,
               state_ops.scatter_nd_update):
      params = np.array([1, 2, 3, 4, 5, 6]).astype(np.float32)
      updates = np.array([-3, -4, -5]).astype(np.float32)
      # With GPU, the code ignores indices that are out of range.
      # We don't test the implementation; just test there's no failures.
      with self.test_session(force_gpu=True):
        ref = variables.Variable(params)
        ref.initializer.run()

        # Indices all in range, no problem.
        indices = np.array([2, 0, 5])
        op(ref, indices, updates).eval()

        # Indices out of range should not fail.
        indices = np.array([-1, 0, 5])
        op(ref, indices, updates).eval()
        indices = np.array([2, 0, 6])
        op(ref, indices, updates).eval()


class ScatterNdTest(test.TestCase):
  non_aliasing_add_test = False

  def scatter_nd(self, indices, updates, shape, input_=None):
    del input_  # input_ is not used in scatter_nd
    return array_ops.scatter_nd(indices, updates, shape)

  @test_util.run_in_graph_and_eager_modes
  def testBool(self):
    indices = constant_op.constant(
        [[4], [3], [1], [7]], dtype=dtypes.int32)
    updates = constant_op.constant(
        [False, True, False, True], dtype=dtypes.bool)
    expected = np.array(
        [False, False, False, True, False, False, False, True])
    scatter = self.scatter_nd(indices, updates, shape=(8,))
    result = self.evaluate(scatter)
    self.assertAllEqual(expected, result)

    # Same indice is updated twice by same value.
    indices = constant_op.constant(
        [[4], [3], [3], [7]], dtype=dtypes.int32)
    updates = constant_op.constant(
        [False, True, True, True], dtype=dtypes.bool)
    expected = np.array([
        False, False, False, True, False, False, False, True])
    scatter = self.scatter_nd(indices, updates, shape=(8,))
    result = self.evaluate(scatter)
    self.assertAllEqual(expected, result)

  @test_util.run_in_graph_and_eager_modes
  def testInvalidShape(self):
    # TODO(apassos) figure out how to unify these errors
    with self.assertRaises(errors.InvalidArgumentError
                           if context.executing_eagerly() else ValueError):
      array_ops.scatter_nd(indices=[0],  # this should be indices=[[0]]
                           updates=[0.0],
                           shape=[1])

  def testString(self):
    indices = constant_op.constant([[4], [3], [1], [7]],
                                   dtype=dtypes.int32)
    updates = constant_op.constant(["four", "three", "one", "seven"],
                                   dtype=dtypes.string)
    expected = np.array([b"", b"one", b"", b"three", b"four",
                         b"", b"", b"seven"])
    scatter = self.scatter_nd(indices, updates, shape=(8,))
    with self.cached_session() as sess:
      result = sess.run(scatter)
      self.assertAllEqual(expected, result)

    # Same indice is updated twice by same value.
    indices = constant_op.constant([[4], [3], [3], [7]],
                                   dtype=dtypes.int32)
    updates = constant_op.constant(["a", "b", "b", "c"],
                                   dtype=dtypes.string)
    expected = np.array([b"", b"", b"", b"bb", b"a", b"", b"", b"c"])
    scatter = self.scatter_nd(indices, updates, shape=(8,))
    with self.cached_session() as sess:
      result = sess.run(scatter)
      self.assertAllEqual(expected, result)

    # Same indice is updated twice by different value.
    indices = constant_op.constant([[4], [3], [3], [7]],
                                   dtype=dtypes.int32)
    updates = constant_op.constant(["a", "b", "c", "d"],
                                   dtype=dtypes.string)
    expected = [np.array([b"", b"", b"", b"bc", b"a", b"", b"", b"d"]),
                np.array([b"", b"", b"", b"cb", b"a", b"", b"", b"d"])]
    scatter = self.scatter_nd(indices, updates, shape=(8,))
    with self.cached_session() as sess:
      result = sess.run(scatter)
      self.assertTrue(np.array_equal(result, expected[0]) or
                      np.array_equal(result, expected[1]))

  def testRank3ValidShape(self):
    indices = array_ops.zeros([2, 2, 2], dtypes.int32)
    updates = array_ops.zeros([2, 2, 2], dtypes.int32)
    shape = np.array([2, 2, 2])
    self.assertAllEqual(
        self.scatter_nd(indices, updates, shape).get_shape().as_list(), shape)

  def testExtraIndicesDimensions(self):
    indices = array_ops.zeros([1, 1, 2], dtypes.int32)
    updates = array_ops.zeros([1, 1], dtypes.int32)
    shape = np.array([2, 2])
    scatter = self.scatter_nd(indices, updates, shape)
    self.assertAllEqual(scatter.get_shape().as_list(), shape)
    expected_result = np.zeros([2, 2], dtype=np.int32)
    with self.cached_session():
      self.assertAllEqual(expected_result, scatter.eval())

  def testUndefinedIndicesShape(self):
    indices = array_ops.placeholder(dtypes.int32, shape=None)
    updates = array_ops.placeholder(dtypes.int32, shape=[2, 2, 2])
    shape = constant_op.constant([2, 2, 2], dtypes.int32)
    self.scatter_nd(indices, updates, shape)

  def testUndefinedUpdatesShape(self):
    indices = array_ops.placeholder(dtypes.int32, shape=[2, 2, 2])
    updates = array_ops.placeholder(dtypes.int32, shape=None)
    shape = constant_op.constant([2, 2, 2], dtypes.int32)
    self.scatter_nd(indices, updates, shape)

  def testUndefinedOutputShape(self):
    indices = array_ops.placeholder(dtypes.int32, shape=[2, 2, 2])
    updates = array_ops.placeholder(dtypes.int32, shape=[2, 2, 2])
    shape = array_ops.placeholder(dtypes.int32, shape=[None])
    self.scatter_nd(indices, updates, shape)

  def testEmptyOutputShape1(self):
    indices = array_ops.zeros([2, 2, 2], dtypes.int32)
    updates = array_ops.zeros([2, 2, 2], dtypes.int32)
    shape = constant_op.constant([0, 3, 2], dtypes.int32)

    with self.assertRaisesWithPredicateMatch(
        ValueError, "Indices and updates specified for empty output shape"):
      self.scatter_nd(indices, updates, shape)

  def testEmptyOutputShape2(self):
    indices = array_ops.placeholder(dtypes.int32, shape=None)
    updates = array_ops.placeholder(dtypes.int32, shape=None)
    shape = constant_op.constant([0, 3, 2], dtypes.int32)

    with self.cached_session():
      with self.assertRaisesOpError(
          "Indices and updates specified for empty output"):
        self.scatter_nd(indices, updates, shape).eval(feed_dict={
            indices: np.zeros([2, 2, 2], dtype=np.int32),
            updates: np.zeros([2, 2, 2], dtype=np.int32)
        })

  def testEmptyOutputShape3(self):
    indices = array_ops.zeros([0], dtypes.int32)
    updates = array_ops.zeros([0], dtypes.int32)
    shape = constant_op.constant([0], dtypes.int32)
    scatter = self.scatter_nd(indices, updates, shape)

    with self.cached_session():
      self.assertEqual(scatter.eval().size, 0)

  def testRank3InvalidShape1(self):
    indices = array_ops.zeros([3, 2, 2], dtypes.int32)
    updates = array_ops.zeros([2, 2, 2], dtypes.int32)
    shape = np.array([2, 2, 2])
    with self.assertRaisesWithPredicateMatch(
        ValueError, r"The outer \d+ dimensions of indices\.shape="):
      self.scatter_nd(indices, updates, shape)

  def testRank3InvalidShape2(self):
    indices = array_ops.zeros([2, 2, 1], dtypes.int32)
    updates = array_ops.zeros([2, 2], dtypes.int32)
    shape = np.array([2, 2, 2])
    with self.assertRaisesWithPredicateMatch(
        ValueError, r"The inner \d+ dimensions of (input|output)\.shape="):
      self.scatter_nd(indices, updates, shape)

  def testGradientsRank2ElementUpdate(self):
    indices = constant_op.constant([[0, 0], [1, 1]], dtype=dtypes.int32)
    updates = constant_op.constant([1, 4], dtype=dtypes.float64)
    shape = constant_op.constant([2, 2], dtype=dtypes.int32)
    input_ = array_ops.zeros(shape, dtype=dtypes.float64)
    outputs = self.scatter_nd(indices, updates, shape, input_)

    grad_vals = constant_op.constant([[1, 2], [3, 4]], dtype=dtypes.float64)
    updates_grad, input_grad = gradients_impl.gradients(
        [outputs], [updates, input_], [grad_vals])
    expected_updates_grad = np.array([1, 4], dtype=np.float64)
    expected_input_grad = np.array([[1, 2], [3, 4]], dtype=np.float64)
    with self.cached_session():
      self.assertAllEqual(expected_updates_grad, updates_grad.eval())
      if self.non_aliasing_add_test:
        self.assertAllEqual(expected_input_grad, input_grad.eval())

  def testGradientsRank2SliceUpdate(self):
    indices = constant_op.constant([[1], [0]], dtype=dtypes.int32)
    updates = constant_op.constant([[3, 4], [1, 2]], dtype=dtypes.float64)
    shape = constant_op.constant([2, 2], dtype=dtypes.int32)
    input_ = array_ops.zeros(shape, dtype=dtypes.float64)
    outputs = self.scatter_nd(indices, updates, shape, input_)

    grad_vals = constant_op.constant([[3, 4], [1, 2]], dtype=dtypes.float64)
    updates_grad, input_grad = gradients_impl.gradients(
        [outputs], [updates, input_], [grad_vals])
    expected_updates_grad = np.array([[1, 2], [3, 4]], dtype=np.float64)
    expected_input_grad = np.array([[3, 4], [1, 2]], dtype=np.float64)
    with self.cached_session():
      self.assertAllEqual(expected_updates_grad, updates_grad.eval())
      if self.non_aliasing_add_test:
        self.assertAllEqual(expected_input_grad, input_grad.eval())

  def testGradientsRank3SliceUpdate(self):
    indices = constant_op.constant(
        [[[0, 1], [1, 0]], [[0, 0], [1, 1]]], dtype=dtypes.int32)
    updates = constant_op.constant(
        [[[5, 7], [2, 4]], [[1, 3], [6, 8]]], dtype=dtypes.float64)
    shape = constant_op.constant([2, 2, 2], dtype=dtypes.int32)
    input_ = array_ops.zeros(shape, dtype=dtypes.float64)
    outputs = self.scatter_nd(indices, updates, shape, input_)

    grad_vals = constant_op.constant(
        [[[1, 2], [3, 4]], [[5, 6], [7, 8]]], dtype=dtypes.float64)
    updates_grad, input_grad = gradients_impl.gradients(
        [outputs], [updates, input_], [grad_vals])
    expected_updates_grad = np.array(
        [[[3, 4], [5, 6]], [[1, 2], [7, 8]]], dtype=np.float64)
    expected_input_grad = np.array(
        [[[1, 2], [3, 4]], [[5, 6], [7, 8]]], dtype=np.float64)
    with self.cached_session():
      self.assertAllEqual(expected_updates_grad, updates_grad.eval())
      if self.non_aliasing_add_test:
        self.assertAllEqual(expected_input_grad, input_grad.eval())

  def testGradientsRank7SliceUpdate(self):
    indices = constant_op.constant(
        [[[
            [[[[0, 0, 0, 0, 0, 1], [0, 0, 1, 0, 0, 0]]]],
            [[[[0, 0, 0, 0, 0, 0], [0, 0, 1, 0, 0, 1]]]]
        ]]], dtype=dtypes.int32)
    updates = constant_op.constant(
        [[[
            [[[[5, 6], [2, 4]]]],
            [[[[1, 3], [6, 8]]]]
        ]]], dtype=dtypes.float64)
    shape = constant_op.constant([1, 1, 2, 1, 1, 2, 2], dtype=dtypes.int32)
    input_ = array_ops.zeros(shape, dtype=dtypes.float64)
    outputs = self.scatter_nd(indices, updates, shape, input_)

    grad_vals = constant_op.constant(
        [[[
            [[[[1, 2], [3, 4]]]],
            [[[[5, 6], [7, 8]]]]
        ]]], dtype=dtypes.float64)
    updates_grad, input_grad = gradients_impl.gradients(
        [outputs], [updates, input_], [grad_vals])
    expected_updates_grad = np.array(
        [[[
            [[[[3, 4], [5, 6]]]],
            [[[[1, 2], [7, 8]]]]
        ]]], dtype=np.float64)
    expected_input_grad = np.array(
        [[[
            [[[[1, 2], [3, 4]]]],
            [[[[5, 6], [7, 8]]]]
        ]]], dtype=np.float64)
    with self.cached_session():
      self.assertAllEqual(expected_updates_grad, updates_grad.eval())
      if self.non_aliasing_add_test:
        self.assertAllEqual(expected_input_grad, input_grad.eval())

  def testScatterNdRepatedIndicesAdd(self):
    indices = array_ops.zeros([100000, 1], dtypes.int32)
    values = np.random.randn(100000)
    shape = [1]
    with self.cached_session():
      val = self.scatter_nd(indices, values, shape).eval()
    self.assertAllClose([np.sum(values)], val)

  def testSmokeScatterNdBatch2DSliceDim2(self):
    with self.cached_session():
      indices = array_ops.zeros([3, 5, 2], dtype=dtypes.int32)
      values = array_ops.zeros([3, 5, 7])
      shape = [4, 6, 7]
      self.scatter_nd(indices, values, shape).eval()

  def testSmokeScatterNdBatch1DSliceDim2(self):
    with self.cached_session():
      indices = array_ops.zeros([0, 2], dtype=dtypes.int32)
      values = array_ops.zeros([0, 7])
      shape = [4, 6, 7]
      self.scatter_nd(indices, values, shape).eval()

  def testSmokeScatterNdBatch1DSliceDim3ShapeRank7(self):
    with self.cached_session():
      indices = array_ops.zeros([1, 3], dtype=dtypes.int32)
      values = array_ops.zeros([1, 6, 7, 8, 9])
      shape = [3, 4, 5, 6, 7, 8, 9]
      self.scatter_nd(indices, values, shape).eval()

  def testSmokeScatterNdBatch2DSliceDim3ShapeRank7(self):
    with self.cached_session():
      indices = array_ops.zeros([1, 2, 3], dtype=dtypes.int32)
      values = array_ops.zeros([1, 2, 6, 7, 8, 9])
      shape = [3, 4, 5, 6, 7, 8, 9]
      self.scatter_nd(indices, values, shape).eval()


class ScatterNdNonAliasingAddTest(ScatterNdTest):
  non_aliasing_add_test = True

  def scatter_nd(self, indices, updates, shape, input_=None):
    input_ = (input_ if input_ is not None else array_ops.zeros(
        shape, dtype=updates.dtype))
    return array_ops.scatter_nd_non_aliasing_add(input_, indices, updates)

  def testString(self):
    # Not supported yet.
    pass


<<<<<<< HEAD
=======
class ScatterNdTensorTest(test.TestCase):

  @test_util.run_in_graph_and_eager_modes
  def testUpdateAddSub(self):
    indices = constant_op.constant([[4], [3], [1], [7]])
    updates = constant_op.constant([9, 10, 11, 12], dtype=dtypes.float32)
    t = array_ops.ones([8], dtype=dtypes.float32)
    assigned = array_ops.tensor_scatter_update(t, indices, updates)
    added = array_ops.tensor_scatter_add(t, indices, updates)
    subbed = array_ops.tensor_scatter_sub(t, indices, updates)

    self.assertAllEqual(assigned,
                        constant_op.constant([1, 11, 1, 10, 9, 1, 1, 12]))
    self.assertAllEqual(added,
                        constant_op.constant([1, 12, 1, 11, 10, 1, 1, 13]))
    self.assertAllEqual(subbed,
                        constant_op.constant([1, -10, 1, -9, -8, 1, 1, -11]))

  @test_util.run_v1_only("b/120545219")
  def testUpdateAddSubGradients(self):

    with self.cached_session():
      indices = constant_op.constant([[3], [1]])
      updates = constant_op.constant([9, 10], dtype=dtypes.float32)
      x = array_ops.ones([4], dtype=dtypes.float32)

      assigned = array_ops.tensor_scatter_update(x, indices, updates)
      added = array_ops.tensor_scatter_add(x, indices, updates)
      subbed = array_ops.tensor_scatter_sub(x, indices, updates)

      err_assigned = gradient_checker.compute_gradient_error(
          x, [4], assigned, [4])
      err_added = gradient_checker.compute_gradient_error(x, [4], added, [4])
      err_subbed = gradient_checker.compute_gradient_error(x, [4], subbed, [4])

      self.assertLess(err_assigned, 2e-4)
      self.assertLess(err_added, 2e-4)
      self.assertLess(err_subbed, 2e-4)

      err_assigned_wrt_updates = gradient_checker.compute_gradient_error(
          updates, [2], assigned, [4])
      err_added_wrt_updates = gradient_checker.compute_gradient_error(
          updates, [2], added, [4])
      err_subbed_wrt_updates = gradient_checker.compute_gradient_error(
          updates, [2], subbed, [4])

      self.assertLess(err_assigned_wrt_updates, 2e-4)
      self.assertLess(err_added_wrt_updates, 2e-4)
      self.assertLess(err_subbed_wrt_updates, 2e-4)

  def testTensorScatterUpdateWithForwarding(self):
    @def_function.function
    def _TestFn():
      indices = constant_op.constant([[4], [3], [1], [7]])
      updates = constant_op.constant([9, 10, 11, 12], dtype=dtypes.float32)
      t = array_ops.ones([8], dtype=dtypes.float32)

      return array_ops.tensor_scatter_update(t, indices, updates)

    self.assertAllEqual(_TestFn(), [1, 11, 1, 10, 9, 1, 1, 12])

>>>>>>> 4c307bd3
if __name__ == "__main__":
  test.main()<|MERGE_RESOLUTION|>--- conflicted
+++ resolved
@@ -212,10 +212,7 @@
   def testVariableRankAdd(self):
     self._VariableRankTests(_NumpyAdd, state_ops.scatter_nd_add)
 
-<<<<<<< HEAD
-=======
   @test_util.run_deprecated_v1
->>>>>>> 4c307bd3
   def testVariableRankSub(self):
     self._VariableRankTests(_NumpySub, state_ops.scatter_nd_sub)
 
@@ -290,11 +287,8 @@
         state_ops.scatter_nd_update(ref, indices,
                                     updates).get_shape().as_list(), shape)
 
-<<<<<<< HEAD
-=======
   @test_util.run_v1_only("b/120545219")
   @test_util.disable_xla("b/123337890")  # Error messages differ
->>>>>>> 4c307bd3
   def testResVarInvalidOutputShape(self):
     res = variables.Variable(
         initial_value=lambda: array_ops.zeros(shape=[], dtype=dtypes.float32),
@@ -681,8 +675,6 @@
     pass
 
 
-<<<<<<< HEAD
-=======
 class ScatterNdTensorTest(test.TestCase):
 
   @test_util.run_in_graph_and_eager_modes
@@ -744,6 +736,5 @@
 
     self.assertAllEqual(_TestFn(), [1, 11, 1, 10, 9, 1, 1, 12])
 
->>>>>>> 4c307bd3
 if __name__ == "__main__":
   test.main()