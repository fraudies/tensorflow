--- conflicted
+++ resolved
@@ -115,20 +115,6 @@
     epsilon = np.finfo(a_np_.dtype).eps
     delta = epsilon**(1.0 / 3.0)
     tol = 20 * delta
-<<<<<<< HEAD
-    with self.test_session(use_gpu=True):
-      a = constant_op.constant(effective_a_np)
-      b = constant_op.constant(effective_b_np)
-      res = math_ops.matmul(a, b, **kwargs_)
-      for x, x_init in [a, effective_a_np], [b, effective_b_np]:
-        theoretical, numerical = gradient_checker.compute_gradient(
-            x,
-            x_init.shape,
-            res, [a_np_.shape[0], b_np_.shape[1]],
-            x_init_value=x_init,
-            delta=delta)
-        self.assertAllClose(theoretical, numerical, rtol=tol, atol=tol)
-=======
     with self.session():
       theoretical, numerical = gradient_checker_v2.compute_gradient(
           lambda x: math_ops.matmul(x, effective_b_np, **kwargs_),
@@ -141,7 +127,6 @@
           [effective_b_np],
           delta=delta)
       self.assertAllClose(theoretical, numerical, rtol=tol, atol=tol)
->>>>>>> a751f01a
 
   return Test
 
