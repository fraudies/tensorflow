# Copyright 2015 The TensorFlow Authors. All Rights Reserved.
#
# Licensed under the Apache License, Version 2.0 (the "License");
# you may not use this file except in compliance with the License.
# You may obtain a copy of the License at
#
#     http://www.apache.org/licenses/LICENSE-2.0
#
# Unless required by applicable law or agreed to in writing, software
# distributed under the License is distributed on an "AS IS" BASIS,
# WITHOUT WARRANTIES OR CONDITIONS OF ANY KIND, either express or implied.
# See the License for the specific language governing permissions and
# limitations under the License.
# ==============================================================================
"""Tests for Relu and ReluGrad."""

from __future__ import absolute_import
from __future__ import division
from __future__ import print_function

import numpy as np
from six.moves import xrange  # pylint: disable=redefined-builtin

from tensorflow.python.compat import compat
from tensorflow.python.framework import constant_op
from tensorflow.python.framework import dtypes
from tensorflow.python.framework import errors
from tensorflow.python.ops import array_ops
from tensorflow.python.ops import gradient_checker
from tensorflow.python.ops import gradients_impl
from tensorflow.python.ops import math_ops
from tensorflow.python.ops import nn_ops
from tensorflow.python.ops import random_ops
from tensorflow.python.ops import variables
import tensorflow.python.ops.nn_grad  # pylint: disable=unused-import
from tensorflow.python.platform import test
from tensorflow.python.training import gradient_descent


def _elu_grad_grad(activation):
  if activation < 0:
    return np.exp(activation)
  return 0


class ReluTest(test.TestCase):

  def _npRelu(self, np_features):
    return np.maximum(np_features, np.zeros(np_features.shape))

  def testNpRelu(self):
    self.assertAllClose(
        np.array([[0.0, 0.7, 0.0, 0.3, 0.0], [0.1, 0.0, 0.5, 0.0, 0.9]]),
        self._npRelu(
            np.array([[-0.9, 0.7, -0.5, 0.3, -0.1], [0.1, -0.3, 0.5, -0.7,
                                                     0.9]])))

  def _testRelu(self, np_features, use_gpu=False):
    np_relu = self._npRelu(np_features)
    with self.test_session(use_gpu=use_gpu):
      relu = nn_ops.relu(np_features)
      tf_relu = relu.eval()
    self.assertAllClose(np_relu, tf_relu)
    self.assertShapeEqual(np_relu, relu)

  def testNumbers(self):
    for t in [np.int32, np.int64, np.float16, np.float32, np.float64]:
      self._testRelu(
          np.array([[-9, 7, -5, 3, -1], [1, -3, 5, -7, 9]]).astype(t),
          use_gpu=False)
      if t in [np.float16, np.float32, np.float64]:
        self._testRelu(
            np.array([[-9, 7, -5, 3, -1], [1, -3, 5, -7, 9]]).astype(t),
            use_gpu=True)

  def _testReluInt8x4(self, np_inputs):
    if not test.is_gpu_available(cuda_only=True):
      return
    np_relu = self._npRelu(np_inputs)
    with self.test_session(use_gpu=True):
      relu = nn_ops.relu(constant_op.constant(np_inputs, dtypes.qint8))
      if np_inputs.size % 4 == 0:
        tf_relu = relu.eval()
        self.assertAllClose(np_relu, tf_relu)
        self.assertShapeEqual(np_relu, relu)
      else:
        with self.assertRaisesRegexp(
            errors.InvalidArgumentError,
            "Tensor size must be a multiple of 4 for Relu<qint8>. Got %d" %
            np_inputs.size):
          tf_relu = relu.eval()

  def testReluInt8x4GoodShape(self):
    self._testReluInt8x4(np.array([[-50, 7, 23, 0], [-1, -5, 6, 11]]))

  @test_util.disable_xla("b/123338077")  # Passes with XLA
  def testReluInt8x4BadShape(self):
    np_inputs = np.array([[-50, 7, 23], [0, 1, -5], [6, -2, 11]])
    self.assertEqual(np_inputs.size, 9)
    self._testReluInt8x4(np_inputs)
    np_inputs = np.array(
        [1, -2, 3, -4, 5, -6, 7, -8, 9, -8, 7, -6, 5, -4, 3, -2, 1])
    self.assertEqual(np_inputs.size, 17)
    self._testReluInt8x4(np_inputs)

  # The gradient test for ReLU is a bit tricky as the derivative is not well
  # defined at around zero and we want to avoid that in terms of input values.
  def testGradientFloat32(self):
    with self.cached_session():
      x = constant_op.constant(
          [-0.9, -0.7, -0.5, -0.3, -0.1, 0.1, 0.3, 0.5, 0.7, 0.9],
          shape=[2, 5],
          name="x")
      y = nn_ops.relu(x, name="relu")
      x_init = np.asarray(
          [[-0.9, -0.7, -0.5, -0.3, -0.1], [0.1, 0.3, 0.5, 0.7, 0.9]],
          dtype=np.float32,
          order="F")
      err = gradient_checker.compute_gradient_error(
          x, [2, 5], y, [2, 5], x_init_value=x_init)
    print("relu (float32) gradient err = ", err)
    self.assertLess(err, 1e-4)

  # The gradient for fp16 is inaccurate due to the low-precision.
  # Instead of relying on compute_gradient_error, we compare the fp16 analytical
  # gradient against their fp32 counterpart.
  def testGradientFloat16(self):
    with self.test_session(use_gpu=True) as sess:
      # Randomly construct a 1D shape from [1, 40)
      shape = random_ops.random_uniform(
          [1], minval=1, maxval=40, dtype=dtypes.int32)

      # Construct the fp32 graph and its gradient.
      x = random_ops.random_uniform(shape, minval=-1, maxval=1, name="x")
      y1 = nn_ops.relu(x, name="relu_fp32")
      l1 = nn_ops.l2_loss(y1)
      dx_f32 = gradients_impl.gradients(l1, x)

      # Construct the fp16 graph and its gradient.
      # It starts with the same x, in fp32. But before it reaches Relu, it is
      # cast into fp16. So during backprop, the gradient computation is in fp16.
      x2 = math_ops.cast(x, dtype=dtypes.float16, name="cast")
      y2 = nn_ops.relu(x2, name="relu_fp16")
      l2 = nn_ops.l2_loss(y2)
      dx_f16 = gradients_impl.gradients(l2, x)

      # Repeat the experiment for 100 times. All tensor shapes and its tensor
      # values are randomly generated for each run.
      for _ in xrange(100):
        dx_f32_v, dx_f16_v = sess.run([dx_f32, dx_f16])
        self.assertAllClose(dx_f32_v, dx_f16_v, atol=3e-4)

  def testGradientFloat64(self):
    with self.cached_session():
      x = constant_op.constant(
          [-0.9, -0.7, -0.5, -0.3, -0.1, 0.1, 0.3, 0.5, 0.7, 0.9],
          shape=[2, 5],
          dtype=dtypes.float64,
          name="x")
      y = nn_ops.relu(x, name="relu")
      x_init = np.asarray(
          [[-0.9, -0.7, -0.5, -0.3, -0.1], [0.1, 0.3, 0.5, 0.7, 0.9]],
          dtype=np.float64,
          order="F")
      err = gradient_checker.compute_gradient_error(
          x, [2, 5], y, [2, 5], x_init_value=x_init)
    print("relu (float64) gradient err = ", err)
    self.assertLess(err, 1e-10)

  def testGradGradFloat32(self):
    with self.cached_session():
      x = constant_op.constant(
          [-0.9, -0.7, -0.5, -0.3, -0.1, 0.1, 0.3, 0.5, 0.7, 0.9],
          shape=[2, 5],
          name="x")
      y = nn_ops.relu(x, name="relu")
      z = gradients_impl.gradients(y, x)
      x_init = np.asarray(
          [[-0.9, -0.7, -0.5, -0.3, -0.1], [0.1, 0.3, 0.5, 0.7, 0.9]],
          dtype=np.float32,
          order="F")
      err = gradient_checker.compute_gradient_error(
          x, [2, 5], z[0], [2, 5], x_init_value=x_init)
    print("relu (float32) gradient of gradient err = ", err)
    self.assertLess(err, 1e-4)

  def testGradGradFloat64(self):
    with self.cached_session():
      x = constant_op.constant(
          [-0.9, -0.7, -0.5, -0.3, -0.1, 0.1, 0.3, 0.5, 0.7, 0.9],
          shape=[2, 5],
          dtype=dtypes.float64,
          name="x")
      y = nn_ops.relu(x, name="relu")
      z = gradients_impl.gradients(y, x)
      x_init = np.asarray(
          [[-0.9, -0.7, -0.5, -0.3, -0.1], [0.1, 0.3, 0.5, 0.7, 0.9]],
          dtype=np.float64,
          order="F")
      err = gradient_checker.compute_gradient_error(
          x, [2, 5], z[0], [2, 5], x_init_value=x_init)
    print("relu (float64) gradient of gradient err = ", err)
    self.assertLess(err, 1e-10)

  def testGradientScalar(self):
    with self.cached_session() as sess:
      x = variables.Variable(100.)
      y = nn_ops.relu(x)
      loss = y**2
      optimizer = gradient_descent.GradientDescentOptimizer(learning_rate=0.25)
      train_op = optimizer.minimize(loss)
      sess.run(variables.global_variables_initializer())
      sess.run(train_op)
      self.assertAllClose(x.eval(), 50.0)


class Relu6Test(test.TestCase):

  def _npRelu6(self, np_features):
    sixes = np.copy(np_features)
    sixes.fill(6.0)
    return np.minimum(
        np.maximum(np_features, np.zeros(np_features.shape)), sixes)

  def testNpRelu6(self):
    self.assertAllClose(
        np.array([[0.0, 0.7, 0.0, 0.3, 6.0], [0.1, 0.0, 6.0, 0.0, 0.9]]),
        self._npRelu6(
            np.array([[-0.9, 0.7, -0.5, 0.3, 6.0], [0.1, -0.3, 6.5, -0.7,
                                                    0.9]])))

  def _testRelu6(self, np_features, use_gpu=False):
    np_relu6 = self._npRelu6(np_features)
    with self.test_session(use_gpu=use_gpu):
      relu6 = nn_ops.relu6(np_features)
      tf_relu6 = relu6.eval()
    self.assertAllClose(np_relu6, tf_relu6)
    self.assertShapeEqual(np_relu6, relu6)

  def testNumbers(self):
    for t in [np.int32, np.int64, np.float16, np.float32, np.float64]:
      self._testRelu6(
          np.array([[-9, 7, -5, 3, -1], [1, -3, 5, -7, 9]]).astype(t),
          use_gpu=False)
      if t in [np.float16, np.float, np.double]:
        self._testRelu6(
            np.array([[-9, 7, -5, 3, -1], [1, -3, 5, -7, 9]]).astype(t),
            use_gpu=True)

  # The gradient test for ReLU6 is a bit tricky as the derivative is
  # not well defined at around zero and six and we want to avoid that
  # in terms of input values.
  def testGradientFloat32(self):
    with self.cached_session():
      x = constant_op.constant(
          [-0.9, -0.7, -0.5, -0.3, -0.1, 6.1, 6.3, 6.5, 6.7, 6.9],
          shape=[2, 5],
          name="x")
      y = nn_ops.relu6(x, name="relu6")
      x_init = np.asarray(
          [[-0.9, -0.7, -0.5, -0.3, -0.1], [6.1, 6.3, 6.5, 6.7, 6.9]],
          dtype=np.float32,
          order="F")
      err = gradient_checker.compute_gradient_error(
          x, [2, 5], y, [2, 5], x_init_value=x_init)
    print("relu6 (float32) gradient err = ", err)
    self.assertLess(err, 1e-4)

  def testGradientFloat64(self):
    with self.cached_session():
      x = constant_op.constant(
          [-0.9, -0.7, -0.5, -0.3, -0.1, 6.1, 6.3, 6.5, 6.7, 6.9],
          shape=[2, 5],
          dtype=dtypes.float64,
          name="x")
      y = nn_ops.relu6(x, name="relu6")
      x_init = np.asarray(
          [[-0.9, -0.7, -0.5, -0.3, -0.1], [6.1, 6.3, 6.5, 6.7, 6.9]],
          dtype=np.float64,
          order="F")
      err = gradient_checker.compute_gradient_error(
          x, [2, 5], y, [2, 5], x_init_value=x_init)
    print("relu6 (float64) gradient err = ", err)
    self.assertLess(err, 1e-10)


class LeakyReluTest(test.TestCase):

  def _npLeakyRelu(self, np_features, alpha=0.1):
    return np.maximum(np_features, alpha * np_features)

  def testNpLeakyRelu(self):
    self.assertAllClose(
        np.array([[-0.09, 0.7, -0.05, 0.3, -0.01],
                  [0.1, -0.03, 0.5, -0.07, 0.9]]),
        self._npLeakyRelu(
            np.array([[-0.9, 0.7, -0.5, 0.3, -0.1], [0.1, -0.3, 0.5, -0.7,
                                                     0.9]]),
            alpha=0.1))

  def _testLeakyRelu(self, np_features, alpha, use_gpu=False):
    np_leaky_relu = self._npLeakyRelu(np_features, alpha)
    with self.test_session(use_gpu=use_gpu):
      leaky_relu = nn_ops.leaky_relu(np_features, alpha)
      tf_leaky_relu = leaky_relu.eval()
    self.assertAllClose(np_leaky_relu, tf_leaky_relu)
    self.assertShapeEqual(np_leaky_relu, leaky_relu)

  def testNumbers(self):
    for t in [np.int32, np.int64, np.float16, np.float32, np.float64]:
      self._testLeakyRelu(
          np.array([[-9, 7, -5, 3, -1], [1, -3, 5, -7, 9]]).astype(t),
          alpha=0.2,
          use_gpu=False)
      if t in [np.float16, np.float32, np.float64]:
        self._testLeakyRelu(
            np.array([[-9, 7, -5, 3, -1], [1, -3, 5, -7, 9]]).astype(t),
            alpha=0.1,
            use_gpu=True)

  # The gradient test for Leaky ReLU is a bit tricky as the derivative is not
  # well defined at around zero and we want to avoid that in terms of input
  # values.
  def testGradientFloat32(self):
    with self.test_session():
      x = constant_op.constant(
          [-0.9, -0.7, -0.5, -0.3, -0.1, 0.1, 0.3, 0.5, 0.7, 0.9],
          shape=[2, 5],
          name="x")
      y = nn_ops.leaky_relu(x, alpha=0.1, name="leaky_relu")
      x_init = np.asarray(
          [[-0.9, -0.7, -0.5, -0.3, -0.1], [0.1, 0.3, 0.5, 0.7, 0.9]],
          dtype=np.float32,
          order="F")
      err = gradient_checker.compute_gradient_error(
          x, [2, 5], y, [2, 5], x_init_value=x_init)
    print("leaky_relu (float32) gradient err = ", err)
    self.assertLess(err, 1e-4)

  def testGradientFloat64(self):
    with self.test_session():
      x = constant_op.constant(
          [-0.9, -0.7, -0.5, -0.3, -0.1, 0.1, 0.3, 0.5, 0.7, 0.9],
          shape=[2, 5],
          dtype=dtypes.float64,
          name="x")
      y = nn_ops.leaky_relu(x, alpha=0.2, name="leaky_relu")
      x_init = np.asarray(
          [[-0.9, -0.7, -0.5, -0.3, -0.1], [0.1, 0.3, 0.5, 0.7, 0.9]],
          dtype=np.float64,
          order="F")
      err = gradient_checker.compute_gradient_error(
          x, [2, 5], y, [2, 5], x_init_value=x_init)
    print("leaky_relu (float64) gradient err = ", err)
    self.assertLess(err, 1e-10)

  def testGradGradFloat32(self):
    with compat.forward_compatibility_horizon(2018, 11, 2):
      with self.test_session():
        x = constant_op.constant(
            [-0.9, -0.7, -0.5, -0.3, -0.1, 0.1, 0.3, 0.5, 0.7, 0.9],
            shape=[2, 5],
            name="x")
        y = nn_ops.leaky_relu(x, alpha=0.1, name="leaky_relu")
        z = gradients_impl.gradients(y, x)
        x_init = np.asarray(
            [[-0.9, -0.7, -0.5, -0.3, -0.1], [0.1, 0.3, 0.5, 0.7, 0.9]],
            dtype=np.float32,
            order="F")
        err = gradient_checker.compute_gradient_error(
            x, [2, 5], z[0], [2, 5], x_init_value=x_init)
      print("leaky_relu (float32) gradient of gradient err = ", err)
      self.assertLess(err, 1e-4)

  def testGradGradFloat64(self):
    with compat.forward_compatibility_horizon(2018, 11, 2):
      with self.test_session():
        x = constant_op.constant(
            [-0.9, -0.7, -0.5, -0.3, -0.1, 0.1, 0.3, 0.5, 0.7, 0.9],
            shape=[2, 5],
            dtype=dtypes.float64,
            name="x")
        y = nn_ops.leaky_relu(x, alpha=0.02, name="leaky_relu")
        z = gradients_impl.gradients(y, x)
        x_init = np.asarray(
            [[-0.9, -0.7, -0.5, -0.3, -0.1], [0.1, 0.3, 0.5, 0.7, 0.9]],
            dtype=np.float64,
            order="F")
        err = gradient_checker.compute_gradient_error(
            x, [2, 5], z[0], [2, 5], x_init_value=x_init)
      print("leaky_relu (float64) gradient of gradient err = ", err)
      self.assertLess(err, 1e-10)

  def testGradientScalar(self):
    with self.test_session() as sess:
      x = variables.Variable(-100.)
      y = nn_ops.leaky_relu(x, 0.05)
      loss = y**2
      optimizer = gradient_descent.GradientDescentOptimizer(learning_rate=0.2)
      train_op = optimizer.minimize(loss)
      sess.run(variables.global_variables_initializer())
      sess.run(train_op)
      self.assertAllClose(x.eval(), -99.9)


class EluTest(test.TestCase):

  def _npElu(self, np_features):
    return np.where(np_features < 0, np.exp(np_features) - 1, np_features)

  def testNpElu(self):
    self.assertAllClose(
        np.array([[-0.59343034025, 0.7, -0.39346934028, 0.3, -0.09516258196],
                  [0.1, -0.25918177931, 0.5, -0.5034146962, 0.9]]),
        self._npElu(
            np.array([[-0.9, 0.7, -0.5, 0.3, -0.1], [0.1, -0.3, 0.5, -0.7,
                                                     0.9]])))

  def _testElu(self, np_features, use_gpu=False):
    np_elu = self._npElu(np_features)
    with self.test_session(use_gpu=use_gpu):
      elu = nn_ops.elu(np_features)
      tf_elu = elu.eval()
    self.assertAllClose(np_elu, tf_elu)
    self.assertShapeEqual(np_elu, elu)

  def testNumbers(self):
    for t in [np.float16, np.float32, np.float64]:
      self._testElu(
          np.array([[-9, 7, -5, 3, -1], [1, -3, 5, -7, 9]]).astype(t),
          use_gpu=False)
      self._testElu(
          np.array([[-9, 7, -5, 3, -1], [1, -3, 5, -7, 9]]).astype(t),
          use_gpu=True)

  def testGradientFloat32(self):
    with self.cached_session():
      x_val = [[-0.9, -0.7, -0.5, -0.3, -0.1], [0.1, 0.3, 0.5, 0.7, 0.9]]
      x = constant_op.constant(x_val, name="x")
      y = nn_ops.elu(x, name="elu")
      x_init = np.asarray(x_val, dtype=np.float32, order="F")
      err = gradient_checker.compute_gradient_error(
          x, [2, 5], y, [2, 5], x_init_value=x_init)
    print("elu (float32) gradient err = ", err)
    self.assertLess(err, 1e-4)

  def testGradientFloat64(self):
    with self.cached_session():
      x_val = [[-0.9, -0.7, -0.5, -0.3, -0.1], [0.1, 0.3, 0.5, 0.7, 0.9]]
      x = constant_op.constant(x_val, dtype=dtypes.float64, name="x")
      y = nn_ops.elu(x, name="elu")
      x_init = np.asarray(x_val, dtype=np.float64, order="F")
      err = gradient_checker.compute_gradient_error(
          x, [2, 5], y, [2, 5], x_init_value=x_init)
    print("elu (float64) gradient err = ", err)
    self.assertLess(err, 1e-6)

  def testGradGrad(self):
    with self.cached_session():
      x = array_ops.placeholder(dtype=dtypes.float32)
      elu = nn_ops.elu(x)
      g, = gradients_impl.gradients(elu, x)
      gg, = gradients_impl.gradients(g, x)

      for x_val in [-1, -0.5, 0.5, 1]:
        err = np.abs(gg.eval(feed_dict={x: x_val}) - _elu_grad_grad(x_val))
        self.assertLess(err, 1e-4)

  def testGradGradFloat32(self):
    with self.cached_session():
      x = constant_op.constant(
          [-0.9, -0.7, -0.5, -0.3, -0.1, 0.1, 0.3, 0.5, 0.7, 0.9],
          shape=[2, 5],
          name="x")
      y = nn_ops.elu(x, name="elu")
      z = gradients_impl.gradients(y, x)
      x_init = np.asarray(
          [[-0.9, -0.7, -0.5, -0.3, -0.1], [0.1, 0.3, 0.5, 0.7, 0.9]],
          dtype=np.float32,
          order="F")
      err = gradient_checker.compute_gradient_error(
          x, [2, 5], z[0], [2, 5], x_init_value=x_init)
    print("elu (float32) gradient of gradient err = ", err)
    self.assertLess(err, 1e-4)

  def testGradGradFloat64(self):
    with self.cached_session():
      x = constant_op.constant(
          [-0.9, -0.7, -0.5, -0.3, -0.1, 0.1, 0.3, 0.5, 0.7, 0.9],
          shape=[2, 5],
          dtype=dtypes.float64,
          name="x")
      y = nn_ops.elu(x, name="elu")
      z = gradients_impl.gradients(y, x)
      x_init = np.asarray(
          [[-0.9, -0.7, -0.5, -0.3, -0.1], [0.1, 0.3, 0.5, 0.7, 0.9]],
          dtype=np.float64,
          order="F")
      err = gradient_checker.compute_gradient_error(
          x, [2, 5], z[0], [2, 5], x_init_value=x_init)
    print("elu (float64) gradient of gradient err = ", err)
    self.assertLess(err, 1e-6)


class SeluTest(test.TestCase):

  def _npSelu(self, np_features):
    scale = 1.0507009873554804934193349852946
    scale_alpha = 1.7580993408473768599402175208123
    return np.where(np_features < 0, scale_alpha * (np.exp(np_features) - 1),
                    scale * np_features)

  def testNpSelu(self):
    self.assertAllClose(
        np.array([[-1.0433095, 0.73549069, -0.6917582, 0.3152103, -0.16730527],
                  [0.1050701, -0.45566732, 0.5253505, -0.88505305, 0.9456309]]),
        self._npSelu(
            np.array([[-0.9, 0.7, -0.5, 0.3, -0.1], [0.1, -0.3, 0.5, -0.7,
                                                     0.9]])))

  def _testSelu(self, np_features, use_gpu=False):
    np_selu = self._npSelu(np_features)
    with self.test_session(use_gpu=use_gpu):
      selu = nn_ops.selu(np_features)
      tf_selu = selu.eval()
    self.assertAllClose(np_selu, tf_selu)
    self.assertShapeEqual(np_selu, selu)

  def testNumbers(self):
    for t in [np.float16, np.float32, np.float64]:
      self._testSelu(
<<<<<<< HEAD
          np.array([[-9, 7, -5, 3, -1], [1, -3, 5, -7, 9]]).astype(t),
          use_gpu=False)
      self._testSelu(
          np.array([[-9, 7, -5, 3, -1], [1, -3, 5, -7, 9]]).astype(t),
          use_gpu=True)
=======
          np.array([[-9, 7, -5, 3, -1], [1, -3, 5, -7, 9]]).astype(t))
      # Force executed on CPU in case GPU kernels are available.
      with ops.device("/device:CPU:0"):
        self._testSelu(
            np.array([[-9, 7, -5, 3, -1], [1, -3, 5, -7, 9]]).astype(t))
>>>>>>> a751f01a

  def testGradientFloat32(self):
    with self.cached_session():
      x_val = [[-0.9, -0.7, -0.5, -0.3, -0.1], [0.1, 0.3, 0.5, 0.7, 0.9]]
      x = constant_op.constant(x_val, name="x")
      y = nn_ops.selu(x, name="selu")
      x_init = np.asarray(x_val, dtype=np.float32, order="F")
      err = gradient_checker.compute_gradient_error(
          x, [2, 5], y, [2, 5], x_init_value=x_init)
    print("selu (float32) gradient err = ", err)
    self.assertLess(err, 1e-4)

  def testGradientFloat64(self):
    with self.cached_session():
      x_val = [[-0.9, -0.7, -0.5, -0.3, -0.1], [0.1, 0.3, 0.5, 0.7, 0.9]]
      x = constant_op.constant(x_val, dtype=dtypes.float64, name="x")
      y = nn_ops.selu(x, name="selu")
      x_init = np.asarray(x_val, dtype=np.float64, order="F")
      err = gradient_checker.compute_gradient_error(
          x, [2, 5], y, [2, 5], x_init_value=x_init)
    print("selu (float64) gradient err = ", err)
    self.assertLess(err, 1e-6)

  def testGradGradFloat32(self):
    with self.cached_session():
      x = constant_op.constant(
          [-0.9, -0.7, -0.5, -0.3, -0.1, 0.1, 0.3, 0.5, 0.7, 0.9],
          shape=[2, 5],
          name="x")
      y = nn_ops.selu(x, name="selu")
      z = gradients_impl.gradients(y, x)
      x_init = np.asarray(
          [[-0.9, -0.7, -0.5, -0.3, -0.1], [0.1, 0.3, 0.5, 0.7, 0.9]],
          dtype=np.float32,
          order="F")
      err = gradient_checker.compute_gradient_error(
          x, [2, 5], z[0], [2, 5], x_init_value=x_init)
    print("selu (float32) gradient of gradient err = ", err)
    self.assertLess(err, 1e-4)

  def testGradGradFloat64(self):
    with self.cached_session():
      x = constant_op.constant(
          [-0.9, -0.7, -0.5, -0.3, -0.1, 0.1, 0.3, 0.5, 0.7, 0.9],
          shape=[2, 5],
          dtype=dtypes.float64,
          name="x")
      y = nn_ops.selu(x, name="selu")
      z = gradients_impl.gradients(y, x)
      x_init = np.asarray(
          [[-0.9, -0.7, -0.5, -0.3, -0.1], [0.1, 0.3, 0.5, 0.7, 0.9]],
          dtype=np.float64,
          order="F")
      err = gradient_checker.compute_gradient_error(
          x, [2, 5], z[0], [2, 5], x_init_value=x_init)
    print("selu (float64) gradient of gradient err = ", err)
    self.assertLess(err, 1e-6)


class CreluTest(test.TestCase):

  def testCreluShape(self):
    f = random_ops.random_normal([50, 5, 7, 10])
    t = nn_ops.crelu(f)
    self.assertEqual([50, 5, 7, 20], t.get_shape())

  def _testCrelu(self, np_features, use_gpu=False):
    np_relu = np.maximum(np_features, np.zeros_like(np_features))
    np_neg_relu = np.maximum(-np_features, np.zeros_like(np_features))
    np_crelu = np.concatenate((np_relu, np_neg_relu),
                              len(np_features.shape) - 1)

    with self.test_session(use_gpu=use_gpu):
      crelu = nn_ops.crelu(np_features)
      tf_relu = crelu.eval()

    self.assertAllClose(np_crelu, tf_relu)
    self.assertShapeEqual(np_crelu, crelu)

  def testNumbers(self):
    for t in [np.int32, np.int64, np.float16, np.float32, np.float64]:
      self._testCrelu(
          np.array([[-9, 7, -5, 3, -1], [1, -3, 5, -7, 9]]).astype(t),
          use_gpu=False)
      if t in [np.float16, np.float32, np.float64]:
        self._testCrelu(
            np.array([[-9, 7, -5, 3, -1], [1, -3, 5, -7, 9]]).astype(t),
            use_gpu=True)

  def testNumbersWithAxis0(self):
    with self.cached_session():
      crelu = nn_ops.crelu(
          np.array([[-9, 7, -5, 3, -1], [1, -3, 5, -7, 9]]), axis=0)
      tf_relu = crelu.eval()
      np_crelu = np.array([[0, 7, 0, 3, 0], [1, 0, 5, 0, 9], [9, 0, 5, 0, 1],
                           [0, 3, 0, 7, 0]])
      self.assertAllEqual(np_crelu, tf_relu)

  def testNumbersWithAxis1(self):
    with self.cached_session():
      crelu = nn_ops.crelu(
          np.array([[-9, 7, -5, 3, -1], [1, -3, 5, -7, 9]]), axis=1)
      tf_relu = crelu.eval()
      np_crelu = np.array([[0, 7, 0, 3, 0, 9, 0, 5, 0, 1],
                           [1, 0, 5, 0, 9, 0, 3, 0, 7, 0]])
      self.assertAllEqual(np_crelu, tf_relu)


if __name__ == "__main__":
  test.main()<|MERGE_RESOLUTION|>--- conflicted
+++ resolved
@@ -529,19 +529,11 @@
   def testNumbers(self):
     for t in [np.float16, np.float32, np.float64]:
       self._testSelu(
-<<<<<<< HEAD
-          np.array([[-9, 7, -5, 3, -1], [1, -3, 5, -7, 9]]).astype(t),
-          use_gpu=False)
-      self._testSelu(
-          np.array([[-9, 7, -5, 3, -1], [1, -3, 5, -7, 9]]).astype(t),
-          use_gpu=True)
-=======
           np.array([[-9, 7, -5, 3, -1], [1, -3, 5, -7, 9]]).astype(t))
       # Force executed on CPU in case GPU kernels are available.
       with ops.device("/device:CPU:0"):
         self._testSelu(
             np.array([[-9, 7, -5, 3, -1], [1, -3, 5, -7, 9]]).astype(t))
->>>>>>> a751f01a
 
   def testGradientFloat32(self):
     with self.cached_session():
