# Copyright 2018 The TensorFlow Authors. All Rights Reserved.
#
# Licensed under the Apache License, Version 2.0 (the "License");
# you may not use this file except in compliance with the License.
# You may obtain a copy of the License at
#
#     http://www.apache.org/licenses/LICENSE-2.0
#
# Unless required by applicable law or agreed to in writing, software
# distributed under the License is distributed on an "AS IS" BASIS,
# WITHOUT WARRANTIES OR CONDITIONS OF ANY KIND, either express or implied.
# See the License for the specific language governing permissions and
# limitations under the License.
# ==============================================================================
"""Tests for boosted_trees stats kernels."""
from __future__ import absolute_import
from __future__ import division
from __future__ import print_function

import numpy as np

from tensorflow.python.framework import constant_op
from tensorflow.python.framework import dtypes
from tensorflow.python.framework import test_util
from tensorflow.python.ops import array_ops
from tensorflow.python.ops import boosted_trees_ops
from tensorflow.python.platform import googletest


_INEQUALITY_DEFAULT_LEFT = 'inequality_default_left'.encode('utf-8')


class StatsOpsTest(test_util.TensorFlowTestCase):
  """Tests stats_ops."""

  def _get_stats_summary_for_split(self):
    return [
        [
            [[0., 0.], [.08, .09], [0., 0.], [0., 0.]],  # node 0; ignored
            [[0., 0.], [.15, .36], [.06, .07], [.1, .2]],  # node 1
            [[0., 0.], [-.33, .58], [0., 0.], [.3, .4]],  # node 2
            [[0., 0.], [0., 0.], [0., 0.], [0., 0.]],  # node 3; ignored
            [[0., 0.], [0., 0.], [0., 0.], [0., 0.]],  # node 4; ignored
            [[0., 0.], [0., 0.], [0., 0.], [0., 0.]],  # node 5; ignored
            [[0., 0.], [0., 0.], [0., 0.], [0., 0.]],  # node 6; ignored
        ],  # feature 0
        [
            [[0., 0.], [0., 0.], [.08, .09], [0., 0.]],  # node 0; ignored
            [[0., 0.], [.3, .5], [-.05, .06], [.06, .07]],  # node 1
            [[.1, .1], [.2, .3], [-.4, .5], [.07, .08]],  # node 2
            [[0., 0.], [0., 0.], [0., 0.], [0., 0.]],  # node 3; ignored
            [[0., 0.], [0., 0.], [0., 0.], [0., 0.]],  # node 4; ignored
            [[0., 0.], [0., 0.], [0., 0.], [0., 0.]],  # node 5; ignored
            [[0., 0.], [0., 0.], [0., 0.], [0., 0.]],  # node 6; ignored
        ],  # feature 1
    ]  # shape=[num_features, max_splits, num_buckets, 2]

  def testCalculateBestGainsWithoutRegularization(self):
    """Testing Gain calculation without any regularization."""
    with self.cached_session() as sess:
      max_splits = 7
      node_id_range = [1, 3]  # node 1 through 2 will be processed.
      stats_summary_list = self._get_stats_summary_for_split()

      (node_ids_list, gains_list, thresholds_list, left_node_contribs_list,
       right_node_contribs_list
      ) = boosted_trees_ops.calculate_best_gains_per_feature(
          node_id_range,
          stats_summary_list,
          l1=0.0,
          l2=0.0,
          tree_complexity=0.0,
          min_node_weight=0,
          max_splits=max_splits)

      self.assertAllEqual([[1, 2], [1, 2]], sess.run(node_ids_list))
      self.assertAllClose([[0.004775, 0.41184], [0.02823, 0.41184]],
                          sess.run(gains_list))
      self.assertAllEqual([[1, 1], [1, 1]], sess.run(thresholds_list))
      # The left node contrib will be later added to the previous node value to
      # make the left node value, and the same for right node contrib.
      self.assertAllClose([[[-.416667], [.568966]], [[-.6], [-.75]]],
                          sess.run(left_node_contribs_list))
      self.assertAllClose([[[-.592593], [-.75]], [[-.076923], [.568966]]],
                          sess.run(right_node_contribs_list))

  def testCalculateBestMultiDimFeatureSplitsWithoutRegularization(self):
    """Testing best split calculation without any regularization."""
    node_id_range = [1, 3]  # node 1 through 2 will be processed.
    stats_summary = np.asarray(self._get_stats_summary_for_split())
    # reshape to [max_splits, num_features, num_buckets, 2]
    stats_summary = np.moveaxis(stats_summary, 0, 1)

    (node_ids, gains, feature_dimensions, thresholds, left_node_contribs,
     right_node_contribs, split_types) = self.evaluate(
         boosted_trees_ops.calculate_best_feature_split(
             node_id_range,
             stats_summary,
             l1=0.0,
             l2=0.0,
             tree_complexity=0.0,
             min_node_weight=0,
             logits_dimension=1))

    # Get same result as v1 op (CalculateBestGainsPerFeature), and find the
    # feature dimension that has the best gain.
    self.assertAllEqual([1, 2], node_ids)
    self.assertAllClose([0.02823, 0.41184], gains)
    self.assertAllEqual([1, 1], thresholds)
    self.assertAllEqual([1, 0], feature_dimensions)
    # # The left node contrib will be later added to the previous node value to
    # # make the left node value, and the same for right node contrib.
    self.assertAllClose([[-.6], [.568966]], left_node_contribs)
    self.assertAllClose([[-.076923], [-.75]], right_node_contribs)
    self.assertAllEqual([_INEQUALITY_DEFAULT_LEFT] * 2, split_types)

  def testCalculateBestGainsWithL2(self):
    """Testing Gain calculation with L2."""
    with self.cached_session() as sess:
      max_splits = 7
      node_id_range = [1, 3]  # node 1 through 2 will be processed.
      stats_summary_list = self._get_stats_summary_for_split()

      (node_ids_list, gains_list, thresholds_list, left_node_contribs_list,
       right_node_contribs_list
      ) = boosted_trees_ops.calculate_best_gains_per_feature(
          node_id_range,
          stats_summary_list,
          l1=0.0,
          l2=0.1,
          tree_complexity=0.0,
          min_node_weight=0,
          max_splits=max_splits)

      self.assertAllEqual([[1, 2], [1, 2]], sess.run(node_ids_list))
      self.assertAllClose([[0., 0.33931375], [0.01879096, 0.33931375]],
                          sess.run(gains_list))
      self.assertAllEqual([[0, 1], [1, 1]], sess.run(thresholds_list))
      # The left node contrib will be later added to the previous node value to
      # make the left node value, and the same for right node contrib.
      self.assertAllClose([[[0.], [.485294]], [[-.5], [-.6]]],
                          sess.run(left_node_contribs_list))
      self.assertAllClose([[[-.424658], [-.6]], [[-.043478], [.485294]]],
                          sess.run(right_node_contribs_list))

  def testCalculateMultiDimBestFeatureSplitsWithL2(self):
    """Testing best split calculation with L2."""
    node_id_range = [1, 3]  # node 1 through 2 will be processed.
    stats_summary = np.asarray(self._get_stats_summary_for_split())
    # reshape to [max_splits, num_features, num_buckets, 2]
    stats_summary = np.moveaxis(stats_summary, 0, 1)

    (node_ids, gains, feature_dimensions, thresholds, left_node_contribs,
     right_node_contribs, split_types) = self.evaluate(
         boosted_trees_ops.calculate_best_feature_split(
             node_id_range,
             stats_summary,
             l1=0.0,
             l2=0.1,
             tree_complexity=0.0,
             min_node_weight=0,
             logits_dimension=1))

    # Get same result as v1 op (CalculateBestGainsPerFeature), and find the
    # feature dimension that has the best gain.
    self.assertAllEqual([1, 2], node_ids)
    self.assertAllClose([0.01879096, 0.33931375], gains)
    self.assertAllEqual([1, 1], thresholds)
    self.assertAllEqual([1, 0], feature_dimensions)
    # # The left node contrib will be later added to the previous node value to
    # # make the left node value, and the same for right node contrib.
    self.assertAllClose([[-.5], [.485294]], left_node_contribs)
    self.assertAllClose([[-.043478], [-.6]], right_node_contribs)
    self.assertAllEqual([_INEQUALITY_DEFAULT_LEFT] * 2, split_types)

  def testCalculateBestGainsWithL1(self):
    """Testing Gain calculation with L1."""
    with self.cached_session() as sess:
      max_splits = 7
      node_id_range = [1, 3]  # node 1 through 2 will be processed.
      stats_summary_list = self._get_stats_summary_for_split()

      l1 = 0.1
      (node_ids_list, gains_list, thresholds_list, left_node_contribs_list,
       right_node_contribs_list
      ) = boosted_trees_ops.calculate_best_gains_per_feature(
          node_id_range,
          stats_summary_list,
          l1=l1,
          l2=0.0,
          tree_complexity=0.0,
          min_node_weight=0,
          max_splits=max_splits)

      self.assertAllEqual([[0, 1], [1, 1]], sess.run(thresholds_list))

      self.assertAllEqual([[1, 2], [1, 2]], sess.run(node_ids_list))
      self.assertAllClose([[[0.0], [0.3965517]], [[-0.4], [-0.5]]],
                          sess.run(left_node_contribs_list))

      self.assertAllClose([[[-0.3333333], [-0.5]], [[0.0], [0.396552]]],
                          sess.run(right_node_contribs_list))

      # Gain should also include an adjustment of the gradient by l1.
      self.assertAllClose([[0.0, 0.191207], [0.01, 0.191207]],
                          sess.run(gains_list))

  def testCalculateBestMultiDimFeatureSplitsWithL1(self):
    """Testing best split calculation with L1."""
    node_id_range = [1, 3]  # node 1 through 2 will be processed.
    stats_summary = np.asarray(self._get_stats_summary_for_split())
    # reshape to [max_splits, num_features, num_buckets, 2]
    stats_summary = np.moveaxis(stats_summary, 0, 1)

    l1 = 0.1
    (node_ids, gains, feature_dimensions, thresholds, left_node_contribs,
     right_node_contribs, split_types) = self.evaluate(
         boosted_trees_ops.calculate_best_feature_split(
             node_id_range,
             stats_summary,
             l1=l1,
             l2=0.,
             tree_complexity=0.0,
             min_node_weight=0,
             logits_dimension=1))

    # Get same result as v1 op (CalculateBestGainsPerFeature), and find the
    # feature dimension that has the best gain.
    self.assertAllEqual([1, 2], node_ids)
    # Gain should also include an adjustment of the gradient by l1.
    self.assertAllClose([0.01, 0.191207], gains)
    self.assertAllEqual([1, 1], thresholds)
    self.assertAllClose([[-0.4], [-0.5]], left_node_contribs)
    self.assertAllClose([[0.], [0.396552]], right_node_contribs)
    self.assertAllEqual([1, 1], feature_dimensions)
    self.assertAllEqual([_INEQUALITY_DEFAULT_LEFT] * 2, split_types)

  def testCalculateBestGainsWithTreeComplexity(self):
    """Testing best gain calculation with tree complexity."""
    with self.cached_session() as sess:
      max_splits = 7
      node_id_range = [1, 3]  # node 1 through 2 will be processed.
      stats_summary_list = self._get_stats_summary_for_split()

      l2 = 0.1
      tree_complexity = 3.
      (node_ids_list, gains_list, thresholds_list, left_node_contribs_list,
       right_node_contribs_list
      ) = boosted_trees_ops.calculate_best_gains_per_feature(
          node_id_range,
          stats_summary_list,
          l1=0.0,
          l2=l2,
          tree_complexity=tree_complexity,
          min_node_weight=0,
          max_splits=max_splits)

      self.assertAllEqual([[1, 2], [1, 2]], sess.run(node_ids_list))

      self.assertAllClose([[-3., -2.66068625], [-2.98120904, -2.66068625]],
                          sess.run(gains_list))

      self.assertAllEqual([[0, 1], [1, 1]], sess.run(thresholds_list))
      # The left node contrib will be later added to the previous node value to
      # make the left node value, and the same for right node contrib.
      self.assertAllClose([[[0.], [.485294]], [[-.5], [-.6]]],
                          sess.run(left_node_contribs_list))
      self.assertAllClose([[[-.424658], [-.6]], [[-.043478], [.485294]]],
                          sess.run(right_node_contribs_list))

  def testCalculateBestMultiDimFeatureSplitsWithTreeComplexity(self):
    """Testing best split calculation with tree complexity."""
    node_id_range = [1, 3]  # node 1 through 2 will be processed.
    stats_summary = np.asarray(self._get_stats_summary_for_split())
    # reshape to [max_splits, num_features, num_buckets, 2]
    stats_summary = np.moveaxis(stats_summary, 0, 1)

    l2 = 0.1
    tree_complexity = 3.
    (node_ids, gains, feature_dimensions, thresholds, left_node_contribs,
     right_node_contribs, split_types) = self.evaluate(
         boosted_trees_ops.calculate_best_feature_split(
             node_id_range,
             stats_summary,
             l1=0.,
             l2=l2,
             tree_complexity=tree_complexity,
             min_node_weight=0,
             logits_dimension=1))

    # Get same result as v1 op (CalculateBestGainsPerFeature), and find the
    # feature dimension that has the best gain.
    self.assertAllEqual([1, 2], node_ids)
    # Gain should also include an adjustment of the gradient by l1.
    self.assertAllClose([-2.98120904, -2.66068625], gains)
    self.assertAllEqual([1, 1], thresholds)
    self.assertAllClose([[-0.5], [0.485294]], left_node_contribs)
    self.assertAllClose([[-0.043478], [-.6]], right_node_contribs)
    self.assertAllEqual([1, 0], feature_dimensions)
    self.assertAllEqual([_INEQUALITY_DEFAULT_LEFT] * 2, split_types)

  def testCalculateBestGainsWithMinNodeWeight(self):
    """Testing Gain calculation with min node weight."""
    with self.cached_session() as sess:
      max_splits = 7
      node_id_range = [1, 3]  # node 1 through 2 will be processed.
      stats_summary_list = [
          [
              [[0., 0.], [.08, .09], [0., 0.], [0., 0.]],  # node 0; ignored
              [[0., 0.], [.15, .036], [.06, .07], [.1, .2]],  # node 1
              [[0., 0.], [-.33, .68], [0., 0.], [.3, .4]],  # node 2
              [[0., 0.], [0., 0.], [0., 0.], [0., 0.]],  # node 3; ignored
              [[0., 0.], [0., 0.], [0., 0.], [0., 0.]],  # node 4; ignored
              [[0., 0.], [0., 0.], [0., 0.], [0., 0.]],  # node 5; ignored
              [[0., 0.], [0., 0.], [0., 0.], [0., 0.]],  # node 6; ignored
          ],  # feature 0
          [
              [[0., 0.], [0., 0.], [.08, .09], [0., 0.]],  # node 0; ignored
              [[0., 0.], [.3, .5], [-.05, .6], [.06, .07]],  # node 1
              [[.1, .1], [.2, .03], [-.4, .05], [.07, .08]],  # node 2
              [[0., 0.], [0., 0.], [0., 0.], [0., 0.]],  # node 3; ignored
              [[0., 0.], [0., 0.], [0., 0.], [0., 0.]],  # node 4; ignored
              [[0., 0.], [0., 0.], [0., 0.], [0., 0.]],  # node 5; ignored
              [[0., 0.], [0., 0.], [0., 0.], [0., 0.]],  # node 6; ignored
          ],  # feature 1
      ]  # num_features * shape=[max_splits, num_buckets, 2]

      (node_ids_list, gains_list, thresholds_list, left_node_contribs_list,
       right_node_contribs_list
      ) = boosted_trees_ops.calculate_best_gains_per_feature(
          node_id_range,
          stats_summary_list,
          l1=0.0,
          l2=0.0,
          tree_complexity=0.0,
          min_node_weight=1,
          max_splits=max_splits)

      # We can't split node 1 on feature 1 and node 2 on feature 2 because of
      # the min node weight.
      self.assertAllEqual([[2], [1]], sess.run(node_ids_list))
      self.assertAllClose([[0.384314], [0.098013]], sess.run(gains_list))
      self.assertAllEqual([[1], [1]], sess.run(thresholds_list))
      self.assertAllClose([[[0.4852941]], [[-.6]]],
                          sess.run(left_node_contribs_list))
      self.assertAllClose([[[-0.75]], [[-0.014925]]],
                          sess.run(right_node_contribs_list))

  def testCalculateMultiDimBestSplitsWithMinNodeWeight(self):
    """Testing best split calculation with min node weight."""
    node_id_range = [1, 3]  # node 1 through 2 will be processed.
    stats_summary = np.asarray([
        [
            [[0., 0.], [.08, .09], [0., 0.], [0., 0.]],  # node 0; ignored
            [[0., 0.], [.15, .36], [.06, .61], [.1, .2]],  # node 1
            [[0., 0.], [-.33, .68], [0., 0.], [.3, .4]],  # node 2
            [[0., 0.], [0., 0.], [0., 0.], [0., 0.]],  # node 3; ignored
            [[0., 0.], [0., 0.], [0., 0.], [0., 0.]],  # node 4; ignored
            [[0., 0.], [0., 0.], [0., 0.], [0., 0.]],  # node 5; ignored
            [[0., 0.], [0., 0.], [0., 0.], [0., 0.]],  # node 6; ignored
        ],  # feature 0
        [
            [[0., 0.], [0., 0.], [.08, .09], [0., 0.]],  # node 0; ignored
            [[0., 0.], [.3, .5], [-.05, .6], [.06, .07]],  # node 1
            [[.1, 1.], [.2, -.05], [-.4, .05], [.07, .08]],  # node 2
            [[0., 0.], [0., 0.], [0., 0.], [0., 0.]],  # node 3; ignored
            [[0., 0.], [0., 0.], [0., 0.], [0., 0.]],  # node 4; ignored
            [[0., 0.], [0., 0.], [0., 0.], [0., 0.]],  # node 5; ignored
            [[0., 0.], [0., 0.], [0., 0.], [0., 0.]],  # node 6; ignored
        ],  # feature 1
    ])  # num_features * shape=[max_splits, num_buckets, 2]
    # reshape to [max_splits, num_features, num_buckets, 2]
    stats_summary = np.moveaxis(stats_summary, 0, 1)

    (node_ids, gains, feature_dimensions, thresholds, left_node_contribs,
     right_node_contribs, split_types) = self.evaluate(
         boosted_trees_ops.calculate_best_feature_split(
             node_id_range,
             stats_summary,
             l1=0.,
             l2=0.,
             tree_complexity=0.,
             min_node_weight=1,
             logits_dimension=1))

    self.assertAllEqual([1, 2], node_ids)
    # Gain should also include an adjustment of the gradient by l1.
    self.assertAllClose([0.098013, 0.931596], gains)
    self.assertAllEqual([1, 1], thresholds)
    self.assertAllClose([[-.6], [-0.315789]], left_node_contribs)
    self.assertAllClose([[-0.014925], [2.53846]], right_node_contribs)
    self.assertAllEqual([1, 1], feature_dimensions)
    self.assertAllEqual([_INEQUALITY_DEFAULT_LEFT] * 2, split_types)

  def testCalculateBestGainsWithMinNodeWeightNoSplitOnFeturePossible(self):
    """Testing Gain calculation with min node weight and no split."""
    with self.cached_session() as sess:
      max_splits = 7
      node_id_range = [1, 3]  # node 1 through 2 will be processed.
      stats_summary_list = [
          [
              [[0., 0.], [.08, .09], [0., 0.], [0., 0.]],  # node 0; ignored
              [[0., 0.], [.15, .0036], [.06, .007], [.1, .2]],  # node 1
              [[0., 0.], [-.33, .068], [0., 0.], [.3, .04]],  # node 2
              [[0., 0.], [0., 0.], [0., 0.], [0., 0.]],  # node 3; ignored
              [[0., 0.], [0., 0.], [0., 0.], [0., 0.]],  # node 4; ignored
              [[0., 0.], [0., 0.], [0., 0.], [0., 0.]],  # node 5; ignored
              [[0., 0.], [0., 0.], [0., 0.], [0., 0.]],  # node 6; ignored
          ],  # feature 0
          [
              [[0., 0.], [0., 0.], [.08, .09], [0., 0.]],  # node 0; ignored
              [[0., 0.], [.3, .5], [-.05, .6], [.06, .07]],  # node 1
              [[.1, .1], [.2, .03], [-.4, .05], [.07, .08]],  # node 2
              [[0., 0.], [0., 0.], [0., 0.], [0., 0.]],  # node 3; ignored
              [[0., 0.], [0., 0.], [0., 0.], [0., 0.]],  # node 4; ignored
              [[0., 0.], [0., 0.], [0., 0.], [0., 0.]],  # node 5; ignored
              [[0., 0.], [0., 0.], [0., 0.], [0., 0.]],  # node 6; ignored
          ],  # feature 1
      ]  # num_features * shape=[max_splits, num_buckets, 2]

      (node_ids_list, _, _, _,
       _) = boosted_trees_ops.calculate_best_gains_per_feature(
           node_id_range,
           stats_summary_list,
           l1=0.0,
           l2=0.0,
           tree_complexity=0.0,
           min_node_weight=1,
           max_splits=max_splits)

      # We can't split either of the nodes on the first feature
      self.assertEqual(2, len(sess.run(node_ids_list)))
      self.assertAllEqual([], sess.run(node_ids_list)[0])
      self.assertAllEqual([1], sess.run(node_ids_list)[1])

      # Now check when we can't split on any feature
      (node_ids_list, _, _, _,
       _) = boosted_trees_ops.calculate_best_gains_per_feature(
           node_id_range,
           stats_summary_list,
           l1=0.0,
           l2=0.0,
           tree_complexity=0.0,
           min_node_weight=10,
           max_splits=max_splits)
      self.assertAllEqual([[], []], sess.run(node_ids_list))

<<<<<<< HEAD
=======
  def testCalculateBestMultiDimFeatureSplitsWithNoSplitOnFeaturePossible(self):
    """Testing best split calculation with min node weight and no split."""
    node_id_range = [1, 3]  # node 1 through 2 will be processed.
    stats_summary = np.asarray([
        [
            [[0., 0.], [.08, .09], [0., 0.], [0., 0.]],  # node 0; ignored
            [[0., 0.], [.15, .36], [.06, .7], [.1, .2]],  # node 1
            [[0., 0.], [-.33, .068], [0., 0.], [.3, .04]],  # node 2
            [[0., 0.], [0., 0.], [0., 0.], [0., 0.]],  # node 3; ignored
            [[0., 0.], [0., 0.], [0., 0.], [0., 0.]],  # node 4; ignored
            [[0., 0.], [0., 0.], [0., 0.], [0., 0.]],  # node 5; ignored
            [[0., 0.], [0., 0.], [0., 0.], [0., 0.]],  # node 6; ignored
        ],  # feature 0
        [
            [[0., 0.], [0., 0.], [.08, .09], [0., 0.]],  # node 0; ignored
            [[0., 0.], [.3, .5], [-.05, .06], [.06, .7]],  # node 1
            [[.1, .1], [.2, -.05], [-.4, .05], [.07, .08]],  # node 2
            [[0., 0.], [0., 0.], [0., 0.], [0., 0.]],  # node 3; ignored
            [[0., 0.], [0., 0.], [0., 0.], [0., 0.]],  # node 4; ignored
            [[0., 0.], [0., 0.], [0., 0.], [0., 0.]],  # node 5; ignored
            [[0., 0.], [0., 0.], [0., 0.], [0., 0.]],  # node 6; ignored
        ],  # feature 1
    ])  # num_features * shape=[max_splits, num_buckets, 2]
    # reshape to [max_splits, num_features, num_buckets, 2]
    stats_summary = np.moveaxis(stats_summary, 0, 1)

    (node_ids, _, _, _, _, _,
     _) = boosted_trees_ops.calculate_best_feature_split(
         node_id_range,
         stats_summary,
         l1=0.0,
         l2=0.0,
         tree_complexity=0.0,
         min_node_weight=1,
         logits_dimension=1)

    # We can't split either of the nodes on the first feature
    self.assertAllEqual([1], node_ids)

    # Now check when we can't split on any feature
    (node_ids, _, _, _, _, _,
     _) = boosted_trees_ops.calculate_best_feature_split(
         node_id_range,
         stats_summary,
         l1=0.0,
         l2=0.0,
         tree_complexity=0.0,
         min_node_weight=10,
         logits_dimension=1)
    self.assertAllEqual([], node_ids)

  @test_util.run_deprecated_v1
>>>>>>> a751f01a
  def testMakeStatsSummarySimple(self):
    """Simple test for MakeStatsSummary."""
    expected_stats_summary = np.asarray([1., 5., 2., 6., 3., 7., 4., 8.])
    self.assertAllClose(
        expected_stats_summary.reshape((1, 2, 2, 2)),
        boosted_trees_ops.make_stats_summary(
            node_ids=[0, 0, 1, 1],
            gradients=[[1.], [2.], [3.], [4.]],
            hessians=[[5.], [6.], [7.], [8.]],
            bucketized_features_list=[[0, 1, 0, 1]],
            max_splits=2,
            num_buckets=2))

  @test_util.run_deprecated_v1
  def testAggregateStatsSimple(self):
    # Get the same result as MakeStatsSummary Op.
    expected_stats_summary = np.asarray([1., 5., 2., 6., 3., 7., 4., 8.])
    # shape=[max_splits, num_buckets, feature_dim, stats_dim]
    expected_stats_summary = np.reshape(expected_stats_summary, (2, 2, 1, 2))
    # Reshape feature dim and bucket id axes
    expected_stats_summary = np.swapaxes(expected_stats_summary, 1, 2)
    self.assertAllClose(
        expected_stats_summary,
        boosted_trees_ops.boosted_trees_aggregate_stats(
            node_ids=[0, 0, 1, 1],
            gradients=[[1.], [2.], [3.], [4.]],
            hessians=[[5.], [6.], [7.], [8.]],
            feature=[[0], [1], [0], [1]],
            max_splits=2,
            num_buckets=2))

  def testMakeStatsSummaryAccumulate(self):
    """Tests that Summary actually accumulates."""
    with self.cached_session():
      max_splits = 3
      num_buckets = 4
      node_ids = [1, 1, 2, 2, 1, 1, 2, 0]
      gradients = [[.1], [.2], [.3], [-.4], [-.05], [.06], [.07], [.08]]
      hessians = [[.2], [.3], [.4], [.5], [.06], [.07], [.08], [.09]]

      # Tests a single feature.
      bucketized_features = [[3, 1, 2, 0, 1, 2, 0, 1]]
      result = boosted_trees_ops.make_stats_summary(
          node_ids, gradients, hessians, bucketized_features, max_splits,
          num_buckets)  # shape=[max_splits, num_buckets, num_features, 2]
      self.assertAllClose(
          [[
              [[0., 0.], [.08, .09], [0., 0.], [0., 0.]],  # node 0
              [[0., 0.], [.15, .36], [.06, .07], [.1, .2]],  # node 1
              [[-.33, .58], [0., 0.], [.3, .4], [0., 0.]],  # node 2
          ]],
          result.eval())

  def testAggregateStatsAccumulate(self):
    """Tests that Summary actually accumulates."""
    max_splits = 3
    num_buckets = 4
    node_ids = [1, 1, 2, 2, 1, 1, 2, 0]
    gradients = [[.1], [.2], [.3], [-.4], [-.05], [.06], [.07], [.08]]
    hessians = [[.2], [.3], [.4], [.5], [.06], [.07], [.08], [.09]]

    # Tests a single feature.
    bucketized_features = [[3], [1], [2], [0], [1], [2], [0], [1]]
    result = boosted_trees_ops.boosted_trees_aggregate_stats(
        node_ids, gradients, hessians, bucketized_features, max_splits,
        num_buckets)
    # shape=[max_splits, num_buckets, feature_dim, stats_dim]
    # Get the same result as MakeStatsSummary Op.
    expected_stats_summary = [
        [[[0., 0.]], [[.08, .09]], [[0., 0.]], [[0., 0.]]],
        [[[0., 0.]], [[.15, .36]], [[.06, .07]], [[.1, .2]]],
        [[[-.33, .58]], [[0., 0.]], [[.3, .4]], [[0., 0.]]],
    ]
    # Swap feature dim and bucket id axis
    expected_stats_summary = np.swapaxes(expected_stats_summary, 1, 2)
    self.assertAllClose(expected_stats_summary, result)

  def testMakeStatsSummaryMultipleFeatures(self):
    """Tests that MakeStatsSummary works for multiple features."""
    with self.cached_session():
      max_splits = 3
      num_buckets = 4
      node_ids = [1, 1, 2, 2, 1, 1, 2, 0]
      gradients = [[.1], [.2], [.3], [-.4], [-.05], [.06], [.07], [.08]]
      hessians = [[.2], [.3], [.4], [.5], [.06], [.07], [.08], [.09]]

      # Tests multiple features.
      # The output from another feature will stored be in 3rd dimension.
      bucketized_features = [[3, 1, 2, 0, 1, 2, 0, 1], [0, 0, 0, 2, 2, 3, 3, 2]]
      result = boosted_trees_ops.make_stats_summary(
          node_ids, gradients, hessians, bucketized_features, max_splits,
          num_buckets)  # shape=[max_splits, num_buckets, num_features, 2]
      self.assertAllClose(
          [
              [
                  [[0., 0.], [.08, .09], [0., 0.], [0., 0.]],  # node 0
                  [[0., 0.], [.15, .36], [.06, .07], [.1, .2]],  # node 1
                  [[-.33, .58], [0., 0.], [.3, .4], [0., 0.]],  # node 2
              ],  # feature 0
              [
                  [[0., 0.], [0., 0.], [.08, .09], [0., 0.]],  # node 0
                  [[.3, .5], [0., 0.], [-.05, .06], [.06, .07]],  # node 1
                  [[.3, .4], [0., 0.], [-.4, .5], [.07, .08]],  # node 2
              ],  # feature 1
          ],
          result.eval())

  def testAggregatesSummaryMultipleDimensionFeature(self):
    """Tests that MakeStatsSummary works for multiple features."""
    expected_stats_summary = np.asarray(
        [[0, 0, 0, 0, .08, .09, 0, 0, 0, 0, .08, .09, 0, 0, 0, 0],
         [0, 0, .3, .5, .15, .36, 0, 0, .06, .07, -.05, .06, .1, .2, .06, .07],
         [-.33, .58, .3, .4, 0, 0, 0, 0, .3, .4, -.4, .5, 0, 0, .07, .08]])
    with self.cached_session():
      max_splits = 3
      num_buckets = 4
      node_ids = [1, 1, 2, 2, 1, 1, 2, 0]
      gradients = [[.1], [.2], [.3], [-.4], [-.05], [.06], [.07], [.08]]
      hessians = [[.2], [.3], [.4], [.5], [.06], [.07], [.08], [.09]]

      # Tests multiple features.
      bucketized_features = [[3, 0], [1, 0], [2, 0], [0, 2], [1, 2], [2, 3],
                             [0, 3], [1, 2]]
      result = boosted_trees_ops.boosted_trees_aggregate_stats(
          node_ids, gradients, hessians, bucketized_features, max_splits,
          num_buckets)
      # Reshape to [max_splits, num_buckets, feature_dim, stats_dim]
      expected_stats_summary = np.reshape(expected_stats_summary, (3, 4, 2, 2))
      # Swap feature_dim and bucket_id axis
      expected_stats_summary = np.swapaxes(expected_stats_summary, 1, 2)
      self.assertAllClose(expected_stats_summary, result)

  def testAggregateStatsMultiClass(self):
    """Tests that Summary actually accumulates."""
    with self.cached_session():
      max_splits = 3
      num_buckets = 4
      node_ids = [1, 1, 2, 2, 1, 1, 2, 0]
      gradients = [[.1, .2], [.2, .4], [.3, .6], [-.4, -.8], [-.05, -.1],
                   [.06, .12], [.07, .14], [.08, .16]]
      hessians = [[.2, .6], [.3, .9], [.4, 1.2], [.5, 1.5], [.06, .18],
                  [.07, .21], [.08, .24], [.09, .27]]

      # Tests a single feature.
      bucketized_features = [[3], [1], [2], [0], [1], [2], [0], [1]]
      result = boosted_trees_ops.boosted_trees_aggregate_stats(
          node_ids, gradients, hessians, bucketized_features, max_splits,
          num_buckets)
      # shape=[max_splits, num_buckets, feature_dim, stats_dim]
      expected_stats_summary = [
          [[[0., 0., 0., 0.]], [[.08, .16, .09, .27]], [[0., 0., 0., 0.]],
           [[0., 0., 0., 0.]]],
          [[[0., 0., 0., 0.]], [[.15, 0.3, .36, 1.08]], [[.06, 0.12, .07,
                                                          0.21]],
           [[.1, .2, .2, .6]]],
          [[[-.33, -.66, .58, 1.74]], [[0., 0., 0., 0.]], [[.3, .6, .4, 1.2]],
           [[0., 0., 0., 0.]]],
      ]
      expected_stats_summary = np.swapaxes(expected_stats_summary, 1, 2)
      self.assertAllClose(expected_stats_summary, result)

  def _verify_precision(self, length):
    with self.cached_session():
      max_splits = 1
      num_buckets = 1
      node_ids = array_ops.fill([length], 0)

      gradients = constant_op.constant(
          2.0 / length, dtype=dtypes.float32, shape=[length, 1])
      hessians = constant_op.constant(
          0.2 / length, dtype=dtypes.float32, shape=[length, 1])

      bucketized_features = array_ops.zeros([length], dtype=dtypes.int32)

      result = boosted_trees_ops.make_stats_summary(
          node_ids, gradients, hessians, [bucketized_features], max_splits,
          num_buckets)  # shape=[max_splits, num_buckets, num_features, 2]

      self.assertAllClose([[[[2., 0.2]]]], result.eval())

  def testMakeStatsSummaryNumericalPrecisionSmallBatch(self):
    """Tests numeric precision."""
    self._verify_precision(length=2000)

  def testMakeStatsSummaryNumericalPrecisionMediumBatch(self):
    """Tests numeric precision."""
    self._verify_precision(length=100000)

  def testMakeStatsSummaryNumericalPrecisionLargeBatch(self):
    """Tests numeric precision."""
    self._verify_precision(length=1000000)

  def testMakeStatsSummaryNumericalPrecisionMegaBatch(self):
    """Tests numeric precision."""
    self._verify_precision(length=50000000)


if __name__ == '__main__':
  googletest.main()<|MERGE_RESOLUTION|>--- conflicted
+++ resolved
@@ -445,8 +445,6 @@
            max_splits=max_splits)
       self.assertAllEqual([[], []], sess.run(node_ids_list))
 
-<<<<<<< HEAD
-=======
   def testCalculateBestMultiDimFeatureSplitsWithNoSplitOnFeaturePossible(self):
     """Testing best split calculation with min node weight and no split."""
     node_id_range = [1, 3]  # node 1 through 2 will be processed.
@@ -499,7 +497,6 @@
     self.assertAllEqual([], node_ids)
 
   @test_util.run_deprecated_v1
->>>>>>> a751f01a
   def testMakeStatsSummarySimple(self):
     """Simple test for MakeStatsSummary."""
     expected_stats_summary = np.asarray([1., 5., 2., 6., 3., 7., 4., 8.])
