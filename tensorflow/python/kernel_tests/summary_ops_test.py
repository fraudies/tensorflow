# Copyright 2015 The TensorFlow Authors. All Rights Reserved.
#
# Licensed under the Apache License, Version 2.0 (the "License");
# you may not use this file except in compliance with the License.
# You may obtain a copy of the License at
#
#     http://www.apache.org/licenses/LICENSE-2.0
#
# Unless required by applicable law or agreed to in writing, software
# distributed under the License is distributed on an "AS IS" BASIS,
# WITHOUT WARRANTIES OR CONDITIONS OF ANY KIND, either express or implied.
# See the License for the specific language governing permissions and
# limitations under the License.
# ==============================================================================
"""Tests for summary ops."""
from __future__ import absolute_import
from __future__ import division
from __future__ import print_function

<<<<<<< HEAD
from tensorflow.core.framework import summary_pb2
from tensorflow.python.framework import constant_op
from tensorflow.python.framework import dtypes
from tensorflow.python.framework import ops
from tensorflow.python.ops import logging_ops
from tensorflow.python.platform import test
from tensorflow.python.summary import summary


class SummaryOpsTest(test.TestCase):

  def _AsSummary(self, s):
    summ = summary_pb2.Summary()
    summ.ParseFromString(s)
    return summ

  def testScalarSummary(self):
    with self.cached_session() as sess:
      const = constant_op.constant([10.0, 20.0])
      summ = logging_ops.scalar_summary(["c1", "c2"], const, name="mysumm")
      value = sess.run(summ)
    self.assertEqual([], summ.get_shape())
    self.assertProtoEquals("""
      value { tag: "c1" simple_value: 10.0 }
      value { tag: "c2" simple_value: 20.0 }
      """, self._AsSummary(value))

  def testScalarSummaryDefaultName(self):
    with self.cached_session() as sess:
      const = constant_op.constant([10.0, 20.0])
      summ = logging_ops.scalar_summary(["c1", "c2"], const)
      value = sess.run(summ)
    self.assertEqual([], summ.get_shape())
    self.assertProtoEquals("""
      value { tag: "c1" simple_value: 10.0 }
      value { tag: "c2" simple_value: 20.0 }
      """, self._AsSummary(value))

  def testMergeSummary(self):
    with self.cached_session() as sess:
      const = constant_op.constant(10.0)
      summ1 = summary.histogram("h", const)
      summ2 = logging_ops.scalar_summary("c", const)
      merge = summary.merge([summ1, summ2])
      value = sess.run(merge)
    self.assertEqual([], merge.get_shape())
    self.assertProtoEquals("""
      value {
        tag: "h"
        histo {
          min: 10.0
          max: 10.0
          num: 1.0
          sum: 10.0
          sum_squares: 100.0
          bucket_limit: 9.93809490288
          bucket_limit: 10.9319043932
          bucket_limit: 1.7976931348623157e+308
          bucket: 0.0
          bucket: 1.0
          bucket: 0.0
        }
      }
      value { tag: "c" simple_value: 10.0 }
    """, self._AsSummary(value))

  def testMergeAllSummaries(self):
    with ops.Graph().as_default():
      const = constant_op.constant(10.0)
      summ1 = summary.histogram("h", const)
      summ2 = summary.scalar("o", const, collections=["foo_key"])
      summ3 = summary.scalar("c", const)
      merge = summary.merge_all()
      self.assertEqual("MergeSummary", merge.op.type)
      self.assertEqual(2, len(merge.op.inputs))
      self.assertEqual(summ1, merge.op.inputs[0])
      self.assertEqual(summ3, merge.op.inputs[1])
      merge = summary.merge_all("foo_key")
      self.assertEqual("MergeSummary", merge.op.type)
      self.assertEqual(1, len(merge.op.inputs))
      self.assertEqual(summ2, merge.op.inputs[0])
      self.assertTrue(summary.merge_all("bar_key") is None)

  def testHistogramSummaryTypes(self):
    with ops.Graph().as_default():
      for dtype in (dtypes.int8, dtypes.uint8, dtypes.int16, dtypes.int32,
                    dtypes.float32, dtypes.float64):
        const = constant_op.constant(10, dtype=dtype)
        summary.histogram("h", const)


if __name__ == "__main__":
=======
import os
import unittest

import six

from tensorflow.core.framework import graph_pb2
from tensorflow.core.framework import node_def_pb2
from tensorflow.core.framework import step_stats_pb2
from tensorflow.core.framework import summary_pb2
from tensorflow.core.protobuf import config_pb2
from tensorflow.core.util import event_pb2
from tensorflow.python.eager import context
from tensorflow.python.eager import def_function
from tensorflow.python.framework import constant_op
from tensorflow.python.framework import dtypes
from tensorflow.python.framework import errors
from tensorflow.python.framework import ops
from tensorflow.python.framework import tensor_spec
from tensorflow.python.framework import tensor_util
from tensorflow.python.framework import test_util
from tensorflow.python.keras.engine.sequential import Sequential
from tensorflow.python.keras.engine.training import Model
from tensorflow.python.keras.layers.core import Activation
from tensorflow.python.keras.layers.core import Dense
from tensorflow.python.lib.io import tf_record
from tensorflow.python.ops import math_ops
from tensorflow.python.ops import summary_ops_v2 as summary_ops
from tensorflow.python.ops import variables
from tensorflow.python.platform import gfile
from tensorflow.python.platform import test
from tensorflow.python.platform import tf_logging as logging


class SummaryOpsCoreTest(test_util.TensorFlowTestCase):

  def testWrite(self):
    logdir = self.get_temp_dir()
    with context.eager_mode():
      with summary_ops.create_file_writer_v2(logdir).as_default():
        output = summary_ops.write('tag', 42, step=12)
        self.assertTrue(output.numpy())
    events = events_from_logdir(logdir)
    self.assertEqual(2, len(events))
    self.assertEqual(12, events[1].step)
    value = events[1].summary.value[0]
    self.assertEqual('tag', value.tag)
    self.assertEqual(42, to_numpy(value))

  def testWrite_fromFunction(self):
    logdir = self.get_temp_dir()
    with context.eager_mode():
      writer = summary_ops.create_file_writer_v2(logdir)
      @def_function.function
      def f():
        with writer.as_default():
          return summary_ops.write('tag', 42, step=12)
      output = f()
      self.assertTrue(output.numpy())
    events = events_from_logdir(logdir)
    self.assertEqual(2, len(events))
    self.assertEqual(12, events[1].step)
    value = events[1].summary.value[0]
    self.assertEqual('tag', value.tag)
    self.assertEqual(42, to_numpy(value))

  def testWrite_metadata(self):
    logdir = self.get_temp_dir()
    metadata = summary_pb2.SummaryMetadata()
    metadata.plugin_data.plugin_name = 'foo'
    with context.eager_mode():
      with summary_ops.create_file_writer_v2(logdir).as_default():
        summary_ops.write('obj', 0, 0, metadata=metadata)
        summary_ops.write('bytes', 0, 0, metadata=metadata.SerializeToString())
        m = constant_op.constant(metadata.SerializeToString())
        summary_ops.write('string_tensor', 0, 0, metadata=m)
    events = events_from_logdir(logdir)
    self.assertEqual(4, len(events))
    self.assertEqual(metadata, events[1].summary.value[0].metadata)
    self.assertEqual(metadata, events[2].summary.value[0].metadata)
    self.assertEqual(metadata, events[3].summary.value[0].metadata)

  def testWrite_name(self):
    @def_function.function
    def f():
      output = summary_ops.write('tag', 42, step=12, name='anonymous')
      self.assertTrue(output.name.startswith('anonymous'))
    f()

  def testWrite_ndarray(self):
    logdir = self.get_temp_dir()
    with context.eager_mode():
      with summary_ops.create_file_writer_v2(logdir).as_default():
        summary_ops.write('tag', [[1, 2], [3, 4]], step=12)
    events = events_from_logdir(logdir)
    value = events[1].summary.value[0]
    self.assertAllEqual([[1, 2], [3, 4]], to_numpy(value))

  def testWrite_tensor(self):
    logdir = self.get_temp_dir()
    with context.eager_mode():
      t = constant_op.constant([[1, 2], [3, 4]])
      with summary_ops.create_file_writer_v2(logdir).as_default():
        summary_ops.write('tag', t, step=12)
      expected = t.numpy()
    events = events_from_logdir(logdir)
    value = events[1].summary.value[0]
    self.assertAllEqual(expected, to_numpy(value))

  def testWrite_tensor_fromFunction(self):
    logdir = self.get_temp_dir()
    with context.eager_mode():
      writer = summary_ops.create_file_writer_v2(logdir)
      @def_function.function
      def f(t):
        with writer.as_default():
          summary_ops.write('tag', t, step=12)
      t = constant_op.constant([[1, 2], [3, 4]])
      f(t)
      expected = t.numpy()
    events = events_from_logdir(logdir)
    value = events[1].summary.value[0]
    self.assertAllEqual(expected, to_numpy(value))

  def testWrite_stringTensor(self):
    logdir = self.get_temp_dir()
    with context.eager_mode():
      with summary_ops.create_file_writer_v2(logdir).as_default():
        summary_ops.write('tag', [b'foo', b'bar'], step=12)
    events = events_from_logdir(logdir)
    value = events[1].summary.value[0]
    self.assertAllEqual([b'foo', b'bar'], to_numpy(value))

  @test_util.run_gpu_only
  def testWrite_gpuDeviceContext(self):
    logdir = self.get_temp_dir()
    with context.eager_mode():
      with summary_ops.create_file_writer(logdir).as_default():
        with ops.device('/GPU:0'):
          value = constant_op.constant(42.0)
          step = constant_op.constant(12, dtype=dtypes.int64)
          summary_ops.write('tag', value, step=step).numpy()
    empty_metadata = summary_pb2.SummaryMetadata()
    events = events_from_logdir(logdir)
    self.assertEqual(2, len(events))
    self.assertEqual(12, events[1].step)
    self.assertEqual(42, to_numpy(events[1].summary.value[0]))
    self.assertEqual(empty_metadata, events[1].summary.value[0].metadata)

  @test_util.also_run_as_tf_function
  def testWrite_noDefaultWriter(self):
    # Use assertAllEqual instead of assertFalse since it works in a defun.
    self.assertAllEqual(False, summary_ops.write('tag', 42, step=0))

  @test_util.also_run_as_tf_function
  def testWrite_noStep_okayIfAlsoNoDefaultWriter(self):
    # Use assertAllEqual instead of assertFalse since it works in a defun.
    self.assertAllEqual(False, summary_ops.write('tag', 42))

  @test_util.also_run_as_tf_function
  def testWrite_noStep(self):
    logdir = self.get_temp_dir()
    with summary_ops.create_file_writer(logdir).as_default():
      with self.assertRaisesRegex(ValueError, 'No step set'):
        summary_ops.write('tag', 42)

  def testWrite_usingDefaultStep(self):
    logdir = self.get_temp_dir()
    try:
      with context.eager_mode():
        with summary_ops.create_file_writer(logdir).as_default():
          summary_ops.set_step(1)
          summary_ops.write('tag', 1.0)
          summary_ops.set_step(2)
          summary_ops.write('tag', 1.0)
          mystep = variables.Variable(10, dtype=dtypes.int64)
          summary_ops.set_step(mystep)
          summary_ops.write('tag', 1.0)
          mystep.assign_add(1)
          summary_ops.write('tag', 1.0)
      events = events_from_logdir(logdir)
      self.assertEqual(5, len(events))
      self.assertEqual(1, events[1].step)
      self.assertEqual(2, events[2].step)
      self.assertEqual(10, events[3].step)
      self.assertEqual(11, events[4].step)
    finally:
      # Reset to default state for other tests.
      summary_ops.set_step(None)

  def testWrite_usingDefaultStepConstant_fromFunction(self):
    logdir = self.get_temp_dir()
    try:
      with context.eager_mode():
        writer = summary_ops.create_file_writer(logdir)
        @def_function.function
        def f():
          with writer.as_default():
            summary_ops.write('tag', 1.0)
        summary_ops.set_step(1)
        f()
        summary_ops.set_step(2)
        f()
      events = events_from_logdir(logdir)
      self.assertEqual(3, len(events))
      self.assertEqual(1, events[1].step)
      # The step value will still be 1 because the value was captured at the
      # time the function was first traced.
      self.assertEqual(1, events[2].step)
    finally:
      # Reset to default state for other tests.
      summary_ops.set_step(None)

  def testWrite_usingDefaultStepVariable_fromFunction(self):
    logdir = self.get_temp_dir()
    try:
      with context.eager_mode():
        writer = summary_ops.create_file_writer(logdir)
        @def_function.function
        def f():
          with writer.as_default():
            summary_ops.write('tag', 1.0)
        mystep = variables.Variable(0, dtype=dtypes.int64)
        summary_ops.set_step(mystep)
        f()
        mystep.assign_add(1)
        f()
        mystep.assign(10)
        f()
      events = events_from_logdir(logdir)
      self.assertEqual(4, len(events))
      self.assertEqual(0, events[1].step)
      self.assertEqual(1, events[2].step)
      self.assertEqual(10, events[3].step)
    finally:
      # Reset to default state for other tests.
      summary_ops.set_step(None)

  def testWrite_usingDefaultStepConstant_fromLegacyGraph(self):
    logdir = self.get_temp_dir()
    try:
      with context.graph_mode():
        writer = summary_ops.create_file_writer(logdir)
        summary_ops.set_step(1)
        with writer.as_default():
          write_op = summary_ops.write('tag', 1.0)
        summary_ops.set_step(2)
        with self.cached_session() as sess:
          sess.run(writer.init())
          sess.run(write_op)
          sess.run(write_op)
          sess.run(writer.flush())
      events = events_from_logdir(logdir)
      self.assertEqual(3, len(events))
      self.assertEqual(1, events[1].step)
      # The step value will still be 1 because the value was captured at the
      # time the graph was constructed.
      self.assertEqual(1, events[2].step)
    finally:
      # Reset to default state for other tests.
      summary_ops.set_step(None)

  def testWrite_usingDefaultStepVariable_fromLegacyGraph(self):
    logdir = self.get_temp_dir()
    try:
      with context.graph_mode():
        writer = summary_ops.create_file_writer(logdir)
        mystep = variables.Variable(0, dtype=dtypes.int64)
        summary_ops.set_step(mystep)
        with writer.as_default():
          write_op = summary_ops.write('tag', 1.0)
        first_assign_op = mystep.assign_add(1)
        second_assign_op = mystep.assign(10)
        with self.cached_session() as sess:
          sess.run(writer.init())
          sess.run(mystep.initializer)
          sess.run(write_op)
          sess.run(first_assign_op)
          sess.run(write_op)
          sess.run(second_assign_op)
          sess.run(write_op)
          sess.run(writer.flush())
      events = events_from_logdir(logdir)
      self.assertEqual(4, len(events))
      self.assertEqual(0, events[1].step)
      self.assertEqual(1, events[2].step)
      self.assertEqual(10, events[3].step)
    finally:
      # Reset to default state for other tests.
      summary_ops.set_step(None)

  def testWrite_recordIf_constant(self):
    logdir = self.get_temp_dir()
    with context.eager_mode():
      with summary_ops.create_file_writer_v2(logdir).as_default():
        self.assertTrue(summary_ops.write('default', 1, step=0))
        with summary_ops.record_if(True):
          self.assertTrue(summary_ops.write('set_on', 1, step=0))
        with summary_ops.record_if(False):
          self.assertFalse(summary_ops.write('set_off', 1, step=0))
    events = events_from_logdir(logdir)
    self.assertEqual(3, len(events))
    self.assertEqual('default', events[1].summary.value[0].tag)
    self.assertEqual('set_on', events[2].summary.value[0].tag)

  def testWrite_recordIf_constant_fromFunction(self):
    logdir = self.get_temp_dir()
    with context.eager_mode():
      writer = summary_ops.create_file_writer_v2(logdir)
      @def_function.function
      def f():
        with writer.as_default():
          # Use assertAllEqual instead of assertTrue since it works in a defun.
          self.assertAllEqual(summary_ops.write('default', 1, step=0), True)
          with summary_ops.record_if(True):
            self.assertAllEqual(summary_ops.write('set_on', 1, step=0), True)
          with summary_ops.record_if(False):
            self.assertAllEqual(summary_ops.write('set_off', 1, step=0), False)
      f()
    events = events_from_logdir(logdir)
    self.assertEqual(3, len(events))
    self.assertEqual('default', events[1].summary.value[0].tag)
    self.assertEqual('set_on', events[2].summary.value[0].tag)

  def testWrite_recordIf_callable(self):
    logdir = self.get_temp_dir()
    with context.eager_mode():
      step = variables.Variable(-1, dtype=dtypes.int64)
      def record_fn():
        step.assign_add(1)
        return int(step % 2) == 0
      with summary_ops.create_file_writer_v2(logdir).as_default():
        with summary_ops.record_if(record_fn):
          self.assertTrue(summary_ops.write('tag', 1, step=step))
          self.assertFalse(summary_ops.write('tag', 1, step=step))
          self.assertTrue(summary_ops.write('tag', 1, step=step))
          self.assertFalse(summary_ops.write('tag', 1, step=step))
          self.assertTrue(summary_ops.write('tag', 1, step=step))
    events = events_from_logdir(logdir)
    self.assertEqual(4, len(events))
    self.assertEqual(0, events[1].step)
    self.assertEqual(2, events[2].step)
    self.assertEqual(4, events[3].step)

  def testWrite_recordIf_callable_fromFunction(self):
    logdir = self.get_temp_dir()
    with context.eager_mode():
      writer = summary_ops.create_file_writer_v2(logdir)
      step = variables.Variable(-1, dtype=dtypes.int64)
      @def_function.function
      def record_fn():
        step.assign_add(1)
        return math_ops.equal(step % 2, 0)
      @def_function.function
      def f():
        with writer.as_default():
          with summary_ops.record_if(record_fn):
            return [
                summary_ops.write('tag', 1, step=step),
                summary_ops.write('tag', 1, step=step),
                summary_ops.write('tag', 1, step=step)]
      self.assertAllEqual(f(), [True, False, True])
      self.assertAllEqual(f(), [False, True, False])
    events = events_from_logdir(logdir)
    self.assertEqual(4, len(events))
    self.assertEqual(0, events[1].step)
    self.assertEqual(2, events[2].step)
    self.assertEqual(4, events[3].step)

  def testWrite_recordIf_tensorInput_fromFunction(self):
    logdir = self.get_temp_dir()
    with context.eager_mode():
      writer = summary_ops.create_file_writer_v2(logdir)
      @def_function.function(input_signature=[
          tensor_spec.TensorSpec(shape=[], dtype=dtypes.int64)])
      def f(step):
        with writer.as_default():
          with summary_ops.record_if(math_ops.equal(step % 2, 0)):
            return summary_ops.write('tag', 1, step=step)
      self.assertTrue(f(0))
      self.assertFalse(f(1))
      self.assertTrue(f(2))
      self.assertFalse(f(3))
      self.assertTrue(f(4))
    events = events_from_logdir(logdir)
    self.assertEqual(4, len(events))
    self.assertEqual(0, events[1].step)
    self.assertEqual(2, events[2].step)
    self.assertEqual(4, events[3].step)

  def testWriteRawPb(self):
    logdir = self.get_temp_dir()
    pb = summary_pb2.Summary()
    pb.value.add().simple_value = 42.0
    with context.eager_mode():
      with summary_ops.create_file_writer_v2(logdir).as_default():
        output = summary_ops.write_raw_pb(pb.SerializeToString(), step=12)
        self.assertTrue(output.numpy())
    events = events_from_logdir(logdir)
    self.assertEqual(2, len(events))
    self.assertEqual(12, events[1].step)
    self.assertProtoEquals(pb, events[1].summary)

  def testWriteRawPb_fromFunction(self):
    logdir = self.get_temp_dir()
    pb = summary_pb2.Summary()
    pb.value.add().simple_value = 42.0
    with context.eager_mode():
      writer = summary_ops.create_file_writer_v2(logdir)
      @def_function.function
      def f():
        with writer.as_default():
          return summary_ops.write_raw_pb(pb.SerializeToString(), step=12)
      output = f()
      self.assertTrue(output.numpy())
    events = events_from_logdir(logdir)
    self.assertEqual(2, len(events))
    self.assertEqual(12, events[1].step)
    self.assertProtoEquals(pb, events[1].summary)

  def testWriteRawPb_multipleValues(self):
    logdir = self.get_temp_dir()
    pb1 = summary_pb2.Summary()
    pb1.value.add().simple_value = 1.0
    pb1.value.add().simple_value = 2.0
    pb2 = summary_pb2.Summary()
    pb2.value.add().simple_value = 3.0
    pb3 = summary_pb2.Summary()
    pb3.value.add().simple_value = 4.0
    pb3.value.add().simple_value = 5.0
    pb3.value.add().simple_value = 6.0
    pbs = [pb.SerializeToString() for pb in (pb1, pb2, pb3)]
    with context.eager_mode():
      with summary_ops.create_file_writer_v2(logdir).as_default():
        output = summary_ops.write_raw_pb(pbs, step=12)
        self.assertTrue(output.numpy())
    events = events_from_logdir(logdir)
    self.assertEqual(2, len(events))
    self.assertEqual(12, events[1].step)
    expected_pb = summary_pb2.Summary()
    for i in range(6):
      expected_pb.value.add().simple_value = i + 1.0
    self.assertProtoEquals(expected_pb, events[1].summary)

  def testWriteRawPb_invalidValue(self):
    logdir = self.get_temp_dir()
    with context.eager_mode():
      with summary_ops.create_file_writer_v2(logdir).as_default():
        with self.assertRaisesRegex(
            errors.DataLossError,
            'Bad tf.compat.v1.Summary binary proto tensor string'):
          summary_ops.write_raw_pb('notaproto', step=12)

  @test_util.also_run_as_tf_function
  def testGetSetStep(self):
    try:
      self.assertIsNone(summary_ops.get_step())
      summary_ops.set_step(1)
      # Use assertAllEqual instead of assertEqual since it works in a defun.
      self.assertAllEqual(1, summary_ops.get_step())
      summary_ops.set_step(constant_op.constant(2))
      self.assertAllEqual(2, summary_ops.get_step())
    finally:
      # Reset to default state for other tests.
      summary_ops.set_step(None)

  def testGetSetStep_variable(self):
    with context.eager_mode():
      try:
        mystep = variables.Variable(0)
        summary_ops.set_step(mystep)
        self.assertAllEqual(0, summary_ops.get_step().read_value())
        mystep.assign_add(1)
        self.assertAllEqual(1, summary_ops.get_step().read_value())
        # Check that set_step() properly maintains reference to variable.
        del mystep
        self.assertAllEqual(1, summary_ops.get_step().read_value())
        summary_ops.get_step().assign_add(1)
        self.assertAllEqual(2, summary_ops.get_step().read_value())
      finally:
        # Reset to default state for other tests.
        summary_ops.set_step(None)

  def testGetSetStep_variable_fromFunction(self):
    with context.eager_mode():
      try:
        @def_function.function
        def set_step(step):
          summary_ops.set_step(step)
          return summary_ops.get_step()
        @def_function.function
        def get_and_increment():
          summary_ops.get_step().assign_add(1)
          return summary_ops.get_step()
        mystep = variables.Variable(0)
        self.assertAllEqual(0, set_step(mystep))
        self.assertAllEqual(0, summary_ops.get_step().read_value())
        self.assertAllEqual(1, get_and_increment())
        self.assertAllEqual(2, get_and_increment())
        # Check that set_step() properly maintains reference to variable.
        del mystep
        self.assertAllEqual(3, get_and_increment())
      finally:
        # Reset to default state for other tests.
        summary_ops.set_step(None)

  @test_util.also_run_as_tf_function
  def testSummaryScope(self):
    with summary_ops.summary_scope('foo') as (tag, scope):
      self.assertEqual('foo', tag)
      self.assertEqual('foo/', scope)
      with summary_ops.summary_scope('bar') as (tag, scope):
        self.assertEqual('foo/bar', tag)
        self.assertEqual('foo/bar/', scope)
      with summary_ops.summary_scope('with/slash') as (tag, scope):
        self.assertEqual('foo/with/slash', tag)
        self.assertEqual('foo/with/slash/', scope)
      with ops.name_scope(None):
        with summary_ops.summary_scope('unnested') as (tag, scope):
          self.assertEqual('unnested', tag)
          self.assertEqual('unnested/', scope)

  @test_util.also_run_as_tf_function
  def testSummaryScope_defaultName(self):
    with summary_ops.summary_scope(None) as (tag, scope):
      self.assertEqual('summary', tag)
      self.assertEqual('summary/', scope)
    with summary_ops.summary_scope(None, 'backup') as (tag, scope):
      self.assertEqual('backup', tag)
      self.assertEqual('backup/', scope)

  @test_util.also_run_as_tf_function
  def testSummaryScope_handlesCharactersIllegalForScope(self):
    with summary_ops.summary_scope('f?o?o') as (tag, scope):
      self.assertEqual('f?o?o', tag)
      self.assertEqual('foo/', scope)
    # If all characters aren't legal for a scope name, use default name.
    with summary_ops.summary_scope('???', 'backup') as (tag, scope):
      self.assertEqual('???', tag)
      self.assertEqual('backup/', scope)

  @test_util.also_run_as_tf_function
  def testSummaryScope_nameNotUniquifiedForTag(self):
    constant_op.constant(0, name='foo')
    with summary_ops.summary_scope('foo') as (tag, _):
      self.assertEqual('foo', tag)
    with summary_ops.summary_scope('foo') as (tag, _):
      self.assertEqual('foo', tag)
    with ops.name_scope('with'):
      constant_op.constant(0, name='slash')
    with summary_ops.summary_scope('with/slash') as (tag, _):
      self.assertEqual('with/slash', tag)


class SummaryWriterTest(test_util.TensorFlowTestCase):

  def testCreate_withInitAndClose(self):
    logdir = self.get_temp_dir()
    with context.eager_mode():
      writer = summary_ops.create_file_writer_v2(
          logdir, max_queue=1000, flush_millis=1000000)
      get_total = lambda: len(events_from_logdir(logdir))
      self.assertEqual(1, get_total())  # file_version Event
      # Calling init() again while writer is open has no effect
      writer.init()
      self.assertEqual(1, get_total())
      with writer.as_default():
        summary_ops.write('tag', 1, step=0)
        self.assertEqual(1, get_total())
        # Calling .close() should do an implicit flush
        writer.close()
        self.assertEqual(2, get_total())

  def testCreate_fromFunction(self):
    logdir = self.get_temp_dir()
    @def_function.function
    def f():
      # Returned SummaryWriter must be stored in a non-local variable so it
      # lives throughout the function execution.
      if not hasattr(f, 'writer'):
        f.writer = summary_ops.create_file_writer_v2(logdir)
    with context.eager_mode():
      f()
    event_files = gfile.Glob(os.path.join(logdir, '*'))
    self.assertEqual(1, len(event_files))

  def testCreate_graphTensorArgument_raisesError(self):
    logdir = self.get_temp_dir()
    with context.graph_mode():
      logdir_tensor = constant_op.constant(logdir)
    with context.eager_mode():
      with self.assertRaisesRegex(
          ValueError, 'Invalid graph Tensor argument.*logdir'):
        summary_ops.create_file_writer_v2(logdir_tensor)
    self.assertEmpty(gfile.Glob(os.path.join(logdir, '*')))

  def testCreate_fromFunction_graphTensorArgument_raisesError(self):
    logdir = self.get_temp_dir()
    @def_function.function
    def f():
      summary_ops.create_file_writer_v2(constant_op.constant(logdir))
    with context.eager_mode():
      with self.assertRaisesRegex(
          ValueError, 'Invalid graph Tensor argument.*logdir'):
        f()
    self.assertEmpty(gfile.Glob(os.path.join(logdir, '*')))

  def testCreate_fromFunction_unpersistedResource_raisesError(self):
    logdir = self.get_temp_dir()
    @def_function.function
    def f():
      with summary_ops.create_file_writer_v2(logdir).as_default():
        pass  # Calling .as_default() is enough to indicate use.
    with context.eager_mode():
      # TODO(nickfelt): change this to a better error
      with self.assertRaisesRegex(
          errors.NotFoundError, 'Resource.*does not exist'):
        f()
    # Even though we didn't use it, an event file will have been created.
    self.assertEqual(1, len(gfile.Glob(os.path.join(logdir, '*'))))

  def testCreate_immediateSetAsDefault_retainsReference(self):
    logdir = self.get_temp_dir()
    try:
      with context.eager_mode():
        summary_ops.create_file_writer_v2(logdir).set_as_default()
        summary_ops.flush()
    finally:
      # Ensure we clean up no matter how the test executes.
      context.context().summary_writer_resource = None

  def testCreate_immediateAsDefault_retainsReference(self):
    logdir = self.get_temp_dir()
    with context.eager_mode():
      with summary_ops.create_file_writer_v2(logdir).as_default():
        summary_ops.flush()

  def testNoSharing(self):
    # Two writers with the same logdir should not share state.
    logdir = self.get_temp_dir()
    with context.eager_mode():
      writer1 = summary_ops.create_file_writer_v2(logdir)
      with writer1.as_default():
        summary_ops.write('tag', 1, step=1)
      event_files = gfile.Glob(os.path.join(logdir, '*'))
      self.assertEqual(1, len(event_files))
      file1 = event_files[0]

      writer2 = summary_ops.create_file_writer_v2(logdir)
      with writer2.as_default():
        summary_ops.write('tag', 1, step=2)
      event_files = gfile.Glob(os.path.join(logdir, '*'))
      self.assertEqual(2, len(event_files))
      event_files.remove(file1)
      file2 = event_files[0]

      # Extra writes to ensure interleaved usage works.
      with writer1.as_default():
        summary_ops.write('tag', 1, step=1)
      with writer2.as_default():
        summary_ops.write('tag', 1, step=2)

    events = iter(events_from_file(file1))
    self.assertEqual('brain.Event:2', next(events).file_version)
    self.assertEqual(1, next(events).step)
    self.assertEqual(1, next(events).step)
    self.assertRaises(StopIteration, lambda: next(events))
    events = iter(events_from_file(file2))
    self.assertEqual('brain.Event:2', next(events).file_version)
    self.assertEqual(2, next(events).step)
    self.assertEqual(2, next(events).step)
    self.assertRaises(StopIteration, lambda: next(events))

  def testNoSharing_fromFunction(self):
    logdir = self.get_temp_dir()
    @def_function.function
    def f1():
      if not hasattr(f1, 'writer'):
        f1.writer = summary_ops.create_file_writer_v2(logdir)
      with f1.writer.as_default():
        summary_ops.write('tag', 1, step=1)
    @def_function.function
    def f2():
      if not hasattr(f2, 'writer'):
        f2.writer = summary_ops.create_file_writer_v2(logdir)
      with f2.writer.as_default():
        summary_ops.write('tag', 1, step=2)
    with context.eager_mode():
      f1()
      event_files = gfile.Glob(os.path.join(logdir, '*'))
      self.assertEqual(1, len(event_files))
      file1 = event_files[0]

      f2()
      event_files = gfile.Glob(os.path.join(logdir, '*'))
      self.assertEqual(2, len(event_files))
      event_files.remove(file1)
      file2 = event_files[0]

      # Extra writes to ensure interleaved usage works.
      f1()
      f2()

    events = iter(events_from_file(file1))
    self.assertEqual('brain.Event:2', next(events).file_version)
    self.assertEqual(1, next(events).step)
    self.assertEqual(1, next(events).step)
    self.assertRaises(StopIteration, lambda: next(events))
    events = iter(events_from_file(file2))
    self.assertEqual('brain.Event:2', next(events).file_version)
    self.assertEqual(2, next(events).step)
    self.assertEqual(2, next(events).step)
    self.assertRaises(StopIteration, lambda: next(events))

  def testMaxQueue(self):
    logdir = self.get_temp_dir()
    with context.eager_mode():
      with summary_ops.create_file_writer_v2(
          logdir, max_queue=1, flush_millis=999999).as_default():
        get_total = lambda: len(events_from_logdir(logdir))
        # Note: First tf.Event is always file_version.
        self.assertEqual(1, get_total())
        summary_ops.write('tag', 1, step=0)
        self.assertEqual(1, get_total())
        # Should flush after second summary since max_queue = 1
        summary_ops.write('tag', 1, step=0)
        self.assertEqual(3, get_total())

  def testWriterFlush(self):
    logdir = self.get_temp_dir()
    get_total = lambda: len(events_from_logdir(logdir))
    with context.eager_mode():
      writer = summary_ops.create_file_writer_v2(
          logdir, max_queue=1000, flush_millis=1000000)
      self.assertEqual(1, get_total())  # file_version Event
      with writer.as_default():
        summary_ops.write('tag', 1, step=0)
        self.assertEqual(1, get_total())
        writer.flush()
        self.assertEqual(2, get_total())
        summary_ops.write('tag', 1, step=0)
        self.assertEqual(2, get_total())
      # Exiting the "as_default()" should do an implicit flush
      self.assertEqual(3, get_total())

  def testFlushFunction(self):
    logdir = self.get_temp_dir()
    with context.eager_mode():
      writer = summary_ops.create_file_writer_v2(
          logdir, max_queue=999999, flush_millis=999999)
      with writer.as_default():
        get_total = lambda: len(events_from_logdir(logdir))
        # Note: First tf.Event is always file_version.
        self.assertEqual(1, get_total())
        summary_ops.write('tag', 1, step=0)
        summary_ops.write('tag', 1, step=0)
        self.assertEqual(1, get_total())
        summary_ops.flush()
        self.assertEqual(3, get_total())
        # Test "writer" parameter
        summary_ops.write('tag', 1, step=0)
        self.assertEqual(3, get_total())
        summary_ops.flush(writer=writer)
        self.assertEqual(4, get_total())
        summary_ops.write('tag', 1, step=0)
        self.assertEqual(4, get_total())
        summary_ops.flush(writer=writer._resource)  # pylint:disable=protected-access
        self.assertEqual(5, get_total())

  @test_util.assert_no_new_tensors
  def testNoMemoryLeak_graphMode(self):
    logdir = self.get_temp_dir()
    with context.graph_mode(), ops.Graph().as_default():
      summary_ops.create_file_writer_v2(logdir)

  @test_util.assert_no_new_pyobjects_executing_eagerly
  def testNoMemoryLeak_eagerMode(self):
    logdir = self.get_temp_dir()
    with summary_ops.create_file_writer_v2(logdir).as_default():
      summary_ops.write('tag', 1, step=0)

  def testClose_preventsLaterUse(self):
    logdir = self.get_temp_dir()
    with context.eager_mode():
      writer = summary_ops.create_file_writer_v2(logdir)
      writer.close()
      writer.close()  # redundant close() is a no-op
      writer.flush()  # redundant flush() is a no-op
      with self.assertRaisesRegex(RuntimeError, 'already closed'):
        writer.init()
      with self.assertRaisesRegex(RuntimeError, 'already closed'):
        with writer.as_default():
          self.fail('should not get here')
      with self.assertRaisesRegex(RuntimeError, 'already closed'):
        writer.set_as_default()

  def testClose_closesOpenFile(self):
    try:
      import psutil  # pylint: disable=g-import-not-at-top
    except ImportError:
      raise unittest.SkipTest('test requires psutil')
    proc = psutil.Process()
    get_open_filenames = lambda: set(info[0] for info in proc.open_files())
    logdir = self.get_temp_dir()
    with context.eager_mode():
      writer = summary_ops.create_file_writer_v2(logdir)
      files = gfile.Glob(os.path.join(logdir, '*'))
      self.assertEqual(1, len(files))
      eventfile = files[0]
      self.assertIn(eventfile, get_open_filenames())
      writer.close()
      self.assertNotIn(eventfile, get_open_filenames())

  def testDereference_closesOpenFile(self):
    try:
      import psutil  # pylint: disable=g-import-not-at-top
    except ImportError:
      raise unittest.SkipTest('test requires psutil')
    proc = psutil.Process()
    get_open_filenames = lambda: set(info[0] for info in proc.open_files())
    logdir = self.get_temp_dir()
    with context.eager_mode():
      writer = summary_ops.create_file_writer_v2(logdir)
      files = gfile.Glob(os.path.join(logdir, '*'))
      self.assertEqual(1, len(files))
      eventfile = files[0]
      self.assertIn(eventfile, get_open_filenames())
      del writer
      self.assertNotIn(eventfile, get_open_filenames())


class SummaryOpsTest(test_util.TensorFlowTestCase):

  def tearDown(self):
    summary_ops.trace_off()

  def run_metadata(self, *args, **kwargs):
    assert context.executing_eagerly()
    logdir = self.get_temp_dir()
    writer = summary_ops.create_file_writer(logdir)
    with writer.as_default():
      summary_ops.run_metadata(*args, **kwargs)
    writer.close()
    events = events_from_logdir(logdir)
    return events[1]

  def run_metadata_graphs(self, *args, **kwargs):
    assert context.executing_eagerly()
    logdir = self.get_temp_dir()
    writer = summary_ops.create_file_writer(logdir)
    with writer.as_default():
      summary_ops.run_metadata_graphs(*args, **kwargs)
    writer.close()
    events = events_from_logdir(logdir)
    return events[1]

  def create_run_metadata(self):
    step_stats = step_stats_pb2.StepStats(dev_stats=[
        step_stats_pb2.DeviceStepStats(
            device='cpu:0',
            node_stats=[step_stats_pb2.NodeExecStats(node_name='hello')])
    ])
    return config_pb2.RunMetadata(
        function_graphs=[
            config_pb2.RunMetadata.FunctionGraphs(
                pre_optimization_graph=graph_pb2.GraphDef(
                    node=[node_def_pb2.NodeDef(name='foo')]))
        ],
        step_stats=step_stats)

  def keras_model(self, *args, **kwargs):
    logdir = self.get_temp_dir()
    writer = summary_ops.create_file_writer(logdir)
    with writer.as_default():
      summary_ops.keras_model(*args, **kwargs)
    writer.close()
    events = events_from_logdir(logdir)
    # The first event contains no summary values. The written content goes to
    # the second event.
    return events[1]

  def run_trace(self, f, step=1):
    assert context.executing_eagerly()
    logdir = self.get_temp_dir()
    writer = summary_ops.create_file_writer(logdir)
    summary_ops.trace_on(graph=True, profiler=False)
    with writer.as_default():
      f()
      summary_ops.trace_export(name='foo', step=step)
    writer.close()
    events = events_from_logdir(logdir)
    return events[1]

  @test_util.run_v2_only
  def testRunMetadata_usesNameAsTag(self):
    meta = config_pb2.RunMetadata()

    with ops.name_scope('foo'):
      event = self.run_metadata(name='my_name', data=meta, step=1)
      first_val = event.summary.value[0]

    self.assertEqual('foo/my_name', first_val.tag)

  @test_util.run_v2_only
  def testRunMetadata_summaryMetadata(self):
    expected_summary_metadata = """
      plugin_data {
        plugin_name: "graph_run_metadata"
        content: "1"
      }
    """
    meta = config_pb2.RunMetadata()
    event = self.run_metadata(name='my_name', data=meta, step=1)
    actual_summary_metadata = event.summary.value[0].metadata
    self.assertProtoEquals(expected_summary_metadata, actual_summary_metadata)

  @test_util.run_v2_only
  def testRunMetadata_wholeRunMetadata(self):
    expected_run_metadata = """
      step_stats {
        dev_stats {
          device: "cpu:0"
          node_stats {
            node_name: "hello"
          }
        }
      }
      function_graphs {
        pre_optimization_graph {
          node {
            name: "foo"
          }
        }
      }
    """
    meta = self.create_run_metadata()
    event = self.run_metadata(name='my_name', data=meta, step=1)
    first_val = event.summary.value[0]

    actual_run_metadata = config_pb2.RunMetadata.FromString(
        first_val.tensor.string_val[0])
    self.assertProtoEquals(expected_run_metadata, actual_run_metadata)

  @test_util.run_v2_only
  def testRunMetadata_usesDefaultStep(self):
    meta = config_pb2.RunMetadata()
    try:
      summary_ops.set_step(42)
      event = self.run_metadata(name='my_name', data=meta)
      self.assertEqual(42, event.step)
    finally:
      # Reset to default state for other tests.
      summary_ops.set_step(None)

  @test_util.run_v2_only
  def testRunMetadataGraph_usesNameAsTag(self):
    meta = config_pb2.RunMetadata()

    with ops.name_scope('foo'):
      event = self.run_metadata_graphs(name='my_name', data=meta, step=1)
      first_val = event.summary.value[0]

    self.assertEqual('foo/my_name', first_val.tag)

  @test_util.run_v2_only
  def testRunMetadataGraph_summaryMetadata(self):
    expected_summary_metadata = """
      plugin_data {
        plugin_name: "graph_run_metadata_graph"
        content: "1"
      }
    """
    meta = config_pb2.RunMetadata()
    event = self.run_metadata_graphs(name='my_name', data=meta, step=1)
    actual_summary_metadata = event.summary.value[0].metadata
    self.assertProtoEquals(expected_summary_metadata, actual_summary_metadata)

  @test_util.run_v2_only
  def testRunMetadataGraph_runMetadataFragment(self):
    expected_run_metadata = """
      function_graphs {
        pre_optimization_graph {
          node {
            name: "foo"
          }
        }
      }
    """
    meta = self.create_run_metadata()

    event = self.run_metadata_graphs(name='my_name', data=meta, step=1)
    first_val = event.summary.value[0]

    actual_run_metadata = config_pb2.RunMetadata.FromString(
        first_val.tensor.string_val[0])
    self.assertProtoEquals(expected_run_metadata, actual_run_metadata)

  @test_util.run_v2_only
  def testRunMetadataGraph_usesDefaultStep(self):
    meta = config_pb2.RunMetadata()
    try:
      summary_ops.set_step(42)
      event = self.run_metadata_graphs(name='my_name', data=meta)
      self.assertEqual(42, event.step)
    finally:
      # Reset to default state for other tests.
      summary_ops.set_step(None)

  @test_util.run_v2_only
  def testKerasModel(self):
    model = Sequential(
        [Dense(10, input_shape=(100,)),
         Activation('relu', name='my_relu')])
    event = self.keras_model(name='my_name', data=model, step=1)
    first_val = event.summary.value[0]
    self.assertEqual(model.to_json(), first_val.tensor.string_val[0].decode())

  @test_util.run_v2_only
  def testKerasModel_usesDefaultStep(self):
    model = Sequential(
        [Dense(10, input_shape=(100,)),
         Activation('relu', name='my_relu')])
    try:
      summary_ops.set_step(42)
      event = self.keras_model(name='my_name', data=model)
      self.assertEqual(42, event.step)
    finally:
      # Reset to default state for other tests.
      summary_ops.set_step(None)

  @test_util.run_v2_only
  def testKerasModel_subclass(self):

    class SimpleSubclass(Model):

      def __init__(self):
        super(SimpleSubclass, self).__init__(name='subclass')
        self.dense = Dense(10, input_shape=(100,))
        self.activation = Activation('relu', name='my_relu')

      def call(self, inputs):
        x = self.dense(inputs)
        return self.activation(x)

    model = SimpleSubclass()
    with test.mock.patch.object(logging, 'warn') as mock_log:
      self.assertFalse(
          summary_ops.keras_model(name='my_name', data=model, step=1))
      self.assertRegexpMatches(
          str(mock_log.call_args), 'Model failed to serialize as JSON.')

  @test_util.run_v2_only
  def testKerasModel_otherExceptions(self):
    model = Sequential()

    with test.mock.patch.object(model, 'to_json') as mock_to_json:
      with test.mock.patch.object(logging, 'warn') as mock_log:
        mock_to_json.side_effect = Exception('oops')
        self.assertFalse(
            summary_ops.keras_model(name='my_name', data=model, step=1))
        self.assertRegexpMatches(
            str(mock_log.call_args),
            'Model failed to serialize as JSON. Ignoring... oops')

  @test_util.run_v2_only
  def testTrace(self):

    @def_function.function
    def f():
      x = constant_op.constant(2)
      y = constant_op.constant(3)
      return x**y

    event = self.run_trace(f)

    first_val = event.summary.value[0]
    actual_run_metadata = config_pb2.RunMetadata.FromString(
        first_val.tensor.string_val[0])

    # Content of function_graphs is large and, for instance, device can change.
    self.assertTrue(hasattr(actual_run_metadata, 'function_graphs'))

  @test_util.run_v2_only
  def testTrace_cannotEnableTraceInFunction(self):

    @def_function.function
    def f():
      summary_ops.trace_on(graph=True, profiler=False)
      x = constant_op.constant(2)
      y = constant_op.constant(3)
      return x**y

    with test.mock.patch.object(logging, 'warn') as mock_log:
      f()
      self.assertRegexpMatches(
          str(mock_log.call_args), 'Cannot enable trace inside a tf.function.')

  @test_util.run_v2_only
  def testTrace_cannotEnableTraceInGraphMode(self):
    with test.mock.patch.object(logging, 'warn') as mock_log:
      with context.graph_mode():
        summary_ops.trace_on(graph=True, profiler=False)
      self.assertRegexpMatches(
          str(mock_log.call_args), 'Must enable trace in eager mode.')

  @test_util.run_v2_only
  def testTrace_cannotExportTraceWithoutTrace(self):
    with six.assertRaisesRegex(self, ValueError,
                               'Must enable trace before export.'):
      summary_ops.trace_export(name='foo', step=1)

  @test_util.run_v2_only
  def testTrace_cannotExportTraceInFunction(self):
    summary_ops.trace_on(graph=True, profiler=False)

    @def_function.function
    def f():
      x = constant_op.constant(2)
      y = constant_op.constant(3)
      summary_ops.trace_export(name='foo', step=1)
      return x**y

    with test.mock.patch.object(logging, 'warn') as mock_log:
      f()
      self.assertRegexpMatches(
          str(mock_log.call_args),
          'Cannot export trace inside a tf.function.')

  @test_util.run_v2_only
  def testTrace_cannotExportTraceInGraphMode(self):
    with test.mock.patch.object(logging, 'warn') as mock_log:
      with context.graph_mode():
        summary_ops.trace_export(name='foo', step=1)
      self.assertRegexpMatches(
          str(mock_log.call_args),
          'Can only export trace while executing eagerly.')

  @test_util.run_v2_only
  def testTrace_usesDefaultStep(self):

    @def_function.function
    def f():
      x = constant_op.constant(2)
      y = constant_op.constant(3)
      return x**y

    try:
      summary_ops.set_step(42)
      event = self.run_trace(f, step=None)
      self.assertEqual(42, event.step)
    finally:
      # Reset to default state for other tests.
      summary_ops.set_step(None)


def events_from_file(filepath):
  """Returns all events in a single event file.

  Args:
    filepath: Path to the event file.

  Returns:
    A list of all tf.Event protos in the event file.
  """
  records = list(tf_record.tf_record_iterator(filepath))
  result = []
  for r in records:
    event = event_pb2.Event()
    event.ParseFromString(r)
    result.append(event)
  return result


def events_from_logdir(logdir):
  """Returns all events in the single eventfile in logdir.

  Args:
    logdir: The directory in which the single event file is sought.

  Returns:
    A list of all tf.Event protos from the single event file.

  Raises:
    AssertionError: If logdir does not contain exactly one file.
  """
  assert gfile.Exists(logdir)
  files = gfile.ListDirectory(logdir)
  assert len(files) == 1, 'Found not exactly one file in logdir: %s' % files
  return events_from_file(os.path.join(logdir, files[0]))


def to_numpy(summary_value):
  return tensor_util.MakeNdarray(summary_value.tensor)


if __name__ == '__main__':
>>>>>>> a751f01a
  test.main()<|MERGE_RESOLUTION|>--- conflicted
+++ resolved
@@ -17,100 +17,6 @@
 from __future__ import division
 from __future__ import print_function
 
-<<<<<<< HEAD
-from tensorflow.core.framework import summary_pb2
-from tensorflow.python.framework import constant_op
-from tensorflow.python.framework import dtypes
-from tensorflow.python.framework import ops
-from tensorflow.python.ops import logging_ops
-from tensorflow.python.platform import test
-from tensorflow.python.summary import summary
-
-
-class SummaryOpsTest(test.TestCase):
-
-  def _AsSummary(self, s):
-    summ = summary_pb2.Summary()
-    summ.ParseFromString(s)
-    return summ
-
-  def testScalarSummary(self):
-    with self.cached_session() as sess:
-      const = constant_op.constant([10.0, 20.0])
-      summ = logging_ops.scalar_summary(["c1", "c2"], const, name="mysumm")
-      value = sess.run(summ)
-    self.assertEqual([], summ.get_shape())
-    self.assertProtoEquals("""
-      value { tag: "c1" simple_value: 10.0 }
-      value { tag: "c2" simple_value: 20.0 }
-      """, self._AsSummary(value))
-
-  def testScalarSummaryDefaultName(self):
-    with self.cached_session() as sess:
-      const = constant_op.constant([10.0, 20.0])
-      summ = logging_ops.scalar_summary(["c1", "c2"], const)
-      value = sess.run(summ)
-    self.assertEqual([], summ.get_shape())
-    self.assertProtoEquals("""
-      value { tag: "c1" simple_value: 10.0 }
-      value { tag: "c2" simple_value: 20.0 }
-      """, self._AsSummary(value))
-
-  def testMergeSummary(self):
-    with self.cached_session() as sess:
-      const = constant_op.constant(10.0)
-      summ1 = summary.histogram("h", const)
-      summ2 = logging_ops.scalar_summary("c", const)
-      merge = summary.merge([summ1, summ2])
-      value = sess.run(merge)
-    self.assertEqual([], merge.get_shape())
-    self.assertProtoEquals("""
-      value {
-        tag: "h"
-        histo {
-          min: 10.0
-          max: 10.0
-          num: 1.0
-          sum: 10.0
-          sum_squares: 100.0
-          bucket_limit: 9.93809490288
-          bucket_limit: 10.9319043932
-          bucket_limit: 1.7976931348623157e+308
-          bucket: 0.0
-          bucket: 1.0
-          bucket: 0.0
-        }
-      }
-      value { tag: "c" simple_value: 10.0 }
-    """, self._AsSummary(value))
-
-  def testMergeAllSummaries(self):
-    with ops.Graph().as_default():
-      const = constant_op.constant(10.0)
-      summ1 = summary.histogram("h", const)
-      summ2 = summary.scalar("o", const, collections=["foo_key"])
-      summ3 = summary.scalar("c", const)
-      merge = summary.merge_all()
-      self.assertEqual("MergeSummary", merge.op.type)
-      self.assertEqual(2, len(merge.op.inputs))
-      self.assertEqual(summ1, merge.op.inputs[0])
-      self.assertEqual(summ3, merge.op.inputs[1])
-      merge = summary.merge_all("foo_key")
-      self.assertEqual("MergeSummary", merge.op.type)
-      self.assertEqual(1, len(merge.op.inputs))
-      self.assertEqual(summ2, merge.op.inputs[0])
-      self.assertTrue(summary.merge_all("bar_key") is None)
-
-  def testHistogramSummaryTypes(self):
-    with ops.Graph().as_default():
-      for dtype in (dtypes.int8, dtypes.uint8, dtypes.int16, dtypes.int32,
-                    dtypes.float32, dtypes.float64):
-        const = constant_op.constant(10, dtype=dtype)
-        summary.histogram("h", const)
-
-
-if __name__ == "__main__":
-=======
 import os
 import unittest
 
@@ -1306,5 +1212,4 @@
 
 
 if __name__ == '__main__':
->>>>>>> a751f01a
   test.main()