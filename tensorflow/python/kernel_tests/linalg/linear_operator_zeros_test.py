--- conflicted
+++ resolved
@@ -35,12 +35,8 @@
 
   @property
   def _tests_to_skip(self):
-<<<<<<< HEAD
-    return ["log_abs_det", "solve", "solve_with_broadcast"]
-=======
     return [
         "cholesky", "log_abs_det", "inverse", "solve", "solve_with_broadcast"]
->>>>>>> 4c307bd3
 
   @property
   def _operator_build_infos(self):
