# Tests of TensorFlow kernels written using the Python API.

package(
    default_visibility = ["//tensorflow:internal"],
)

licenses(["notice"])  # Apache 2.0

load("//tensorflow:tensorflow.bzl", "cuda_py_test")

cuda_py_test(
    name = "linear_operator_test",
    size = "small",
    srcs = ["linear_operator_test.py"],
    additional_deps = [
        "//tensorflow/python/ops/linalg",
        "//third_party/py/numpy",
        "//tensorflow/python:array_ops",
        "//tensorflow/python:client_testlib",
        "//tensorflow/python:framework_for_generated_wrappers",
        "//tensorflow/python:framework_test_lib",
        "//tensorflow/python:math_ops",
        "//tensorflow/python:platform_test",
    ],
    xla_enable_strict_auto_jit = True,
)

cuda_py_test(
    name = "linear_operator_addition_test",
    size = "small",
    srcs = ["linear_operator_addition_test.py"],
    additional_deps = [
        "//tensorflow/python/ops/linalg",
        "//third_party/py/numpy",
        "//tensorflow/python:array_ops",
        "//tensorflow/python:client_testlib",
        "//tensorflow/python:framework_for_generated_wrappers",
        "//tensorflow/python:framework_test_lib",
        "//tensorflow/python:math_ops",
        "//tensorflow/python:platform_test",
    ],
    xla_enable_strict_auto_jit = True,
)

cuda_py_test(
<<<<<<< HEAD
=======
    name = "linear_operator_adjoint_test",
    size = "medium",
    srcs = ["linear_operator_adjoint_test.py"],
    additional_deps = [
        "//tensorflow/python/ops/linalg",
        "//third_party/py/numpy",
        "//tensorflow/python:array_ops",
        "//tensorflow/python:client_testlib",
        "//tensorflow/python:framework",
        "//tensorflow/python:framework_for_generated_wrappers",
        "//tensorflow/python:framework_test_lib",
        "//tensorflow/python:math_ops",
        "//tensorflow/python:platform_test",
    ],
    shard_count = 5,
    tags = [
        "noasan",  # times out, b/63678675
        "optonly",  # times out
    ],
    xla_enable_strict_auto_jit = True,
)

cuda_py_test(
    name = "linear_operator_algebra_test",
    size = "small",
    srcs = ["linear_operator_algebra_test.py"],
    additional_deps = [
        "//tensorflow/python/ops/linalg",
        "//third_party/py/numpy",
        "//tensorflow/python:array_ops",
        "//tensorflow/python:client_testlib",
        "//tensorflow/python:framework_for_generated_wrappers",
        "//tensorflow/python:framework_test_lib",
        "//tensorflow/python:math_ops",
        "//tensorflow/python:platform_test",
    ],
    xla_enable_strict_auto_jit = True,
)

cuda_py_test(
>>>>>>> 4c307bd3
    name = "linear_operator_block_diag_test",
    size = "medium",
    srcs = ["linear_operator_block_diag_test.py"],
    additional_deps = [
        "//tensorflow/python/ops/linalg",
        "//third_party/py/numpy",
        "//tensorflow/python:array_ops",
        "//tensorflow/python:client_testlib",
        "//tensorflow/python:framework",
        "//tensorflow/python:framework_for_generated_wrappers",
        "//tensorflow/python:framework_test_lib",
        "//tensorflow/python:math_ops",
        "//tensorflow/python:platform_test",
    ],
    shard_count = 6,
    tags = [
        "noasan",
        "optonly",
    ],
    xla_enable_strict_auto_jit = True,
)

cuda_py_test(
    name = "linear_operator_composition_test",
    size = "medium",
    srcs = ["linear_operator_composition_test.py"],
    additional_deps = [
        "//tensorflow/python/ops/linalg",
        "//third_party/py/numpy",
        "//tensorflow/python:array_ops",
        "//tensorflow/python:client_testlib",
        "//tensorflow/python:framework",
        "//tensorflow/python:framework_for_generated_wrappers",
        "//tensorflow/python:framework_test_lib",
        "//tensorflow/python:math_ops",
        "//tensorflow/python:platform_test",
    ],
    shard_count = 5,
    tags = [
        "noasan",  # times out, b/63678675
        "optonly",  # times out
    ],
    xla_enable_strict_auto_jit = True,
)

cuda_py_test(
    name = "linear_operator_circulant_test",
    size = "medium",
    srcs = ["linear_operator_circulant_test.py"],
    additional_deps = [
        "//tensorflow/python/ops/linalg",
        "//third_party/py/numpy",
        "//tensorflow/python:array_ops",
        "//tensorflow/python:spectral_ops_test_util",
        "//tensorflow/python:client_testlib",
        "//tensorflow/python:framework",
        "//tensorflow/python:framework_for_generated_wrappers",
        "//tensorflow/python:framework_test_lib",
        "//tensorflow/python:math_ops",
        "//tensorflow/python:platform_test",
    ],
    shard_count = 5,
    tags = [
        "noasan",  # times out, b/63678675
        "optonly",  # times out, b/79171797
    ],
    xla_enable_strict_auto_jit = True,
)

cuda_py_test(
    name = "linear_operator_diag_test",
    size = "medium",
    srcs = ["linear_operator_diag_test.py"],
    additional_deps = [
        "//tensorflow/python/ops/linalg",
        "//tensorflow/python:array_ops",
        "//tensorflow/python:client_testlib",
        "//tensorflow/python:framework",
        "//tensorflow/python:framework_test_lib",
        "//tensorflow/python:linalg_ops",
        "//tensorflow/python:math_ops",
        "//tensorflow/python:platform_test",
        "//tensorflow/python:random_ops",
    ],
    shard_count = 5,
    tags = [
        "noasan",
        "optonly",
    ],
    xla_enable_strict_auto_jit = True,
)

cuda_py_test(
    name = "linear_operator_identity_test",
    size = "medium",
    srcs = ["linear_operator_identity_test.py"],
    additional_deps = [
        "//tensorflow/python/ops/linalg",
        "//tensorflow/python:array_ops",
        "//tensorflow/python:client_testlib",
        "//tensorflow/python:framework",
        "//tensorflow/python:framework_test_lib",
        "//tensorflow/python:linalg_ops",
        "//tensorflow/python:platform_test",
        "//tensorflow/python:random_ops",
    ],
    shard_count = 5,
    tags = [
        "noasan",
        "optonly",
    ],
    xla_enable_strict_auto_jit = True,
)

cuda_py_test(
<<<<<<< HEAD
=======
    name = "linear_operator_inversion_test",
    size = "medium",
    srcs = ["linear_operator_inversion_test.py"],
    additional_deps = [
        "//tensorflow/python/ops/linalg",
        "//third_party/py/numpy",
        "//tensorflow/python:array_ops",
        "//tensorflow/python:client_testlib",
        "//tensorflow/python:framework",
        "//tensorflow/python:framework_for_generated_wrappers",
        "//tensorflow/python:framework_test_lib",
        "//tensorflow/python:math_ops",
        "//tensorflow/python:platform_test",
    ],
    shard_count = 5,
    tags = [
        "noasan",  # times out, b/63678675
        "optonly",  # times out
    ],
    xla_enable_strict_auto_jit = True,
)

cuda_py_test(
>>>>>>> 4c307bd3
    name = "linear_operator_full_matrix_test",
    size = "medium",
    srcs = ["linear_operator_full_matrix_test.py"],
    additional_deps = [
        "//tensorflow/python/ops/linalg",
        "//tensorflow/python:array_ops",
        "//tensorflow/python:client_testlib",
        "//tensorflow/python:framework",
        "//tensorflow/python:framework_for_generated_wrappers",
        "//tensorflow/python:framework_test_lib",
        "//tensorflow/python:platform_test",
    ],
    shard_count = 5,
    tags = [
        "noasan",
        "optonly",
    ],
    xla_enable_strict_auto_jit = True,
)

cuda_py_test(
    name = "linear_operator_kronecker_test",
    size = "medium",
    srcs = ["linear_operator_kronecker_test.py"],
    additional_deps = [
        "//tensorflow/python/ops/linalg",
        "//third_party/py/numpy",
        "//tensorflow/python:array_ops",
        "//tensorflow/python:client_testlib",
        "//tensorflow/python:framework",
        "//tensorflow/python:framework_for_generated_wrappers",
        "//tensorflow/python:framework_test_lib",
        "//tensorflow/python:math_ops",
        "//tensorflow/python:platform_test",
    ],
    shard_count = 8,
    tags = [
        "noasan",
        "optonly",
    ],
    xla_enable_strict_auto_jit = True,
)

cuda_py_test(
    name = "linear_operator_lower_triangular_test",
    size = "medium",
    srcs = ["linear_operator_lower_triangular_test.py"],
    additional_deps = [
        "//tensorflow/python/ops/linalg",
        "//tensorflow/python:array_ops",
        "//tensorflow/python:client_testlib",
        "//tensorflow/python:framework",
        "//tensorflow/python:framework_for_generated_wrappers",
        "//tensorflow/python:framework_test_lib",
        "//tensorflow/python:platform_test",
    ],
    tags = [
        "noasan",
        "optonly",
    ],
    xla_enable_strict_auto_jit = True,
)

cuda_py_test(
    name = "linear_operator_low_rank_update_test",
    size = "large",
    srcs = ["linear_operator_low_rank_update_test.py"],
    additional_deps = [
        "//tensorflow/python/ops/linalg",
        "//tensorflow/python:array_ops",
        "//tensorflow/python:client_testlib",
        "//tensorflow/python:framework",
        "//tensorflow/python:framework_for_generated_wrappers",
        "//tensorflow/python:framework_test_lib",
        "//tensorflow/python:platform_test",
    ],
    shard_count = 5,
    tags = [
        "noasan",  # times out
        "optonly",
    ],
    xla_enable_strict_auto_jit = True,
)

cuda_py_test(
    name = "linear_operator_util_test",
    size = "medium",
    srcs = ["linear_operator_util_test.py"],
    additional_deps = [
        "//tensorflow/python/ops/linalg",
        "//tensorflow/python:client_testlib",
        "//tensorflow/python:framework",
        "//tensorflow/python:framework_for_generated_wrappers",
        "//tensorflow/python:framework_test_lib",
        "//tensorflow/python:math_ops",
        "//tensorflow/python:platform_test",
    ],
    shard_count = 5,
    tags = [
        "noasan",
        "optonly",
    ],
    xla_enable_strict_auto_jit = True,
)

cuda_py_test(
    name = "linear_operator_zeros_test",
    size = "medium",
    srcs = ["linear_operator_zeros_test.py"],
    additional_deps = [
        "//tensorflow/python/ops/linalg",
        "//tensorflow/python:array_ops",
        "//tensorflow/python:client_testlib",
        "//tensorflow/python:framework",
        "//tensorflow/python:framework_test_lib",
        "//tensorflow/python:linalg_ops",
        "//tensorflow/python:platform_test",
        "//tensorflow/python:random_ops",
    ],
    shard_count = 5,
    tags = ["optonly"],  # Test is flaky without optimization.
    xla_enable_strict_auto_jit = True,
)<|MERGE_RESOLUTION|>--- conflicted
+++ resolved
@@ -43,8 +43,6 @@
 )
 
 cuda_py_test(
-<<<<<<< HEAD
-=======
     name = "linear_operator_adjoint_test",
     size = "medium",
     srcs = ["linear_operator_adjoint_test.py"],
@@ -85,7 +83,6 @@
 )
 
 cuda_py_test(
->>>>>>> 4c307bd3
     name = "linear_operator_block_diag_test",
     size = "medium",
     srcs = ["linear_operator_block_diag_test.py"],
@@ -201,8 +198,6 @@
 )
 
 cuda_py_test(
-<<<<<<< HEAD
-=======
     name = "linear_operator_inversion_test",
     size = "medium",
     srcs = ["linear_operator_inversion_test.py"],
@@ -226,7 +221,6 @@
 )
 
 cuda_py_test(
->>>>>>> 4c307bd3
     name = "linear_operator_full_matrix_test",
     size = "medium",
     srcs = ["linear_operator_full_matrix_test.py"],
