# Copyright 2018 The TensorFlow Authors. All Rights Reserved.
#
# Licensed under the Apache License, Version 2.0 (the "License");
# you may not use this file except in compliance with the License.
# You may obtain a copy of the License at
#
#     http://www.apache.org/licenses/LICENSE-2.0
#
# Unless required by applicable law or agreed to in writing, software
# distributed under the License is distributed on an "AS IS" BASIS,
# WITHOUT WARRANTIES OR CONDITIONS OF ANY KIND, either express or implied.
# See the License for the specific language governing permissions and
# limitations under the License.
# ==============================================================================

from __future__ import absolute_import
from __future__ import division
from __future__ import print_function

import numpy as np

from tensorflow.python.framework import dtypes
from tensorflow.python.ops import array_ops
from tensorflow.python.ops.linalg import linalg as linalg_lib
from tensorflow.python.ops.linalg import linear_operator_block_diag as block_diag
from tensorflow.python.ops.linalg import linear_operator_test_util
from tensorflow.python.ops.linalg import linear_operator_util
from tensorflow.python.platform import test

linalg = linalg_lib
rng = np.random.RandomState(0)


def _block_diag_dense(expected_shape, blocks):
  """Convert a list of blocks, into a dense block diagonal matrix."""
  rows = []
  num_cols = 0
  for block in blocks:
    # Get the batch shape for the block.
    batch_row_shape = array_ops.shape(block)[:-1]

    zeros_to_pad_before_shape = array_ops.concat(
        [batch_row_shape, [num_cols]], axis=-1)
    zeros_to_pad_before = array_ops.zeros(
        shape=zeros_to_pad_before_shape, dtype=block.dtype)
    num_cols += array_ops.shape(block)[-1]
    zeros_to_pad_after_shape = array_ops.concat(
        [batch_row_shape, [expected_shape[-2] - num_cols]], axis=-1)
    zeros_to_pad_after = array_ops.zeros(
        zeros_to_pad_after_shape, dtype=block.dtype)

    rows.append(array_ops.concat(
        [zeros_to_pad_before, block, zeros_to_pad_after], axis=-1))

  return array_ops.concat(rows, axis=-2)


class SquareLinearOperatorBlockDiagTest(
    linear_operator_test_util.SquareLinearOperatorDerivedClassTest):
  """Most tests done in the base class LinearOperatorDerivedClassTest."""

  def setUp(self):
    # Increase from 1e-6 to 1e-4
    self._atol[dtypes.float32] = 1e-4
    self._atol[dtypes.complex64] = 1e-4
    self._rtol[dtypes.float32] = 1e-4
    self._rtol[dtypes.complex64] = 1e-4

  @property
  def _operator_build_infos(self):
    build_info = linear_operator_test_util.OperatorBuildInfo
    return [
        build_info((0, 0)),
        build_info((1, 1)),
        build_info((1, 3, 3)),
        build_info((5, 5), blocks=[(2, 2), (3, 3)]),
        build_info((3, 7, 7), blocks=[(1, 2, 2), (3, 2, 2), (1, 3, 3)]),
        build_info((2, 1, 5, 5), blocks=[(2, 1, 2, 2), (1, 3, 3)]),
    ]

  def _operator_and_matrix(self, build_info, dtype, use_placeholder):
    shape = list(build_info.shape)
    expected_blocks = (
        build_info.__dict__["blocks"] if "blocks" in build_info.__dict__
        else [shape])
    matrices = [
        linear_operator_test_util.random_positive_definite_matrix(
            block_shape, dtype, force_well_conditioned=True)
        for block_shape in expected_blocks
    ]

    lin_op_matrices = matrices

    if use_placeholder:
      lin_op_matrices = [
          array_ops.placeholder_with_default(
              matrix, shape=None) for matrix in matrices]

    operator = block_diag.LinearOperatorBlockDiag(
        [linalg.LinearOperatorFullMatrix(
            l, is_square=True) for l in lin_op_matrices])

    # Should be auto-set.
    self.assertTrue(operator.is_square)

    # Broadcast the shapes.
    expected_shape = list(build_info.shape)

    matrices = linear_operator_util.broadcast_matrix_batch_dims(matrices)

    block_diag_dense = _block_diag_dense(expected_shape, matrices)

    if not use_placeholder:
      block_diag_dense.set_shape(
          expected_shape[:-2] + [expected_shape[-1], expected_shape[-1]])

    return operator, block_diag_dense

  def test_is_x_flags(self):
    # Matrix with two positive eigenvalues, 1, and 1.
    # The matrix values do not effect auto-setting of the flags.
    matrix = [[1., 0.], [1., 1.]]
    operator = block_diag.LinearOperatorBlockDiag(
        [linalg.LinearOperatorFullMatrix(matrix)],
        is_positive_definite=True,
        is_non_singular=True,
        is_self_adjoint=False)
    self.assertTrue(operator.is_positive_definite)
    self.assertTrue(operator.is_non_singular)
    self.assertFalse(operator.is_self_adjoint)

<<<<<<< HEAD
=======
  def test_block_diag_adjoint_type(self):
    matrix = [[1., 0.], [0., 1.]]
    operator = block_diag.LinearOperatorBlockDiag(
        [
            linalg.LinearOperatorFullMatrix(
                matrix,
                is_non_singular=True,
            ),
            linalg.LinearOperatorFullMatrix(
                matrix,
                is_non_singular=True,
            ),
        ],
        is_non_singular=True,
    )
    adjoint = operator.adjoint()
    self.assertIsInstance(
        adjoint,
        block_diag.LinearOperatorBlockDiag)
    self.assertEqual(2, len(adjoint.operators))

  def test_block_diag_cholesky_type(self):
    matrix = [[1., 0.], [0., 1.]]
    operator = block_diag.LinearOperatorBlockDiag(
        [
            linalg.LinearOperatorFullMatrix(
                matrix,
                is_positive_definite=True,
                is_self_adjoint=True,
            ),
            linalg.LinearOperatorFullMatrix(
                matrix,
                is_positive_definite=True,
                is_self_adjoint=True,
            ),
        ],
        is_positive_definite=True,
        is_self_adjoint=True,
    )
    cholesky_factor = operator.cholesky()
    self.assertIsInstance(
        cholesky_factor,
        block_diag.LinearOperatorBlockDiag)
    self.assertEqual(2, len(cholesky_factor.operators))
    self.assertIsInstance(
        cholesky_factor.operators[0],
        lower_triangular.LinearOperatorLowerTriangular)
    self.assertIsInstance(
        cholesky_factor.operators[1],
        lower_triangular.LinearOperatorLowerTriangular
    )

  def test_block_diag_inverse_type(self):
    matrix = [[1., 0.], [0., 1.]]
    operator = block_diag.LinearOperatorBlockDiag(
        [
            linalg.LinearOperatorFullMatrix(
                matrix,
                is_non_singular=True,
            ),
            linalg.LinearOperatorFullMatrix(
                matrix,
                is_non_singular=True,
            ),
        ],
        is_non_singular=True,
    )
    inverse = operator.inverse()
    self.assertIsInstance(
        inverse,
        block_diag.LinearOperatorBlockDiag)
    self.assertEqual(2, len(inverse.operators))

>>>>>>> 4c307bd3
  def test_is_non_singular_auto_set(self):
    # Matrix with two positive eigenvalues, 11 and 8.
    # The matrix values do not effect auto-setting of the flags.
    matrix = [[11., 0.], [1., 8.]]
    operator_1 = linalg.LinearOperatorFullMatrix(matrix, is_non_singular=True)
    operator_2 = linalg.LinearOperatorFullMatrix(matrix, is_non_singular=True)

    operator = block_diag.LinearOperatorBlockDiag(
        [operator_1, operator_2],
        is_positive_definite=False,  # No reason it HAS to be False...
        is_non_singular=None)
    self.assertFalse(operator.is_positive_definite)
    self.assertTrue(operator.is_non_singular)

    with self.assertRaisesRegexp(ValueError, "always non-singular"):
      block_diag.LinearOperatorBlockDiag(
          [operator_1, operator_2], is_non_singular=False)

  def test_name(self):
    matrix = [[11., 0.], [1., 8.]]
    operator_1 = linalg.LinearOperatorFullMatrix(matrix, name="left")
    operator_2 = linalg.LinearOperatorFullMatrix(matrix, name="right")

    operator = block_diag.LinearOperatorBlockDiag([operator_1, operator_2])

    self.assertEqual("left_ds_right", operator.name)

  def test_different_dtypes_raises(self):
    operators = [
        linalg.LinearOperatorFullMatrix(rng.rand(2, 3, 3)),
        linalg.LinearOperatorFullMatrix(rng.rand(2, 3, 3).astype(np.float32))
    ]
    with self.assertRaisesRegexp(TypeError, "same dtype"):
      block_diag.LinearOperatorBlockDiag(operators)

  def test_non_square_operator_raises(self):
    operators = [
        linalg.LinearOperatorFullMatrix(rng.rand(3, 4), is_square=False),
        linalg.LinearOperatorFullMatrix(rng.rand(3, 3))
    ]
    with self.assertRaisesRegexp(ValueError, "square matrices"):
      block_diag.LinearOperatorBlockDiag(operators)

  def test_empty_operators_raises(self):
    with self.assertRaisesRegexp(ValueError, "non-empty"):
      block_diag.LinearOperatorBlockDiag([])


if __name__ == "__main__":
  test.main()<|MERGE_RESOLUTION|>--- conflicted
+++ resolved
@@ -129,8 +129,6 @@
     self.assertTrue(operator.is_non_singular)
     self.assertFalse(operator.is_self_adjoint)
 
-<<<<<<< HEAD
-=======
   def test_block_diag_adjoint_type(self):
     matrix = [[1., 0.], [0., 1.]]
     operator = block_diag.LinearOperatorBlockDiag(
@@ -204,7 +202,6 @@
         block_diag.LinearOperatorBlockDiag)
     self.assertEqual(2, len(inverse.operators))
 
->>>>>>> 4c307bd3
   def test_is_non_singular_auto_set(self):
     # Matrix with two positive eigenvalues, 11 and 8.
     # The matrix values do not effect auto-setting of the flags.
