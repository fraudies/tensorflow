--- conflicted
+++ resolved
@@ -180,8 +180,6 @@
     with self.assertRaisesRegexp(ValueError, ">=1 operators"):
       kronecker.LinearOperatorKronecker([])
 
-<<<<<<< HEAD
-=======
   def test_kronecker_adjoint_type(self):
     matrix = [[1., 0.], [0., 1.]]
     operator = kronecker.LinearOperatorKronecker(
@@ -246,7 +244,6 @@
         kronecker.LinearOperatorKronecker)
     self.assertEqual(2, len(inverse.operators))
 
->>>>>>> 4c307bd3
 
 if __name__ == "__main__":
   test.main()