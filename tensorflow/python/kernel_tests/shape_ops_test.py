# Copyright 2015 The TensorFlow Authors. All Rights Reserved.
#
# Licensed under the Apache License, Version 2.0 (the "License");
# you may not use this file except in compliance with the License.
# You may obtain a copy of the License at
#
#     http://www.apache.org/licenses/LICENSE-2.0
#
# Unless required by applicable law or agreed to in writing, software
# distributed under the License is distributed on an "AS IS" BASIS,
# WITHOUT WARRANTIES OR CONDITIONS OF ANY KIND, either express or implied.
# See the License for the specific language governing permissions and
# limitations under the License.
# ==============================================================================
"""Tests for various tensorflow.ops.tf."""

from __future__ import absolute_import
from __future__ import division
from __future__ import print_function

from absl.testing import parameterized
import numpy as np

from tensorflow.core.framework import node_def_pb2
from tensorflow.python.framework import constant_op
from tensorflow.python.framework import dtypes
from tensorflow.python.framework import errors_impl
from tensorflow.python.framework import importer
from tensorflow.python.framework import sparse_tensor
from tensorflow.python.ops import array_ops
from tensorflow.python.ops import gradient_checker
from tensorflow.python.ops import gradients_impl
from tensorflow.python.platform import test


# TODO(zongheng): it'd be great to factor out this function and various random
# SparseTensor gen funcs.
def _sparsify(x, thresh=0.5, index_dtype=np.int64):
  x[x < thresh] = 0

  non_zero = np.where(x)
  x_indices = np.vstack(non_zero).astype(index_dtype).T
  x_values = x[non_zero]
  x_shape = x.shape

  return sparse_tensor.SparseTensor(
      indices=x_indices, values=x_values, dense_shape=x_shape), len(x_values)


class ShapeOpsTest(test.TestCase):

  def _compareShape(self, x, use_gpu=False):
    np_ans = np.array(np.shape(x))
    with self.test_session(use_gpu=use_gpu):
      tf_ans = array_ops.shape(x)
      tf_ans_64 = array_ops.shape(x, out_type=dtypes.int64)
      result = tf_ans.eval()
      result_64 = tf_ans_64.eval()
    self.assertAllEqual(np_ans, result)
    self.assertAllEqual(np_ans, result_64)
    self.assertShapeEqual(np_ans, tf_ans)

  def _compareShapeSparse(self, x_np, use_gpu=False):
    np_ans = np.array(np.shape(x_np))
    x_tf, unused_nnz = _sparsify(x_np)
    with self.test_session(use_gpu=use_gpu):
      tf_ans = array_ops.shape(x_tf)
      result = tf_ans.eval()
    self.assertAllEqual(np_ans, result)
    self.assertShapeEqual(np_ans, tf_ans)

  def _compareShapeN(self, x, use_gpu=False):
    np_ans = np.array(np.shape(x))
    with self.test_session(use_gpu=use_gpu) as sess:
      tf_ans = array_ops.shape_n([x, x, x])
      tf_ans_64 = array_ops.shape_n([x, x, x], out_type=dtypes.int64)
      result = sess.run(tf_ans)
      result_64 = sess.run(tf_ans_64)
    for i in range(3):
      self.assertAllEqual(np_ans, result[i])
      self.assertAllEqual(np_ans, result_64[i])
      self.assertShapeEqual(np_ans, tf_ans[i])

  def _compareRank(self, x, use_gpu=False):
    np_ans = np.asarray(np.ndim(x))
    with self.test_session(use_gpu=use_gpu):
      tf_ans = array_ops.rank(x)
      result = tf_ans.eval()
    self.assertAllEqual(np_ans, result)
    self.assertShapeEqual(np_ans, tf_ans)

  def _compareRankSparse(self, x_np, use_gpu=False):
    np_ans = np.asarray(np.ndim(x_np))
    x_tf, unused_nnz = _sparsify(x_np)
    with self.test_session(use_gpu=use_gpu):
      tf_ans = array_ops.rank(x_tf)
      result = tf_ans.eval()
    self.assertAllEqual(np_ans, result)
    self.assertShapeEqual(np_ans, tf_ans)

  def _compareSize(self, x, use_gpu=False):
    np_ans = np.asarray(np.size(x))
    with self.test_session(use_gpu=use_gpu):
      tf_ans = array_ops.size(x)
      result = tf_ans.eval()
      tf_ans_64 = array_ops.size(x, out_type=dtypes.int64)
      result_64 = tf_ans_64.eval()
    self.assertAllEqual(np_ans, result)
    self.assertAllEqual(np_ans, result_64)
    self.assertShapeEqual(np_ans, tf_ans)

  def _compareSizeSparse(self, x_np, use_gpu=False):
    np_ans = np.asarray(np.size(x_np))
    x_tf, unused_nnz = _sparsify(x_np)
    with self.test_session(use_gpu=use_gpu):
      tf_ans = array_ops.size(x_tf)
      result = tf_ans.eval()
    self.assertAllEqual(np_ans, result)
    self.assertShapeEqual(np_ans, tf_ans)

  def _testCpu(self, x):
    self._compareShape(x, use_gpu=False)
    self._compareShapeN(x, use_gpu=False)
    self._compareRank(x, use_gpu=False)
    self._compareSize(x, use_gpu=False)
    self._compareShapeSparse(x, use_gpu=False)
    self._compareRankSparse(x, use_gpu=False)
    self._compareSizeSparse(x, use_gpu=False)

  def _testGpu(self, x):
    self._compareShape(x, use_gpu=True)
    self._compareShapeN(x, use_gpu=True)
    self._compareRank(x, use_gpu=True)
    self._compareSize(x, use_gpu=True)
    self._compareShapeSparse(x, use_gpu=True)
    self._compareRankSparse(x, use_gpu=True)
    self._compareSizeSparse(x, use_gpu=True)

  def _testAll(self, x):
    self._testCpu(x)
    self._testGpu(x)

  def testBasic(self):
    self._testAll(np.random.randn(2))
    self._testAll(np.random.randn(2, 3))
    self._testAll(np.random.randn(2, 3, 5))
    self._testAll(np.random.randn(2, 3, 5, 7))
    self._testAll(np.random.randn(2, 3, 5, 7, 11))
    self._testAll(np.random.randn(2, 3, 5, 7, 11, 13))

  def testBool(self):
    self._testAll(np.random.choice((False, True), size=(2,)))
    self._testAll(np.random.choice((False, True), size=(2, 3)))
    self._testAll(np.random.choice((False, True), size=(2, 3, 5)))
    self._testAll(np.random.choice((False, True), size=(2, 3, 5, 7)))
    self._testAll(np.random.choice((False, True), size=(2, 3, 5, 7, 11)))
    self._testAll(np.random.choice((False, True), size=(2, 3, 5, 7, 11, 13)))

  # Disabled because it takes too long to run, but manually verified
  # as passing at time of writing.
  def _test64BitOutput(self):
    with self.cached_session():
      inp = array_ops.zeros([2**31])
      num_elements = array_ops.size_internal(
          inp, optimize=False, out_type=dtypes.int64)
      self.assertEqual(2**31, num_elements.eval())

    # Too large for tf.int32 output.
    with self.assertRaises(errors_impl.InvalidArgumentError):
      with self.cached_session():
        inp = array_ops.zeros([2**31])
        num_elements = array_ops.size_internal(
            inp, optimize=False, out_type=dtypes.int32)
        self.assertEqual(2**31, num_elements.eval())

  def _compareExpandDims(self, x, dim, use_gpu):
    np_ans = np.expand_dims(x, axis=dim)
    with self.test_session(use_gpu=use_gpu):
      tensor = array_ops.expand_dims(x, dim)
      tf_ans = tensor.eval()
    self.assertShapeEqual(np_ans, tensor)
    self.assertAllEqual(np_ans, tf_ans)

  def _compareExpandDimsAll(self, x, dim):
    self._compareExpandDims(x, dim, False)
    self._compareExpandDims(x, dim, True)

  def testExpandDims(self):
    self._compareExpandDimsAll(np.zeros([2]), 0)
    self._compareExpandDimsAll(np.zeros([2]), 1)
    self._compareExpandDimsAll(np.zeros([2]), -1)

    self._compareExpandDimsAll(np.zeros([2, 3]), 0)
    self._compareExpandDimsAll(np.zeros([2, 3]), 1)
    self._compareExpandDimsAll(np.zeros([2, 3]), 2)
    self._compareExpandDimsAll(np.zeros([2, 3]), -1)
    self._compareExpandDimsAll(np.zeros([2, 3]), -2)

    self._compareExpandDimsAll(np.zeros([2, 3, 5]), 0)
    self._compareExpandDimsAll(np.zeros([2, 3, 5]), 1)
    self._compareExpandDimsAll(np.zeros([2, 3, 5]), 2)
    self._compareExpandDimsAll(np.zeros([2, 3, 5]), 3)

    self._compareExpandDimsAll(np.zeros([2, 3, 5]), -1)
    self._compareExpandDimsAll(np.zeros([2, 3, 5]), -2)
    self._compareExpandDimsAll(np.zeros([2, 3, 5]), -3)
    self._compareExpandDimsAll(np.zeros([2, 3, 5]), -4)

  def testExpandDimsBool(self):
    choice = lambda s: np.random.choice((False, True), size=s)
    self._compareExpandDimsAll(choice([2]), 0)
    self._compareExpandDimsAll(choice([2]), 1)
    self._compareExpandDimsAll(choice([2]), -1)

    self._compareExpandDimsAll(choice([2, 3]), 0)
    self._compareExpandDimsAll(choice([2, 3]), 1)
    self._compareExpandDimsAll(choice([2, 3]), 2)
    self._compareExpandDimsAll(choice([2, 3]), -1)
    self._compareExpandDimsAll(choice([2, 3]), -2)

    self._compareExpandDimsAll(choice([2, 3, 5]), 0)
    self._compareExpandDimsAll(choice([2, 3, 5]), 1)
    self._compareExpandDimsAll(choice([2, 3, 5]), 2)
    self._compareExpandDimsAll(choice([2, 3, 5]), 3)

    self._compareExpandDimsAll(choice([2, 3, 5]), -1)
    self._compareExpandDimsAll(choice([2, 3, 5]), -2)
    self._compareExpandDimsAll(choice([2, 3, 5]), -3)
    self._compareExpandDimsAll(choice([2, 3, 5]), -4)

  def testExpandDimsErrors(self):
    with self.cached_session():
      self.assertRaises(ValueError, array_ops.expand_dims,
                        np.zeros([2, 3, 5]), -5)
      self.assertRaises(ValueError, array_ops.expand_dims,
                        [False, True, True], -5)
      self.assertRaises(ValueError, array_ops.expand_dims,
                        np.zeros([2, 3, 5]), 4)
      self.assertRaises(ValueError, array_ops.expand_dims,
                        [False, True, True], 4)

  def testExpandDimsGradient(self):
    with self.cached_session():
      inp = constant_op.constant(
          np.random.rand(4, 2).astype("f"), dtype=dtypes.float32)
      squeezed = array_ops.expand_dims(inp, 1)

      err = gradient_checker.compute_gradient_error(inp, [4, 2], squeezed,
                                                    [4, 1, 2])
    self.assertLess(err, 1e-3)

  def testExpandDimsScalar(self):
    with self.cached_session():
      inp = constant_op.constant(7)
      self.assertAllEqual([7], array_ops.expand_dims(inp, 0).eval())
      self.assertAllEqual([7], array_ops.expand_dims(inp, -1).eval())

      inp = constant_op.constant(True)
      self.assertAllEqual([True], array_ops.expand_dims(inp, 0).eval())
      self.assertAllEqual([True], array_ops.expand_dims(inp, -1).eval())

  def testExpandDimsDimType(self):
    for dtype in [dtypes.int32, dtypes.int64]:
      x = np.zeros([2])
      np_ans = np.expand_dims(x, axis=0)
      with self.test_session(use_gpu=True):
        tensor = array_ops.expand_dims(x, constant_op.constant(0, dtype))
        tf_ans = tensor.eval()
      self.assertShapeEqual(np_ans, tensor)
      self.assertAllEqual(np_ans, tf_ans)

  def _compareSqueeze(self, x, squeeze_dims, use_gpu):
    with self.test_session(use_gpu=use_gpu):
      if squeeze_dims:
        np_ans = np.squeeze(x, axis=tuple(squeeze_dims))
        tensor = array_ops.squeeze(x, squeeze_dims)
        tf_ans = tensor.eval()
      else:
        np_ans = np.squeeze(x)
        tensor = array_ops.squeeze(x)
        tf_ans = tensor.eval()
    self.assertShapeEqual(np_ans, tensor)
    self.assertAllEqual(np_ans, tf_ans)

  def _compareSqueezeAll(self, x, squeeze_dims=None):
    if squeeze_dims is None:
      squeeze_dims = []
    self._compareSqueeze(x, squeeze_dims, False)
    self._compareSqueeze(x, squeeze_dims, True)

  def testSqueeze(self):
    # Nothing to squeeze.
    self._compareSqueezeAll(np.zeros([2]))
    self._compareSqueezeAll(np.zeros([2, 3]))

    # Squeeze the middle element away.
    self._compareSqueezeAll(np.zeros([2, 1, 2]))

    # Squeeze on both ends.
    self._compareSqueezeAll(np.zeros([1, 2, 1, 3, 1]))

  def testSqueezeBool(self):
    choice = lambda s: np.random.choice((False, True), size=s)
    # Nothing to squeeze.
    self._compareSqueezeAll(choice([2]))
    self._compareSqueezeAll(choice([2, 3]))

    # Squeeze the middle element away.
    self._compareSqueezeAll(choice([2, 1, 2]))

    # Squeeze on both ends.
    self._compareSqueezeAll(choice([1, 2, 1, 3, 1]))

  def testSqueezeSpecificDimension(self):
    # Positive squeeze dim index.
    self._compareSqueezeAll(np.zeros([1, 2, 1, 3, 1]), [0])
    self._compareSqueezeAll(np.zeros([1, 2, 1, 3, 1]), [2, 4])
    self._compareSqueezeAll(np.zeros([1, 2, 1, 3, 1]), [0, 4, 2])

    # Negative squeeze dim index.
    self._compareSqueezeAll(np.zeros([1, 2, 1, 3, 1]), [-1])
    self._compareSqueezeAll(np.zeros([1, 2, 1, 3, 1]), [-3, -5])
    self._compareSqueezeAll(np.zeros([1, 2, 1, 3, 1]), [-3, -5, -1])

  def testSqueezeSpecificDimensionBool(self):
    choice = lambda s: np.random.choice((False, True), size=s)
    # Positive squeeze dim index.
    self._compareSqueezeAll(choice([1, 2, 1, 3, 1]), [0])
    self._compareSqueezeAll(choice([1, 2, 1, 3, 1]), [2, 4])
    self._compareSqueezeAll(choice([1, 2, 1, 3, 1]), [0, 4, 2])

    # Negative squeeze dim index.
    self._compareSqueezeAll(choice([1, 2, 1, 3, 1]), [-1])
    self._compareSqueezeAll(choice([1, 2, 1, 3, 1]), [-3, -5])
    self._compareSqueezeAll(choice([1, 2, 1, 3, 1]), [-3, -5, -1])

  def testSqueezeAllOnes(self):
    # Numpy squeezes a 1 element tensor into a zero dimensional tensor.
    # Verify that we do the same.
    for use_gpu in [False, True]:
      with self.test_session(use_gpu=use_gpu):
        tensor = array_ops.squeeze(np.zeros([1, 1, 1]), [])
        self.assertEqual(np.shape(1), tensor.get_shape())
        tf_ans = tensor.eval()
        self.assertEqual(np.shape(1), tf_ans.shape)

  def testSqueezeAllOnesBool(self):
    # Numpy squeezes a 1 element tensor into a zero dimensional tensor.
    # Verify that we do the same.
    for use_gpu in [False, True]:
      with self.test_session(use_gpu=use_gpu):
        tensor = array_ops.squeeze([[[False]]], [])
        self.assertEqual(np.shape(1), tensor.get_shape())
        tf_ans = tensor.eval()
        self.assertEqual(np.shape(1), tf_ans.shape)

  def testSqueezeOnlyOnes(self):
    for use_gpu in [False, True]:
      with self.test_session(use_gpu=use_gpu):
        input_1x1x3 = np.zeros([1, 1, 3])
        self._compareSqueezeAll(input_1x1x3)
        self._compareSqueezeAll(input_1x1x3, [0])
        self._compareSqueezeAll(input_1x1x3, [1])
        self.assertRaises(ValueError, array_ops.squeeze, input_1x1x3, [2])

  def testSqueezeErrors(self):
    for use_gpu in [False, True]:
      with self.test_session(use_gpu=use_gpu):
        self.assertRaises(ValueError, array_ops.squeeze,
                          np.zeros([1, 2, 1]), [-4])
        self.assertRaises(ValueError, array_ops.squeeze,
                          np.zeros([1, 2, 1]), [0, -4])
        self.assertRaises(ValueError, array_ops.squeeze,
                          np.zeros([1, 2, 1]), [3])
        self.assertRaises(ValueError, array_ops.squeeze,
                          np.zeros([1, 2, 1]), [2, 3])

  def testSqueezeGradient(self):
    with self.cached_session():
      inp = np.random.rand(4, 2).astype("f")
      a = array_ops.reshape(inp, [4, 1, 2])
      squeezed = array_ops.squeeze(a, [])

      err = gradient_checker.compute_gradient_error(a, [4, 1, 2], squeezed,
                                                    [4, 2])
    self.assertLess(err, 1e-3)

  def testSqueezeGradientWithSqueezeDims(self):
    with self.cached_session():
      inp = np.random.rand(4, 2).astype("f")
      a = array_ops.reshape(inp, [4, 1, 2, 1])
      squeezed = array_ops.squeeze(a, [1])

      err = gradient_checker.compute_gradient_error(a, [4, 1, 2, 1], squeezed,
                                                    [4, 2, 1])
    self.assertLess(err, 1e-3)

  def testSqueezeWithUnknownShape(self):
    with self.cached_session():
      a = array_ops.placeholder(dtypes.float32, shape=[2, None])

      squeezed = array_ops.squeeze(a, [1])
      self.assertEqual([2], squeezed.get_shape().as_list())

      squeezed = array_ops.squeeze(a)
      self.assertEqual(None, squeezed.get_shape())

      self.assertRaises(ValueError, array_ops.squeeze, a, [0])
      self.assertRaises(ValueError, array_ops.squeeze, a, [100])


class TileTest(test.TestCase, parameterized.TestCase):

  def testScalar(self):
    for use_gpu in False, True:
      with self.test_session(use_gpu=use_gpu):
        a = constant_op.constant(7, shape=[], dtype=dtypes.float32)
        tiled = array_ops.tile(a, [])
        result = tiled.eval()
      self.assertEqual(result.shape, ())
      self.assertEqual([], tiled.get_shape())
      self.assertEqual(7, result)

  def testSimple(self):
    # multiples could be int32 or int64
    for dtype in [dtypes.int32, dtypes.int64]:
      with self.test_session(use_gpu=True):
        inp = np.random.rand(4, 1).astype(np.float32)
        a = constant_op.constant(inp)
        tiled = array_ops.tile(a, constant_op.constant([1, 4], dtype=dtype))
        result = tiled.eval()
      self.assertEqual(result.shape, (4, 4))
      self.assertEqual([4, 4], tiled.get_shape())
      self.assertTrue((result == np.tile(inp, (1, 4))).all())

  def testIdentityTileAndGrad(self):
    with self.cached_session():
      inp = np.random.rand(4, 1).astype(np.float32)
      a = constant_op.constant(inp)
      tiled = array_ops.tile(a, [1, 1])
      result = tiled.eval()
    self.assertEqual(result.shape, (4, 1))
    self.assertEqual([4, 1], tiled.get_shape())
    self.assertTrue((result == np.tile(inp, (1, 1))).all())

  def testEmpty(self):
    with self.cached_session():
      inp = np.random.rand(2, 3).astype(np.float32)
      a = constant_op.constant(inp)
      tiled = array_ops.tile(a, [5, 0])
      result = tiled.eval()
    self.assertEqual(result.shape, (10, 0))
    self.assertEqual([10, 0], tiled.get_shape())

  def testUnknownInputShape(self):
    """Importing can call _TileShape without shape of <multiples> known."""
    with self.cached_session():
      inp = array_ops.placeholder(dtypes.float32)  # unknown shape
      multiples = constant_op.constant([1, 2, 3, 4], dtype=np.int32)
      tiled = array_ops.tile(inp, multiples)
      gdef = tiled.graph.as_graph_def()

      # Move the tile op to the start of the graph so that shapes of its inputs
      # are not available when the shape function runs on import.
      swapped = False
      for i, n in enumerate(gdef.node):
        if n.op == "Tile":
          # Swap tile op to be first in gdef.node
          assert i != 0
          new_node = node_def_pb2.NodeDef()
          new_node.CopyFrom(gdef.node[i])
          gdef.node[i].CopyFrom(gdef.node[0])
          gdef.node[0].CopyFrom(new_node)
          swapped = True
      assert swapped

      tiled_imported, = importer.import_graph_def(
          gdef, return_elements=[tiled.name])
      self.assertEqual(4, tiled_imported.get_shape().ndims)

  def testTypes(self):
    types_to_test = {
        "bool": (dtypes.bool, bool),
        "float32": (dtypes.float32, float),
        "float64": (dtypes.float64, float),
        "complex64": (dtypes.complex64, complex),
        "complex128": (dtypes.complex128, complex),
        "uint8": (dtypes.uint8, int),
        "int8": (dtypes.int8, int),
        "int16": (dtypes.int16, int),
        "int32": (dtypes.int32, int),
        "int64": (dtypes.int64, int),
        bytes: (dtypes.string, bytes)
    }
    for dtype_np, (dtype_tf, cast) in types_to_test.items():
      with self.test_session(use_gpu=True):
        inp = np.random.rand(4, 1).astype(dtype_np)
        a = constant_op.constant(
            [cast(x) for x in inp.ravel(order="C")],
            shape=[4, 1],
            dtype=dtype_tf)
        tiled = array_ops.tile(a, [1, 4])
        result = tiled.eval()
      self.assertEqual(result.shape, (4, 4))
      self.assertEqual([4, 4], tiled.get_shape())
      self.assertAllEqual(result, np.tile(inp, (1, 4)))

  def testInvalidDim(self):
    with self.cached_session():
      inp = np.random.rand(4, 1).astype("f")
      a = constant_op.constant(
          [float(x) for x in inp.ravel(order="C")],
          shape=[4, 1],
          dtype=dtypes.float32)
      # Wrong length of multiples.
      with self.assertRaises(ValueError):
        array_ops.tile(a, [1, 4, 2])
      # Wrong rank for multiples.
      with self.assertRaises(ValueError):
        array_ops.tile(a, [[2, 3], [3, 4]]).eval()

  def _RunAndVerifyResult(self, rank, use_gpu):
    with self.test_session(use_gpu=use_gpu):
      # Random dims of given rank
      input_shape = np.random.randint(1, 4, size=rank)
      inp = np.random.rand(*input_shape).astype("f")
      a = constant_op.constant(
          [float(x) for x in inp.ravel(order="C")],
          shape=input_shape,
          dtype=dtypes.float32)
      multiples = np.random.randint(1, 4, size=rank).astype(np.int32)
      tiled = array_ops.tile(a, multiples)
      result = tiled.eval()
    self.assertTrue((np.array(multiples) * np.array(inp.shape) == np.array(
        result.shape)).all())
    self.assertAllEqual(result, np.tile(inp, tuple(multiples)))
    self.assertShapeEqual(result, tiled)

  def testRandom(self):
    # test low rank, like 5
    for _ in range(5):
      self._RunAndVerifyResult(5, use_gpu=False)
    for _ in range(5):
      self._RunAndVerifyResult(5, use_gpu=True)
    # test high rank, like 10
    for _ in range(5):
      self._RunAndVerifyResult(10, use_gpu=False)
    for _ in range(5):
      self._RunAndVerifyResult(10, use_gpu=True)

<<<<<<< HEAD
  def testGradientSimpleReduction(self):
=======
  @parameterized.parameters(dtypes.int32, dtypes.int64)
  @test_util.run_deprecated_v1
  def testGradientSimpleReduction(self, multiples_dtype):
>>>>>>> a751f01a
    with self.cached_session():
      inp = np.random.rand(4, 1).astype("f")
      a = constant_op.constant(
          [float(x) for x in inp.flatten()], shape=[4, 1], dtype=dtypes.float32)
      multiples = constant_op.constant([1, 4], dtype=multiples_dtype)
      tiled = array_ops.tile(a, multiples)
      grad_shape = [4, 4]
      grad_inp = np.random.rand(*grad_shape).astype("f")
      grad_tensor = constant_op.constant(
          [float(x) for x in grad_inp.flatten()], shape=grad_shape)
      grad = gradients_impl.gradients([tiled], [a], [grad_tensor])[0]
      self.assertShapeEqual(inp, grad)
      result = grad.eval()
    self.assertAllClose(np.sum(grad_inp, axis=1).reshape(4, 1), result, 1e-3)

  def testGradientStridedReduction(self):
    with self.cached_session():
      inp = np.random.rand(4, 2).astype("f")
      a = constant_op.constant(
          [float(x) for x in inp.flatten()], shape=[4, 2], dtype=dtypes.float32)
      tiled = array_ops.tile(a, [1, 2])
      grad_shape = [4, 4]
      grad_inp = np.random.rand(*grad_shape).astype("f")
      grad_tensor = constant_op.constant(
          [float(x) for x in grad_inp.flatten()], shape=grad_shape)
      grad = gradients_impl.gradients([tiled], [a], [grad_tensor])[0]
      self.assertShapeEqual(inp, grad)
      result = grad.eval()
    expected_shape = [4, 2]
    expected = np.zeros(expected_shape)
    expected[:, 0] = grad_inp[:, 0] + grad_inp[:, 2]
    expected[:, 1] = grad_inp[:, 1] + grad_inp[:, 3]
    self.assertTrue((np.abs(expected - result) < 1e-3).all())

  def testGradientSimpleReductionOnGPU(self):
    with self.test_session(use_gpu=True):
      inp = np.random.rand(4, 1).astype("f")
      a = constant_op.constant(
          [float(x) for x in inp.flatten()], shape=[4, 1], dtype=dtypes.float32)
      tiled = array_ops.tile(a, [1, 4])
      grad_shape = [4, 4]
      grad_inp = np.random.rand(*grad_shape).astype("f")
      grad_tensor = constant_op.constant(
          [float(x) for x in grad_inp.flatten()], shape=grad_shape)
      grad = gradients_impl.gradients([tiled], [a], [grad_tensor])[0]
      result = grad.eval()
    self.assertAllClose(np.sum(grad_inp, axis=1).reshape(4, 1), result, 1e-3)

  def testGradientStridedReductionOnGPU(self):
    with self.test_session(use_gpu=True):
      inp = np.random.rand(4, 2).astype("f")
      a = constant_op.constant(
          [float(x) for x in inp.flatten()], shape=[4, 2], dtype=dtypes.float32)
      tiled = array_ops.tile(a, [1, 2])
      grad_shape = [4, 4]
      grad_inp = np.random.rand(*grad_shape).astype("f")
      grad_tensor = constant_op.constant(
          [float(x) for x in grad_inp.flatten()], shape=grad_shape)
      grad = gradients_impl.gradients([tiled], [a], [grad_tensor])[0]
      result = grad.eval()
    expected_shape = [4, 2]
    expected = np.zeros(expected_shape)
    expected[:, 0] = grad_inp[:, 0] + grad_inp[:, 2]
    expected[:, 1] = grad_inp[:, 1] + grad_inp[:, 3]
    self.assertAllClose(expected, result, 1e-3)

  def _RunAndVerifyGradientResult(self, input_shape, multiples):
    for use_gpu in False, True:
      with self.test_session(use_gpu=use_gpu):
        # Random values
        inp = np.asarray(np.random.rand(*input_shape))
        a = constant_op.constant(inp, dtype=dtypes.float64)
        tiled = array_ops.tile(a, multiples)
        grad_shape = list(np.array(multiples) * np.array(inp.shape))
        err = gradient_checker.compute_gradient_error(
            a, list(input_shape), tiled, grad_shape, x_init_value=inp)
      print("tile(float) error = ", err)
      self.assertLess(err, 1e-3)

  def testGradientRandomScalar(self):
    self._RunAndVerifyGradientResult([], [])

  def testGradientRandom(self):
    self._RunAndVerifyGradientResult([2, 2, 1, 1, 3], [1, 1, 1, 1, 1])
    self._RunAndVerifyGradientResult([2, 2, 1, 1, 3], [1, 2, 1, 3, 1])
    self._RunAndVerifyGradientResult([2, 3, 1, 1, 3], [3, 1, 1, 2, 2])
    self._RunAndVerifyGradientResult([2, 1, 3, 3, 2], [1, 3, 3, 1, 2])

  def testGradientStridedReductionGC(self):
    with self.cached_session():
      inp = np.random.rand(4, 2).astype("f")
      a = constant_op.constant(
          [float(x) for x in inp.flatten()], shape=[4, 2], dtype=dtypes.float32)
      tiled = array_ops.tile(a, [1, 2])
      err = gradient_checker.compute_gradient_error(a, [4, 2], tiled, [4, 4])
    self.assertLess(err, 1e-3)

<<<<<<< HEAD
  def testGradientWithSparseGradWithRank1(self):
=======
  @parameterized.parameters(dtypes.int32, dtypes.int64)
  @test_util.run_deprecated_v1
  def testGradientWithSparseGradWithRank1(self, multiples_dtype):
>>>>>>> a751f01a
    inputs = constant_op.constant([1.0, 2.0, 3.0, 4.0],
                                  dtype=dtypes.float32)
    multiples = constant_op.constant([3], dtype=dtypes.int64)
    outputs = array_ops.gather(array_ops.tile(inputs, multiples),
                               [1, 5, 9, 3, 7, 2, 2, 2])
    with self.cached_session():
      error = gradient_checker.compute_gradient_error(
          inputs, inputs.get_shape().as_list(),
          outputs, outputs.get_shape().as_list())
      self.assertLess(error, 1e-4)

  def testGradientWithSparseGradWithRank3(self):
    inputs = constant_op.constant([1.0, 2.0, 3.0, 4.0],
                                  dtype=dtypes.float32)
    inputs = array_ops.reshape(inputs, [-1, 1, 1])
    outputs = array_ops.gather(array_ops.tile(inputs, [3, 4, 2]),
                               [1, 5, 9, 3, 7, 2, 2, 2])
    with self.cached_session():
      error = gradient_checker.compute_gradient_error(
          inputs, inputs.get_shape().as_list(),
          outputs, outputs.get_shape().as_list())
      self.assertLess(error, 1e-4)

  def testShapeFunctionEdgeCases(self):
    # Unknown multiples shape.
    inp = constant_op.constant(0.0, shape=[4, 4, 4, 4])
    tiled = array_ops.tile(inp, array_ops.placeholder(dtypes.int32))
    self.assertEqual([None, None, None, None], tiled.get_shape().as_list())

    # Unknown input shape.
    inp = array_ops.placeholder(dtypes.float32)
    tiled = array_ops.tile(inp, [2, 2, 2, 2])
    self.assertEqual([None, None, None, None], tiled.get_shape().as_list())

    # Unknown input and multiples shape.
    inp = array_ops.placeholder(dtypes.float32)
    tiled = array_ops.tile(inp, array_ops.placeholder(dtypes.int32))
    self.assertIs(None, tiled.get_shape().ndims)

    # Known input and partially known multiples.
    inp = constant_op.constant(0.0, shape=[1, 1])
    tiled = array_ops.tile(inp, [array_ops.placeholder(dtypes.int32), 7])
    self.assertEqual([None, 7], tiled.get_shape().as_list())

    # Mismatched input rank and multiples length.
    inp = array_ops.placeholder(dtypes.float32, shape=[None, None])
    with self.assertRaises(ValueError):
      tiled = array_ops.tile(
          inp, array_ops.placeholder(
              dtypes.int32, shape=[3]))


if __name__ == "__main__":
  test.main()<|MERGE_RESOLUTION|>--- conflicted
+++ resolved
@@ -548,13 +548,9 @@
     for _ in range(5):
       self._RunAndVerifyResult(10, use_gpu=True)
 
-<<<<<<< HEAD
-  def testGradientSimpleReduction(self):
-=======
   @parameterized.parameters(dtypes.int32, dtypes.int64)
   @test_util.run_deprecated_v1
   def testGradientSimpleReduction(self, multiples_dtype):
->>>>>>> a751f01a
     with self.cached_session():
       inp = np.random.rand(4, 1).astype("f")
       a = constant_op.constant(
@@ -652,13 +648,9 @@
       err = gradient_checker.compute_gradient_error(a, [4, 2], tiled, [4, 4])
     self.assertLess(err, 1e-3)
 
-<<<<<<< HEAD
-  def testGradientWithSparseGradWithRank1(self):
-=======
   @parameterized.parameters(dtypes.int32, dtypes.int64)
   @test_util.run_deprecated_v1
   def testGradientWithSparseGradWithRank1(self, multiples_dtype):
->>>>>>> a751f01a
     inputs = constant_op.constant([1.0, 2.0, 3.0, 4.0],
                                   dtype=dtypes.float32)
     multiples = constant_op.constant([3], dtype=dtypes.int64)
