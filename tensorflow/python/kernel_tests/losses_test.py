# Copyright 2016 The TensorFlow Authors. All Rights Reserved.
#
# Licensed under the Apache License, Version 2.0 (the "License");
# you may not use this file except in compliance with the License.
# You may obtain a copy of the License at
#
#     http://www.apache.org/licenses/LICENSE-2.0
#
# Unless required by applicable law or agreed to in writing, software
# distributed under the License is distributed on an "AS IS" BASIS,
# WITHOUT WARRANTIES OR CONDITIONS OF ANY KIND, either express or implied.
# See the License for the specific language governing permissions and
# limitations under the License.
# ==============================================================================
"""Tests for losses."""

from __future__ import absolute_import
from __future__ import division
from __future__ import print_function

import numpy as np

from tensorflow.python.framework import constant_op
from tensorflow.python.framework import dtypes
from tensorflow.python.framework import errors_impl
from tensorflow.python.framework import ops
from tensorflow.python.framework import random_seed
from tensorflow.python.framework import test_util
from tensorflow.python.ops import array_ops
from tensorflow.python.ops import init_ops
from tensorflow.python.ops import math_ops
from tensorflow.python.ops import random_ops
from tensorflow.python.ops import variable_scope
from tensorflow.python.ops import variables
from tensorflow.python.ops.losses import losses
from tensorflow.python.ops.losses import util
from tensorflow.python.platform import test
from tensorflow.python.training import momentum as momentum_lib


@test_util.run_deprecated_v1
class AbsoluteDifferenceLossTest(test.TestCase):

  def setUp(self):
    super(AbsoluteDifferenceLossTest, self).setUp()
    self._predictions = constant_op.constant([4, 8, 12, 8, 1, 3], shape=(2, 3))
    self._labels = constant_op.constant([1, 9, 2, -5, -2, 6], shape=(2, 3))

  def testValueErrorThrownWhenWeightIsNone(self):
    with self.cached_session():
      with self.assertRaises(ValueError):
        losses.absolute_difference(
            self._predictions, self._predictions, weights=None)

  def testAllCorrectNoLossWeight(self):
    loss = losses.absolute_difference(self._predictions, self._predictions)
    with self.cached_session():
      self.assertAlmostEqual(0.0, loss.eval(), 3)

  def testNonZeroLoss(self):
    loss = losses.absolute_difference(self._labels, self._predictions)
    with self.cached_session():
      self.assertAlmostEqual(5.5, loss.eval(), 3)

  def testNonZeroLossWithPythonScalarWeight(self):
    weights = 2.3
    loss = losses.absolute_difference(self._labels, self._predictions, weights)
    with self.cached_session():
      self.assertAlmostEqual(5.5 * weights, loss.eval(), 3)

  def testNonZeroLossWithScalarTensorWeight(self):
    weights = 2.3
    loss = losses.absolute_difference(self._labels, self._predictions,
                                      constant_op.constant(weights))
    with self.cached_session():
      self.assertAlmostEqual(5.5 * weights, loss.eval(), 3)

  def testNonZeroLossWithOneDimBatchSpecificWeights(self):
    weights = constant_op.constant((1.2, 0.0), shape=(2, 1))
    loss = losses.absolute_difference(self._labels, self._predictions, weights)
    with self.cached_session():
      self.assertAlmostEqual(5.6, loss.eval(), 3)

  def testNonZeroLossWithTwoDimBatchSpecificWeights(self):
    weights = constant_op.constant([1.2, 0.0], shape=[2, 1])
    loss = losses.absolute_difference(self._labels, self._predictions, weights)
    with self.cached_session():
      self.assertAlmostEqual(5.6, loss.eval(), 3)

  def testNonZeroLossWithSampleSpecificWeights(self):
    weights = constant_op.constant([3, 6, 5, 0, 4, 2], shape=[2, 3])
    loss = losses.absolute_difference(self._labels, self._predictions, weights)
    with self.cached_session():
      self.assertAlmostEqual(16.6, loss.eval(), 3)

  def testNonZeroLossWithSampleSpecificWeightsMostZero(self):
    weights = constant_op.constant([0, 0, 0, 0, 0, 2], shape=[2, 3])
    loss = losses.absolute_difference(self._labels, self._predictions, weights)
    with self.cached_session():
      self.assertAlmostEqual(6.0, loss.eval(), 3)

  def testLossWithSampleSpecificWeightsAllZero(self):
    weights = array_ops.zeros((2, 3))
    loss = losses.absolute_difference(self._labels, self._predictions, weights)
    with self.cached_session():
      self.assertAlmostEqual(0.0, loss.eval(), 3)

  @test_util.assert_no_new_pyobjects_executing_eagerly
  def testEagerNoMemoryLeaked(self):
    # This is a somewhat convoluted way of testing that nothing gets added to
    # a global collection.
    predictions = constant_op.constant([4, 8, 12, 8, 1, 3], shape=(2, 3))
    labels = constant_op.constant([1, 9, 2, -5, -2, 6], shape=(2, 3))
    losses.absolute_difference(labels, predictions)


class SoftmaxCrossEntropyLossTest(test.TestCase):

  def testNoneWeightRaisesValueError(self):
    logits = constant_op.constant([[10.0, 0.0, 0.0], [0.0, 10.0, 0.0],
                                   [0.0, 0.0, 10.0]])
    labels = constant_op.constant([[1, 0, 0], [0, 1, 0], [0, 0, 1]])
    with self.cached_session():
      with self.assertRaises(ValueError):
        losses.softmax_cross_entropy(labels, logits, weights=None)

  def testAllCorrect(self):
    with self.cached_session():
      logits = constant_op.constant([[10.0, 0.0, 0.0], [0.0, 10.0, 0.0],
                                     [0.0, 0.0, 10.0]])
      labels = constant_op.constant([[1, 0, 0], [0, 1, 0], [0, 0, 1]])
      loss = losses.softmax_cross_entropy(labels, logits)
      self.assertEquals('softmax_cross_entropy_loss/value', loss.op.name)
      self.assertAlmostEqual(loss.eval(), 0.0, 3)

  def testAllWrong(self):
    logits = constant_op.constant([[10.0, 0.0, 0.0], [0.0, 10.0, 0.0],
                                   [0.0, 0.0, 10.0]])
    labels = constant_op.constant([[0, 0, 1], [1, 0, 0], [0, 1, 0]])

    with self.cached_session():
      loss = losses.softmax_cross_entropy(labels, logits)
      self.assertEquals(loss.op.name, 'softmax_cross_entropy_loss/value')
      self.assertAlmostEqual(loss.eval(), 10.0, 3)

<<<<<<< HEAD
=======
  @test_util.run_deprecated_v1
>>>>>>> 4c307bd3
  def testNonZeroLossWithPythonScalarWeight(self):
    logits = constant_op.constant([[10.0, 0.0, 0.0], [0.0, 10.0, 0.0],
                                   [0.0, 0.0, 10.0]])
    labels = constant_op.constant([[0, 0, 1], [1, 0, 0], [0, 1, 0]])
    weights = 2.3
    with self.cached_session():
      loss = losses.softmax_cross_entropy(labels, logits, weights)
      self.assertAlmostEqual(weights * 10.0, loss.eval(), 3)

<<<<<<< HEAD
=======
  @test_util.run_deprecated_v1
>>>>>>> 4c307bd3
  def testNonZeroLossWithScalarTensorWeight(self):
    logits = constant_op.constant([[10.0, 0.0, 0.0], [0.0, 10.0, 0.0],
                                   [0.0, 0.0, 10.0]])
    labels = constant_op.constant([[0, 0, 1], [1, 0, 0], [0, 1, 0]])
    weights = 2.3
    with self.cached_session():
      loss = losses.softmax_cross_entropy(labels, logits,
                                          constant_op.constant(weights))
      self.assertAlmostEqual(weights * 10.0, loss.eval(), 3)

  def testNonZeroLossWithOneDimBatchSpecificWeights(self):
    logits = constant_op.constant([[10.0, 0.0, 0.0], [0.0, 10.0, 0.0],
                                   [0.0, 0.0, 10.0]])
    labels = constant_op.constant([[0, 0, 1], [1, 0, 0], [0, 1, 0]])
    weights = constant_op.constant((1.2, 3.4, 5.6))
    with self.cached_session():
      loss = losses.softmax_cross_entropy(labels, logits, weights)
      self.assertAlmostEqual((1.2 + 3.4 + 5.6) * 10.0 / 3.0, loss.eval(), 3)

  def testAllWrongAllWeightsMissing(self):
    logits = constant_op.constant([[10.0, 0.0, 0.0], [0.0, 10.0, 0.0],
                                   [0.0, 0.0, 10.0]])
    labels = constant_op.constant([[0, 0, 1], [1, 0, 0], [0, 1, 0]])
    weights = constant_op.constant([0, 0, 0], shape=[3])
    with self.cached_session():
      loss = losses.softmax_cross_entropy(labels, logits, weights)
      self.assertAlmostEqual(0.0, loss.eval(), 3)

  def testSomeWeightsMissing(self):
    logits = constant_op.constant([[10.0, 0.0, 0.0], [0.0, 10.0, 0.0],
                                   [0.0, 0.0, 10.0]])
    labels = constant_op.constant([[0, 0, 1], [1, 0, 0], [0, 1, 0]])
    weights = constant_op.constant([1.2, 0, 0], shape=[3])
    with self.cached_session():
      loss = losses.softmax_cross_entropy(labels, logits, weights)
      self.assertAlmostEqual(12.0, loss.eval(), 3)

  def testSoftmaxWithMeasurementSpecificWeightsRaisesException(self):
    with self.cached_session():
      logits = constant_op.constant([[100.0, -100.0, -100.0],
                                     [-100.0, 100.0, -100.0],
                                     [-100.0, -100.0, 100.0]])
      labels = constant_op.constant([[1, 0, 0], [0, 1, 0], [0, 0, 1]])
      weights = constant_op.constant([[3, 4, 5], [2, 6, 0], [8, 0, 1]])

      with self.assertRaises(ValueError):
        losses.softmax_cross_entropy(labels, logits, weights=weights).eval()

  def testSoftmaxLabelSmoothing(self):
    with self.cached_session():
      # Softmax Cross Entropy Loss is:
      #   -\sum_i p_i \log q_i
      # where for a softmax activation
      # \log q_i = x_i - \log \sum_j \exp x_j
      #          = x_i - x_max - \log \sum_j \exp (x_j - x_max)
      # For our activations, [100, -100, -100] the log partion function becomes
      # \log ( exp(0) + exp(-200) + exp(-200) ) = 0
      # so our log softmaxes become: [0, -200, -200]
      # so our cross entropy loss is:
      # -(1 - L + L/n) * 0 + 400 * L/n = 400 L/n
      logits = constant_op.constant([[100.0, -100.0, -100.0]])
      labels = constant_op.constant([[1, 0, 0]])
      label_smoothing = 0.1
      loss = losses.softmax_cross_entropy(
          labels, logits, label_smoothing=label_smoothing)
      self.assertEquals(loss.op.name, 'softmax_cross_entropy_loss/value')
      expected_value = 400.0 * label_smoothing / 3.0
      self.assertAlmostEqual(loss.eval(), expected_value, 3)


class SparseSoftmaxCrossEntropyLossTest(test.TestCase):

  def testNoneWeightRaisesValueError(self):
    logits = constant_op.constant([[10.0, 0.0, 0.0], [0.0, 10.0, 0.0],
                                   [0.0, 0.0, 10.0]])
    labels = constant_op.constant([[0], [1], [2]])
    with self.cached_session():
      with self.assertRaises(ValueError):
        losses.sparse_softmax_cross_entropy(labels, logits, weights=None)

  def testAllCorrectInt32Labels(self):
    with self.cached_session():
      logits = constant_op.constant([[10.0, 0.0, 0.0], [0.0, 10.0, 0.0],
                                     [0.0, 0.0, 10.0]])
      labels = constant_op.constant([[0], [1], [2]], dtype=dtypes.int32)
      loss = losses.sparse_softmax_cross_entropy(labels, logits)
      self.assertEquals(loss.op.name, 'sparse_softmax_cross_entropy_loss/value')
      self.assertAlmostEqual(loss.eval(), 0.0, 3)

  @test_util.assert_no_new_pyobjects_executing_eagerly
  def testEagerNoMemoryLeaked(self):
    logits = constant_op.constant([[10.0, 0.0, 0.0], [0.0, 10.0, 0.0],
                                   [0.0, 0.0, 10.0]])
    labels = constant_op.constant([[0], [1], [2]], dtype=dtypes.int32)
    losses.sparse_softmax_cross_entropy(labels, logits)

  def testAllCorrectInt64Labels(self):
    with self.cached_session():
      logits = constant_op.constant([[10.0, 0.0, 0.0], [0.0, 10.0, 0.0],
                                     [0.0, 0.0, 10.0]])
      labels = constant_op.constant([[0], [1], [2]], dtype=dtypes.int64)
      loss = losses.sparse_softmax_cross_entropy(labels, logits)
      self.assertEquals(loss.op.name, 'sparse_softmax_cross_entropy_loss/value')
      self.assertAlmostEqual(loss.eval(), 0.0, 3)

  def testAllCorrectNonColumnLabels(self):
    with self.cached_session():
      logits = constant_op.constant([[10.0, 0.0, 0.0], [0.0, 10.0, 0.0],
                                     [0.0, 0.0, 10.0]])
      labels = constant_op.constant([0, 1, 2])
      loss = losses.sparse_softmax_cross_entropy(labels, logits)
      self.assertEquals(loss.op.name, 'sparse_softmax_cross_entropy_loss/value')
      self.assertAlmostEqual(loss.eval(), 0.0, 3)

  def testAllWrongInt32Labels(self):
    logits = constant_op.constant([[10.0, 0.0, 0.0], [0.0, 10.0, 0.0],
                                   [0.0, 0.0, 10.0]])
    labels = constant_op.constant([[2], [0], [1]], dtype=dtypes.int32)

    with self.cached_session():
      loss = losses.sparse_softmax_cross_entropy(labels, logits)
      self.assertEquals(loss.op.name, 'sparse_softmax_cross_entropy_loss/value')
      self.assertAlmostEqual(loss.eval(), 10.0, 3)

  def testAllWrongInt64Labels(self):
    logits = constant_op.constant([[10.0, 0.0, 0.0], [0.0, 10.0, 0.0],
                                   [0.0, 0.0, 10.0]])
    labels = constant_op.constant([[2], [0], [1]], dtype=dtypes.int64)

    with self.cached_session():
      loss = losses.sparse_softmax_cross_entropy(labels, logits)
      self.assertEquals(loss.op.name, 'sparse_softmax_cross_entropy_loss/value')
      self.assertAlmostEqual(loss.eval(), 10.0, 3)

  def testAllWrongNonColumnLabels(self):
    logits = constant_op.constant([[10.0, 0.0, 0.0], [0.0, 10.0, 0.0],
                                   [0.0, 0.0, 10.0]])
    labels = constant_op.constant([2, 0, 1])

    with self.cached_session():
      loss = losses.sparse_softmax_cross_entropy(labels, logits)
      self.assertEquals(loss.op.name, 'sparse_softmax_cross_entropy_loss/value')
      self.assertAlmostEqual(loss.eval(), 10.0, 3)

<<<<<<< HEAD
=======
  @test_util.run_deprecated_v1
>>>>>>> 4c307bd3
  def testNonZeroLossWithPythonScalarWeight(self):
    logits = constant_op.constant([[10.0, 0.0, 0.0], [0.0, 10.0, 0.0],
                                   [0.0, 0.0, 10.0]])
    labels = constant_op.constant([[2], [0], [1]])
    weights = 2.3
    with self.cached_session():
      loss = losses.sparse_softmax_cross_entropy(labels, logits, weights)
      self.assertAlmostEqual(weights * 10.0, loss.eval(), 3)

<<<<<<< HEAD
=======
  @test_util.run_deprecated_v1
>>>>>>> 4c307bd3
  def testNonZeroLossWithScalarTensorWeight(self):
    logits = constant_op.constant([[10.0, 0.0, 0.0], [0.0, 10.0, 0.0],
                                   [0.0, 0.0, 10.0]])
    labels = constant_op.constant([[2], [0], [1]])
    weights = 2.3
    with self.cached_session():
      loss = losses.sparse_softmax_cross_entropy(labels, logits,
                                                 constant_op.constant(weights))
      self.assertAlmostEqual(weights * 10.0, loss.eval(), 3)

  def testNonZeroLossWith1DTensorWeight(self):
    logits = constant_op.constant([[10.0, 0.0, 0.0], [0.0, 10.0, 0.0],
                                   [0.0, 0.0, 10.0]])
    labels = constant_op.constant([[2], [0], [1]])
    weights = 2.3
    with self.cached_session():
      loss = losses.sparse_softmax_cross_entropy(
          labels, logits, constant_op.constant((weights,)))
      self.assertAlmostEqual(weights * 10.0, loss.eval(), 3)

  def testNonZeroLossWithPlaceholderForWeights(self):
    logits = constant_op.constant([[10.0, 0.0, 0.0],
                                   [0.0, 10.0, 0.0],
                                   [0.0, 0.0, 10.0]])
    labels = constant_op.constant([[2], [0], [1]])
    weights = array_ops.placeholder(dtypes.float32)
    with self.cached_session() as sess:
      loss = losses.sparse_softmax_cross_entropy(labels, logits, weights)
      loss_val = sess.run(loss,
                          feed_dict={weights: ((1.2,), (3.4,), (5.6,))})
      self.assertAlmostEqual((1.2 + 3.4 + 5.6) * 10.0 / 3.0, loss_val, 3)

  def testUnknownShapePlaceholderForLogitsLabelsButScalarWeights(self):
    logits = array_ops.placeholder(dtypes.float32)
    labels = array_ops.placeholder(dtypes.int32)
    weights = 1.0
    with self.cached_session() as sess:
      loss = losses.sparse_softmax_cross_entropy(labels, logits, weights)
      loss_val = sess.run(loss,
                          feed_dict={
                              logits: [[10.0, 0.0, 0.0],
                                       [0.0, 10.0, 0.0],
                                       [0.0, 0.0, 10.0]],
                              labels: [[2], [0], [1]],
                          })
      self.assertAlmostEqual((1.0 + 1.0 + 1.0) * 10.0 / 3.0, loss_val, 3)

  def testNonZeroLossWithPlaceholderForLogitsLabelsAndWeights(self):
    logits = array_ops.placeholder(dtypes.float32, shape=(None, 3))
    labels = array_ops.placeholder(dtypes.int32, shape=(None, 1))
    weights = array_ops.placeholder(dtypes.float32)
    with self.cached_session() as sess:
      loss = losses.sparse_softmax_cross_entropy(labels, logits, weights)
      loss_val = sess.run(loss,
                          feed_dict={
                              logits: [[10.0, 0.0, 0.0],
                                       [0.0, 10.0, 0.0],
                                       [0.0, 0.0, 10.0]],
                              labels: [[2], [0], [1]],
                              weights: ((1.2,), (3.4,), (5.6,)),
                          })
      self.assertAlmostEqual((1.2 + 3.4 + 5.6) * 10.0 / 3.0, loss_val, 3)

  def testNonZeroLossWithOneDimBatchSpecificWeights(self):
    logits = constant_op.constant([[10.0, 0.0, 0.0], [0.0, 10.0, 0.0],
                                   [0.0, 0.0, 10.0]])
    labels = constant_op.constant([[2], [0], [1]])
    weights = constant_op.constant([1.2, 3.4, 5.6], shape=(3, 1))
    with self.cached_session():
      loss = losses.sparse_softmax_cross_entropy(labels, logits, weights)
      self.assertAlmostEqual((1.2 + 3.4 + 5.6) * 10.0 / 3.0, loss.eval(), 3)

  def testNonZeroLossWithColumnWeights(self):
    logits = constant_op.constant([[10.0, 0.0, 0.0], [0.0, 10.0, 0.0],
                                   [0.0, 0.0, 10.0]])
    labels = constant_op.constant([[2], [0], [1]])
    weights = constant_op.constant([[1.2], [3.4], [5.6]])
    with self.cached_session():
      loss = losses.sparse_softmax_cross_entropy(labels, logits, weights)
      self.assertAlmostEqual((1.2 + 3.4 + 5.6) * 10.0 / 3.0, loss.eval(), 3)

  def testAllWrongAllWeightsMissing(self):
    logits = constant_op.constant([[10.0, 0.0, 0.0], [0.0, 10.0, 0.0],
                                   [0.0, 0.0, 10.0]])
    labels = constant_op.constant([[2], [0], [1]])
    weights = constant_op.constant([0, 0, 0], shape=(3, 1))
    with self.cached_session():
      loss = losses.sparse_softmax_cross_entropy(labels, logits, weights)
      self.assertAlmostEqual(0.0, loss.eval(), 3)

  def testSomeWeightsMissing(self):
    logits = constant_op.constant([[10.0, 0.0, 0.0], [0.0, 10.0, 0.0],
                                   [0.0, 0.0, 10.0]])
    labels = constant_op.constant([[2], [0], [1]])
    weights = constant_op.constant([1.2, 0, 0], shape=(3, 1))
    with self.cached_session():
      loss = losses.sparse_softmax_cross_entropy(labels, logits, weights)
      self.assertAlmostEqual(12.0, loss.eval(), 3)

  def testMeasurementSpecificWeightsRaisesException(self):
    with self.cached_session():
      logits = constant_op.constant([[100.0, -100.0, -100.0],
                                     [-100.0, 100.0, -100.0],
                                     [-100.0, -100.0, 100.0]])
      labels = constant_op.constant([[0], [1], [2]])
      weights = constant_op.constant([[3, 4, 5], [2, 6, 0], [8, 0, 1]])

      with self.assertRaises(ValueError):
        losses.sparse_softmax_cross_entropy(
            labels, logits, weights=weights).eval()

  def testInconsistentWeightSizeRaisesException(self):
    """The weight tensor has incorrect number of elements."""
    with self.cached_session():
      logits = constant_op.constant([[100.0, -100.0, -100.0],
                                     [-100.0, 100.0, -100.0],
                                     [-100.0, -100.0, 100.0]])
      labels = constant_op.constant([[0], [1], [2]])
      weights = constant_op.constant([1.2, 3.4, 5.6, 7.8])

      with self.assertRaises(ValueError):
        losses.sparse_softmax_cross_entropy(
            labels, logits, weights=weights).eval()

  def testInconsistentLabelSizeRaisesException(self):
    """The label tensor has incorrect number of elements."""
    with self.cached_session():
      logits = constant_op.constant([[100.0, -100.0, -100.0],
                                     [-100.0, 100.0, -100.0],
                                     [-100.0, -100.0, 100.0]])
      labels = constant_op.constant([[0], [1], [2], [3]])
      weights = constant_op.constant([1.2, 3.4, 5.6])

      with self.assertRaises(ValueError):
        losses.sparse_softmax_cross_entropy(
            labels, logits, weights=weights).eval()

  def testInconsistentWeightShapeRaisesException(self):
    """The weight tensor has incorrect shape."""
    with self.cached_session():
      logits = constant_op.constant([[100.0, -100.0, -100.0, -100.0],
                                     [-100.0, 100.0, -100.0, -100.0],
                                     [-100.0, -100.0, 100.0, -100.0],
                                     [-100.0, -100.0, -100.0, 100.0]])
      labels = constant_op.constant([[0], [1], [2], [3]])
      weights = constant_op.constant([[1.2, 3.4], [5.6, 7.8]])

      with self.assertRaises(ValueError):
        losses.sparse_softmax_cross_entropy(
            labels, logits, weights=weights).eval()

  def testInconsistentLabelShapeRaisesException(self):
    """The label tensor has incorrect shape."""
    with self.cached_session():
      logits = constant_op.constant([[100.0, -100.0, -100.0, -100.0],
                                     [-100.0, 100.0, -100.0, -100.0],
                                     [-100.0, -100.0, 100.0, -100.0],
                                     [-100.0, -100.0, -100.0, 100.0]])
      labels = constant_op.constant([[0, 1], [2, 3]])
      weights = constant_op.constant(1.2)

      with self.assertRaisesRegexp(ValueError, 'dimension'):
        losses.sparse_softmax_cross_entropy(
            labels, logits, weights=weights).eval()


class SigmoidCrossEntropyLossTest(test.TestCase):

  def testAllCorrectSigmoid(self):
    with self.cached_session():
      logits = constant_op.constant([[100.0, -100.0, -100.0],
                                     [-100.0, 100.0, -100.0],
                                     [-100.0, -100.0, 100.0]])
      labels = constant_op.constant([[1, 0, 0], [0, 1, 0], [0, 0, 1]])
      loss = losses.sigmoid_cross_entropy(labels, logits)
      self.assertEquals(logits.dtype, loss.dtype)
      self.assertEquals('sigmoid_cross_entropy_loss/value', loss.op.name)
      self.assertAlmostEqual(0.0, loss.eval(), 3)

  def testLossWithSingleDimPlaceholderForLogitsAndWeights1(self):
    logits = array_ops.placeholder(dtypes.float32, shape=(None, 1))
    labels = array_ops.placeholder(dtypes.float32, shape=(None, 1))
    weights = array_ops.ones_like(logits, dtype=dtypes.float32)

    loss = losses.sigmoid_cross_entropy(labels, logits, weights)
    self.assertEquals(logits.dtype, loss.dtype)

    with self.cached_session() as sess:
      loss = sess.run(loss,
                      feed_dict={
                          logits: np.ones((32, 1)),
                          labels: np.ones((32, 1)),
                      })
      self.assertAlmostEqual(0.313, loss, 3)

  def testLossWithSingleDimPlaceholderForLogitsAndWeights2(self):
    logits = array_ops.placeholder(dtypes.float32, shape=(None, 2))
    labels = array_ops.placeholder(dtypes.float32, shape=(None, 2))
    weights = array_ops.ones_like(logits, dtype=dtypes.float32)

    loss = losses.sigmoid_cross_entropy(labels, logits, weights)
    self.assertEquals(logits.dtype, loss.dtype)

    with self.cached_session() as sess:
      loss = sess.run(loss,
                      feed_dict={
                          logits: np.ones((32, 2)),
                          labels: np.ones((32, 2)),
                      })
      self.assertAlmostEqual(0.313, loss, 3)

  def testAllWrongSigmoid(self):
    with self.cached_session():
      logits = constant_op.constant([[100.0, -100.0, -100.0],
                                     [-100.0, 100.0, -100.0],
                                     [-100.0, -100.0, 100.0]])
      labels = constant_op.constant([[0, 0, 1], [1, 0, 0], [0, 1, 0]])
      loss = losses.sigmoid_cross_entropy(labels, logits)
      self.assertEquals(logits.dtype, loss.dtype)
      self.assertEquals('sigmoid_cross_entropy_loss/value', loss.op.name)
      self.assertAlmostEqual(loss.eval(), 600.0 / 9.0, 3)

  def testAllWrongSigmoidWithMeasurementSpecificWeights(self):
    with self.cached_session():
      logits = constant_op.constant([[100.0, -100.0, -100.0],
                                     [-100.0, 100.0, -100.0],
                                     [-100.0, -100.0, 100.0]])
      labels = constant_op.constant([[0, 0, 1], [1, 0, 0], [0, 1, 0]])
      weights = constant_op.constant([[3, 4, 5], [2, 6, 0], [8, 0, 1]])
      loss = losses.sigmoid_cross_entropy(labels, logits, weights)
      self.assertEquals(logits.dtype, loss.dtype)
      self.assertEquals('sigmoid_cross_entropy_loss/value', loss.op.name)
      self.assertAlmostEqual(1700.0 / 7.0, loss.eval(), 3)

  def testMultiCorrectSigmoid(self):
    logits = constant_op.constant([[100.0, -100.0, 100.0],
                                   [100.0, 100.0, -100.0],
                                   [-100.0, 100.0, 100.0]])
    labels = constant_op.constant([[1, 0, 1], [1, 1, 0], [0, 1, 1]])
    loss = losses.sigmoid_cross_entropy(labels, logits)
    self.assertEquals(logits.dtype, loss.dtype)
    self.assertEquals('sigmoid_cross_entropy_loss/value', loss.op.name)

    with self.cached_session():
      self.assertAlmostEqual(0.0, loss.eval(), 3)

  def testSigmoidFloat64(self):
    logits = constant_op.constant((
        (100.0, -100.0, 100.0),
        (100.0, -100.0, 100.0),
        (100.0, 100.0, -100.0)
    ), dtype=dtypes.float64)
    labels = constant_op.constant((
        (1, 0, 1), (1, 1, 0), (0, 1, 1)
    ), dtype=dtypes.int64)
    loss = losses.sigmoid_cross_entropy(labels, logits)
    self.assertEquals(logits.dtype, loss.dtype)

    with self.cached_session():
      self.assertAlmostEqual(44.444, loss.eval(), 3)

  def testSigmoidNoReduction(self):
    logits = constant_op.constant((
        (100.0, -100.0, 100.0),
        (100.0, -100.0, 100.0),
        (100.0, 100.0, -100.0)))
    labels = constant_op.constant(((1, 0, 1), (1, 1, 0), (0, 1, 1)))
    loss = losses.sigmoid_cross_entropy(
        labels, logits, reduction=losses.Reduction.NONE)
    self.assertEquals(logits.dtype, loss.dtype)

    with self.cached_session():
      self.assertAllClose((
          (0., 0., 0.),
          (0., 100., 100.),
          (100., 0., 100.)
      ), loss.eval(), 3)

  def testSigmoidLabelSmoothingCorrect(self):
    with self.cached_session():
      logits = constant_op.constant([[100.0, -100.0, -100.0]])
      labels = constant_op.constant([[1, 0, 1]])
      # Sigmoid cross entropy loss is:
      #   max(x,0) - x*z + log(1 + exp(-abs(x)))
      # The new labels are:
      #    z' = z * (1 - L) + 0.5 L
      #    1 -> 1 - 0.5 L
      #    0 -> 0.5 L
      # here we expect:
      # 1/3 * (100 - 100 * (1 - 0.5 L)  + 0
      #       + 0  + 100 * (0.5 L)      + 0
      #       + 0  + 100 * (1 - 0.5 L)  + 0)
      # = 1/3 * (100 + 50 L)
      label_smoothing = 0.1
      loss = losses.sigmoid_cross_entropy(
          labels, logits, label_smoothing=label_smoothing)
      self.assertEquals(logits.dtype, loss.dtype)
      self.assertEquals('sigmoid_cross_entropy_loss/value', loss.op.name)
      expected_value = (100.0 + 50.0 * label_smoothing) / 3.0
      self.assertAlmostEqual(loss.eval(), expected_value, 3)

  def testSigmoidLabelSmoothingEqualsSoftmaxTwoLabel(self):
    with self.cached_session():
      label_smoothing = 0.1
      sigmoid_logits = constant_op.constant([[100.0, -100.0, -100.0]])
      sigmoid_labels = constant_op.constant([[1, 0, 1]])
      sigmoid_loss = losses.sigmoid_cross_entropy(
          sigmoid_labels, sigmoid_logits, label_smoothing=label_smoothing)
      self.assertEquals(sigmoid_logits.dtype, sigmoid_loss.dtype)

      softmax_logits = constant_op.constant(
          [[0.0, 100.0], [100.0, 0.0], [100.0, 0.0]])
      softmax_labels = constant_op.constant([[0, 1], [1, 0], [0, 1]])
      softmax_loss = losses.softmax_cross_entropy(
          softmax_labels, softmax_logits, label_smoothing=label_smoothing)
      self.assertAlmostEqual(sigmoid_loss.eval(), softmax_loss.eval(), 3)


@test_util.run_deprecated_v1
class LogLossTest(test.TestCase):

  def setUp(self):
    super(LogLossTest, self).setUp()
    predictions = np.asarray([.9, .2, .2, .8, .4, .6]).reshape((2, 3))
    labels = np.asarray([1.0, 0.0, 1.0, 1.0, 0.0, 0.0]).reshape((2, 3))

    self._np_predictions = predictions
    self._np_labels = labels

    epsilon = 1e-7
    self._expected_losses = np.multiply(
        labels, np.log(predictions + epsilon)) + np.multiply(
            1 - labels, np.log(1 - predictions + epsilon))

    self._predictions = constant_op.constant(predictions)
    self._labels = constant_op.constant(labels)

  def testValueErrorThrownWhenWeightIsNone(self):
    with self.cached_session():
      with self.assertRaises(ValueError):
        losses.log_loss(self._labels, self._labels, weights=None)

  def testAllCorrectNoLossWeight(self):
    loss = losses.log_loss(self._labels, self._labels)
    with self.cached_session():
      self.assertAlmostEqual(0.0, loss.eval(), 3)

  def testAllCorrectNoLossWeightWithPlaceholder(self):
    tf_predictions = array_ops.placeholder(
        dtypes.float32, shape=self._np_labels.shape)
    loss = losses.log_loss(self._labels, tf_predictions)
    with self.cached_session():
      self.assertAlmostEqual(
          0.0, loss.eval(feed_dict={tf_predictions: self._np_labels}), 3)

  def testNonZeroLoss(self):
    loss = losses.log_loss(self._labels, self._predictions)
    with self.cached_session():
      self.assertAlmostEqual(-np.sum(self._expected_losses) / 6.0,
                             loss.eval(), 3)

  def testNonZeroLossWithPythonScalarWeight(self):
    weights = 2.3
    loss = losses.log_loss(self._labels, self._predictions, weights)
    with self.cached_session():
      self.assertAlmostEqual(weights * -np.sum(self._expected_losses) / 6.0,
                             loss.eval(), 3)

  def testNonZeroLossWithScalarTensorWeight(self):
    weights = 2.3
    loss = losses.log_loss(self._labels, self._predictions,
                           constant_op.constant(weights))
    with self.cached_session():
      self.assertAlmostEqual(weights * -np.sum(self._expected_losses) / 6.0,
                             loss.eval(), 3)

  def testNonZeroLossWithScalarTensorWeightAndPlaceholder(self):
    tf_predictions = array_ops.placeholder(
        dtypes.float32, shape=self._np_predictions.shape)
    weights = 2.3
    loss = losses.log_loss(self._labels, tf_predictions,
                           constant_op.constant(weights))
    with self.cached_session() as sess:
      loss = sess.run(loss, feed_dict={tf_predictions: self._np_predictions})
      self.assertAlmostEqual(weights * -np.sum(self._expected_losses) / 6.0,
                             loss, 3)

  def testNonZeroLossWithScalarTensorWeightAndPlaceholderWithRankOnly(self):
    tf_predictions = array_ops.placeholder(dtypes.float32, shape=[None, None])
    weights = 2.3
    loss = losses.log_loss(self._labels, tf_predictions,
                           constant_op.constant(weights))
    with self.cached_session() as sess:
      loss = sess.run(loss, feed_dict={tf_predictions: self._np_predictions})
      self.assertAlmostEqual(weights * -np.sum(self._expected_losses) / 6.0,
                             loss, 3)

  def testNonZeroLossWithOneDimBatchSpecificWeights(self):
    weights = constant_op.constant((1.2, 3.4), shape=(2, 1))
    expected_losses = np.multiply(
        self._expected_losses,
        np.asarray([1.2, 1.2, 1.2, 3.4, 3.4, 3.4]).reshape((2, 3)))
    loss = losses.log_loss(self._labels, self._predictions, weights)
    with self.cached_session():
      self.assertAlmostEqual(-np.sum(expected_losses) / 6.0, loss.eval(), 3)

  def testNonZeroLossWithOneDimBatchSpecificWeightsSomeZero(self):
    weights = constant_op.constant((1.2, 0), shape=(2, 1))
    expected_losses = np.multiply(self._expected_losses,
                                  np.asarray([1.2, 1.2, 1.2, 0, 0, 0]).reshape(
                                      (2, 3)))
    loss = losses.log_loss(self._labels, self._predictions, weights)
    with self.cached_session():
      self.assertAlmostEqual(-np.sum(expected_losses) / 3.0, loss.eval(), 3)

  def testNonZeroLossWithTwoDimBatchSpecificWeightsSomeZero(self):
    weights = constant_op.constant([1.2, 0], shape=[2, 1])
    expected_losses = np.multiply(self._expected_losses,
                                  np.asarray([1.2, 1.2, 1.2, 0, 0, 0]).reshape(
                                      (2, 3)))
    loss = losses.log_loss(self._labels, self._predictions, weights)
    with self.cached_session():
      self.assertAlmostEqual(-np.sum(expected_losses) / 3.0, loss.eval(), 3)

  def testWeightsWithSameNumDimsButWrongShapeThrowsException(self):
    weights = constant_op.constant(np.random.normal(size=(2, 4)), shape=[2, 4])
    with self.cached_session():
      with self.assertRaises(ValueError):
        losses.log_loss(self._labels, self._predictions, weights)

  def testNonZeroLossWithMeasurementSpecificWeights(self):
    weights = np.array([3, 6, 5, 0, 4, 2]).reshape((2, 3))
    expected_losses = np.multiply(self._expected_losses, weights)

    loss = losses.log_loss(
        self._labels,
        self._predictions,
        constant_op.constant(
            weights, shape=(2, 3)))
    with self.cached_session():
      self.assertAlmostEqual(-np.sum(expected_losses) / 5.0, loss.eval(), 3)

  def testNonZeroLossWithMeasurementSpecificWeightsWithPlaceholder(self):
    weights = np.array([3, 6, 5, 0, 4, 2]).reshape((2, 3))
    expected_losses = np.multiply(self._expected_losses, weights)

    tf_predictions = array_ops.placeholder(dtypes.float32, shape=[2, 3])
    loss = losses.log_loss(
        self._labels,
        tf_predictions,
        constant_op.constant(
            weights, shape=(2, 3)))

    with self.cached_session() as sess:
      loss = sess.run(loss, feed_dict={tf_predictions: self._np_predictions})
      self.assertAlmostEqual(-np.sum(expected_losses) / 5.0, loss, 3)

  def testNonZeroLossWithSampleSpecificWeightsMostZero(self):
    weights = np.array([0, 0, 0, 0, 0, 2]).reshape((2, 3))
    expected_losses = np.multiply(self._expected_losses, weights)

    loss = losses.log_loss(
        self._labels,
        self._predictions,
        constant_op.constant(
            weights, shape=(2, 3)))
    with self.cached_session():
      self.assertAlmostEqual(-np.sum(expected_losses), loss.eval(), 3)

  def testNonZeroLossWithSampleSpecificWeightsMostZeroWithPlaceholder(self):
    weights = np.array([0, 0, 0, 0, 0, 2]).reshape((2, 3))
    expected_losses = np.multiply(self._expected_losses, weights)

    tf_predictions = array_ops.placeholder(dtypes.float32, shape=[2, 3])
    tf_weights = constant_op.constant(weights, shape=(2, 3))
    loss = losses.log_loss(self._labels, tf_predictions, tf_weights)

    with self.cached_session() as sess:
      loss = sess.run(loss, feed_dict={tf_predictions: self._np_predictions})
      self.assertAlmostEqual(-np.sum(expected_losses), loss, 3)

  def testLossWithSampleSpecificWeightsAllZero(self):
    tf_weights = array_ops.zeros(shape=(2, 3))
    loss = losses.log_loss(self._labels, self._predictions, tf_weights)
    with self.cached_session():
      self.assertAlmostEqual(0.0, loss.eval(), 3)


class HingeLossTest(test.TestCase):

  def testIncompatibleShapes(self):
    with self.cached_session():
      logits = constant_op.constant([[-1.0], [2.1]])
      labels = constant_op.constant([0.0, 1.0])
      with self.assertRaises(ValueError):
        _ = losses.hinge_loss(labels, logits).eval()

  def testAllOutsideMargin(self):
    with self.cached_session():
      logits = constant_op.constant([1.2, -1.4, -1.0, 2.1])
      labels = constant_op.constant([1.0, 0.0, 0.0, 1.0])
      loss = losses.hinge_loss(labels, logits)
      self.assertAllClose(loss.eval(), 0.0, atol=1e-3)

  def testSomeInsideMargin(self):
    with self.cached_session():
      logits = constant_op.constant([[-0.7], [-1.4], [1.4], [0.6]])
      labels = constant_op.constant([[0.0], [0.0], [1.0], [1.0]])
      loss = losses.hinge_loss(labels, logits)
      # Examples 1 and 4 are on the correct side of the hyperplane but within
      # the margin so they incur some (small) loss.
      self.assertAllClose(loss.eval(), 0.175, atol=1e-3)

  def testSomeMisclassified(self):
    with self.cached_session():
      logits = constant_op.constant([[[1.2], [0.4], [-1.0], [-1.1]]])
      labels = constant_op.constant([[[1.0], [0.0], [0.0], [1.0]]])
      loss = losses.hinge_loss(labels, logits)
      # Examples 2 and 4 are on the wrong side of the hyperplane so they incur
      # some (fairly large) loss.
      self.assertAllClose(loss.eval(), 0.875, atol=1e-3)


class HuberLossTest(test.TestCase):

  def testIncompatibleShapes(self):
    with self.cached_session():
      predictions = constant_op.constant([[-1.0], [2.1]])
      labels = constant_op.constant([0.0, 1.0])
      with self.assertRaises(ValueError):
        _ = losses.huber_loss(labels, predictions).eval()

  def testAllQuadratic(self):
    with self.cached_session():
      predictions = constant_op.constant([1.5, -1.4, -1.0, 0.0])
      labels = constant_op.constant([1.0, -1.0, 0.0, 0.5])
      loss = losses.huber_loss(labels, predictions)
      self.assertAllClose(loss.eval(),
                          0.5 * (0.25 + 0.16 + 1.0 + 0.25) / 4., atol=1e-5)

  def testAllLinear(self):
    with self.cached_session():
      predictions = constant_op.constant([1.5, -1.4, -1.0, 0.0])
      labels = constant_op.constant([0.0, 1.0, 0.0, 1.5])
      loss = losses.huber_loss(labels, predictions)
      self.assertAllClose(loss.eval(),
                          (1.5 + 2.4 + 1.0 + 1.5) / 4. - 0.5, atol=1e-5)

  def testMixedQuadraticLinear(self):
    with self.cached_session():
      predictions = constant_op.constant([[1.5, -1.4, -1.0, 0.0],
                                          [1.5, -1.4, -1.0, 0.0]])
      labels = constant_op.constant([[1.0, -1.0, 0.0, 0.5],
                                     [0.0, 1.0, 0.0, 1.5]])
      loss = losses.huber_loss(labels, predictions)
      quadratic = 0.5 * (0.25 + 0.16 + 1.0 + 0.25) / 4.
      linear = (1.5 + 2.4 + 1.0 + 1.5) / 4. - 0.5
      expected_loss = (quadratic + linear) / 2.
      self.assertAllClose(loss.eval(), expected_loss, atol=1e-5)

  def testAllQuadraticDelta(self):
    with self.cached_session():
      delta = 0.5
      predictions = constant_op.constant([1.5, -1.4, -0.5, 0.0])
      labels = constant_op.constant([1.0, -1.0, 0.0, 0.5])
      expected = 0.5 * np.array([0.5**2, 0.4**2, 0.5**2, 0.5**2]).mean()
      loss = losses.huber_loss(labels, predictions, delta=delta)
      self.assertAllClose(expected, loss.eval(), atol=1e-5)

  def testAllLinearDelta(self):
    delta = 0.5
    predictions = constant_op.constant([1.5, -1.4, -1.0, 0.0])
    labels = constant_op.constant([0.0, 1.0, 0.0, 1.5])
    expected = delta * np.array([1.5, 2.4, 1.0, 1.5]).mean()
    expected -= 0.5 * delta**2
    loss = losses.huber_loss(labels, predictions, delta=delta)
    with self.cached_session():
      self.assertAllClose(expected, loss.eval(), atol=1e-5)


@test_util.run_deprecated_v1
class MeanSquaredErrorTest(test.TestCase):

  def setUp(self):
    super(MeanSquaredErrorTest, self).setUp()
    self._predictions = constant_op.constant([4, 8, 12, 8, 1, 3], shape=(2, 3))
    self._labels = constant_op.constant([1, 9, 2, -5, -2, 6], shape=(2, 3))

  def testValueErrorThrownWhenWeightIsNone(self):
    with self.cached_session():
      with self.assertRaises(ValueError):
        losses.mean_squared_error(
            self._predictions, self._predictions, weights=None)

  def testScalar(self):
    with self.cached_session():
      self.assertEqual(
          0.0,
          losses.mean_squared_error(predictions=constant_op.constant(0),
                                    labels=constant_op.constant(0)).eval())

<<<<<<< HEAD
=======
  @test_util.run_deprecated_v1
>>>>>>> 4c307bd3
  def testAllCorrectNoLossWeight(self):
    loss = losses.mean_squared_error(self._predictions, self._predictions)
    with self.cached_session():
      self.assertAlmostEqual(0.0, loss.eval(), 3)

<<<<<<< HEAD
=======
  @test_util.run_deprecated_v1
>>>>>>> 4c307bd3
  def testNonZeroLoss(self):
    loss = losses.mean_squared_error(self._labels, self._predictions)
    with self.cached_session():
      self.assertAlmostEqual(49.5, loss.eval(), 3)

<<<<<<< HEAD
=======
  @test_util.run_deprecated_v1
>>>>>>> 4c307bd3
  def testNonZeroLossWithPythonScalarWeight(self):
    weights = 2.3
    loss = losses.mean_squared_error(self._labels, self._predictions, weights)
    with self.cached_session():
      self.assertAlmostEqual(49.5 * weights, loss.eval(), 3)

<<<<<<< HEAD
=======
  @test_util.run_deprecated_v1
>>>>>>> 4c307bd3
  def testNonZeroLossWithScalarTensorWeight(self):
    weights = 2.3
    loss = losses.mean_squared_error(self._labels, self._predictions,
                                     constant_op.constant(weights))
    with self.cached_session():
      self.assertAlmostEqual(49.5 * weights, loss.eval(), 3)

  def testNonZeroLossWithOneDimBatchSpecificWeights(self):
    weights = constant_op.constant([1.2, 3.4], shape=(2, 1))
    loss = losses.mean_squared_error(self._labels, self._predictions, weights)
    with self.cached_session():
      self.assertAlmostEqual(767.8 / 6.0, loss.eval(), 3)

  def testNonZeroLossWithTwoDimBatchSpecificWeights(self):
    weights = constant_op.constant([1.2, 3.4], shape=[2, 1])
    loss = losses.mean_squared_error(self._labels, self._predictions, weights)
    with self.cached_session():
      self.assertAlmostEqual(767.8 / 6.0, loss.eval(), 3)

  def testNonZeroLossWithSampleSpecificWeights(self):
    weights = constant_op.constant([3, 6, 5, 0, 4, 2], shape=[2, 3])
    loss = losses.mean_squared_error(self._labels, self._predictions, weights)
    with self.cached_session():
      self.assertAlmostEqual(587 / 5.0, loss.eval(), 3)

  def testNonZeroLossWithSampleSpecificWeightsMostZero(self):
    weights = constant_op.constant([0, 0, 0, 0, 0, 2], shape=[2, 3])
    loss = losses.mean_squared_error(self._labels, self._predictions, weights)
    with self.cached_session():
      self.assertAlmostEqual(18.0, loss.eval(), 3)

  def testLossWithSampleSpecificWeightsAllZero(self):
    weights = array_ops.zeros((2, 3))
    loss = losses.mean_squared_error(self._labels, self._predictions, weights)
    with self.cached_session():
      self.assertAlmostEqual(0.0, loss.eval(), 3)


@test_util.run_deprecated_v1
class MeanPairwiseSquaredErrorTest(test.TestCase):

  def setUp(self):
    super(MeanPairwiseSquaredErrorTest, self).setUp()
    self._predictions = np.array([[4, 8, 12], [8, 1, 3]])
    self._labels = np.array([[1, 9, 2], [-5, -5, 7]])

    batch_size, dims = self._labels.shape

    # Compute the expected loss 'manually'.
    total = np.zeros((batch_size,))
    for b in range(batch_size):
      for i in range(dims - 1):
        for j in range(i + 1, dims):
          x = self._predictions[b, i].item() - self._predictions[b, j].item()
          y = self._labels[b, i].item() - self._labels[b, j].item()
          diff = (x - y)
          total[b] += (diff * diff)

    self._expected_losses = np.divide(total, 3.0)

  def testValueErrorThrownWhenWeightIsNone(self):
    with self.cached_session():
      with self.assertRaises(ValueError):
        losses.mean_pairwise_squared_error(
            predictions=constant_op.constant(self._labels),
            labels=constant_op.constant(self._labels),
            weights=None)

  def _test_valid_weights(
      self, labels, predictions, expected_loss, weights=1.0):
    with self.cached_session():
      static_inputs_op = losses.mean_pairwise_squared_error(
          predictions=predictions, labels=labels, weights=weights)
      self.assertAlmostEqual(expected_loss, static_inputs_op.eval(), places=3)

      predictions_placeholder = array_ops.placeholder(
          dtypes.float32, shape=np.asarray(predictions.shape))
      labels_placeholder = array_ops.placeholder(
          dtypes.int32, shape=np.asarray(labels.shape))
      weights_placeholder = array_ops.placeholder(
          dtypes.float32, shape=np.asarray(weights).shape)
      dynamic_inputs_op = losses.mean_pairwise_squared_error(
          predictions=predictions_placeholder,
          labels=labels_placeholder,
          weights=weights_placeholder)
      feed_dict = {
          predictions_placeholder: predictions,
          labels_placeholder: labels,
          weights_placeholder: weights,
      }
      self.assertAlmostEqual(
          expected_loss, dynamic_inputs_op.eval(feed_dict=feed_dict), places=3)

  def testAllCorrectNoLossWeight(self):
    self._test_valid_weights(
        self._labels, self._labels, expected_loss=0.0)

  def testNonZeroLoss(self):
    self._test_valid_weights(
        self._labels, self._predictions,
        expected_loss=np.sum(self._expected_losses))

  def testGradientWithZeroWeight(self):
    with ops.Graph().as_default():
      random_seed.set_random_seed(0)

      inputs = array_ops.ones((2, 3))
      weights = variable_scope.get_variable(
          'weights',
          shape=[3, 4],
          initializer=init_ops.truncated_normal_initializer())
      predictions = math_ops.matmul(inputs, weights)

      optimizer = momentum_lib.MomentumOptimizer(
          learning_rate=0.001, momentum=0.9)
      loss = losses.mean_pairwise_squared_error(predictions, predictions, 0)

      gradients_to_variables = optimizer.compute_gradients(loss)

      init_op = variables.global_variables_initializer()

      with self.cached_session() as sess:
        sess.run(init_op)
        for grad, _ in gradients_to_variables:
          np_grad = sess.run(grad)
          self.assertFalse(np.isnan(np_grad).any())

  def testNonZeroLossWithPythonScalarWeight(self):
    weight = 2.3
    self._test_valid_weights(
        self._labels, self._predictions,
        expected_loss=weight * np.sum(self._expected_losses),
        weights=weight)

  def testNonZeroLossWithScalarTensorWeight(self):
    weights = 2.3
    loss = losses.mean_pairwise_squared_error(
        predictions=constant_op.constant(self._predictions),
        labels=constant_op.constant(self._labels),
        weights=constant_op.constant(weights))
    with self.cached_session():
      self.assertAlmostEqual(weights * np.sum(self._expected_losses),
                             loss.eval(), 3)

  def testNonZeroLossWithScalarZeroWeight(self):
    self._test_valid_weights(
        self._labels, self._predictions, expected_loss=0.0, weights=0.0)

  def test3d(self):
    labels = np.array([
        [[1, 9, 2], [12, 11, 10], [9, 8, 7]],
        [[-5, -5, 7], [6, 5, 4], [3, 2, 1]],
    ])
    predictions = np.array([
        [[4, 8, 12], [1, 2, 3], [4, 5, 6]],
        [[8, 1, 3], [7, 8, 9], [10, 11, 12]],
    ])
    self._test_valid_weights(labels, predictions, expected_loss=137.5)

  def test3dWeightedScalar(self):
    labels = np.array([
        [[1, 9, 2], [12, 11, 10], [9, 8, 7]],
        [[-5, -5, 7], [6, 5, 4], [3, 2, 1]],
    ])
    predictions = np.array([
        [[4, 8, 12], [1, 2, 3], [4, 5, 6]],
        [[8, 1, 3], [7, 8, 9], [10, 11, 12]],
    ])
    weight = 3.0
    self._test_valid_weights(
        labels, predictions, expected_loss=weight * 137.5, weights=weight)

  def _test_invalid_weights(
      self, labels, predictions, weights=1.0):
    expected_error_msg = 'weights can not be broadcast to values'

    # Static check.
    with self.assertRaisesRegexp(ValueError, expected_error_msg):
      losses.mean_pairwise_squared_error(
          predictions=predictions, labels=labels, weights=weights)

    # Dynamic check.
    predictions_placeholder = array_ops.placeholder(dtypes.float32)
    labels_placeholder = array_ops.placeholder(dtypes.int32)
    weights_placeholder = array_ops.placeholder(dtypes.float32)
    dynamic_inputs_op = losses.mean_pairwise_squared_error(
        predictions=predictions_placeholder,
        labels=labels_placeholder,
        weights=weights_placeholder)
    with self.cached_session():
      with self.assertRaisesRegexp(errors_impl.OpError, expected_error_msg):
        dynamic_inputs_op.eval(feed_dict={
            predictions_placeholder: predictions,
            labels_placeholder: labels,
            weights_placeholder: weights,
        })

  def testInvalid3dWeighted2x0(self):
    labels = np.array([
        [[1, 9, 2], [12, 11, 10], [9, 8, 7]],
        [[-5, -5, 7], [6, 5, 4], [3, 2, 1]],
    ])
    predictions = np.array([
        [[4, 8, 12], [1, 2, 3], [4, 5, 6]],
        [[8, 1, 3], [7, 8, 9], [10, 11, 12]],
    ])
    self._test_invalid_weights(
        labels, predictions, weights=np.asarray((1.2, 3.4)))

  def test3dWeighted2x3x3(self):
    labels = np.array([
        [[1, 9, 2], [12, 11, 10], [9, 8, 7]],
        [[-5, -5, 7], [6, 5, 4], [3, 2, 1]],
    ])
    predictions = np.array([
        [[4, 8, 12], [1, 2, 3], [4, 5, 6]],
        [[8, 1, 3], [7, 8, 9], [10, 11, 12]],
    ])
    self._test_valid_weights(
        # TODO(ptucker): This doesn't look right.
        labels,
        predictions,
        expected_loss=9 * 137.5,
        weights=np.ones((2, 3, 3)))

  def testLossWithAllZeroBatchSpecificWeights(self):
    self._test_valid_weights(
        self._labels, self._predictions, expected_loss=0.0,
        weights=np.zeros((2, 1)))

  def testLossIsAssociativeAcrossBatchElements(self):
    with ops.Graph().as_default():
      random_seed.set_random_seed(0)

      height = 3
      width = 4
      shape = (1, height, width, 1)

      labels0 = random_ops.random_uniform(
          shape, minval=0, maxval=1, dtype=dtypes.float32)
      predictions0 = random_ops.random_uniform(
          shape, minval=0, maxval=1, dtype=dtypes.float32)

      labels1 = random_ops.random_uniform(
          shape, minval=0, maxval=1, dtype=dtypes.float32)
      predictions1 = random_ops.random_uniform(
          shape, minval=0, maxval=1, dtype=dtypes.float32)

      loss0 = losses.mean_pairwise_squared_error(
          labels=labels0,
          predictions=predictions0)
      loss1 = losses.mean_pairwise_squared_error(
          labels=labels1,
          predictions=predictions1)
      loss0_1 = losses.mean_pairwise_squared_error(
          labels=array_ops.concat([labels0, labels1], 0),
          predictions=array_ops.concat([predictions0, predictions1], 0))

      with self.cached_session() as session:
        loss0, loss1, loss0_1 = session.run([loss0, loss1, loss0_1])

        self.assertTrue(loss0 > 0)
        self.assertTrue(loss1 > 0)
        self.assertAlmostEqual(loss0 + loss1, loss0_1, 5)


@test_util.run_deprecated_v1
class CosineDistanceLossTest(test.TestCase):

  def setUp(self):
    super(CosineDistanceLossTest, self).setUp()
    self._predictions = np.asarray([
        [1, 0, 0],  # Batch 1
        [0, 0, -1],
        [1, 0, 0],  # Batch 2
        [1, 0, 0],
        [0, 0, -1],  # Batch 3
        [1, 0, 0]
    ]).reshape((3, 2, 3))

    self._labels = np.asarray([[1, 0, 0], [0, 0, 1], [0, 1, 0], [1, 0, 0],
                               [0, 0, 1], [0, 1, 0]]).reshape((3, 2, 3))

  def testValueErrorThrownWhenWeightIsNone(self):
    with self.cached_session():
      with self.assertRaises(ValueError):
        losses.cosine_distance(
            predictions=constant_op.constant(self._labels),
            labels=constant_op.constant(self._labels),
            dim=2,
            weights=None)

  def testAllCorrectNoWeights(self):
    loss = losses.cosine_distance(
        predictions=constant_op.constant(self._labels),
        labels=constant_op.constant(self._labels),
        dim=2)
    with self.cached_session():
      self.assertAlmostEqual(0, loss.eval(), 5)

  def testPartiallyCorrectWithIntegerValues(self):
    loss = losses.cosine_distance(
        predictions=constant_op.constant(self._predictions),
        labels=constant_op.constant(self._labels),
        dim=2)
    with self.cached_session():
      self.assertAlmostEqual(1, loss.eval(), 5)

  def testPartiallyCorrectFloatingPointValues(self):
    predictions = np.matrix(
        ('0.819031913261206 0.567041924552012 0.087465312324590;'
         '-0.665139432070255 -0.739487441769973 -0.103671883216994;'
         '0.707106781186548 -0.707106781186548 0'))
    labels = np.matrix(('0.819031913261206 0.567041924552012 0.087465312324590;'
                        '0.665139432070255 0.739487441769973 0.103671883216994;'
                        '0.707106781186548 0.707106781186548 0'))

    tf_preds = constant_op.constant(
        predictions, shape=(3, 1, 3), dtype=dtypes.float32)
    tf_labels = constant_op.constant(
        labels, shape=(3, 1, 3), dtype=dtypes.float32)
    loss = losses.cosine_distance(tf_labels, tf_preds, dim=2)

    with self.cached_session():
      self.assertAlmostEqual(1.0, loss.eval(), 5)

  def testSampleSpecificWeights(self):
    loss = losses.cosine_distance(
        predictions=constant_op.constant(self._predictions),
        labels=constant_op.constant(self._labels),
        dim=2,
        weights=np.asarray((1, 0, 0)).reshape((3, 1, 1)))
    with self.cached_session():
      self.assertEqual(1.0, loss.eval())

  def testMeasurementSpecificWeights(self):
    loss = losses.cosine_distance(
        predictions=constant_op.constant(self._predictions),
        labels=constant_op.constant(self._labels),
        dim=2,
        weights=constant_op.constant(
            [1, 0, 0, 1, 1, 1], shape=(3, 2, 1)))
    with self.cached_session():
      self.assertEqual(3.0 / 4.0, loss.eval())

  def testMeasurementSpecificWeightsWithPlaceholderWithShape(self):
    tf_predictions = array_ops.placeholder(
        dtypes.float32, shape=self._labels.shape)
    loss = losses.cosine_distance(
        predictions=tf_predictions,
        labels=constant_op.constant(self._labels),
        dim=2,
        weights=constant_op.constant(
            [1, 0, 0, 1, 1, 1], shape=(3, 2, 1)))
    with self.cached_session() as sess:
      loss = sess.run(loss, feed_dict={tf_predictions: self._predictions})
      self.assertEqual(3.0 / 4.0, loss)

  def testZeroLossWhenAllSampleSpecificWeightsAreZero(self):
    loss = losses.cosine_distance(
        predictions=constant_op.constant(self._predictions),
        labels=constant_op.constant(self._labels),
        dim=2,
        weights=array_ops.zeros((3, 1, 1)))
    with self.cached_session():
      self.assertEqual(0, loss.eval())

  def testZeroLossWhenAllMeasurementSpecificWeightsAreZero(self):
    loss = losses.cosine_distance(
        predictions=constant_op.constant(self._predictions),
        labels=constant_op.constant(self._labels),
        dim=2,
        weights=array_ops.zeros((3, 2, 1)))
    with self.cached_session():
      self.assertEqual(0, loss.eval())


class AddLossTest(test.TestCase):

  def testNoCollectLossesBatch2(self):
    logits = constant_op.constant([[1.2, 0.4, -1.0, -1.1]] * 2)
    labels = constant_op.constant([[1.0, 0.0, 0.0, 1.0]] * 2)
    self.assertFalse(util.get_losses())
    losses.absolute_difference(logits, labels, loss_collection=None)
    losses.log_loss(logits, labels, loss_collection=None)
    losses.mean_squared_error(logits, labels, loss_collection=None)
    losses.sigmoid_cross_entropy(logits, labels, loss_collection=None)
    losses.softmax_cross_entropy(logits, labels, loss_collection=None)
    self.assertFalse(util.get_losses())


class ComputeWeightedLossTest(test.TestCase):

  def setUp(self):
    super(ComputeWeightedLossTest, self).setUp()
    self._shape = (3, 2, 4)
    raw_losses = np.zeros(self._shape)
    next_loss = 0.0
    for i in range(self._shape[0]):
      for j in range(self._shape[1]):
        for k in range(self._shape[2]):
          raw_losses[i][j][k] = next_loss
          next_loss += 1.0
    raw_losses.setflags(write=False)
    self._raw_losses = raw_losses

  def testUnweighted(self):
    for reduction in losses.Reduction.all():
      with ops.Graph().as_default() as g:
        self.assertEqual(0, len(util.get_losses()))
        raw_losses = self._raw_losses
        unweighted_losses = (
            losses.compute_weighted_loss(raw_losses, reduction=reduction),
            losses.compute_weighted_loss(
                raw_losses, weights=np.ones((1, 1, 1)), reduction=reduction),
            losses.compute_weighted_loss(
                raw_losses, weights=np.ones((1, 1, 4)), reduction=reduction),
            losses.compute_weighted_loss(
                raw_losses, weights=np.ones((1, 2, 1)), reduction=reduction),
            losses.compute_weighted_loss(
                raw_losses, weights=np.ones((1, 2, 4)), reduction=reduction),
            losses.compute_weighted_loss(
                raw_losses, weights=np.ones((3, 1, 1)), reduction=reduction),
            losses.compute_weighted_loss(
                raw_losses, weights=np.ones((3, 1, 4)), reduction=reduction),
            losses.compute_weighted_loss(
                raw_losses, weights=np.ones((3, 2, 1)), reduction=reduction),
            losses.compute_weighted_loss(
                raw_losses, weights=np.ones(self._shape), reduction=reduction)
        )
        self.assertEqual(9, len(util.get_losses()))
        with self.test_session(g):
          for unweighted_loss in unweighted_losses:
            if reduction == losses.Reduction.NONE:
              self.assertAllClose(self._raw_losses, unweighted_loss.eval())
            elif reduction == losses.Reduction.SUM:
              self.assertAllClose(
                  np.sum(self._raw_losses), unweighted_loss.eval())
            else:
              # reduction one of MEAN, SUM_OVER_NONZERO_WEIGHTS,
              # SUM_BY_NONZERO_WEIGHTS or SUM_OVER_BATCH_SIZE.
              self.assertAllClose(
                  np.mean(self._raw_losses), unweighted_loss.eval())

  def testUnweightedFromPlaceholder(self):
    for reduction in losses.Reduction.all():
      with ops.Graph().as_default() as g:
        self.assertEqual(0, len(util.get_losses()))
        raw_losses = array_ops.placeholder(dtype=dtypes.float32)
        feed_dict = {raw_losses: self._raw_losses}
        unweighted_losses = (
            losses.compute_weighted_loss(raw_losses, reduction=reduction),
            losses.compute_weighted_loss(
                raw_losses, weights=np.ones((1, 1, 1)), reduction=reduction),
            losses.compute_weighted_loss(
                raw_losses, weights=np.ones((1, 1, 4)), reduction=reduction),
        )
        self.assertEqual(3, len(util.get_losses()))
        with self.test_session(g):
          for unweighted_loss in unweighted_losses:
            if reduction == losses.Reduction.NONE:
              self.assertAllClose(
                  self._raw_losses, unweighted_loss.eval(feed_dict))
            elif reduction == losses.Reduction.SUM:
              self.assertAllClose(
                  np.sum(self._raw_losses), unweighted_loss.eval(feed_dict))
            else:
              # reduction one of MEAN, SUM_OVER_NONZERO_WEIGHTS,
              # SUM_BY_NONZERO_WEIGHTS or SUM_OVER_BATCH_SIZE.
              self.assertAllClose(
                  np.mean(self._raw_losses), unweighted_loss.eval(feed_dict))

  def testScalarWeight(self):
    with ops.Graph().as_default():
      self.assertEqual(0, len(util.get_losses()))
      weight = 17.0
      weighted_loss = losses.compute_weighted_loss(
          self._raw_losses, weights=weight)
      self.assertEqual(1, len(util.get_losses()))
      with self.cached_session():
        self.assertAllClose(
            np.mean(weight * self._raw_losses), weighted_loss.eval())

  def _test_invalid_weights(self, weights):
    with ops.Graph().as_default():
      self.assertEqual(0, len(util.get_losses()))
      expected_error_msg = 'weights can not be broadcast to values'

      # Static check.
      with self.assertRaisesRegexp(ValueError, expected_error_msg):
        losses.compute_weighted_loss(self._raw_losses, weights=weights)

      # Dynamic check.
      weights_placeholder = array_ops.placeholder(dtypes.float32)
      weighted_loss = losses.compute_weighted_loss(
          self._raw_losses, weights=weights_placeholder)
      self.assertEqual(1, len(util.get_losses()))
      with self.cached_session():
        with self.assertRaisesRegexp(errors_impl.OpError, expected_error_msg):
          weighted_loss.eval(feed_dict={weights_placeholder: weights})

  def testInvalidWeightTooManyDims(self):
    self._test_invalid_weights(np.zeros(shape=(2, 2, 2, 2)))

  def testInvalidWeightMismatchedDim(self):
    with ops.Graph().as_default():
      raw_losses = array_ops.reshape(self._raw_losses, shape=(3, 2, 4, 1))
      weights = np.ones(shape=(3, 2, 4, 2))
      expected_error_msg = 'weights can not be broadcast to values'
      self.assertEqual(0, len(util.get_losses()))

      # Static check.
      with self.assertRaisesRegexp(ValueError, expected_error_msg):
        losses.compute_weighted_loss(raw_losses, weights=weights)

      # Dynamic check.
      weights_placeholder = array_ops.placeholder(dtypes.float32)
      weighted_loss = losses.compute_weighted_loss(
          raw_losses, weights=weights_placeholder)
      self.assertEqual(1, len(util.get_losses()))
      with self.cached_session():
        with self.assertRaisesRegexp(errors_impl.OpError, expected_error_msg):
          weighted_loss.eval(feed_dict={weights_placeholder: weights})

  def testInvalid3Weight(self):
    self._test_invalid_weights((17.0, 5.0, 2.0))

  def testInvalid3x1Weight(self):
    self._test_invalid_weights(((17.0,), (5.0,), (2.0,),))

  def testInvalid3x2Weight(self):
    self._test_invalid_weights((
        (17.0, 3.0),
        (5.0, 31.0),
        (2.0, 7.0),))

  def testInvalid1x2Weight(self):
    self._test_invalid_weights((17.0, 3.0,),)

  def testInvalidScalar1DWeight(self):
    self._test_invalid_weights((17.0,),)

  def _test_valid_weights(self, weights):
    for reduction in losses.Reduction.all():
      with ops.Graph().as_default() as g:
        self.assertEqual(0, len(util.get_losses()))
        weighted_loss = losses.compute_weighted_loss(
            self._raw_losses, weights=weights, reduction=reduction)
        self.assertEqual(1, len(util.get_losses()))
        with self.test_session(g):
          weighted_losses = weights * self._raw_losses
          weighted_sum = np.sum(weighted_losses)
          if reduction == losses.Reduction.NONE:
            self.assertAllClose(weighted_losses, weighted_loss.eval())
          elif reduction == losses.Reduction.SUM:
            self.assertAllClose(weighted_sum, weighted_loss.eval())
          else:
            broadcast_weights = weights * np.ones_like(self._raw_losses)
            if reduction == losses.Reduction.MEAN:
              self.assertAllClose(
                  weighted_sum / np.sum(broadcast_weights),
                  weighted_loss.eval())
            elif (reduction == losses.Reduction.SUM_OVER_NONZERO_WEIGHTS or
                  reduction == losses.Reduction.SUM_BY_NONZERO_WEIGHTS):
              self.assertAllClose(
                  weighted_sum / np.count_nonzero(broadcast_weights),
                  weighted_loss.eval())
            elif reduction == losses.Reduction.SUM_OVER_BATCH_SIZE:
              self.assertAllClose(
                  weighted_sum / self._raw_losses.size,
                  weighted_loss.eval())

  def test1x1x1Weight(self):
    self._test_valid_weights((((17.0,),),))

  def test1x2x1Weight(self):
    self._test_valid_weights((((17.0,), (3.0,),),))

  def test1x1x4Weight(self):
    self._test_valid_weights((((17.0, 0.0, 2.0, 5.0),),))

  def test3x1x1Weight(self):
    self._test_valid_weights((((17.0,),), ((5.0,),), ((2.0,),),))

  def test3x2x1Weight(self):
    self._test_valid_weights((
        ((17.0,), (3.0,)),
        ((5.0,), (31.0,)),
        ((2.0,), (7.0,)),
    ))

  def test3x1x4Weight(self):
    self._test_valid_weights((
        ((17.0, 0.0, 2.0, 5.0),),
        ((5.0, 31.0, 17.0, 5.0),),
        ((7.0, 3.0, 11.0, 5.0),),
    ))

  def test1x2x4Weight(self):
    self._test_valid_weights(((
        (17.0, 0.0, 2.0, 5.0),
        (3.0, 13.0, 11.0, 2.0),
    ),))

  def test3x2x4Weight(self):
    self._test_valid_weights((
        ((17.0, 0.0, 2.0, 5.0), (3.0, 13.0, 11.0, 2.0),),
        ((5.0, 31.0, 17.0, 5.0), (13.0, 3.0, 0.0, 11.0),),
        ((0.0, 3.0, 11.0, 5.0), (13.0, 11.0, 1.0, 7.0),),
    ))


if __name__ == '__main__':
  test.main()<|MERGE_RESOLUTION|>--- conflicted
+++ resolved
@@ -143,10 +143,7 @@
       self.assertEquals(loss.op.name, 'softmax_cross_entropy_loss/value')
       self.assertAlmostEqual(loss.eval(), 10.0, 3)
 
-<<<<<<< HEAD
-=======
   @test_util.run_deprecated_v1
->>>>>>> 4c307bd3
   def testNonZeroLossWithPythonScalarWeight(self):
     logits = constant_op.constant([[10.0, 0.0, 0.0], [0.0, 10.0, 0.0],
                                    [0.0, 0.0, 10.0]])
@@ -156,10 +153,7 @@
       loss = losses.softmax_cross_entropy(labels, logits, weights)
       self.assertAlmostEqual(weights * 10.0, loss.eval(), 3)
 
-<<<<<<< HEAD
-=======
   @test_util.run_deprecated_v1
->>>>>>> 4c307bd3
   def testNonZeroLossWithScalarTensorWeight(self):
     logits = constant_op.constant([[10.0, 0.0, 0.0], [0.0, 10.0, 0.0],
                                    [0.0, 0.0, 10.0]])
@@ -304,10 +298,7 @@
       self.assertEquals(loss.op.name, 'sparse_softmax_cross_entropy_loss/value')
       self.assertAlmostEqual(loss.eval(), 10.0, 3)
 
-<<<<<<< HEAD
-=======
   @test_util.run_deprecated_v1
->>>>>>> 4c307bd3
   def testNonZeroLossWithPythonScalarWeight(self):
     logits = constant_op.constant([[10.0, 0.0, 0.0], [0.0, 10.0, 0.0],
                                    [0.0, 0.0, 10.0]])
@@ -317,10 +308,7 @@
       loss = losses.sparse_softmax_cross_entropy(labels, logits, weights)
       self.assertAlmostEqual(weights * 10.0, loss.eval(), 3)
 
-<<<<<<< HEAD
-=======
   @test_util.run_deprecated_v1
->>>>>>> 4c307bd3
   def testNonZeroLossWithScalarTensorWeight(self):
     logits = constant_op.constant([[10.0, 0.0, 0.0], [0.0, 10.0, 0.0],
                                    [0.0, 0.0, 10.0]])
@@ -922,38 +910,26 @@
           losses.mean_squared_error(predictions=constant_op.constant(0),
                                     labels=constant_op.constant(0)).eval())
 
-<<<<<<< HEAD
-=======
   @test_util.run_deprecated_v1
->>>>>>> 4c307bd3
   def testAllCorrectNoLossWeight(self):
     loss = losses.mean_squared_error(self._predictions, self._predictions)
     with self.cached_session():
       self.assertAlmostEqual(0.0, loss.eval(), 3)
 
-<<<<<<< HEAD
-=======
   @test_util.run_deprecated_v1
->>>>>>> 4c307bd3
   def testNonZeroLoss(self):
     loss = losses.mean_squared_error(self._labels, self._predictions)
     with self.cached_session():
       self.assertAlmostEqual(49.5, loss.eval(), 3)
 
-<<<<<<< HEAD
-=======
   @test_util.run_deprecated_v1
->>>>>>> 4c307bd3
   def testNonZeroLossWithPythonScalarWeight(self):
     weights = 2.3
     loss = losses.mean_squared_error(self._labels, self._predictions, weights)
     with self.cached_session():
       self.assertAlmostEqual(49.5 * weights, loss.eval(), 3)
 
-<<<<<<< HEAD
-=======
   @test_util.run_deprecated_v1
->>>>>>> 4c307bd3
   def testNonZeroLossWithScalarTensorWeight(self):
     weights = 2.3
     loss = losses.mean_squared_error(self._labels, self._predictions,
