--- conflicted
+++ resolved
@@ -20,12 +20,9 @@
 from __future__ import print_function
 
 from tensorflow.core.protobuf import config_pb2
-<<<<<<< HEAD
-=======
 from tensorflow.python.eager import backprop
 from tensorflow.python.eager import context
 from tensorflow.python.eager import def_function
->>>>>>> 4c307bd3
 from tensorflow.python.eager import function
 from tensorflow.python.framework import constant_op
 from tensorflow.python.framework import dtypes
@@ -86,8 +83,6 @@
     self._testCond(true_fn, false_fn, [x, y])
     self._testCond(true_fn, false_fn, [y])
 
-<<<<<<< HEAD
-=======
   def testExternalControlDependencies(self):
     with ops.Graph().as_default(), self.test_session():
       v = variables.Variable(1.0)
@@ -104,7 +99,6 @@
       self.assertAllEqual(self.evaluate(v), 2.0)
 
   @test_util.run_deprecated_v1
->>>>>>> 4c307bd3
   def testMultipleOutputs(self):
     x = constant_op.constant(1.0, name="x")
     y = constant_op.constant(3.0, name="y")
@@ -690,11 +684,7 @@
       # Build the cond_v2 in an XLA context
       xla_context = control_flow_ops.XLAControlFlowContext()
       xla_context.Enter()
-<<<<<<< HEAD
-      out_cond = self._createCond("cond")
-=======
       cond_output, cond_op = self._createCond("cond")
->>>>>>> 4c307bd3
       xla_context.Exit()
 
       # Check lowering attr is not set.
@@ -726,8 +716,6 @@
           if_found,
           "An `If` op was not found, but the graph should not be lowered.")
 
-<<<<<<< HEAD
-=======
   @test_util.run_deprecated_v1
   def testNestedLoweringDisabledInXLA(self):
     # Build the cond_v2 in an XLA context
@@ -875,7 +863,6 @@
     self.assertEqual(len(if_op.outputs), 2)
     # pylint: enable=g-deprecated-assert
 
->>>>>>> 4c307bd3
 
 class CondV2CollectionTest(test.TestCase):
 
