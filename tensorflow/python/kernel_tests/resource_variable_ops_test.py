--- conflicted
+++ resolved
@@ -34,11 +34,8 @@
 from tensorflow.python.framework import dtypes
 from tensorflow.python.framework import errors
 from tensorflow.python.framework import ops
-<<<<<<< HEAD
-=======
 from tensorflow.python.framework import tensor_shape
 from tensorflow.python.framework import tensor_util
->>>>>>> 4c307bd3
 from tensorflow.python.framework import test_util
 from tensorflow.python.ops import array_ops
 from tensorflow.python.ops import control_flow_ops
@@ -585,8 +582,6 @@
     v.load(2.0)
     self.assertEqual(2.0, self.evaluate(v.value()))
 
-<<<<<<< HEAD
-=======
   def testShapePassedToGradient(self):
     with ops.Graph().as_default():
       @custom_gradient.custom_gradient
@@ -628,7 +623,6 @@
           variable_def=other_v_def)
       self.assertTrue(other_v_prime._cached_value is not None)
 
->>>>>>> 4c307bd3
   def testVariableDefInitializedInstances(self):
     with ops.Graph().as_default(), self.cached_session() as sess:
       v_def = resource_variable_ops.ResourceVariable(
@@ -684,8 +678,6 @@
     value = self.evaluate(v.sparse_read([0, 3, 1, 2]))
     self.assertAllEqual(init_value[[0, 3, 1, 2], ...], value)
 
-<<<<<<< HEAD
-=======
   @test_util.run_in_graph_and_eager_modes
   def testGatherNd(self):
     init_value = np.reshape(np.arange(np.power(4, 3)), (4, 4, 4))
@@ -705,7 +697,6 @@
     self.assertAllEqual([0, 27, 63], value)
 
   @test_util.run_deprecated_v1
->>>>>>> 4c307bd3
   def testToFromProto(self):
     with self.cached_session():
       v = resource_variable_ops.ResourceVariable(1.0)
@@ -966,8 +957,6 @@
       state_ops.scatter_sub(v, [1], [3])
       self.assertAllEqual([1.0, -1.0], v.numpy())
 
-<<<<<<< HEAD
-=======
   def testScatterUpdateVariant(self):
     with context.eager_mode():
       v = resource_variable_ops.ResourceVariable([
@@ -988,7 +977,6 @@
       g = control_flow_ops.group([assign])
       self.assertEqual(g.control_inputs[0].type, "AssignAddVariableOp")
 
->>>>>>> 4c307bd3
   def testScatterNdAddStateOps(self):
     with context.eager_mode():
       v = resource_variable_ops.ResourceVariable(
@@ -1044,11 +1032,6 @@
     with self.assertRaisesRegexp(Exception, pattern):
       self.assertAllEqual(self.evaluate(v.assign_add(1)), [1, 2, 3, 4])
 
-<<<<<<< HEAD
-
-class _MixedPrecisionVariableTest(test_util.TensorFlowTestCase):
-
-=======
   @test_util.run_in_graph_and_eager_modes
   @test_util.run_v1_only("b/120545219")
   def testCopyToGraphUninitialized(self):
@@ -1089,7 +1072,6 @@
 
   # TODO(ebrevdo): Add run_in_graph_and_eager_modes once we can create
   # EagerTensor constants with TensorProto inputs.
->>>>>>> 4c307bd3
   @test_util.run_in_graph_and_eager_modes()
   def testVariantInitializer(self):
     variant_shape_and_type_data = self.create_variant_shape_and_type_data()
