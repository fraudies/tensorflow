# Copyright 2015 The TensorFlow Authors. All Rights Reserved.
#
# Licensed under the Apache License, Version 2.0 (the "License");
# you may not use this file except in compliance with the License.
# You may obtain a copy of the License at
#
#     http://www.apache.org/licenses/LICENSE-2.0
#
# Unless required by applicable law or agreed to in writing, software
# distributed under the License is distributed on an "AS IS" BASIS,
# WITHOUT WARRANTIES OR CONDITIONS OF ANY KIND, either express or implied.
# See the License for the specific language governing permissions and
# limitations under the License.
# ==============================================================================
"""Functional tests for Unstack Op."""

from __future__ import absolute_import
from __future__ import division
from __future__ import print_function

import numpy as np
from six.moves import xrange  # pylint: disable=redefined-builtin

from tensorflow.python.framework import constant_op
from tensorflow.python.framework import test_util
from tensorflow.python.ops import array_ops
from tensorflow.python.ops import gradient_checker
from tensorflow.python.platform import test


def np_split_squeeze(array, axis):
  axis_len = array.shape[axis]
  return [
      np.squeeze(
          arr, axis=(axis,)) for arr in np.split(
              array, axis_len, axis=axis)
  ]


class UnstackOpTest(test.TestCase):

  def testSimple(self):
    np.random.seed(7)
<<<<<<< HEAD
    with self.test_session(use_gpu=True):
      for shape in (2,), (3,), (2, 3), (3, 2), (4, 3, 2):
        for dtype in [
            np.bool, np.float16, np.float32, np.float64, np.int32, np.int64
        ]:
          data = np.random.randn(*shape).astype(dtype)
          # Convert data to a single tensorflow tensor
          x = constant_op.constant(data)
          # Unstack into a list of tensors
          cs = array_ops.unstack(x, num=shape[0])
          self.assertEqual(type(cs), list)
          self.assertEqual(len(cs), shape[0])
          cs = [c.eval() for c in cs]
          self.assertAllEqual(cs, data)
=======
    for shape in (2,), (3,), (2, 3), (3, 2), (4, 3, 2):
      for dtype in [
          np.bool, np.float16, np.float32, np.float64, np.uint8, np.int32,
          np.int64
      ]:
        data = np.random.randn(*shape).astype(dtype)
        # Convert data to a single tensorflow tensor
        x = constant_op.constant(data)
        # Unstack into a list of tensors
        cs = array_ops.unstack(x, num=shape[0])
        self.assertEqual(type(cs), list)
        self.assertEqual(len(cs), shape[0])
        cs = [self.evaluate(c) for c in cs]
        self.assertAllEqual(cs, data)
>>>>>>> 4c307bd3

  def testSimpleGpu(self):
    if not test_util.is_gpu_available():
      self.skipTest('No GPU available')
    np.random.seed(7)
    with self.test_session(use_gpu=True, force_gpu=True):
      for shape in (2,), (3,), (2, 3), (3, 2), (4, 3, 2):
        for dtype in [
            np.bool, np.float16, np.float32, np.float64, np.uint8, np.int32,
            np.int64
        ]:
          data = np.random.randn(*shape).astype(dtype)
          # Convert data to a single tensorflow tensor
          x = constant_op.constant(data)
          # Unstack into a list of tensors
          cs = array_ops.unstack(x, num=shape[0])
          self.assertEqual(type(cs), list)
          self.assertEqual(len(cs), shape[0])
          cs = [c.eval() for c in cs]
          self.assertAllEqual(cs, data)

  def testGradientsAxis0(self):
    for shape in (2,), (3,), (2, 3), (3, 2), (4, 3, 2):
      data = np.random.randn(*shape)
      shapes = [shape[1:]] * shape[0]
      for i in xrange(shape[0]):
<<<<<<< HEAD
        with self.test_session(use_gpu=True):
=======
        with self.cached_session():
>>>>>>> 4c307bd3
          x = constant_op.constant(data)
          cs = array_ops.unstack(x, num=shape[0])
          err = gradient_checker.compute_gradient_error(x, shape, cs[i],
                                                        shapes[i])
          self.assertLess(err, 1e-6)

  def testGradientsAxis1(self):
    for shape in (2, 3), (3, 2), (4, 3, 2):
      data = np.random.randn(*shape)
      out_shape = list(shape)
      del out_shape[1]
      for i in xrange(shape[1]):
<<<<<<< HEAD
        with self.test_session(use_gpu=True):
=======
        with self.cached_session():
>>>>>>> 4c307bd3
          x = constant_op.constant(data)
          cs = array_ops.unstack(x, num=shape[1], axis=1)
          err = gradient_checker.compute_gradient_error(x, shape, cs[i],
                                                        out_shape)
          self.assertLess(err, 1e-6)

  def testInferNum(self):
    for shape in (2,), (3,), (2, 3), (3, 2), (4, 3, 2):
      x = array_ops.placeholder(np.float32, shape=shape)
      cs = array_ops.unstack(x)
      self.assertEqual(type(cs), list)
      self.assertEqual(len(cs), shape[0])

  def testCannotInferNumFromUnknownShape(self):
    x = array_ops.placeholder(np.float32)
    with self.assertRaisesRegexp(ValueError,
                                 r'Cannot infer num from shape <unknown>'):
      array_ops.unstack(x)

  def testUnknownShapeOkWithNum(self):
    x = array_ops.placeholder(np.float32)
    array_ops.unstack(x, num=2)

  def testCannotInferNumFromNoneShape(self):
    x = array_ops.placeholder(np.float32, shape=(None,))
    with self.assertRaisesRegexp(ValueError,
                                 r'Cannot infer num from shape \(\?,\)'):
      array_ops.unstack(x)

  def testAgainstNumpy(self):
    # For 1 to 5 dimensions.
    for i in range(1, 6):
      a = np.random.random(np.random.permutation(i) + 1)

      # For all the possible axis to split it, including negative indices.
      for j in range(-i, i):
        expected = np_split_squeeze(a, j)

        with self.cached_session() as sess:
          actual_unstack = sess.run(array_ops.unstack(a, axis=j))

        self.assertAllEqual(expected, actual_unstack)

  def testAxis0Default(self):
    with self.cached_session() as sess:
      a = constant_op.constant([[1, 2, 3], [4, 5, 6]], name='a')
      unstacked = sess.run(array_ops.unstack(a))

    self.assertEqual(len(unstacked), 2)
    self.assertAllEqual(unstacked[0], [1, 2, 3])
    self.assertAllEqual(unstacked[1], [4, 5, 6])

  def testAxisOutOfRange(self):
    a = constant_op.constant([[1, 2, 3], [4, 5, 6]], name='a')
    with self.assertRaisesRegexp(ValueError, r'axis = 2 not in \[-2, 2\)'):
      array_ops.unstack(a, axis=2)

  def testAxisOutOfNegativeRange(self):
    a = constant_op.constant([[1, 2, 3], [4, 5, 6]], name='a')
    with self.assertRaisesRegexp(ValueError, r'axis = -3 not in \[-2, 2\)'):
      array_ops.unstack(a, axis=-3)

  def testZeroLengthDim(self):
    with self.cached_session():
      x = array_ops.zeros(shape=(0, 1, 2))
      y = array_ops.unstack(x, axis=1)[0].eval()
      self.assertEqual(y.shape, (0, 2))


if __name__ == '__main__':
  test.main()<|MERGE_RESOLUTION|>--- conflicted
+++ resolved
@@ -41,22 +41,6 @@
 
   def testSimple(self):
     np.random.seed(7)
-<<<<<<< HEAD
-    with self.test_session(use_gpu=True):
-      for shape in (2,), (3,), (2, 3), (3, 2), (4, 3, 2):
-        for dtype in [
-            np.bool, np.float16, np.float32, np.float64, np.int32, np.int64
-        ]:
-          data = np.random.randn(*shape).astype(dtype)
-          # Convert data to a single tensorflow tensor
-          x = constant_op.constant(data)
-          # Unstack into a list of tensors
-          cs = array_ops.unstack(x, num=shape[0])
-          self.assertEqual(type(cs), list)
-          self.assertEqual(len(cs), shape[0])
-          cs = [c.eval() for c in cs]
-          self.assertAllEqual(cs, data)
-=======
     for shape in (2,), (3,), (2, 3), (3, 2), (4, 3, 2):
       for dtype in [
           np.bool, np.float16, np.float32, np.float64, np.uint8, np.int32,
@@ -71,7 +55,6 @@
         self.assertEqual(len(cs), shape[0])
         cs = [self.evaluate(c) for c in cs]
         self.assertAllEqual(cs, data)
->>>>>>> 4c307bd3
 
   def testSimpleGpu(self):
     if not test_util.is_gpu_available():
@@ -98,11 +81,7 @@
       data = np.random.randn(*shape)
       shapes = [shape[1:]] * shape[0]
       for i in xrange(shape[0]):
-<<<<<<< HEAD
-        with self.test_session(use_gpu=True):
-=======
         with self.cached_session():
->>>>>>> 4c307bd3
           x = constant_op.constant(data)
           cs = array_ops.unstack(x, num=shape[0])
           err = gradient_checker.compute_gradient_error(x, shape, cs[i],
@@ -115,11 +94,7 @@
       out_shape = list(shape)
       del out_shape[1]
       for i in xrange(shape[1]):
-<<<<<<< HEAD
-        with self.test_session(use_gpu=True):
-=======
         with self.cached_session():
->>>>>>> 4c307bd3
           x = constant_op.constant(data)
           cs = array_ops.unstack(x, num=shape[1], axis=1)
           err = gradient_checker.compute_gradient_error(x, shape, cs[i],
