# Copyright 2015 The TensorFlow Authors. All Rights Reserved.
#
# Licensed under the Apache License, Version 2.0 (the "License");
# you may not use this file except in compliance with the License.
# You may obtain a copy of the License at
#
#     http://www.apache.org/licenses/LICENSE-2.0
#
# Unless required by applicable law or agreed to in writing, software
# distributed under the License is distributed on an "AS IS" BASIS,
# WITHOUT WARRANTIES OR CONDITIONS OF ANY KIND, either express or implied.
# See the License for the specific language governing permissions and
# limitations under the License.
# ==============================================================================
"""Tests for convolution related functionality in tensorflow.ops.nn."""
from __future__ import absolute_import
from __future__ import division
from __future__ import print_function

import numpy as np
from six.moves import xrange  # pylint: disable=redefined-builtin

from tensorflow.python.framework import constant_op
from tensorflow.python.framework import dtypes
from tensorflow.python.ops import array_ops
from tensorflow.python.ops import nn_ops
from tensorflow.python.platform import test


class Conv1DTest(test.TestCase):

  def testBasic(self):
    """Test that argument passing to conv1d is handled properly."""
    for dtype in [dtypes.float16, dtypes.float32, dtypes.float64]:
      x = constant_op.constant([1, 2, 3, 4], dtype=dtype)
      x = array_ops.expand_dims(x, 0)  # Add batch dimension
      x = array_ops.expand_dims(x, 2)  # And depth dimension
      filters = constant_op.constant([2, 1], dtype=dtype)
      filters = array_ops.expand_dims(filters, 1)  # in_channels
      filters = array_ops.expand_dims(filters, 2)  # out_channels
      # Filters is 2x1x1
      for stride in [1, 2]:
        with self.test_session(use_gpu=test.is_gpu_available()):
          c = nn_ops.conv1d(x, filters, stride, padding="VALID")
          reduced = array_ops.squeeze(c)
          output = reduced.eval()
          if stride == 1:
            self.assertEqual(len(output), 3)
            self.assertAllClose(output,
                                [2 * 1 + 1 * 2, 2 * 2 + 1 * 3, 2 * 3 + 1 * 4])
          else:
            self.assertEqual(len(output), 2)
            self.assertAllClose(output, [2 * 1 + 1 * 2, 2 * 3 + 1 * 4])

  def testConv1DTranspose(self):
    with self.cached_session():
      stride = 2

      # Input, output: [batch, width, depth]
      x_shape = [2, 4, 3]
      y_shape = [2, 9, 2]

      # Filter: [kernel_width, output_depth, input_depth]
      f_shape = [3, 2, 3]

      x = constant_op.constant(
          1.0, shape=x_shape, name="x", dtype=dtypes.float32)
      f = constant_op.constant(
          1.0, shape=f_shape, name="filter", dtype=dtypes.float32)
      output = nn_ops.conv1d_transpose(
<<<<<<< HEAD
          x, f, y_shape, stride=stride, padding="VALID")
      value = output.eval()
=======
          x, f, y_shape, strides=stride, padding="VALID")
      value = self.evaluate(output)
>>>>>>> a751f01a

      cache_values = np.zeros(y_shape, dtype=np.float32)

      # The amount of padding added
      pad = 1

      for n in xrange(x_shape[0]):
        for k in xrange(f_shape[1]):
          for w in xrange(pad, y_shape[1] - pad):
            target = 3.0
            # We add a case for locations divisible by the stride.
            w_in = w % stride == 0 and w > pad and w < y_shape[1] - 1 - pad
            if w_in:
              target += 3.0
            cache_values[n, w, k] = target

          # copy values in the border
          cache_values[n, 0, k] = cache_values[n, 1, k]
          cache_values[n, -1, k] = cache_values[n, -2, k]

    self.assertAllClose(cache_values, value)


if __name__ == "__main__":
  test.main()<|MERGE_RESOLUTION|>--- conflicted
+++ resolved
@@ -68,13 +68,8 @@
       f = constant_op.constant(
           1.0, shape=f_shape, name="filter", dtype=dtypes.float32)
       output = nn_ops.conv1d_transpose(
-<<<<<<< HEAD
-          x, f, y_shape, stride=stride, padding="VALID")
-      value = output.eval()
-=======
           x, f, y_shape, strides=stride, padding="VALID")
       value = self.evaluate(output)
->>>>>>> a751f01a
 
       cache_values = np.zeros(y_shape, dtype=np.float32)
 
