--- conflicted
+++ resolved
@@ -2562,13 +2562,8 @@
       t2 = constant_op.constant(x2, shape=filter_in_sizes)
       conv = nn_impl.depthwise_conv2d(
           t1, t2, strides=[1, stride, stride, 1], padding=padding)
-<<<<<<< HEAD
-      value = sess.run(conv)
-    tf_logging.info("value = ", value)
-=======
       value = self.evaluate(conv)
     tf_logging.debug("value = %s", value)
->>>>>>> a751f01a
     self.assertArrayNear(expected, np.ravel(value), 1e-5)
     self.assertShapeEqual(value, conv)
 
@@ -2689,15 +2684,9 @@
       if data_format == "NCHW":
         conv = array_ops.transpose(conv, [0, 2, 3, 1])
 
-<<<<<<< HEAD
-      value = sess.run(conv)
-    tf_logging.info("value = ", value)
-    self.assertArrayNear(expected, np.ravel(value), 1e-5)
-=======
       value = self.evaluate(conv)
     tf_logging.debug("value = %s", value)
     self.assertArrayNear(expected, np.ravel(value), 1e-3)
->>>>>>> a751f01a
     self.assertShapeEqual(value, conv)
 
   def _testSeparableConv2D(self, data_format):
