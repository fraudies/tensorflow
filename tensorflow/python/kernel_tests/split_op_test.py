--- conflicted
+++ resolved
@@ -60,17 +60,6 @@
 
     # scalar Tensors are not permitted as num_splits
     for axis in [0, -2]:
-<<<<<<< HEAD
-      with self.test_session(use_gpu=True) as sess:
-        result = sess.run(
-            array_ops.split(
-                array_ops.ones([4, 4]),
-                num_or_size_splits=array_ops.ones([2, 2]).get_shape()[1],
-                axis=axis))
-
-      self.assertEqual(result[0].shape, (2, 4))
-      self.assertEqual(result[1].shape, (2, 4))
-=======
       with self.cached_session(use_gpu=True) as sess:
         with self.assertRaises(ValueError):
           # pylint: disable=expression-not-assigned
@@ -80,7 +69,6 @@
                   num_or_size_splits=constant_op.constant(2),
                   axis=axis))
           # pylint: enable=expression-not-assigned
->>>>>>> 4c307bd3
 
     # test that none split dimensions remain, even if we don't know how
     # the split_dim will be split, but we do know the axis
@@ -378,11 +366,8 @@
     assert s0.shape.as_list() == [2]
     assert s1.shape.as_list() == [1]
 
-<<<<<<< HEAD
-=======
   @test_util.run_deprecated_v1
   @test_util.disable_xla("b/123337890")  # Error messages differ
->>>>>>> 4c307bd3
   def testNonexistentDimTensor(self):
     x = array_ops.placeholder(dtypes.int32)
     values = np.zeros([5, 30])
