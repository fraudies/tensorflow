--- conflicted
+++ resolved
@@ -31,24 +31,6 @@
 class BincountTest(test_util.TensorFlowTestCase):
 
   def test_empty(self):
-<<<<<<< HEAD
-    with self.test_session(use_gpu=True):
-      self.assertAllEqual(
-          math_ops.bincount([], minlength=5).eval(), [0, 0, 0, 0, 0])
-      self.assertAllEqual(math_ops.bincount([], minlength=1).eval(), [0])
-      self.assertAllEqual(math_ops.bincount([], minlength=0).eval(), [])
-      self.assertEqual(
-          math_ops.bincount([], minlength=0, dtype=np.float32).eval().dtype,
-          np.float32)
-      self.assertEqual(
-          math_ops.bincount([], minlength=3, dtype=np.float64).eval().dtype,
-          np.float64)
-
-  def test_values(self):
-    with self.test_session(use_gpu=True):
-      self.assertAllEqual(
-          math_ops.bincount([1, 1, 1, 2, 2, 3]).eval(), [0, 3, 2, 1])
-=======
     with self.session(use_gpu=True):
       self.assertAllEqual(self.evaluate(math_ops.bincount([], minlength=5)),
                           [0, 0, 0, 0, 0])
@@ -67,7 +49,6 @@
     with self.session(use_gpu=True):
       self.assertAllEqual(self.evaluate(math_ops.bincount([1, 1, 1, 2, 2, 3])),
                           [0, 3, 2, 1])
->>>>>>> 4c307bd3
       arr = [1, 1, 2, 1, 2, 3, 1, 2, 3, 4, 1, 2, 3, 4, 5]
       self.assertAllEqual(self.evaluate(math_ops.bincount(arr)),
                           [0, 5, 4, 3, 2, 1])
@@ -83,12 +64,6 @@
                           np.ones(10000))
 
   def test_maxlength(self):
-<<<<<<< HEAD
-    with self.test_session(use_gpu=True):
-      self.assertAllEqual(math_ops.bincount([5], maxlength=3).eval(), [0, 0, 0])
-      self.assertAllEqual(math_ops.bincount([1], maxlength=3).eval(), [0, 1])
-      self.assertAllEqual(math_ops.bincount([], maxlength=3).eval(), [])
-=======
     with self.session(use_gpu=True):
       self.assertAllEqual(self.evaluate(math_ops.bincount([5], maxlength=3)),
                           [0, 0, 0])
@@ -96,7 +71,6 @@
                           [0, 1])
       self.assertAllEqual(self.evaluate(math_ops.bincount([], maxlength=3)),
                           [])
->>>>>>> 4c307bd3
 
   def test_random_with_weights(self):
     num_samples = 10000
