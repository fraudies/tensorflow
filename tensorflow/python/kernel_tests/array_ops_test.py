# Copyright 2015 The TensorFlow Authors. All Rights Reserved.
#
# Licensed under the Apache License, Version 2.0 (the "License");
# you may not use this file except in compliance with the License.
# You may obtain a copy of the License at
#
#     http://www.apache.org/licenses/LICENSE-2.0
#
# Unless required by applicable law or agreed to in writing, software
# distributed under the License is distributed on an "AS IS" BASIS,
# WITHOUT WARRANTIES OR CONDITIONS OF ANY KIND, either express or implied.
# See the License for the specific language governing permissions and
# limitations under the License.
# ==============================================================================
"""Tests for array_ops."""
from __future__ import absolute_import
from __future__ import division
from __future__ import print_function

import time
import unittest

import numpy as np

from tensorflow.python.client import session
from tensorflow.python.eager import context
from tensorflow.python.framework import constant_op
from tensorflow.python.framework import dtypes
from tensorflow.python.framework import errors
from tensorflow.python.framework import errors_impl
from tensorflow.python.framework import ops
from tensorflow.python.framework import sparse_tensor
from tensorflow.python.framework import tensor_shape
from tensorflow.python.framework import test_ops
from tensorflow.python.framework import test_util
from tensorflow.python.ops import array_ops
from tensorflow.python.ops import gen_array_ops
from tensorflow.python.ops import gradients_impl
from tensorflow.python.ops import init_ops
from tensorflow.python.ops import map_fn
from tensorflow.python.ops import math_ops
from tensorflow.python.ops import resource_variable_ops
from tensorflow.python.ops import state_ops
from tensorflow.python.ops import variable_scope
from tensorflow.python.ops import variables
from tensorflow.python.platform import test as test_lib


class BatchMatrixTransposeTest(test_util.TensorFlowTestCase):

  def testNonBatchMatrix(self):
    matrix = [[1, 2, 3], [4, 5, 6]]  # Shape (2, 3)
    expected_transposed = [[1, 4], [2, 5], [3, 6]]  # Shape (3, 2)
    with self.cached_session():
      transposed = array_ops.matrix_transpose(matrix)
      self.assertEqual((3, 2), transposed.get_shape())
      self.assertAllEqual(expected_transposed, transposed.eval())

  def testConjugate(self):
    m = [[1 + 1j, 2 + 2j, 3 + 3j], [4 + 4j, 5 + 5j, 6 + 6j]]
    expected_transposed = [[1 - 1j, 4 - 4j], [2 - 2j, 5 - 5j], [3 - 3j, 6 - 6j]]
    with self.cached_session():
      matrix = ops.convert_to_tensor(m)
      transposed = array_ops.matrix_transpose(matrix, conjugate=True)
      self.assertEqual((3, 2), transposed.get_shape())
      self.assertAllEqual(expected_transposed, transposed.eval())

  def testBatchMatrix(self):
    matrix_0 = [[1, 2, 3], [4, 5, 6]]
    matrix_0_t = [[1, 4], [2, 5], [3, 6]]
    matrix_1 = [[11, 22, 33], [44, 55, 66]]
    matrix_1_t = [[11, 44], [22, 55], [33, 66]]
    batch_matrix = [matrix_0, matrix_1]  # Shape (2, 2, 3)
    expected_transposed = [matrix_0_t, matrix_1_t]  # Shape (2, 3, 2)
    with self.cached_session():
      transposed = array_ops.matrix_transpose(batch_matrix)
      self.assertEqual((2, 3, 2), transposed.get_shape())
      self.assertAllEqual(expected_transposed, transposed.eval())

  def testNonBatchMatrixDynamicallyDefined(self):
    matrix = [[1, 2, 3], [4, 5, 6]]  # Shape (2, 3)
    expected_transposed = [[1, 4], [2, 5], [3, 6]]  # Shape (3, 2)
<<<<<<< HEAD
    with self.cached_session():
      matrix_ph = array_ops.placeholder(dtypes.int32)
      transposed = array_ops.matrix_transpose(matrix_ph)
      self.assertAllEqual(
          expected_transposed, transposed.eval(feed_dict={
              matrix_ph: matrix
          }))
=======

    @def_function.function(input_signature=[
        tensor_spec.TensorSpec(shape=None, dtype=dtypes.int32)
    ])
    def transpose(matrix):
      self.assertIs(matrix.shape.ndims, None)
      return array_ops.matrix_transpose(matrix)

    self.assertAllEqual(expected_transposed, transpose(matrix))
>>>>>>> a751f01a

  def testBatchMatrixDynamicallyDefined(self):
    matrix_0 = [[1, 2, 3], [4, 5, 6]]
    matrix_0_t = [[1, 4], [2, 5], [3, 6]]
    matrix_1 = [[11, 22, 33], [44, 55, 66]]
    matrix_1_t = [[11, 44], [22, 55], [33, 66]]
    batch_matrix = [matrix_0, matrix_1]  # Shape (2, 2, 3)
    expected_transposed = [matrix_0_t, matrix_1_t]  # Shape (2, 3, 2)
<<<<<<< HEAD
    with self.cached_session():
      batch_matrix_ph = array_ops.placeholder(dtypes.int32)
      transposed = array_ops.matrix_transpose(batch_matrix_ph)
      self.assertAllEqual(
          expected_transposed,
          transposed.eval(feed_dict={
              batch_matrix_ph: batch_matrix
          }))
=======

    @def_function.function(input_signature=[
        tensor_spec.TensorSpec(shape=None, dtype=dtypes.int32)
    ])
    def transpose(matrix):
      self.assertIs(matrix.shape.ndims, None)
      return array_ops.matrix_transpose(matrix)

    self.assertAllEqual(expected_transposed, transpose(batch_matrix))
>>>>>>> a751f01a

  def testTensorWithStaticRankLessThanTwoRaisesBecauseNotAMatrix(self):
    vector = [1, 2, 3]
    with self.cached_session():
      with self.assertRaisesRegexp(ValueError, "should be a "):
        array_ops.matrix_transpose(vector)


class BooleanMaskTest(test_util.TensorFlowTestCase):

  def setUp(self):
    self.rng = np.random.RandomState(42)

  def CheckVersusNumpy(self, ndims_mask, arr_shape, make_mask=None, axis=None):
    """Check equivalence between boolean_mask and numpy masking."""
    if make_mask is None:
      make_mask = lambda shape: self.rng.randint(0, 2, size=shape).astype(bool)
    arr = np.random.rand(*arr_shape)
    mask = make_mask(arr_shape[:ndims_mask])
    if axis is not None:
      mask = make_mask(arr_shape[axis:ndims_mask + axis])
    if axis is None or axis == 0:
      masked_arr = arr[mask]
    elif axis == 1:
      masked_arr = arr[:, mask]
    elif axis == 2:
      masked_arr = arr[:, :, mask]
    with self.cached_session():
      masked_tensor = array_ops.boolean_mask(arr, mask, axis=axis)

      # Leading dimension size of masked_tensor is always unknown until runtime
      # since we don't how many elements will be kept.
      leading = 1 if axis is None else axis + 1
      self.assertAllEqual(masked_tensor.get_shape()[leading:],
                          masked_arr.shape[leading:])

      self.assertAllClose(masked_arr, masked_tensor.eval())

  def testMaskDim1ArrDim2Axis1(self):
    ndims_mask = 1
    for arr_shape in [(1, 1), (2, 2), (2, 5)]:
      self.CheckVersusNumpy(ndims_mask, arr_shape, axis=1)

  def testMaskDim2ArrDim2Axis1(self):
    ndims_mask = 2
    for arr_shape in [(1, 1), (2, 2), (2, 5)]:
      self.CheckVersusNumpy(ndims_mask, arr_shape, axis=1)

  def testMaskDim1ArrDim1(self):
    ndims_mask = 1
    for arr_shape in [(1,), (2,), (3,), (10,)]:
      self.CheckVersusNumpy(ndims_mask, arr_shape)

  def testMaskDim1ArrDim2(self):
    ndims_mask = 1
    for arr_shape in [(1, 1), (2, 2), (2, 5)]:
      self.CheckVersusNumpy(ndims_mask, arr_shape)

  def testMaskDim2ArrDim2(self):
    ndims_mask = 2
    for arr_shape in [(1, 1), (2, 2), (2, 5)]:
      self.CheckVersusNumpy(ndims_mask, arr_shape)

  def testMaskDim2ArrDim3(self):
    ndims_mask = 2
    for arr_shape in [(1, 1, 1), (1, 2, 2), (2, 2, 1)]:
      self.CheckVersusNumpy(ndims_mask, arr_shape)

  def testEmptyInput2D(self):
    mask = np.array([True, False])
    arr = np.array([[], []]).astype(np.float32)
    numpy_result = arr[mask]
    tf_result = array_ops.boolean_mask(arr, mask)
    self.assertAllEqual(numpy_result.shape[1:], tf_result.get_shape()[1:])
    with self.cached_session():
      self.assertAllClose(numpy_result, tf_result.eval())

  @test_util.run_deprecated_v1
  def testEmptyInput1D(self):
    mask = np.array([]).astype(bool)
    arr = np.array([]).astype(np.float32)
    numpy_result = arr[mask]
    tf_result = array_ops.boolean_mask(arr, mask)
    self.assertAllEqual(numpy_result.shape[1:], tf_result.get_shape()[1:])
    with self.cached_session():
      self.assertAllClose(numpy_result, tf_result.eval())

  def testEmptyOutput(self):
    make_mask = lambda shape: np.zeros(shape, dtype=bool)
    for ndims_mask in range(1, 4):
      for ndims_arr in range(ndims_mask, ndims_mask + 3):
        for _ in range(3):
          arr_shape = np.random.randint(1, 5, size=ndims_arr)
          self.CheckVersusNumpy(ndims_mask, arr_shape, make_mask=make_mask)

  def testWorksWithDimensionsEqualToNoneDuringGraphBuild(self):
    # The rank of the mask tensor must be specified. This is explained
    # in the docstring as well.
    with self.cached_session() as sess:
      ph_tensor = array_ops.placeholder(dtypes.int32, shape=None)
      ph_mask = array_ops.placeholder(dtypes.bool, shape=[None])

      arr = np.array([[1, 2], [3, 4]])
      mask = np.array([False, True])

      masked_tensor = sess.run(
          array_ops.boolean_mask(ph_tensor, ph_mask),
          feed_dict={
              ph_tensor: arr,
              ph_mask: mask
          })
      np.testing.assert_allclose(masked_tensor, arr[mask])

  def testMaskDimensionsSetToNoneRaises(self):
    # The rank of the mask tensor must be specified. This is explained
    # in the docstring as well.
    with self.cached_session():
      tensor = array_ops.placeholder(dtypes.int32, shape=[None, 2])
      mask = array_ops.placeholder(dtypes.bool, shape=None)
      with self.assertRaisesRegexp(ValueError, "dimensions must be specified"):
        array_ops.boolean_mask(tensor, mask)

  def testMaskHasMoreDimsThanTensorRaises(self):
    mask = [[True, True], [False, False]]
    tensor = [1, 2, 3, 4]
    with self.cached_session():
      with self.assertRaisesRegexp(ValueError, "incompatible"):
        array_ops.boolean_mask(tensor, mask).eval()

  def testMaskIsScalarRaises(self):
    mask = True
    tensor = 1
    with self.cached_session():
      with self.assertRaisesRegexp(ValueError, "mask.*scalar"):
        array_ops.boolean_mask(tensor, mask).eval()

  def testMaskShapeDifferentThanFirstPartOfTensorShapeRaises(self):
    mask = [True, True, True]
    tensor = [[1, 2], [3, 4]]
    with self.cached_session():
      with self.assertRaisesRegexp(ValueError, "incompatible"):
        array_ops.boolean_mask(tensor, mask).eval()


@test_util.run_all_in_graph_and_eager_modes
class OperatorShapeTest(test_util.TensorFlowTestCase):

  def testExpandScalar(self):
    scalar = "hello"
    scalar_expanded = array_ops.expand_dims(scalar, [0])
    self.assertEqual(scalar_expanded.get_shape(), (1,))

  def testSqueezeScalar(self):
    scalar = "hello"
    scalar_squeezed = array_ops.squeeze(scalar, ())
    self.assertEqual(scalar_squeezed.get_shape(), ())

  def testSqueezeMatrix(self):
    matrix = [[1, 2, 3]]
    matrix_squeezed = array_ops.squeeze(matrix, [0])
    self.assertEqual(matrix_squeezed.get_shape(), (3))

    with self.assertRaisesRegexp(
        Exception, "Can not squeeze dim.1., expected a dimension of 1, got 3"):
      matrix_squeezed = array_ops.squeeze(matrix, [1])

  def testSqueezeScalarDim(self):
    matrix = [[1, 2, 3]]
    matrix_squeezed = array_ops.squeeze(matrix, 0)
    self.assertEqual(matrix_squeezed.get_shape(), (3))

  def testExpandDimsWithNonScalarDim(self):
    with self.assertRaisesRegexp(Exception,
                                 "must be a tensor with a single value"):
      array_ops.expand_dims(1, axis=[0, 1])


class ReverseV2Test(test_util.TensorFlowTestCase):

  def testReverse0DimAuto(self):
    x_np = 4
    for use_gpu in [False, True]:
      with self.test_session(use_gpu=use_gpu):
        x_tf = array_ops.reverse_v2(x_np, []).eval()
        self.assertAllEqual(x_tf, x_np)

  def _reverse1DimAuto(self, np_dtype):
    x_np = np.array([1, 200, 3, 40, 5], dtype=np_dtype)

    for use_gpu in [False, True]:
      for axis_dtype in [dtypes.int32, dtypes.int64]:
<<<<<<< HEAD
        with self.test_session(use_gpu=use_gpu):
          x_tf = array_ops.reverse_v2(x_np,
                                      constant_op.constant(
                                          [0], dtype=axis_dtype)).eval()
=======
        with self.cached_session(use_gpu=use_gpu):
          x_tf = array_ops.reverse_v2(
              x_np, constant_op.constant([0], dtype=axis_dtype)).eval()
>>>>>>> a751f01a
          self.assertAllEqual(x_tf, np.asarray(x_np)[::-1])

  def _reverse2DimAuto(self, np_dtype):
    x_np = np.array([[1, 200, 3], [4, 5, 60]], dtype=np_dtype)

    for reverse_f in [array_ops.reverse_v2, array_ops.reverse]:
      for use_gpu in [False, True]:
        for axis_dtype in [dtypes.int32, dtypes.int64]:
<<<<<<< HEAD
          with self.test_session(use_gpu=use_gpu):
            x_tf_1 = reverse_f(x_np, constant_op.constant(
                [0], dtype=axis_dtype)).eval()
            x_tf_2 = reverse_f(x_np, constant_op.constant(
                [-2], dtype=axis_dtype)).eval()
            x_tf_3 = reverse_f(x_np, constant_op.constant(
                [1], dtype=axis_dtype)).eval()
            x_tf_4 = reverse_f(x_np, constant_op.constant(
                [-1], dtype=axis_dtype)).eval()
=======
          with self.cached_session(use_gpu=use_gpu):
            x_tf_1 = reverse_f(x_np,
                               constant_op.constant([0],
                                                    dtype=axis_dtype)).eval()
            x_tf_2 = reverse_f(x_np,
                               constant_op.constant([-2],
                                                    dtype=axis_dtype)).eval()
            x_tf_3 = reverse_f(x_np,
                               constant_op.constant([1],
                                                    dtype=axis_dtype)).eval()
            x_tf_4 = reverse_f(x_np,
                               constant_op.constant([-1],
                                                    dtype=axis_dtype)).eval()
>>>>>>> a751f01a
            x_tf_5 = reverse_f(x_np,
                               constant_op.constant([1, 0],
                                                    dtype=axis_dtype)).eval()
            self.assertAllEqual(x_tf_1, np.asarray(x_np)[::-1, :])
            self.assertAllEqual(x_tf_2, np.asarray(x_np)[::-1, :])
            self.assertAllEqual(x_tf_3, np.asarray(x_np)[:, ::-1])
            self.assertAllEqual(x_tf_4, np.asarray(x_np)[:, ::-1])
            self.assertAllEqual(x_tf_5, np.asarray(x_np)[::-1, ::-1])

  # This test covers the axis validation in the shape function
  # (no eval())
  def testInvalidAxis(self):
    x_np = np.array([[1, 2, 3], [4, 5, 6]], dtype=np.float32)
    with self.assertRaisesRegexp(ValueError, "is out of valid range"):
      array_ops.reverse_v2(x_np, [-30])
    with self.assertRaisesRegexp(ValueError, "is out of valid range"):
      array_ops.reverse_v2(x_np, [2])
    with self.assertRaisesRegexp(ValueError, "axis 0 specified more than once"):
      array_ops.reverse_v2(x_np, [0, -2])

  # This is the version of reverse that uses axis indices rather than
  # bool tensors
  # TODO(b/32254538): Change this test to use array_ops.reverse
  #
  # Note: this test passes placeholder as constant axis is validated
  # in shape function (see testInvalidAxis)
  def testInvalid(self):
    x_np = np.array([[1, 2, 3], [4, 5, 6]], dtype=np.float32)
    axis = array_ops.placeholder(dtypes.int32)
    with self.cached_session():
      with self.assertRaisesRegexp(errors_impl.InvalidArgumentError,
                                   "is out of valid range"):
        array_ops.reverse_v2(x_np, axis).eval(feed_dict={axis: [-30]})
      with self.assertRaisesRegexp(errors_impl.InvalidArgumentError,
                                   "is out of valid range"):
        array_ops.reverse_v2(x_np, axis).eval(feed_dict={axis: [2]})
      with self.assertRaisesRegexp(errors_impl.InvalidArgumentError,
                                   "axis 0 specified more than once"):
        array_ops.reverse_v2(x_np, axis).eval(feed_dict={axis: [0, -2]})

  def testReverse1DimAuto(self):
    for dtype in [
        np.uint8, np.int8, np.uint16, np.int16, np.int32, np.int64, np.bool,
        np.float16, np.float32, np.float64, np.complex64, np.complex128,
        np.array(b"").dtype.type
    ]:
      self._reverse1DimAuto(dtype)

  def testReverse2DimAuto(self):
    for dtype in [
        np.uint8, np.int8, np.uint16, np.int16, np.int32, np.int64, np.bool,
        np.float16, np.float32, np.float64, np.complex64, np.complex128,
        np.array(b"").dtype.type
    ]:
      self._reverse2DimAuto(dtype)

  def testUnknownDims(self):
    reverse_v2 = array_ops.reverse_v2
    data_t = array_ops.placeholder(dtypes.float32)
    axis_known_t = array_ops.placeholder(dtypes.int32, shape=[3])
    reverse_known_t = reverse_v2(data_t, axis_known_t)
    # Unlike V1 we cannot know this anymore
    self.assertEqual(None, reverse_known_t.get_shape().ndims)

    axis_unknown_t = array_ops.placeholder(dtypes.int32)
    reverse_unknown_t = reverse_v2(data_t, axis_unknown_t)
    self.assertIs(None, reverse_unknown_t.get_shape().ndims)

    data_2d_t = array_ops.placeholder(dtypes.float32, shape=[None, None])
    axis_2d_t = array_ops.placeholder(dtypes.int32, shape=[3])
    reverse_2d_t = reverse_v2(data_2d_t, axis_2d_t)
    self.assertEqual(2, reverse_2d_t.get_shape().ndims)

  def testReverseRowsOf3Channels(self):
    """Tests optimized code for reversing rows with last dim size = 3."""
    with self.test_session(use_gpu=True):
      for reverse_f in [array_ops.reverse_v2, array_ops.reverse]:
        for outer_size in (1, 2):
          for middle_size in list(range(50)) + [100000]:
            x_np = np.reshape(
                np.arange(outer_size * middle_size * 3, dtype=np.float32),
                newshape=(outer_size, middle_size, 3))
            x_tf = reverse_f(x_np, [1]).eval()
            np_answer = x_np[:, ::-1, :]
            self.assertAllEqual(x_tf, np_answer)

  def testReverseRowsOf4Channels(self):
    with self.test_session(use_gpu=True):
      for reverse_f in [array_ops.reverse_v2, array_ops.reverse]:
        for outer_size in (1, 2):
          for middle_size in list(range(50)) + [100000]:
            x_np = np.reshape(
                np.arange(outer_size * middle_size * 4, dtype=np.float32),
                newshape=(outer_size, middle_size, 4))
            x_tf = reverse_f(x_np, [1]).eval()
            np_answer = x_np[:, ::-1, :]
            self.assertAllEqual(x_tf, np_answer)

  @test_util.run_deprecated_v1
  def testReverseColumnsOf3Channels(self):
    with self.test_session(use_gpu=True):
      for reverse_f in [array_ops.reverse_v2, array_ops.reverse]:
        for outer_size in list(range(50)) + [100000]:
          for middle_size in (1, 2):
            x_np = np.reshape(
                np.arange(outer_size * middle_size * 3, dtype=np.float32),
                newshape=(outer_size, middle_size, 3))
            x_tf = reverse_f(x_np, [0]).eval()
            np_answer = x_np[::-1, :, :]
            self.assertAllEqual(x_tf, np_answer)


class MeshgridTest(test_util.TensorFlowTestCase):

  def _compareDiff(self, x, y, use_gpu):
    for index in ("ij", "xy"):
      numpy_out = np.meshgrid(x, y, indexing=index)
      tf_out = array_ops.meshgrid(x, y, indexing=index)
      with self.test_session(use_gpu=use_gpu):
        for xx, yy in zip(numpy_out, tf_out):
          self.assertAllEqual(xx, yy.eval())

  def _compareDiffType(self, n, np_dtype, use_gpu):
    inputs = []
    for index in ("ij", "xy"):
      for _ in range(n):
        x = np.linspace(-10, 10, 5).astype(np_dtype)
        if np_dtype in (np.complex64, np.complex128):
          x += 1j
        inputs.append(x)
      numpy_out = np.meshgrid(*inputs, indexing=index)
      with self.test_session(use_gpu=use_gpu):
        tf_out = array_ops.meshgrid(*inputs, indexing=index)
        for x_np, x_tf in zip(numpy_out, tf_out):
          self.assertAllEqual(x_np, x_tf.eval())

  def testCompare(self):
    for t in (np.float16, np.float32, np.float64, np.int32, np.int64,
              np.complex64, np.complex128):
      self._compareDiffType(2, t, False)
      self._compareDiffType(3, t, False)

      x = [1, 2, 3]
      y = [4, 5]

      a = [[1, 1], [1, 1]]

      self._compareDiff(x, y, False)
      self._compareDiff(x, a, False)


class StridedSliceChecker(object):
  """Check a given tensor against the numpy result."""

  REF_TENSOR = np.arange(1, 19, dtype=np.float32).reshape(3, 2, 3)
  REF_TENSOR_ALIGNED = np.arange(1, 97, dtype=np.float32).reshape(3, 4, 8)

  def __init__(self, test, x, tensor_type=dtypes.int32, check_type_infer=True):
    self.x_np = np.array(x).astype(tensor_type.as_numpy_dtype)
    # Give the value a non-zero imaginary component for complex types.
    if tensor_type.is_complex:
      self.x_np -= 1j * self.x_np
    self.test = test
    self.x = constant_op.constant(self.x_np, dtype=tensor_type)
    self.check_type_infer = check_type_infer

  def __getitem__(self, spec):
    op = self.x.__getitem__(spec)

    def eval_if_tensor(x):
      try:
        return x.eval()
      except AttributeError:
        return x

    if isinstance(spec, bool) or \
      (isinstance(spec, ops.Tensor) and spec.dtype == dtypes.bool) or \
      (isinstance(spec, np.ndarray) and spec.dtype == bool) or \
      (isinstance(spec, (list, tuple)) and np.asarray(spec).dtype == bool):
      tensor = op.eval()
      np_spec = eval_if_tensor(spec)
      self.test.assertAllEqual(self.x_np[np_spec], tensor)
      return tensor

    if not isinstance(spec, (list, tuple)):
      spec = [spec]

    tensor = op.eval()

    # Make a numpy spec that pre-evals the tensors
    np_specs = []

    for s in spec:
      if isinstance(s, slice):
        start = eval_if_tensor(s.start)
        stop = eval_if_tensor(s.stop)
        step = eval_if_tensor(s.step)
        np_specs.append(slice(start, stop, step))
      else:
        np_specs.append(eval_if_tensor(s))

    self.test.assertAllEqual(self.x_np[tuple(np_specs)], tensor)
    if self.check_type_infer:
      self.test.assertAllEqual(tensor.shape, op.get_shape())
    return tensor


STRIDED_SLICE_TYPES = [
    dtypes.int32, dtypes.int64, dtypes.int16, dtypes.int8, dtypes.float32,
    dtypes.float64, dtypes.complex64, dtypes.complex128
]


class StridedSliceTest(test_util.TensorFlowTestCase):
  """Test the strided slice operation with variants of slices."""

  def test_basic_slice(self):
    for tensor_type in STRIDED_SLICE_TYPES:
      with self.test_session(use_gpu=not tensor_type.is_integer):
        checker = StridedSliceChecker(
            self, StridedSliceChecker.REF_TENSOR, tensor_type=tensor_type)
        _ = checker[:, :, :]
        # Various ways of representing identity slice
        _ = checker[:, :, :]
        _ = checker[::, ::, ::]
        _ = checker[::1, ::1, ::1]
        # Not zero slice
        _ = checker[::1, ::5, ::2]
        # Reverse in each dimension independently
        _ = checker[::-1, :, :]
        _ = checker[:, ::-1, :]
        _ = checker[:, :, ::-1]
        ## negative index tests i.e. n-2 in first component
        _ = checker[-2::-1, :, ::1]
        # negative index tests i.e. n-2 in first component, non-unit stride
        _ = checker[-2::-1, :, ::2]

        # Check rank-0 examples
        checker2 = StridedSliceChecker(self, 5, tensor_type=tensor_type)
        _ = checker2[None]
        _ = checker2[...]
        _ = checker2[tuple()]

  def testInt64GPU(self):
    if not test_util.is_gpu_available():
      self.skipTest("No GPU available")
    with self.test_session(use_gpu=True, force_gpu=True):
      x = constant_op.constant([1., 2., 3.])
      begin = constant_op.constant([2], dtype=dtypes.int64)
      end = constant_op.constant([3], dtype=dtypes.int64)
      strides = constant_op.constant([1], dtype=dtypes.int64)
      s = array_ops.strided_slice(x, begin, end, strides)
      self.assertAllEqual([3.], self.evaluate(s))

  @test_util.assert_no_new_pyobjects_executing_eagerly
  @test_util.assert_no_garbage_created
  def testTensorSliceEagerMemory(self):
    with context.eager_mode():
      inputs = constant_op.constant([[[1], [2], [3], [4]]],
                                    dtype=dtypes.float32)
      # Tests that slicing an EagerTensor doesn't leak memory
      inputs[0]  # pylint: disable=pointless-statement

  @test_util.assert_no_new_pyobjects_executing_eagerly
  @test_util.assert_no_garbage_created
  def testVariableSliceEagerMemory(self):
    with context.eager_mode():
      v = variables.Variable([1., 2.])
      v[0]  # pylint: disable=pointless-statement

  def testDegenerateSlices(self):
    with self.test_session(use_gpu=True):
      checker = StridedSliceChecker(self, StridedSliceChecker.REF_TENSOR)
      # degenerate by offering a forward interval with a negative stride
      _ = checker[0:-1:-1, :, :]
      # degenerate with a reverse interval with a positive stride
      _ = checker[-1:0, :, :]
      # empty interval in every dimension
      _ = checker[-1:0, 2:2, 2:3:-1]
      # empty first dimension only (used to break for aligned tensors).
      checker = StridedSliceChecker(self,
                                    StridedSliceChecker.REF_TENSOR_ALIGNED)
      _ = checker[1:0]

  def testEllipsis(self):
    with self.test_session(use_gpu=True):
      raw = [[[[[1, 2], [3, 4], [5, 6]]], [[[7, 8], [9, 10], [11, 12]]]]]
      checker = StridedSliceChecker(self, raw)

      _ = checker[0:]
      # implicit ellipsis
      _ = checker[0:, ...]
      # ellipsis alone
      _ = checker[...]
      # ellipsis at end
      _ = checker[0:1, ...]
      # ellipsis at begin
      _ = checker[..., 0:1]
      # ellipsis at middle
      _ = checker[0:1, ..., 0:1]
      # multiple ellipses not allowed
      with self.assertRaisesRegexp(ValueError, "Multiple ellipses"):
        _ = checker[..., :, ...].eval()

  def testShrink(self):
    with self.test_session(use_gpu=True):
      raw = [[[[[1, 2, 4, 5], [5, 6, 7, 8], [9, 10, 11, 12]]],
              [[[13, 14, 15, 16], [17, 18, 19, 20], [21, 22, 23, 24]]]]]
      checker = StridedSliceChecker(self, raw)
      _ = checker[:, :, :, :, 3]
      _ = checker[..., 3]
      _ = checker[:, 0]
      _ = checker[:, :, 0]

  def testBothNewAxisAndShrink(self):
    with self.test_session(use_gpu=True):
      ones = array_ops.placeholder(shape=[2, 2], dtype=dtypes.int16)
      self.assertAllEqual(
          ones[array_ops.newaxis, :, 0].eval(
              feed_dict={ones: [[1, 1], [1, 1]]}), [[1, 1]])

  def testTensorIndexing(self):
    with self.test_session(use_gpu=True):
      raw = [[[[[1, 2, 4, 5], [5, 6, 7, 8], [9, 10, 11, 12]]],
              [[[13, 14, 15, 16], [17, 18, 19, 20], [21, 22, 23, 24]]]]]
      checker = StridedSliceChecker(self, raw, check_type_infer=False)
      bar = constant_op.constant(2)
      bar2 = constant_op.constant(3)
      _ = checker[..., bar:bar2]
      _ = checker[..., bar]
      with self.assertRaisesRegexp(
          TypeError,
          "Value passed to parameter 'begin' has DataType float32 not in "
          "list of allowed values"):
        _ = checker[..., 3.0]
      _ = checker[..., 3]
<<<<<<< HEAD

=======
      _ = checker[..., 2**64 // 2**63]  # Test longs in Python 2

  def testTensorIndexingTypeError(self):
    with self.session(use_gpu=True):
      checker = StridedSliceChecker(self, StridedSliceChecker.REF_TENSOR)
      expected = re.escape(array_ops._SLICE_TYPE_ERROR)
      with self.assertRaisesRegexp(TypeError, expected):
        _ = checker["foo"]
      with self.assertRaisesRegexp(TypeError, expected):
        _ = checker[constant_op.constant("foo")]
      with self.assertRaisesRegexp(TypeError, expected):
        _ = checker[0.0]
      with self.assertRaisesRegexp(TypeError, expected):
        _ = checker[constant_op.constant(0.0)]
      with self.assertRaisesRegexp(TypeError, expected):
        _ = checker[constant_op.constant([1, 2, 3])]
      with self.assertRaisesRegexp(TypeError, expected):
        _ = checker[[2.1, -0.7, 1.5]]

  @test_util.run_deprecated_v1
>>>>>>> a751f01a
  def testExpand(self):
    with self.test_session(use_gpu=True):
      raw = [[[[[1, 2, 4, 5], [5, 6, 7, 8], [9, 10, 11, 12]]],
              [[[13, 14, 15, 16], [17, 18, 19, 20], [21, 22, 23, 24]]]]]
      checker = StridedSliceChecker(self, raw)
      # new axis (followed by implicit ellipsis)
      _ = checker[np.newaxis]
      # newaxis after ellipsis
      _ = checker[..., np.newaxis]
      # newaxis in between ellipsis and explicit range
      _ = checker[..., np.newaxis, :]
      _ = checker[:, ..., np.newaxis, :, :]
      # Reverse final dimension with new axis
      _ = checker[:, :, np.newaxis, :, 2::-1]
      # Ellipsis in middle of two newaxis
      _ = checker[np.newaxis, ..., np.newaxis]

  def testExpandVariable(self):
    with self.test_session(use_gpu=True):
      x = variables.Variable(7, dtype=dtypes.int32)
      x.initializer.run()
      y = x[None].eval()
      self.assertEqual(y.shape, (1,))
      self.assertAllEqual(y, (7,))

  def testOptimizedCases(self):
    with self.test_session(use_gpu=True):
      checker = StridedSliceChecker(self,
                                    StridedSliceChecker.REF_TENSOR_ALIGNED)
      # Identity
      _ = checker[:]
      # Identity
      _ = checker[...]
      # Identity
      _ = checker[np.newaxis, ..., np.newaxis]
      # First axis slice
      _ = checker[1:]
      # First axis slice
      _ = checker[np.newaxis, 1:]

  @test_util.run_v1_only("currently failing on v2")
  def testMasks(self):
    with self.session(use_gpu=True):
      scalar = np.array(0)
      # Test tensor type mask
      checker = StridedSliceChecker(self, StridedSliceChecker.REF_TENSOR)
      _ = checker[checker.x > 2]
      _ = checker[checker.x <= 5]
      _ = checker[ops.convert_to_tensor(scalar)]

      # Test numpy array type mask
      raw = np.array([[[[[1, 2, 4, 5], [5, 6, 7, 8], [9, 10, 11, 12]]],
                       [[[13, 14, 15, 16], [17, 18, 19, 20], [21, 22, 23,
                                                              24]]]]])
      checker1 = StridedSliceChecker(self, raw)
      _ = checker1[raw >= 4]
      _ = checker1[raw < 19]
      _ = checker1[scalar]

      # Test boolean and non boolean cases
      mask = np.array([True, False, True])
      raw1 = np.array([[1, 2, 4, 5], [5, 6, 7, 8], [9, 10, 11, 12]])
      checker2 = StridedSliceChecker(self, raw1)
      _ = checker2[mask]
      _ = checker2[ops.convert_to_tensor(mask)]


class StridedSliceShapeChecker(object):

  def __init__(self, x):
    self.x = x

  def __getitem__(self, spec):
    op = self.x.__getitem__(spec)
    return op.get_shape()


class StridedSliceShapeTest(test_util.TensorFlowTestCase):
  """Test the shape inference of StridedSliceShapes."""

  def testUnknown(self):
    with self.test_session(use_gpu=True):
      uncertain_tensor = array_ops.placeholder(dtypes.float32)
      a = StridedSliceShapeChecker(uncertain_tensor)
      a_slice_shape = a[...]
      self.assertAllEqual(a_slice_shape.ndims, None)

  def tensorShapeEqual(self, x, y):
    self.assertTrue(x is not None and y is not None or x is None and y is None)
    self.assertEqual(x.as_list(), y.as_list())

  def testTensorShapeUncertain(self):
    with self.test_session(use_gpu=True):
      uncertain_tensor = array_ops.placeholder(
          dtypes.float32, shape=(5, None, 7))
      a = StridedSliceShapeChecker(uncertain_tensor)
      self.tensorShapeEqual(a[3:5], tensor_shape.TensorShape([2, None, 7]))
      self.tensorShapeEqual(a[3:5, :, 4], tensor_shape.TensorShape([2, None]))
      self.tensorShapeEqual(a[3:5, 3:4, 4], tensor_shape.TensorShape([2, None]))
      self.tensorShapeEqual(a[3:5, :, 5:10],
                            tensor_shape.TensorShape([2, None, 2]))
      self.tensorShapeEqual(a[3:5, :, 50:3],
                            tensor_shape.TensorShape([2, None, 0]))
      self.tensorShapeEqual(a[3:5, :, array_ops.newaxis, 50:3,],
                            tensor_shape.TensorShape([2, None, 1, 0]))
      self.tensorShapeEqual(a[1:5:2, :, array_ops.newaxis, 50:3,],
                            tensor_shape.TensorShape([2, None, 1, 0]))
      self.tensorShapeEqual(a[:5:3, :, array_ops.newaxis, 50:3,],
                            tensor_shape.TensorShape([2, None, 1, 0]))
      self.tensorShapeEqual(a[:2:3, :, array_ops.newaxis, 50:3,],
                            tensor_shape.TensorShape([1, None, 1, 0]))
      self.tensorShapeEqual(a[::-1, :, array_ops.newaxis, ::-2],
                            tensor_shape.TensorShape([5, None, 1, 4]))

  def testTensorValuedIndexShape(self):
    with self.test_session(use_gpu=True):
      defined_shape_tensor = array_ops.placeholder(
          dtypes.float32, shape=(5, 3, 7))
      index_value = array_ops.placeholder(dtypes.int32, shape=())
      a = StridedSliceShapeChecker(defined_shape_tensor)
      self.tensorShapeEqual(a[index_value], tensor_shape.TensorShape([3, 7]))
      self.tensorShapeEqual(a[index_value, ::-1],
                            tensor_shape.TensorShape([3, 7]))
      self.tensorShapeEqual(a[index_value, ::-2],
                            tensor_shape.TensorShape([2, 7]))
      other_scalar = array_ops.placeholder(dtypes.int32, shape=())
      self.tensorShapeEqual(a[index_value, other_scalar:2],
                            tensor_shape.TensorShape([None, 7]))


class GradSliceChecker(object):
  """Tests that we can compute a gradient for var^2."""

  def __init__(self, test, sess, var, varnp):
    self.test = test
    self.sess = sess
    self.val = var * var
    self.var = var
    self.varnp = varnp

  def __getitem__(self, spec):
    slice_var = self.var[spec]
    slice_val = self.val[spec]

    # compute analytic 2nd derivative
    analytic_grad2 = 2 * slice_val

    dy = variables.Variable(
        array_ops.ones_like(slice_var, dtype=dtypes.float32))
    assign = dy.assign(slice_var)
    slice_val_grad, = gradients_impl.gradients(slice_val, self.var, grad_ys=dy)
    slice_val_grad2, = gradients_impl.gradients(
        slice_val_grad, dy, grad_ys=self.var)
    self.sess.run(assign)
    slice_val_grad_evaled, slice_val_grad2_evaled = (
        self.sess.run([slice_val_grad, slice_val_grad2]))
    analytic_grad2_evaled = analytic_grad2.eval()
    self.test.assertAllEqual(slice_val_grad2_evaled, analytic_grad2_evaled)

    # compute analytic gradient for slice
    np_val_grad = (2 * self.varnp * self.varnp)
    np_sliceval_grad = np.zeros(self.var.get_shape())
    if isinstance(spec, ops.Tensor):
      spec = self.sess.run([spec])
    np_sliceval_grad[spec] = np_val_grad[spec]
    # verify gradient
    self.test.assertAllEqual(slice_val_grad_evaled, np_sliceval_grad)


class StridedSliceGradTest(test_util.TensorFlowTestCase):
  """Test that strided slice's custom gradient produces correct gradients."""

<<<<<<< HEAD
=======
  @test_util.run_v1_only("b/120545219")
>>>>>>> a751f01a
  def testGradient(self):
    with self.test_session(use_gpu=True) as sess:
      var = variables.Variable(
          array_ops.reshape(
              math_ops.range(1, 97, 1, dtype=dtypes.float32), shape=(6, 4, 4)))
      init = variables.global_variables_initializer()
      sess.run(init)

      raw = np.array(range(1, 97, 1)).reshape((6, 4, 4))
      grad = GradSliceChecker(self, sess, var, raw)
      _ = grad[2:6:2, 1:3, 1:3]
      _ = grad[3:0:-2, 1:3, 1:3]
      _ = grad[3:0:-2, array_ops.newaxis, 1:3, 2, array_ops.newaxis]
      _ = grad[3:0:-2, 1:3, 2]
      _ = grad[:, -1, :]
      _ = grad[:, -2, :]
      with self.assertRaisesRegexp(ValueError, "out of bounds"):
        _ = grad[:, -200, :]
      with self.assertRaisesRegexp(ValueError, "out of bounds"):
        _ = grad[:, 200, :]

      # Test numpy array type mask
      _ = grad[raw > 51]
      # Test tensor type mask
      _ = grad[ops.convert_to_tensor(raw) <= 76]

  @test_util.run_v1_only("b/120545219")
  def testGradientZero(self):
    with self.test_session(use_gpu=True) as sess:
      var = variables.Variable(8.)
      init = variables.global_variables_initializer()
      sess.run(init)
      grad = GradSliceChecker(self, sess, var, np.array(8))
      _ = grad[tuple()]

  def testInt64Indices(self):
    with self.test_session(use_gpu=True) as sess:
      a = math_ops.range(3, dtype=dtypes.float32)
      index = constant_op.constant(1, dtype=dtypes.int64)
      b = 2. * a[index]
      grad, = gradients_impl.gradients(b, a)
      self.assertAllEqual(sess.run(grad), [0., 2., 0.])


class StridedSliceGradTypeTest(test_util.TensorFlowTestCase):
  """Test varied index types and host located memory."""

  def testHostVsDevice(self):
    with self.test_session(use_gpu=True) as sess:
      var2 = variables.Variable(
          array_ops.reshape(
              math_ops.cast(math_ops.range(1, 5, 1), dtypes.float32),
              shape=(4, 1, 1)))
      varshape = variables.Variable([6, 4, 4], dtype=dtypes.int32)
      sess.run(variables.global_variables_initializer())
      begin = constant_op.constant([0, 0, 0])
      end = constant_op.constant([4, 1, 1])
      strides = constant_op.constant([1, 1, 1])
      foo = array_ops.strided_slice_grad(varshape, begin, end, strides, var2)
      sess.run(foo)

  def testInt64Shape(self):
    with self.test_session(use_gpu=True) as sess:
      original_dy = array_ops.reshape(
          math_ops.cast(math_ops.range(1, 5, 1), dtypes.float32),
          shape=(4, 1, 1))
      original_shape = constant_op.constant([6, 4, 4], dtype=dtypes.int64)
      sess.run(variables.global_variables_initializer())
      begin = constant_op.constant([0, 0, 0], dtype=dtypes.int64)
      end = constant_op.constant([4, 1, 1], dtype=dtypes.int64)
      strides = constant_op.constant([1, 1, 1], dtype=dtypes.int64)
      dx = array_ops.strided_slice_grad(original_shape, begin, end, strides,
                                        original_dy)
      sess.run(dx)

  def testMixedIndexTypes(self):
    with self.test_session(use_gpu=True) as sess:
      original_dy = array_ops.reshape(
          math_ops.cast(math_ops.range(1, 5, 1), dtypes.float32),
          shape=(4, 1, 1))
      original_shape = constant_op.constant([6, 4, 4], dtype=dtypes.int64)
      sess.run(variables.global_variables_initializer())
      begin = constant_op.constant([0, 0, 0], dtype=dtypes.int32)
      end = constant_op.constant([4, 1, 1], dtype=dtypes.int64)
      strides = constant_op.constant([1, 1, 1], dtype=dtypes.int64)
      with self.assertRaisesRegexp(
          TypeError, "Input 'begin' of 'StridedSliceGrad' Op has type int32"
          " that does not match type int64 of argument 'shape'"):
        dx = array_ops.strided_slice_grad(original_shape, begin, end, strides,
                                          original_dy)
        sess.run(dx)


class BenchmarkSlice(object):

  def __init__(self, tensor):
    self.tensor = tensor

  def __getitem__(self, x):
    return self.tensor[x]


class StridedSliceBenchmark(test_lib.Benchmark):
  """Benchmark new strided slice operation on non-trivial case."""

  def run_and_time(self, slice_op):
    variables.global_variables_initializer().run()
    for _ in range(10):
      _ = slice_op.eval()
    iters = 1000
    t0 = time.time()
    for _ in range(iters):
      slice_op.eval()
    t1 = time.time()
    self.report_benchmark(iters=iters, wall_time=(t1 - t0) / 1000.0)

  def make_variable(self):
    n = 256
    shape = (n, n, n)
    items = n**3
    var = variables.Variable(
        array_ops.reshape(math_ops.linspace(1., float(items), items), shape),
        dtype=dtypes.float32)
    return var

  def benchmark_strided_slice_skip(self):
    with session.Session():
      var = self.make_variable()
      helper = BenchmarkSlice(var)
      slice_op = helper[::2, ::1, ::2]
      self.run_and_time(slice_op)

  def benchmark_strided_slice_easy(self):
    with session.Session():
      var = self.make_variable()
      helper = BenchmarkSlice(var)
      slice_op = helper[3::1, 3::1, 3::1]
      self.run_and_time(slice_op)

  def benchmark_slice_easy(self):
    with session.Session():
      var = self.make_variable()
      slice_op = var[3::1, 3::1, 3::1]
      self.run_and_time(slice_op)


class StridedSliceAssignChecker(object):

  def __init__(self, test, x, tensor_type=dtypes.float32, use_resource=False):
    self.tensor_type = tensor_type
    self.test = test
    self._use_resource = use_resource

    self.x_np = np.array(x).astype(tensor_type.as_numpy_dtype)
    # Give the value a non-zero imaginary component for complex types.
    if tensor_type.is_complex:
      self.x_np -= 1j * self.x_np
    self.x = constant_op.constant(self.x_np, dtype=tensor_type)

  def __setitem__(self, index, value):
    value = np.array(value).astype(self.tensor_type.as_numpy_dtype)
    # Give the value a non-zero imaginary component for complex types.
    if self.tensor_type.is_complex:
      value -= 1j * value

    with self.test.test_session(
        use_gpu=not self.tensor_type.is_integer) as sess:
      if self._use_resource:
        var = resource_variable_ops.ResourceVariable(self.x)
      else:
        var = variables.Variable(self.x)
      sess.run(variables.variables_initializer([var]))
      val = sess.run(var[index].assign(value))
      # val_copy is used to check that tf.assign works equivalently to the
      # assign method above.
      val_copy = sess.run(state_ops.assign(var[index], value))
      valnp = np.copy(self.x_np)
      valnp[index] = np.array(value)
      self.test.assertAllEqual(val, valnp)
      self.test.assertAllEqual(val_copy, valnp)


class SliceAssignTest(test_util.TensorFlowTestCase):

<<<<<<< HEAD
  def testInvalidSlice(self):
    with self.cached_session() as sess:
      foo = constant_op.constant([1, 2, 3])
      with self.assertRaisesRegexp(ValueError, "Sliced assignment"
                                   " is only supported for variables"):
        bar = foo[:2].assign(constant_op.constant([1, 2]))
        sess.run(bar)

=======
>>>>>>> a751f01a
  def doTestSliceAssign(self, use_resource):
    for dtype in STRIDED_SLICE_TYPES:
      checker = StridedSliceAssignChecker(
          self, [[1, 2, 3], [4, 5, 6]],
          use_resource=use_resource,
          tensor_type=dtype)
      # Check if equal
      checker[:] = [[10, 20, 30], [40, 50, 60]]
      # Check trivial (1,1) shape tensor
      checker[1:2, 1:2] = [[66]]
      # shrinks shape changes
      checker[1:2, 1] = [66]
      checker[1, 1:2] = [66]
      checker[1, 1] = 66
      # newaxis shape changes
      checker[:, None, :] = [[[10, 20, 30]], [[40, 50, 50]]]
      # shrink and newaxis
      checker[None, None, 0, 0:1] = [[[99]]]
      # Non unit strides
      checker[::1, ::-2] = [[3, 33], [4, 44]]
      # degenerate interval
      checker[8:10, 0] = []
      checker[8:10, 8:10] = [[]]
    # Assign vector to scalar (rank-0) using newaxis
    checker2 = StridedSliceAssignChecker(self, 222)
    checker2[()] = 6  # no indices
    checker2[...] = 6  # ellipsis
    checker2[None] = [6]  # new axis

<<<<<<< HEAD
  def testSliceAssign(self):
    self.doTestSliceAssign(use_resource=False)

  def testSliceAssignResource(self):
    self.doTestSliceAssign(use_resource=True)

=======
  @test_util.run_deprecated_v1
  @test_util.disable_xla("b/123559667")
  def testSliceAssign(self):
    self.doTestSliceAssign(use_resource=False)

  @test_util.run_deprecated_v1
  @test_util.disable_xla("b/123559667")
  def testSliceAssignResource(self):
    self.doTestSliceAssign(use_resource=True)

  @test_util.run_v1_only("b/120545219")
>>>>>>> a751f01a
  def testUninitialized(self):
    with self.assertRaisesRegexp(
        errors.FailedPreconditionError,
        "Attempting to use uninitialized value Variable"):
      with self.cached_session() as sess:
        v = variables.VariableV1([1, 2])
        sess.run(v[:].assign([1, 2]))

  @test_util.run_v1_only("b/120545219")
  def testTypeError(self):
    init_val = constant_op.constant([1, 2], dtype=dtypes.int32)
    too_small_val = constant_op.constant([3, 4], dtype=dtypes.int8)
    too_large_val = constant_op.constant([3, 4], dtype=dtypes.int64)
    v = variables.VariableV1(init_val)
    with self.assertRaises(TypeError):
      v[:].assign(too_small_val)
    with self.assertRaises(TypeError):
      v[:].assign(too_large_val)

  def testTypeErrorResource(self):
    init_val = constant_op.constant([1, 2], dtype=dtypes.int32)
    too_small_val = constant_op.constant([3, 4], dtype=dtypes.int8)
    too_large_val = constant_op.constant([3, 4], dtype=dtypes.int64)
    v = resource_variable_ops.ResourceVariable(init_val)
    with self.cached_session() as sess:
      sess.run(v.initializer)
      with self.assertRaises(ValueError):
        sess.run(v[:].assign(too_large_val))
      with self.assertRaises(ValueError):
        sess.run(v[:].assign(too_small_val))


class ShapeSizeRankTest(test_util.TensorFlowTestCase):

  @test_util.run_in_graph_and_eager_modes
  def testDenseShape(self):
    t_value = [[0, 42], [24, 0]]
    self.assertAllEqual((2, 2), self.evaluate(array_ops.shape(t_value)))
    self.assertEqual(4, self.evaluate(array_ops.size(t_value)))
    self.assertEqual(2, self.evaluate(array_ops.rank(t_value)))

    t = constant_op.constant(t_value)
    self.assertAllEqual((2, 2), self.evaluate(array_ops.shape(t)))
    self.assertEqual(4, self.evaluate(array_ops.size(t)))
    self.assertEqual(2, self.evaluate(array_ops.rank(t)))

  @test_util.run_in_graph_and_eager_modes
  def testSparseShape(self):
    sp_value = sparse_tensor.SparseTensorValue(
        indices=((0, 1), (1, 0)), values=(42, 24), dense_shape=(2, 2))
    self.assertAllEqual((2, 2), self.evaluate(array_ops.shape(sp_value)))
    self.assertEqual(4, self.evaluate(array_ops.size(sp_value)))
    self.assertEqual(2, self.evaluate(array_ops.rank(sp_value)))

    sp = sparse_tensor.SparseTensor.from_value(sp_value)
    self.assertAllEqual((2, 2), self.evaluate(array_ops.shape(sp)))
    self.assertEqual(4, self.evaluate(array_ops.size(sp)))
    self.assertEqual(2, self.evaluate(array_ops.rank(sp)))

  @test_util.run_in_graph_and_eager_modes
  def testSizeDtype(self):
    tensor = [1]
    self.assertEqual(dtypes.int32, self.evaluate(array_ops.size(tensor)).dtype)
    self.assertEqual(
        dtypes.int64,
        self.evaluate(array_ops.size(tensor, out_type=dtypes.int64)).dtype)


class SequenceMaskTest(test_util.TensorFlowTestCase):

  def testExceptions(self):
    with self.cached_session():
      with self.assertRaisesRegexp(ValueError, "maxlen must be scalar"):
        array_ops.sequence_mask([10, 20], [10, 20])

  def testOneDimensionalWithMaxlen(self):
    with self.cached_session():
      res = array_ops.sequence_mask(constant_op.constant([1, 3, 2]), 5)
      self.assertAllEqual(res.get_shape(), [3, 5])
      self.assertAllEqual(
          res.eval(),
          [[True, False, False, False, False], [True, True, True, False, False],
           [True, True, False, False, False]])

  @test_util.enable_c_shapes
  def testOneDimensionalDtypeWithoutMaxlen(self):
    with self.cached_session():
      # test dtype and default maxlen:
      res = array_ops.sequence_mask(
          constant_op.constant([0, 1, 4]), dtype=dtypes.float32)
      self.assertAllEqual(res.get_shape().as_list(), [3, 4])
      self.assertAllEqual(
          res.eval(),
          [[0.0, 0.0, 0.0, 0.0], [1.0, 0.0, 0.0, 0.0], [1.0, 1.0, 1.0, 1.0]])

  @test_util.enable_c_shapes
  def testOneDimensionalWithoutMaxlen(self):
    with self.cached_session():
      res = array_ops.sequence_mask(constant_op.constant([0, 1, 4]))
      self.assertAllEqual(res.get_shape().as_list(), [3, 4])
      self.assertAllEqual(
          res.eval(), [[False, False, False, False],
                       [True, False, False, False], [True, True, True, True]])

<<<<<<< HEAD
  @test_util.enable_c_shapes
=======
  @test_util.run_deprecated_v1
>>>>>>> a751f01a
  def testTwoDimensional(self):
    with self.cached_session():
      res = array_ops.sequence_mask(constant_op.constant([[1, 3, 2]]), 5)
      self.assertAllEqual(res.get_shape(), [1, 3, 5])
      self.assertAllEqual(res.eval(), [[[True, False, False, False, False],
                                        [True, True, True, False, False],
                                        [True, True, False, False, False]]])

      # test dtype and default maxlen:
      res = array_ops.sequence_mask(
          constant_op.constant([[0, 1, 4], [1, 2, 3]]), dtype=dtypes.float32)
      self.assertAllEqual(res.get_shape().as_list(), [2, 3, 4])
      self.assertAllEqual(
          res.eval(),
          [[[0.0, 0.0, 0.0, 0.0], [1.0, 0.0, 0.0, 0.0], [1.0, 1.0, 1.0, 1.0]],
           [[1.0, 0.0, 0.0, 0.0], [1.0, 1.0, 0.0, 0.0], [1.0, 1.0, 1.0, 0.0]]])

  def testUnknownShape(self):
    lengths = array_ops.placeholder(dtype=dtypes.int32)
    res = array_ops.sequence_mask(lengths)
    self.assertEqual(res.shape, None)

  def testDtypes(self):

    def check_dtypes(lengths_dtype, maxlen_dtype):
      res = array_ops.sequence_mask(
          constant_op.constant([1, 3, 2], dtype=lengths_dtype),
          constant_op.constant(5, dtype=maxlen_dtype))
      self.assertAllEqual(res.get_shape(), [3, 5])
      self.assertAllEqual(
          res.eval(),
          [[True, False, False, False, False], [True, True, True, False, False],
           [True, True, False, False, False]])

    with self.cached_session():
      check_dtypes(dtypes.int32, dtypes.int32)
      check_dtypes(dtypes.int32, dtypes.int64)
      check_dtypes(dtypes.int64, dtypes.int32)
      check_dtypes(dtypes.int64, dtypes.int64)


class ConcatSliceResourceTest(test_util.TensorFlowTestCase):

  @test_util.run_in_graph_and_eager_modes
  def testConcatSlice(self):
    r1 = test_ops.stub_resource_handle_op(container="a", shared_name="b")
    r2 = test_ops.stub_resource_handle_op(container="a", shared_name="c")
    c = array_ops.stack([r1, r2])
    s = array_ops.strided_slice(c, [1], [2])
    self.evaluate(test_ops.resource_create_op(s))
    with self.assertRaises(errors.AlreadyExistsError):
      self.evaluate(test_ops.resource_create_op(r2))


class IdentityTest(test_util.TensorFlowTestCase):

  @test_util.run_gpu_only
  def testEagerIdentity(self):
    with context.eager_mode():
      def _test(x, y, device):
        self.assertAllEqual(x.numpy(), y.numpy())
        self.assertTrue(device in y.device.lower())

      with ops.device("gpu:0"):
        a = constant_op.constant([[2], [3]], dtype=dtypes.float32)
      with ops.device("gpu:0"):
        b = array_ops.identity(a)
        _test(a, b, "gpu")
      with ops.device("cpu:0"):
        c = array_ops.identity(b)
        _test(b, c, "cpu")
      with ops.device("cpu:0"):
        d = array_ops.identity(c)
        _test(c, d, "cpu")
      with ops.device("gpu:0"):
        e = array_ops.identity(d)
        _test(d, e, "gpu")


class PadTest(test_util.TensorFlowTestCase):

  def testEager(self):
    with context.eager_mode():
      t = constant_op.constant([[1, 2, 3], [4, 5, 6]])
      paddings = constant_op.constant([[
          1,
          1,
      ], [2, 2]])
      padded = array_ops.pad(t, paddings, "CONSTANT")
      self.assertAllEqual(padded.numpy(),
                          [[0, 0, 0, 0, 0, 0, 0], [0, 0, 1, 2, 3, 0, 0],
                           [0, 0, 4, 5, 6, 0, 0], [0, 0, 0, 0, 0, 0, 0]])


class InvertPermutationTest(test_util.TensorFlowTestCase):

  def testInvertPermutation(self):
    for dtype in [dtypes.int32, dtypes.int64]:
      with self.test_session(use_gpu=True):
        x = constant_op.constant([3, 4, 0, 2, 1], dtype=dtype)
        y = array_ops.invert_permutation(x)
        self.assertAllEqual(y.get_shape(), [5])
        self.assertAllEqual(y.eval(), [2, 4, 3, 0, 1])


class UnravelIndexTest(test_util.TensorFlowTestCase):

  # TODO(b/73086570): Reenable test.
  @unittest.skip("Test does not pass internally.")
  def testUnravelIndex(self):
    with self.cached_session():
      for dtype in [dtypes.int32, dtypes.int64]:
        indices_1 = constant_op.constant(1621, dtype=dtype)
        dims_1 = constant_op.constant([6, 7, 8, 9], dtype=dtype)
        out_1 = array_ops.unravel_index(indices_1, dims_1)
        self.assertAllEqual(out_1.eval(), [3, 1, 4, 1])

        indices_2 = constant_op.constant([1621], dtype=dtype)
        dims_2 = constant_op.constant([6, 7, 8, 9], dtype=dtype)
        out_2 = array_ops.unravel_index(indices_2, dims_2)
        self.assertAllEqual(out_2.eval(), [[3], [1], [4], [1]])

        indices_3 = constant_op.constant([22, 41, 37], dtype=dtype)
        dims_3 = constant_op.constant([7, 6], dtype=dtype)
        out_3 = array_ops.unravel_index(indices_3, dims_3)
        self.assertAllEqual(out_3.eval(), [[3, 6, 6], [4, 5, 1]])


class GuaranteeConstOpTest(test_util.TensorFlowTestCase):

  def testSimple(self):
    with self.cached_session():
      a = array_ops.constant(10)
      guarantee_a = array_ops.guarantee_const(a)
      self.assertEqual(10, guarantee_a.eval())

  def testVariables(self):
    with self.cached_session() as sess:
      for use_resource in [False, True]:
        a = variable_scope.get_variable(
            "var_{}".format(use_resource), [],
            initializer=init_ops.constant_initializer(10.0),
            use_resource=use_resource)
        guarantee_a = array_ops.guarantee_const(a)
        sess.run(variables.global_variables_initializer())
        self.assertEqual(10.0, guarantee_a.eval())

  def testResourceRejection(self):
    with self.cached_session() as sess:
      a = variable_scope.get_variable(
          "resource_var", [],
          initializer=init_ops.constant_initializer(10.0),
          use_resource=True)
      guarantee_a = array_ops.guarantee_const(a.handle)
      sess.run(variables.global_variables_initializer())
      with self.assertRaisesWithPredicateMatch(errors.InvalidArgumentError,
                                               "cannot be a resource variable"):
        guarantee_a.eval()


class SnapshotOpTest(test_util.TensorFlowTestCase):

  def testInvertPermutation(self):
    for dtype in [dtypes.int32, dtypes.int64, dtypes.float32, dtypes.float64]:
      with self.test_session(use_gpu=True):
        x = constant_op.constant([0, 1, 2, 3], dtype=dtype)
        y = gen_array_ops.snapshot(x)
        self.assertAllEqual(y.eval(), [0, 1, 2, 3])


@test_util.run_all_in_graph_and_eager_modes
class SortedSearchTest(test_util.TensorFlowTestCase):

  def testUpperBoundFloatHandCoded(self):
    cdf = np.array([0, .2, .5, .6, .8, 1.], dtype=np.float32)
    arr = np.array([.04, .99, .53, .58, .31, .01, .79, .8, .21],
                   dtype=np.float32)
    result = np.searchsorted(cdf, arr, side="right")
    tf_result = self.evaluate(array_ops.searchsorted(cdf, arr, side="right"))
    self.assertAllEqual(result, tf_result)

  def testUpperBoundFloatRandomNd(self):
    dim_size = 7
    for d in range(1, 5):
      shape = [dim_size] * d
      cdf = np.cumsum(
          np.random.uniform(size=shape).astype(np.float32), axis=(d - 1))
      arr = np.random.uniform(size=shape).astype(np.float32) * dim_size

      tf_result = self.evaluate(array_ops.searchsorted(cdf, arr, side="right"))

      cdf = cdf.reshape([-1, dim_size])
      arr = arr.reshape([-1, dim_size])
      result = np.zeros(arr.shape, dtype=np.int32)
      for i in range(dim_size**(d - 1)):
        result[i, :] = np.searchsorted(cdf[i, :], arr[i, :], side="right")

      result = result.reshape(shape)

      self.assertAllEqual(result, tf_result)

  def testUpperBoundFloatUneven(self):
    batch_size = 7
    size_search_array = 1000
    size_values = 47
    cdf = np.cumsum(
        np.random.uniform(size=[batch_size, size_search_array]).astype(
            np.float32),
        axis=1)
    arr = np.random.uniform(size=[batch_size, size_values]).astype(
        np.float32) * size_search_array

    tf_result = self.evaluate(array_ops.searchsorted(cdf, arr, side="right"))

    result = np.zeros(arr.shape, dtype=np.int32)
    for i in range(batch_size):
      result[i, :] = np.searchsorted(cdf[i, :], arr[i, :], side="right")

    self.assertAllEqual(result, tf_result)

  def testLowerBoundFloatHandCoded(self):
    cdf = np.array([0, .2, .5, .6, .8, 1.], dtype=np.float32)
    arr = np.array([.04, .99, .53, .58, .31, .01, .79, .8, .21],
                   dtype=np.float32)
    result = np.searchsorted(cdf, arr, side="left")
    tf_result = self.evaluate(array_ops.searchsorted(cdf, arr, side="left"))
    self.assertAllEqual(result, tf_result)

  def testLowerBoundFloatRandomNd(self):
    dim_size = 7
    for d in range(1, 5):
      shape = [dim_size] * d
      cdf = np.cumsum(
          np.random.uniform(size=shape).astype(np.float32), axis=(d - 1))
      arr = np.random.uniform(size=shape).astype(np.float32) * dim_size

      tf_result = self.evaluate(array_ops.searchsorted(cdf, arr, side="left"))

      cdf = cdf.reshape([-1, dim_size])
      arr = arr.reshape([-1, dim_size])
      result = np.zeros(arr.shape, dtype=np.int32)
      for i in range(dim_size**(d - 1)):
        result[i, :] = np.searchsorted(cdf[i, :], arr[i, :], side="left")

      result = result.reshape(shape)

      self.assertAllEqual(result, tf_result)

  def testLowerBoundFloatUneven(self):
    batch_size = 7
    size_search_array = 1000
    size_values = 47
    cdf = np.cumsum(
        np.random.uniform(size=[batch_size, size_search_array]).astype(
            np.float32),
        axis=1)
    arr = np.random.uniform(size=[batch_size, size_values]).astype(
        np.float32) * size_search_array

    tf_result = self.evaluate(array_ops.searchsorted(cdf, arr, side="left"))

    result = np.zeros(arr.shape, dtype=np.int32)
    for i in range(batch_size):
      result[i, :] = np.searchsorted(cdf[i, :], arr[i, :], side="left")

    self.assertAllEqual(result, tf_result)

  def testUpperBoundIntHandCoded(self):
    cdf = np.array([0, 20, 50, 60, 80, 100], dtype=np.int64)
    arr = np.array([4, 99, 53, 58, 31, 1, 79, 8, 21], dtype=np.int64)
    result = np.searchsorted(cdf, arr, side="right")
    tf_result = self.evaluate(array_ops.searchsorted(cdf, arr, side="right"))
    self.assertAllEqual(result, tf_result)

  def testUpperBoundIntRandomNd(self):
    dim_size = 7
    for d in range(1, 5):
      shape = [dim_size] * d
      cdf = np.cumsum(
          np.random.randint(low=0, high=10, size=shape).astype(np.int64),
          axis=(d - 1))
      arr = np.random.randint(
          low=0, high=10 * dim_size, size=shape).astype(np.int64)

      tf_result = self.evaluate(array_ops.searchsorted(cdf, arr, side="right"))

      cdf = cdf.reshape([-1, dim_size])
      arr = arr.reshape([-1, dim_size])
      result = np.zeros(arr.shape, dtype=np.int32)
      for i in range(dim_size**(d - 1)):
        result[i, :] = np.searchsorted(cdf[i, :], arr[i, :], side="right")

      result = result.reshape(shape)

      self.assertAllEqual(result, tf_result)

  def testUpperBoundIntUneven(self):
    batch_size = 7
    size_search_array = 1000
    size_values = 47
    cdf = np.cumsum(
        np.random.randint(low=0, high=10,
                          size=[batch_size,
                                size_search_array]).astype(np.int64),
        axis=1)
    arr = np.random.randint(
        low=0, high=10 * size_search_array, size=[batch_size,
                                                  size_values]).astype(np.int64)

    tf_result = self.evaluate(array_ops.searchsorted(cdf, arr, side="right"))

    result = np.zeros(arr.shape, dtype=np.int32)
    for i in range(batch_size):
      result[i, :] = np.searchsorted(cdf[i, :], arr[i, :], side="right")

    self.assertAllEqual(result, tf_result)

  def testLowerBoundIntHandCoded(self):
    cdf = np.array([0, 20, 50, 60, 80, 100], dtype=np.int64)
    arr = np.array([4, 99, 53, 58, 31, 1, 79, 8, 21], dtype=np.int64)
    result = np.searchsorted(cdf, arr, side="left")
    tf_result = self.evaluate(array_ops.searchsorted(cdf, arr, side="left"))
    self.assertAllEqual(result, tf_result)

  def testLowerBoundIntRandomNd(self):
    dim_size = 7
    for d in range(1, 5):
      shape = [dim_size] * d
      cdf = np.cumsum(
          np.random.randint(low=0, high=10, size=shape).astype(np.int64),
          axis=(d - 1))
      arr = np.random.randint(
          low=0, high=10 * dim_size, size=shape).astype(np.int64)

      tf_result = self.evaluate(array_ops.searchsorted(cdf, arr, side="left"))

      cdf = cdf.reshape([-1, dim_size])
      arr = arr.reshape([-1, dim_size])
      result = np.zeros(arr.shape, dtype=np.int32)
      for i in range(dim_size**(d - 1)):
        result[i, :] = np.searchsorted(cdf[i, :], arr[i, :], side="left")

      result = result.reshape(shape)

      self.assertAllEqual(result, tf_result)

  def testLowerBoundIntUneven(self):
    batch_size = 7
    size_search_array = 1000
    size_values = 47
    cdf = np.cumsum(
        np.random.randint(low=0, high=10,
                          size=[batch_size,
                                size_search_array]).astype(np.int64),
        axis=1)
    arr = np.random.randint(
        low=0, high=10 * size_search_array, size=[batch_size,
                                                  size_values]).astype(np.int64)

    tf_result = self.evaluate(array_ops.searchsorted(cdf, arr, side="left"))

    result = np.zeros(arr.shape, dtype=np.int32)
    for i in range(batch_size):
      result[i, :] = np.searchsorted(cdf[i, :], arr[i, :], side="left")

    self.assertAllEqual(result, tf_result)


class BatchGatherNdTest(test_util.TensorFlowTestCase):

  def testShapesMatch(self):
    """Tests for various different shape combinations."""
    shapes = []
    # params_shape, indices_shape, batch_dims
    shapes.append(((2, 2, 2), (2, 1), 1),)
    shapes.append(((2, 2, 2), (2, 2), 1),)
    shapes.append(((2, 2, 2), (2, 3), 0),)
    shapes.append(((2, 2, 2), (3,), 0),)
    shapes.append(((2, 2, 2), (1,), 0),)
    shapes.append(((2, 2, 3, 2), (2, 3), 1),)
    shapes.append(((2, 2, 3, 2), (2, 2), 1),)
    shapes.append(((2, 2, 3, 2), (2, 1), 1),)
    shapes.append(((2, 2, 3, 2), (2, 1, 3), 1),)
    shapes.append(((2, 2, 3, 2), (2, 2, 2), 1),)
    shapes.append(((2, 2, 3, 2), (2, 3, 1), 1),)
    shapes.append(((3, 2, 2, 3, 4), (3, 2, 3), 2),)
    shapes.append(((3, 2, 2, 3, 4), (3, 2, 2), 2),)
    shapes.append(((3, 2, 2, 3, 4), (3, 2, 1), 2),)
    shapes.append(((3, 2, 2, 3, 4), (3, 2, 1, 3), 2),)
    shapes.append(((3, 2, 2, 3, 4), (3, 2, 2, 2), 2),)
    shapes.append(((3, 2, 2, 3, 4), (3, 2, 3, 1), 2),)

    for params_shape, indices_shape, batch_dims in shapes:
      params = constant_op.constant(1.0, shape=(params_shape))
      indices = constant_op.constant(
          1, shape=(indices_shape), dtype=dtypes.int32)
      out = array_ops.batch_gather_nd(
          params=params, indices=indices, batch_dims=batch_dims)
      ndims_params = len(params_shape) - batch_dims
      ndims_rows = ndims_params - indices_shape[-1]
      expected_out_shape = indices_shape[:-1]
      if ndims_rows > 0:
        expected_out_shape += params_shape[-ndims_rows:]
      self.assertSequenceEqual(out.shape, expected_out_shape)

  def testReducesToGatherNDWhenBatchDimIsZero(self):
    """Confirms setting batch_dims to zero reduces to tf.gather_nd."""
    params = constant_op.constant(np.random.uniform(0.0, 1.0, size=(7, 8, 9)))
    indices_shapes = []
    indices_shapes.append((1,))
    indices_shapes.append((3, 1))
    indices_shapes.append((3, 3, 1))
    indices_shapes.append((2,))
    indices_shapes.append((3, 2))
    indices_shapes.append((3, 3, 2))
    indices_shapes.append((3,))
    indices_shapes.append((3, 3))
    indices_shapes.append((3, 3, 3))

    for indices_shape in indices_shapes:
      indices = np.random.randint(0, 7, size=indices_shape)
      gather_nd_result = gen_array_ops.gather_nd(params, indices)
      batch_gather_nd_result = array_ops.batch_gather_nd(
          params=params, indices=indices, batch_dims=0)
      self.assertAllEqual(gather_nd_result, batch_gather_nd_result)

  def testSameResultAsMapFn(self):
    """Compares results with gather_nd called on every element with map_fn."""
    shapes = []
    # params_shape, indices_shape, batch_dims
    shapes.append(((2, 2, 2), (2, 1), 1),)
    shapes.append(((2, 2, 2), (2, 2), 1),)
    shapes.append(((2, 2, 3, 2), (2, 3), 1),)
    shapes.append(((2, 2, 3, 2), (2, 2), 1),)
    shapes.append(((2, 2, 3, 2), (2, 1), 1),)
    shapes.append(((2, 2, 3, 2), (2, 1, 3), 1),)
    shapes.append(((2, 2, 3, 2), (2, 2, 2), 1),)
    shapes.append(((2, 2, 3, 2), (2, 3, 1), 1),)
    shapes.append(((3, 2, 2, 3, 4), (3, 2, 3), 2),)
    shapes.append(((3, 2, 2, 3, 4), (3, 2, 2), 2),)
    shapes.append(((3, 2, 2, 3, 4), (3, 2, 1), 2),)
    shapes.append(((3, 2, 2, 3, 4), (3, 2, 1, 3), 2),)
    shapes.append(((3, 2, 2, 3, 4), (3, 2, 2, 2), 2),)
    shapes.append(((3, 2, 2, 3, 4), (3, 2, 3, 1), 2),)

    for params_shape, indices_shape, batch_dims in shapes:
      params = constant_op.constant(
          np.random.uniform(0.0, 1.0, size=(params_shape)))
      indices = np.random.randint(0, 2, size=indices_shape)
      batch_gather_nd_result = array_ops.batch_gather_nd(
          params=params, indices=indices, batch_dims=batch_dims)

      if batch_dims > 1:
        params = array_ops.reshape(
            params, shape=[-1] + list(params_shape[batch_dims:]))
        indices = array_ops.reshape(
            indices, shape=[-1] + list(indices_shape[batch_dims:]))

      map_fn_gather_nd_result = map_fn.map_fn(
          fn=self._map_fn_body, elems=(params, indices), dtype=dtypes.float64)

      if batch_dims > 1:
        out_shape = map_fn_gather_nd_result.shape.as_list()
        out_shape = list(params_shape[:batch_dims]) + out_shape[1:]
        map_fn_gather_nd_result = array_ops.reshape(
            map_fn_gather_nd_result, shape=out_shape)

      self.assertAllEqual(map_fn_gather_nd_result, batch_gather_nd_result)

  def _map_fn_body(self, elems):
    return gen_array_ops.gather_nd(elems[0], elems[1])

  def testBatchDimsAsTensor(self):
    """Tests Tensor batch_dims as input works as intended."""
    shapes = []
    # params_shape, indices_shape, batch_dims
    shapes.append(((3, 2, 2, 3, 4), (3, 2, 3, 1), 0),)
    shapes.append(((3, 2, 2, 3, 4), (3, 2, 3, 1), 1),)
    shapes.append(((3, 2, 2, 3, 4), (3, 2, 3, 1), 2),)

    for params_shape, indices_shape, batch_dims in shapes:
      params = constant_op.constant(
          np.random.uniform(0.0, 1.0, size=(params_shape)))
      indices = np.random.randint(0, 2, size=indices_shape)
      batch_gather_nd_result = array_ops.gather_nd(
          params=params, indices=indices, batch_dims=batch_dims)
      batch_dims_tensor = constant_op.constant([batch_dims])
      batch_gather_nd_tensor_batch_dims_result = array_ops.gather_nd(
          params=params, indices=indices, batch_dims=batch_dims_tensor)

      self.assertAllEqual(batch_gather_nd_tensor_batch_dims_result,
                          batch_gather_nd_result)

  def testInvalidBatchDimsRaisesException(self):
    """Tests whether invalid batch_dims raise expected exceptions."""
    params = constant_op.constant(
        np.random.uniform(0.0, 1.0, size=(3, 2, 2, 3, 4)))
    indices = np.random.randint(0, 2, size=(3, 2, 3))

    with self.assertRaises(TypeError):
      array_ops.batch_gather_nd(
          params=params,
          indices=indices,
          batch_dims=constant_op.constant((0, 1)))

    with self.assertRaises(ValueError):
      array_ops.batch_gather_nd(params=params, indices=indices, batch_dims=-1)

    with self.assertRaises(ValueError):
      array_ops.batch_gather_nd(params=params, indices=indices, batch_dims=4)

  @test_util.run_deprecated_v1
  def testNoneBatchDimensions(self):
    """Tests gather_nd works with None dimensions."""
    shapes = []
    # params_shape, indices_shape, batch_dims
    shapes.append(((2, 2, 2), (2, 1), 1),)
    shapes.append(((2, 2, 2), (2, 2), 1),)
    shapes.append(((2, 2, 3, 2), (2, 3), 1),)
    shapes.append(((2, 2, 3, 2), (2, 2), 1),)
    shapes.append(((2, 2, 3, 2), (2, 1), 1),)
    shapes.append(((2, 2, 3, 2), (2, 1, 3), 1),)
    shapes.append(((2, 2, 3, 2), (2, 2, 2), 1),)
    shapes.append(((2, 2, 3, 2), (2, 3, 1), 1),)
    shapes.append(((3, 2, 2, 3, 4), (3, 2, 3), 2),)
    shapes.append(((3, 2, 2, 3, 4), (3, 2, 2), 2),)
    shapes.append(((3, 2, 2, 3, 4), (3, 2, 1), 2),)
    shapes.append(((3, 2, 2, 3, 4), (3, 2, 1, 3), 2),)
    shapes.append(((3, 2, 2, 3, 4), (3, 2, 2, 2), 2),)
    shapes.append(((3, 2, 2, 3, 4), (3, 2, 3, 1), 2),)

    for params_shape, indices_shape, batch_dims in shapes:
      params_ph_shape = list(params_shape)
      indices_ph_shape = list(indices_shape)
      for i in range(batch_dims):
        params_ph_shape[i] = None
        indices_ph_shape[i] = None

      params = array_ops.placeholder(dtypes.float32, shape=params_ph_shape)
      indices = array_ops.placeholder(dtypes.int32, shape=indices_ph_shape)
      out = array_ops.batch_gather_nd(
          params=params, indices=indices, batch_dims=batch_dims)

      with self.cached_session() as sess:
        params_val = np.ones(dtype=np.float32, shape=params_shape)
        indices_val = np.ones(dtype=np.int32, shape=indices_shape)
        res = sess.run(
            out, feed_dict={
                params: params_val,
                indices: indices_val
            })
      row_ndims = len(params_shape) - batch_dims - indices_shape[-1]
      expected_out_shape = indices_shape[:-1]
      if row_ndims > 0:
        expected_out_shape += params_shape[-row_ndims:]

      self.assertSequenceEqual(res.shape, expected_out_shape)

  @test_util.run_deprecated_v1
  def testUnknownIndices(self):
    """Tests whether indices with unknown rank works correctly."""
    params = constant_op.constant(((0, 1, 2),))
    indices = array_ops.placeholder(dtypes.int32)
    gather_nd_t = array_ops.gather_nd(params, indices, batch_dims=1)
    shape = gather_nd_t.get_shape()
    self.assertEqual(None, shape.ndims)
    self.assertEqual(None, tensor_shape.dimension_value(shape[0]))


if __name__ == "__main__":
  test_lib.main()<|MERGE_RESOLUTION|>--- conflicted
+++ resolved
@@ -80,15 +80,6 @@
   def testNonBatchMatrixDynamicallyDefined(self):
     matrix = [[1, 2, 3], [4, 5, 6]]  # Shape (2, 3)
     expected_transposed = [[1, 4], [2, 5], [3, 6]]  # Shape (3, 2)
-<<<<<<< HEAD
-    with self.cached_session():
-      matrix_ph = array_ops.placeholder(dtypes.int32)
-      transposed = array_ops.matrix_transpose(matrix_ph)
-      self.assertAllEqual(
-          expected_transposed, transposed.eval(feed_dict={
-              matrix_ph: matrix
-          }))
-=======
 
     @def_function.function(input_signature=[
         tensor_spec.TensorSpec(shape=None, dtype=dtypes.int32)
@@ -98,7 +89,6 @@
       return array_ops.matrix_transpose(matrix)
 
     self.assertAllEqual(expected_transposed, transpose(matrix))
->>>>>>> a751f01a
 
   def testBatchMatrixDynamicallyDefined(self):
     matrix_0 = [[1, 2, 3], [4, 5, 6]]
@@ -107,16 +97,6 @@
     matrix_1_t = [[11, 44], [22, 55], [33, 66]]
     batch_matrix = [matrix_0, matrix_1]  # Shape (2, 2, 3)
     expected_transposed = [matrix_0_t, matrix_1_t]  # Shape (2, 3, 2)
-<<<<<<< HEAD
-    with self.cached_session():
-      batch_matrix_ph = array_ops.placeholder(dtypes.int32)
-      transposed = array_ops.matrix_transpose(batch_matrix_ph)
-      self.assertAllEqual(
-          expected_transposed,
-          transposed.eval(feed_dict={
-              batch_matrix_ph: batch_matrix
-          }))
-=======
 
     @def_function.function(input_signature=[
         tensor_spec.TensorSpec(shape=None, dtype=dtypes.int32)
@@ -126,7 +106,6 @@
       return array_ops.matrix_transpose(matrix)
 
     self.assertAllEqual(expected_transposed, transpose(batch_matrix))
->>>>>>> a751f01a
 
   def testTensorWithStaticRankLessThanTwoRaisesBecauseNotAMatrix(self):
     vector = [1, 2, 3]
@@ -318,16 +297,9 @@
 
     for use_gpu in [False, True]:
       for axis_dtype in [dtypes.int32, dtypes.int64]:
-<<<<<<< HEAD
-        with self.test_session(use_gpu=use_gpu):
-          x_tf = array_ops.reverse_v2(x_np,
-                                      constant_op.constant(
-                                          [0], dtype=axis_dtype)).eval()
-=======
         with self.cached_session(use_gpu=use_gpu):
           x_tf = array_ops.reverse_v2(
               x_np, constant_op.constant([0], dtype=axis_dtype)).eval()
->>>>>>> a751f01a
           self.assertAllEqual(x_tf, np.asarray(x_np)[::-1])
 
   def _reverse2DimAuto(self, np_dtype):
@@ -336,17 +308,6 @@
     for reverse_f in [array_ops.reverse_v2, array_ops.reverse]:
       for use_gpu in [False, True]:
         for axis_dtype in [dtypes.int32, dtypes.int64]:
-<<<<<<< HEAD
-          with self.test_session(use_gpu=use_gpu):
-            x_tf_1 = reverse_f(x_np, constant_op.constant(
-                [0], dtype=axis_dtype)).eval()
-            x_tf_2 = reverse_f(x_np, constant_op.constant(
-                [-2], dtype=axis_dtype)).eval()
-            x_tf_3 = reverse_f(x_np, constant_op.constant(
-                [1], dtype=axis_dtype)).eval()
-            x_tf_4 = reverse_f(x_np, constant_op.constant(
-                [-1], dtype=axis_dtype)).eval()
-=======
           with self.cached_session(use_gpu=use_gpu):
             x_tf_1 = reverse_f(x_np,
                                constant_op.constant([0],
@@ -360,7 +321,6 @@
             x_tf_4 = reverse_f(x_np,
                                constant_op.constant([-1],
                                                     dtype=axis_dtype)).eval()
->>>>>>> a751f01a
             x_tf_5 = reverse_f(x_np,
                                constant_op.constant([1, 0],
                                                     dtype=axis_dtype)).eval()
@@ -697,9 +657,6 @@
           "list of allowed values"):
         _ = checker[..., 3.0]
       _ = checker[..., 3]
-<<<<<<< HEAD
-
-=======
       _ = checker[..., 2**64 // 2**63]  # Test longs in Python 2
 
   def testTensorIndexingTypeError(self):
@@ -720,7 +677,6 @@
         _ = checker[[2.1, -0.7, 1.5]]
 
   @test_util.run_deprecated_v1
->>>>>>> a751f01a
   def testExpand(self):
     with self.test_session(use_gpu=True):
       raw = [[[[[1, 2, 4, 5], [5, 6, 7, 8], [9, 10, 11, 12]]],
@@ -893,10 +849,7 @@
 class StridedSliceGradTest(test_util.TensorFlowTestCase):
   """Test that strided slice's custom gradient produces correct gradients."""
 
-<<<<<<< HEAD
-=======
   @test_util.run_v1_only("b/120545219")
->>>>>>> a751f01a
   def testGradient(self):
     with self.test_session(use_gpu=True) as sess:
       var = variables.Variable(
@@ -1081,17 +1034,6 @@
 
 class SliceAssignTest(test_util.TensorFlowTestCase):
 
-<<<<<<< HEAD
-  def testInvalidSlice(self):
-    with self.cached_session() as sess:
-      foo = constant_op.constant([1, 2, 3])
-      with self.assertRaisesRegexp(ValueError, "Sliced assignment"
-                                   " is only supported for variables"):
-        bar = foo[:2].assign(constant_op.constant([1, 2]))
-        sess.run(bar)
-
-=======
->>>>>>> a751f01a
   def doTestSliceAssign(self, use_resource):
     for dtype in STRIDED_SLICE_TYPES:
       checker = StridedSliceAssignChecker(
@@ -1121,14 +1063,6 @@
     checker2[...] = 6  # ellipsis
     checker2[None] = [6]  # new axis
 
-<<<<<<< HEAD
-  def testSliceAssign(self):
-    self.doTestSliceAssign(use_resource=False)
-
-  def testSliceAssignResource(self):
-    self.doTestSliceAssign(use_resource=True)
-
-=======
   @test_util.run_deprecated_v1
   @test_util.disable_xla("b/123559667")
   def testSliceAssign(self):
@@ -1140,7 +1074,6 @@
     self.doTestSliceAssign(use_resource=True)
 
   @test_util.run_v1_only("b/120545219")
->>>>>>> a751f01a
   def testUninitialized(self):
     with self.assertRaisesRegexp(
         errors.FailedPreconditionError,
@@ -1245,11 +1178,7 @@
           res.eval(), [[False, False, False, False],
                        [True, False, False, False], [True, True, True, True]])
 
-<<<<<<< HEAD
-  @test_util.enable_c_shapes
-=======
   @test_util.run_deprecated_v1
->>>>>>> a751f01a
   def testTwoDimensional(self):
     with self.cached_session():
       res = array_ops.sequence_mask(constant_op.constant([[1, 3, 2]]), 5)
