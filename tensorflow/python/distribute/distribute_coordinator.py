--- conflicted
+++ resolved
@@ -717,14 +717,11 @@
   Raises:
     ValueError: if `cluster_spec` is supplied but not a dict or a ClusterDef or
       a ClusterSpec.
-<<<<<<< HEAD
-=======
 
   Returns:
     In the client job, return the value returned by `worker_fn` if
     it is in-graph replication or INDEPENDENT_WORKER mode; return None
     otherwise.
->>>>>>> 4c307bd3
   """
   tf_config = json.loads(os.environ.get("TF_CONFIG", "{}"))
   if not cluster_spec:
