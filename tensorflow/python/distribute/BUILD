--- conflicted
+++ resolved
@@ -6,12 +6,6 @@
 
 exports_files(["LICENSE"])
 
-<<<<<<< HEAD
-load("//tensorflow:tensorflow.bzl", "py_test")
-
-py_library(
-    name = "distribute",
-=======
 load("//tensorflow:tensorflow.bzl", "py_test", "tf_py_test")
 load("//tensorflow:tensorflow.bzl", "cuda_py_test")
 load("//tensorflow/compiler/tests:build_defs.bzl", "tf_xla_py_test")
@@ -158,15 +152,9 @@
     name = "distribute_lib_test",
     size = "small",
     srcs = ["distribute_lib_test.py"],
->>>>>>> a751f01a
     srcs_version = "PY2AND3",
     visibility = ["//visibility:public"],
     deps = [
-<<<<<<< HEAD
-        ":distribute_config",
-        ":distribute_coordinator",
-        ":distribute_coordinator_context",
-=======
         ":distribute_lib",
         ":input_lib",
         ":reduce_util",
@@ -179,7 +167,6 @@
         "//tensorflow/python:variables",
         "//tensorflow/python/data/ops:dataset_ops",
         "//third_party/py/numpy",
->>>>>>> a751f01a
     ],
 )
 
@@ -212,14 +199,6 @@
     size = "large",
     srcs = ["distribute_coordinator_test.py"],
     srcs_version = "PY2AND3",
-<<<<<<< HEAD
-    tags = [
-        "manual",
-        "no_pip",
-        "notap",
-    ],
-=======
->>>>>>> a751f01a
     deps = [
         ":distribute_coordinator",
         "//tensorflow/core:protos_all_py",
@@ -246,8 +225,6 @@
 )
 
 py_library(
-<<<<<<< HEAD
-=======
     name = "mirrored_strategy",
     srcs = ["mirrored_strategy.py"],
     deps = [
@@ -343,7 +320,6 @@
 )
 
 py_library(
->>>>>>> a751f01a
     name = "multi_worker_util",
     srcs = [
         "multi_worker_util.py",
@@ -355,8 +331,6 @@
     ],
 )
 
-<<<<<<< HEAD
-=======
 py_library(
     name = "numpy_dataset",
     srcs = ["numpy_dataset.py"],
@@ -427,7 +401,6 @@
     xla_enable_strict_auto_jit = True,
 )
 
->>>>>>> a751f01a
 py_test(
     name = "multi_worker_util_test",
     srcs = ["multi_worker_util_test.py"],
@@ -487,8 +460,6 @@
         ":distribute_coordinator_context",
         "//tensorflow/python:training",
     ],
-<<<<<<< HEAD
-=======
 )
 
 py_library(
@@ -935,5 +906,4 @@
         "//third_party/py/numpy",
         "@absl_py//absl/testing:parameterized",
     ],
->>>>>>> a751f01a
 )