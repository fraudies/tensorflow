--- conflicted
+++ resolved
@@ -427,10 +427,7 @@
     # Each finished worker will increment self._result_correct.
     self.assertEqual(self._result_correct, NUM_WORKERS)
 
-<<<<<<< HEAD
-=======
   @test_util.run_v1_only("MonitoredSession removed from v2")
->>>>>>> a751f01a
   def testBetweenGraphWithMonitoredSession(self):
     """Test monitored session in standalone client mode."""
     distribute_coordinator.run_distribute_coordinator(
@@ -604,10 +601,7 @@
     # Each finished worker will increment self._result_correct.
     self.assertEqual(self._result_correct, NUM_WORKERS)
 
-<<<<<<< HEAD
-=======
   @test_util.run_v1_only("MonitoredSession removed from v2")
->>>>>>> a751f01a
   def testBetweenGraphWithMonitoredSession(self):
     cluster_spec = self._create_cluster_spec(
         num_workers=NUM_WORKERS, num_ps=NUM_PS)
