# Copyright 2018 The TensorFlow Authors. All Rights Reserved.
#
# Licensed under the Apache License, Version 2.0 (the "License");
# you may not use this file except in compliance with the License.
# You may obtain a copy of the License at
#
#     http://www.apache.org/licenses/LICENSE-2.0
#
# Unless required by applicable law or agreed to in writing, software
# distributed under the License is distributed on an "AS IS" BASIS,
# WITHOUT WARRANTIES OR CONDITIONS OF ANY KIND, either express or implied.
# See the License for the specific language governing permissions and
# limitations under the License.
# ==============================================================================
"""Tests for multi_worker_util."""

from __future__ import absolute_import
from __future__ import division
from __future__ import print_function

from tensorflow.core.protobuf import cluster_pb2
from tensorflow.python.distribute import multi_worker_util
from tensorflow.python.eager import test
from tensorflow.python.training import server_lib


class NormalizeClusterSpecTest(test.TestCase):

  def assert_same_cluster(self, lhs, rhs):
    self.assertEqual(
        server_lib.ClusterSpec(lhs).as_dict(),
        server_lib.ClusterSpec(rhs).as_dict())

  def testDictAsInput(self):
    cluster_spec = {
        "chief": ["127.0.0.1:1234"],
        "worker": ["127.0.0.1:8964", "127.0.0.1:2333"],
        "ps": ["127.0.0.1:1926", "127.0.0.1:3141"]
    }
    self.assert_same_cluster(
        cluster_spec, multi_worker_util.normalize_cluster_spec(cluster_spec))

  def testClusterDefAsInput(self):
    cluster_def = cluster_pb2.ClusterDef()
    job = cluster_def.job.add()
    job.name = "chief"
    job.tasks[0] = "127.0.0.1:1234"

    job = cluster_def.job.add()
    job.name = "worker"
    job.tasks[0] = "127.0.0.1:8964"
    job.tasks[1] = "127.0.0.1:2333"

    job = cluster_def.job.add()
    job.name = "ps"
    job.tasks[0] = "127.0.0.1:1926"
    job.tasks[1] = "127.0.0.1:3141"

    self.assert_same_cluster(
        cluster_def, multi_worker_util.normalize_cluster_spec(cluster_def))

  def testClusterSpecAsInput(self):
    cluster_spec = server_lib.ClusterSpec({
        "chief": ["127.0.0.1:1234"],
        "worker": ["127.0.0.1:8964", "127.0.0.1:2333"],
        "ps": ["127.0.0.1:1926", "127.0.0.1:3141"]
    })
    self.assert_same_cluster(
        cluster_spec, multi_worker_util.normalize_cluster_spec(cluster_spec))

  def testUnexpectedInput(self):
    cluster_spec = ["127.0.0.1:8964", "127.0.0.1:2333"]

    with self.assertRaisesRegexp(
        ValueError,
        "`cluster_spec' should be dict or a `tf.train.ClusterSpec` or a "
        "`tf.train.ClusterDef` object"):
      multi_worker_util.normalize_cluster_spec(cluster_spec)


class IsChiefTest(test.TestCase):

  def testClusterWithChief(self):
    cluster_spec = {
        "chief": ["127.0.0.1:1234"],
        "worker": ["127.0.0.1:8964", "127.0.0.1:2333"],
        "ps": ["127.0.0.1:1926", "127.0.0.1:3141"]
    }
    self.assertTrue(multi_worker_util.is_chief(cluster_spec, "chief", 0))
    self.assertFalse(multi_worker_util.is_chief(cluster_spec, "worker", 0))

  def testClusterWithoutChief(self):
    cluster_spec = {"worker": ["127.0.0.1:8964", "127.0.0.1:2333"]}
    self.assertTrue(multi_worker_util.is_chief(cluster_spec, "worker", 0))
    self.assertFalse(multi_worker_util.is_chief(cluster_spec, "worker", 1))

    with self.assertRaisesRegexp(
        ValueError, "The task_type \"chief\" is not in the `cluster_spec`."):
      multi_worker_util.is_chief(cluster_spec, "chief", 0)

    with self.assertRaisesRegexp(
        ValueError, "The `task_id` 2 exceeds the maximum id of worker."):
      multi_worker_util.is_chief(cluster_spec, "worker", 2)

  def testEvaluatorIsChief(self):
    cluster_spec = {
        "chief": ["127.0.0.1:1234"],
        "worker": ["127.0.0.1:8964", "127.0.0.1:2333"],
        "evaluator": ["127.0.0.1:2019"]
    }
    self.assertTrue(multi_worker_util.is_chief(cluster_spec, "evaluator", 0))


<<<<<<< HEAD
=======
class NumWorkersTest(test.TestCase):

  def testCountWorker(self):
    cluster_spec = {
        "chief": ["127.0.0.1:1234"],
        "worker": ["127.0.0.1:8964", "127.0.0.1:2333"],
        "ps": ["127.0.0.1:1926", "127.0.0.1:3141"]
    }
    self.assertEqual(
        multi_worker_util.worker_count(cluster_spec, task_type="chief"), 3)
    self.assertEqual(
        multi_worker_util.worker_count(cluster_spec, task_type="worker"), 3)

  def testCountEvaluator(self):
    cluster_spec = {
        "chief": ["127.0.0.1:1234"],
        "worker": ["127.0.0.1:8964", "127.0.0.1:2333"],
        "evaluator": ["127.0.0.1:7566"]
    }
    self.assertEqual(
        multi_worker_util.worker_count(cluster_spec, task_type="evaluator"), 1)

  def testTaskTypeNotFound(self):
    cluster_spec = {}
    with self.assertRaisesRegexp(
        ValueError, "`task_type` 'worker' not found in cluster_spec."):
      multi_worker_util.worker_count(cluster_spec, task_type="worker")

  def testCountPs(self):
    cluster_spec = {
        "chief": ["127.0.0.1:1234"],
        "ps": ["127.0.0.1:1926", "127.0.0.1:3141"]
    }
    # A "ps" job shouldn't call this method.
    with self.assertRaisesRegexp(ValueError, "Unexpected `task_type` 'ps'"):
      multi_worker_util.worker_count(cluster_spec, task_type="ps")


class IdInClusterTest(test.TestCase):

  def testChiefId(self):
    cluster_spec = {
        "chief": ["127.0.0.1:1234"],
        "worker": ["127.0.0.1:8964", "127.0.0.1:2333"],
        "ps": ["127.0.0.1:1926", "127.0.0.1:3141"]
    }
    self.assertEqual(
        multi_worker_util.id_in_cluster(cluster_spec, "chief", 0), 0)

  def testWorkerId(self):
    cluster_spec = {
        "chief": ["127.0.0.1:1234"],
        "worker": ["127.0.0.1:8964", "127.0.0.1:2333"],
        "ps": ["127.0.0.1:1926", "127.0.0.1:3141"]
    }
    self.assertEqual(
        multi_worker_util.id_in_cluster(cluster_spec, "worker", 1), 2)

    cluster_spec = {
        "worker": ["127.0.0.1:8964", "127.0.0.1:2333"],
        "ps": ["127.0.0.1:1926", "127.0.0.1:3141"]
    }
    self.assertEqual(
        multi_worker_util.id_in_cluster(cluster_spec, "worker", 1), 1)

  def testEvaluatorId(self):
    cluster_spec = {
        "chief": ["127.0.0.1:1234"],
        "worker": ["127.0.0.1:8964", "127.0.0.1:2333"],
        "evaluator": ["127.0.0.1:7566"]
    }
    self.assertEqual(
        multi_worker_util.id_in_cluster(cluster_spec, "evaluator", 0), 0)

  def testPsId(self):
    cluster_spec = {"chief": ["127.0.0.1:1234"], "ps": ["127.0.0.1:7566"]}
    with self.assertRaisesRegexp(ValueError,
                                 "There is no id for task_type 'ps'"):
      multi_worker_util.id_in_cluster(cluster_spec, "ps", 0)

  def testMultipleChiefs(self):
    cluster_spec = {
        "chief": ["127.0.0.1:8258", "127.0.0.1:7566"],
    }
    with self.assertRaisesRegexp(ValueError,
                                 "There must be at most one 'chief' job."):
      multi_worker_util.id_in_cluster(cluster_spec, "chief", 0)


class CollectiveLeaderTest(test.TestCase):

  def testChiefAsLeader(self):
    cluster_spec = {
        "chief": ["127.0.0.1:1234"],
        "worker": ["127.0.0.1:8964", "127.0.0.1:2333"],
        "ps": ["127.0.0.1:1926", "127.0.0.1:3141"]
    }
    self.assertEqual(
        multi_worker_util.collective_leader(cluster_spec, "worker", 0),
        "/job:chief/replica:0/task:0")

  def testWorkerAsLeader(self):
    cluster_spec = {
        "worker": ["127.0.0.1:8964", "127.0.0.1:2333"],
        "ps": ["127.0.0.1:1926", "127.0.0.1:3141"]
    }
    self.assertEqual(
        multi_worker_util.collective_leader(cluster_spec, "worker", 1),
        "/job:worker/replica:0/task:0")

  def testLeaderForEvaluator(self):
    cluster_spec = {
        "chief": ["127.0.0.1:1234"],
        "worker": ["127.0.0.1:8964", "127.0.0.1:2333"],
        "ps": ["127.0.0.1:1926", "127.0.0.1:3141"],
        "evaluator": ["127.0.0.1:2019"]
    }
    self.assertEqual(
        multi_worker_util.collective_leader(cluster_spec, "evaluator", 0), "")

  def testLocalLeader(self):
    cluster_spec = {}
    self.assertEqual(
        multi_worker_util.collective_leader(cluster_spec, None, 0), "")


>>>>>>> a751f01a
if __name__ == "__main__":
  test.main()<|MERGE_RESOLUTION|>--- conflicted
+++ resolved
@@ -111,8 +111,6 @@
     self.assertTrue(multi_worker_util.is_chief(cluster_spec, "evaluator", 0))
 
 
-<<<<<<< HEAD
-=======
 class NumWorkersTest(test.TestCase):
 
   def testCountWorker(self):
@@ -239,6 +237,5 @@
         multi_worker_util.collective_leader(cluster_spec, None, 0), "")
 
 
->>>>>>> a751f01a
 if __name__ == "__main__":
   test.main()