# Copyright 2018 The TensorFlow Authors. All Rights Reserved.
#
# Licensed under the Apache License, Version 2.0 (the "License");
# you may not use this file except in compliance with the License.
# You may obtain a copy of the License at
#
#     http://www.apache.org/licenses/LICENSE-2.0
#
# Unless required by applicable law or agreed to in writing, software
# distributed under the License is distributed on an "AS IS" BASIS,
# WITHOUT WARRANTIES OR CONDITIONS OF ANY KIND, either express or implied.
# See the License for the specific language governing permissions and
# limitations under the License.
# ==============================================================================
"""Test utilities for tf.data functionality."""
from __future__ import absolute_import
from __future__ import division
from __future__ import print_function

import re

from tensorflow.python import tf2
from tensorflow.python.data.ops import dataset_ops
from tensorflow.python.data.util import nest
from tensorflow.python.eager import context
from tensorflow.python.framework import dtypes
from tensorflow.python.framework import errors
from tensorflow.python.framework import sparse_tensor
from tensorflow.python.ops import array_ops
from tensorflow.python.ops import tensor_array_ops
from tensorflow.python.platform import test


class DatasetTestBase(test.TestCase):
  """Base class for dataset tests."""

  @classmethod
  def setUpClass(cls):
    if tf2.enabled():
      dataset_ops.Dataset = dataset_ops.DatasetV2
    else:
      dataset_ops.Dataset = dataset_ops.DatasetV1

  def assertSparseValuesEqual(self, a, b):
    """Asserts that two SparseTensors/SparseTensorValues are equal."""
    self.assertAllEqual(a.indices, b.indices)
    self.assertAllEqual(a.values, b.values)
    self.assertAllEqual(a.dense_shape, b.dense_shape)

  def getNext(self, dataset):
    """Returns a callable that returns the next element of the dataset.

    Example use:
    ```python
    # In both graph and eager modes
    dataset = ...
    nxt = self.getNext(dataset)
    result = self.evaluate(nxt())
    ```

    Args:
      dataset: A dataset whose next element is returned

    Returns:
<<<<<<< HEAD
      A callable that returns the next element of `dataset`
    """
    it = dataset.make_one_shot_iterator()
    if context.executing_eagerly():
      return it.get_next
    else:
      nxt = it.get_next()
      return lambda: nxt

  def assertDatasetsEqual(self, dataset1, dataset2):
    """Checks that datasets are equal. Supports both graph and eager mode."""
    self.assertEqual(dataset1.output_types, dataset2.output_types)
    self.assertEqual(dataset1.output_classes, dataset2.output_classes)
=======
      A callable that returns the next element of `dataset`. Any `TensorArray`
      objects `dataset` outputs are stacked.
    """
    def ta_wrapper(gn):
      def _wrapper():
        r = gn()
        if isinstance(r, tensor_array_ops.TensorArray):
          return r.stack()
        else:
          return r
      return _wrapper
    if context.executing_eagerly():
      iterator = iter(dataset)
      return ta_wrapper(iterator._next_internal)  # pylint: disable=protected-access
    else:
      if requires_initialization:
        iterator = dataset_ops.make_initializable_iterator(dataset)
        self.evaluate(iterator.initializer)
      else:
        iterator = dataset_ops.make_one_shot_iterator(dataset)
      get_next = iterator.get_next()
      return ta_wrapper(lambda: get_next)

  def _compareOutputToExpected(self, result_values, expected_values,
                               assert_items_equal):
    if assert_items_equal:
      # TODO(shivaniagrawal): add support for nested elements containing sparse
      # tensors when needed.
      self.assertItemsEqual(result_values, expected_values)
      return
    for i in range(len(result_values)):
      nest.assert_same_structure(result_values[i], expected_values[i])
      for result_value, expected_value in zip(
          nest.flatten(result_values[i]), nest.flatten(expected_values[i])):
        if sparse_tensor.is_sparse(result_value):
          self.assertSparseValuesEqual(result_value, expected_value)
        else:
          self.assertAllEqual(
              result_value,
              expected_value,
              msg=("Result value: {}.  Expected value: {}"
                   .format(result_value, expected_value)))

  def assertDatasetProduces(self,
                            dataset,
                            expected_output=None,
                            expected_shapes=None,
                            expected_error=None,
                            requires_initialization=False,
                            num_test_iterations=1,
                            assert_items_equal=False,
                            expected_error_iter=1):
    """Asserts that a dataset produces the expected output / error.

    Args:
      dataset: A dataset to check for the expected output / error.
      expected_output: A list of elements that the dataset is expected to
        produce.
      expected_shapes: A list of TensorShapes which is expected to match
        output_shapes of dataset.
      expected_error: A tuple `(type, predicate)` identifying the expected error
        `dataset` should raise. The `type` should match the expected exception
        type, while `predicate` should either be 1) a unary function that inputs
        the raised exception and returns a boolean indicator of success or 2) a
        regular expression that is expected to match the error message
        partially.
      requires_initialization: Indicates that when the test is executed in graph
        mode, it should use an initializable iterator to iterate through the
        dataset (e.g. when it contains stateful nodes). Defaults to False.
      num_test_iterations: Number of times `dataset` will be iterated. Defaults
        to 2.
      assert_items_equal: Tests expected_output has (only) the same elements
        regardless of order.
      expected_error_iter: How many times to iterate before expecting an error,
        if an error is expected.
    """
    self.assertTrue(
        expected_error is not None or expected_output is not None,
        "Exactly one of expected_output or expected error should be provided.")
    if expected_error:
      self.assertTrue(
          expected_output is None,
          "Exactly one of expected_output or expected error should be provided."
      )
      with self.assertRaisesWithPredicateMatch(expected_error[0],
                                               expected_error[1]):
        get_next = self.getNext(
            dataset, requires_initialization=requires_initialization)
        for _ in range(expected_error_iter):
          self.evaluate(get_next())
      return
    if expected_shapes:
      self.assertEqual(expected_shapes,
                       dataset_ops.get_legacy_output_shapes(dataset))
    self.assertGreater(num_test_iterations, 0)
    for _ in range(num_test_iterations):
      get_next = self.getNext(
          dataset, requires_initialization=requires_initialization)
      result = []
      for _ in range(len(expected_output)):
        result.append(self.evaluate(get_next()))
      self._compareOutputToExpected(result, expected_output, assert_items_equal)
      with self.assertRaises(errors.OutOfRangeError):
        self.evaluate(get_next())
      with self.assertRaises(errors.OutOfRangeError):
        self.evaluate(get_next())

  def assertDatasetsEqual(self, dataset1, dataset2):
    """Checks that datasets are equal. Supports both graph and eager mode."""
    self.assertTrue(dataset_ops.get_structure(dataset1).is_compatible_with(
        dataset_ops.get_structure(dataset2)))
    self.assertTrue(dataset_ops.get_structure(dataset2).is_compatible_with(
        dataset_ops.get_structure(dataset1)))
    flattened_types = nest.flatten(
        dataset_ops.get_legacy_output_types(dataset1))
>>>>>>> a751f01a

    next1 = self.getNext(dataset1)
    next2 = self.getNext(dataset2)

    while True:
      try:
        op1 = self.evaluate(next1())
      except errors.OutOfRangeError:
        with self.assertRaises(errors.OutOfRangeError):
          self.evaluate(next2())
        break
      op2 = self.evaluate(next2())

      op1 = nest.flatten(op1)
      op2 = nest.flatten(op2)
      assert len(op1) == len(op2)
      for i in range(len(op1)):
        if isinstance(
            op1[i],
            (sparse_tensor.SparseTensor, sparse_tensor.SparseTensorValue)):
          self.assertSparseValuesEqual(op1[i], op2[i])
        else:
          self.assertAllEqual(op1[i], op2[i])

  def assertDatasetsRaiseSameError(self,
                                   dataset1,
                                   dataset2,
                                   exception_class,
                                   replacements=None):
    """Checks that datasets raise the same error on the first get_next call."""
    if replacements is None:
      replacements = []
    next1 = self.getNext(dataset1)
    next2 = self.getNext(dataset2)
    try:
      self.evaluate(next1())
      raise ValueError(
          'Expected dataset to raise an error of type %s, but it did not.' %
          repr(exception_class))
    except exception_class as e:
      expected_message = e.message
      for old, new, count in replacements:
        expected_message = expected_message.replace(old, new, count)
      # Check that the first segment of the error messages are the same.
      with self.assertRaisesRegexp(exception_class,
                                   re.escape(expected_message)):
        self.evaluate(next2())

  def structuredDataset(self, structure, shape=None, dtype=dtypes.int64):
    """Returns a singleton dataset with the given structure."""
    if shape is None:
      shape = []
    if structure is None:
      return dataset_ops.Dataset.from_tensors(
          array_ops.zeros(shape, dtype=dtype))
    else:
      return dataset_ops.Dataset.zip(
          tuple([
              self.structuredDataset(substructure, shape, dtype)
              for substructure in structure
          ]))

  def structuredElement(self, structure, shape=None, dtype=dtypes.int64):
    """Returns an element with the given structure."""
    if shape is None:
      shape = []
    if structure is None:
      return array_ops.zeros(shape, dtype=dtype)
    else:
      return tuple([
          self.structuredElement(substructure, shape, dtype)
          for substructure in structure
      ])<|MERGE_RESOLUTION|>--- conflicted
+++ resolved
@@ -62,21 +62,6 @@
       dataset: A dataset whose next element is returned
 
     Returns:
-<<<<<<< HEAD
-      A callable that returns the next element of `dataset`
-    """
-    it = dataset.make_one_shot_iterator()
-    if context.executing_eagerly():
-      return it.get_next
-    else:
-      nxt = it.get_next()
-      return lambda: nxt
-
-  def assertDatasetsEqual(self, dataset1, dataset2):
-    """Checks that datasets are equal. Supports both graph and eager mode."""
-    self.assertEqual(dataset1.output_types, dataset2.output_types)
-    self.assertEqual(dataset1.output_classes, dataset2.output_classes)
-=======
       A callable that returns the next element of `dataset`. Any `TensorArray`
       objects `dataset` outputs are stacked.
     """
@@ -192,7 +177,6 @@
         dataset_ops.get_structure(dataset1)))
     flattened_types = nest.flatten(
         dataset_ops.get_legacy_output_types(dataset1))
->>>>>>> a751f01a
 
     next1 = self.getNext(dataset1)
     next2 = self.getNext(dataset2)
