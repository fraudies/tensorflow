# Tests of TensorFlow kernels written using the Python API.

package(
    default_visibility = ["//tensorflow:internal"],
)

licenses(["notice"])  # Apache 2.0

load("//tensorflow:tensorflow.bzl", "tf_py_test")
load("//tensorflow:tensorflow.bzl", "cuda_py_test")

tf_py_test(
    name = "batch_dataset_op_test",
    size = "small",
    srcs = ["batch_dataset_op_test.py"],
    additional_deps = [
        ":test_base",
        "@absl_py//absl/testing:parameterized",
        "//third_party/py/numpy",
        "//tensorflow/python:array_ops",
        "//tensorflow/python:client_testlib",
        "//tensorflow/python:constant_op",
        "//tensorflow/python:dtypes",
        "//tensorflow/python:errors",
        "//tensorflow/python:math_ops",
        "//tensorflow/python:string_ops",
        "//tensorflow/python:tensor_shape",
        "//tensorflow/python:util",
        "//tensorflow/python/data/ops:dataset_ops",
    ],
)

tf_py_test(
    name = "cache_dataset_op_test",
    size = "small",
    srcs = ["cache_dataset_op_test.py"],
    additional_deps = [
        ":test_base",
        "//third_party/py/numpy",
        "//tensorflow/python:array_ops",
        "//tensorflow/python:client_testlib",
        "//tensorflow/python:constant_op",
        "//tensorflow/python:dtypes",
        "//tensorflow/python:errors",
        "//tensorflow/python:variables",
        "//tensorflow/python/data/ops:dataset_ops",
        "//tensorflow/python/data/ops:iterator_ops",
    ],
)

tf_py_test(
    name = "concatenate_dataset_op_test",
    size = "small",
    srcs = ["concatenate_dataset_op_test.py"],
    additional_deps = [
        ":test_base",
        "//third_party/py/numpy",
        "//tensorflow/python:client_testlib",
        "//tensorflow/python:errors",
        "//tensorflow/python:tensor_shape",
        "//tensorflow/python/data/ops:dataset_ops",
        "//tensorflow/python/data/util:nest",
    ],
)

tf_py_test(
    name = "dataset_constructor_op_test",
    size = "small",
    srcs = ["dataset_constructor_op_test.py"],
    additional_deps = [
        ":test_base",
        "//third_party/py/numpy",
        "//tensorflow/core:protos_all_py",
<<<<<<< HEAD
=======
        "//tensorflow/python/data/ops:dataset_ops",
        "//tensorflow/python/data/ops:readers",
        "//tensorflow/python/data/util:nest",
        "//tensorflow/python:client_testlib",
        "//tensorflow/python:dtypes",
        "//tensorflow/python:errors",
        "//tensorflow/python:script_ops",
        "//tensorflow/python:sparse_tensor",
    ],
)

tf_py_test(
    name = "filter_test",
    size = "small",
    srcs = ["filter_test.py"],
    additional_deps = [
        ":filter_test_base",
        "//tensorflow/python:client_testlib",
    ],
)

tf_py_test(
    name = "filter_with_legacy_function_test",
    size = "small",
    srcs = ["filter_with_legacy_function_test.py"],
    additional_deps = [
        ":filter_test_base",
        "//tensorflow/python:client_testlib",
    ],
)

py_library(
    name = "filter_test_base",
    srcs = ["filter_test_base.py"],
    deps = [
        ":test_base",
>>>>>>> a751f01a
        "//tensorflow/python:array_ops",
        "//tensorflow/python:client_testlib",
        "//tensorflow/python:dtypes",
        "//tensorflow/python:errors",
        "//tensorflow/python:framework_ops",
        "//tensorflow/python:math_ops",
        "//tensorflow/python:random_ops",
        "//tensorflow/python:resource_variable_ops",
        "//tensorflow/python:session",
        "//tensorflow/python:sparse_tensor",
        "//tensorflow/python:tensor_shape",
        "//tensorflow/python/data/ops:dataset_ops",
<<<<<<< HEAD
        "//tensorflow/python/data/util:nest",
        "//tensorflow/python/data/util:sparse",
=======
        "//third_party/py/numpy",
>>>>>>> a751f01a
    ],
    tags = [
        "manual",
        "nomac",  # b/62040583
    ],
)

tf_py_test(
    name = "dataset_from_generator_op_test",
    size = "medium",
    srcs = ["dataset_from_generator_op_test.py"],
    additional_deps = [
        ":test_base",
        "//third_party/py/numpy",
        "//tensorflow/python:client_testlib",
        "//tensorflow/python:dtypes",
        "//tensorflow/python:errors",
<<<<<<< HEAD
        "//tensorflow/python:tensor_shape",
=======
        "//tensorflow/python:session",
        "//tensorflow/python:sparse_ops",
        "//tensorflow/python:sparse_tensor",
        "//tensorflow/python:tensor_array_ops",
        "//tensorflow/python:training",
>>>>>>> a751f01a
        "//tensorflow/python/data/ops:dataset_ops",
        "//tensorflow/python/data/util:sparse",
    ],
)

tf_py_test(
    name = "dataset_ops_test",
    size = "small",
    srcs = ["dataset_ops_test.py"],
    additional_deps = [
        ":test_base",
        "@absl_py//absl/testing:parameterized",
        "//third_party/py/numpy",
        "//tensorflow/python:client_testlib",
<<<<<<< HEAD
        "//tensorflow/python:sparse_tensor",
        "//tensorflow/python/data/ops:dataset_ops",
=======
        "//tensorflow/python:constant_op",
        "//tensorflow/python:dtypes",
        "//tensorflow/python:errors",
        "//tensorflow/python:script_ops",
        "//tensorflow/python:tensor_array_ops",
        "//tensorflow/python:session",
>>>>>>> a751f01a
    ],
)

tf_py_test(
    name = "filter_dataset_op_test",
    size = "small",
    srcs = ["filter_dataset_op_test.py"],
    additional_deps = [
        ":test_base",
        "//third_party/py/numpy",
        "//tensorflow/python:array_ops",
        "//tensorflow/python:client_testlib",
        "//tensorflow/python:dtypes",
        "//tensorflow/python:errors",
        "//tensorflow/python:functional_ops",
        "//tensorflow/python:math_ops",
        "//tensorflow/python:sparse_tensor",
        "//tensorflow/python/data/ops:dataset_ops",
    ],
)

tf_py_test(
    name = "flat_map_dataset_op_test",
    size = "small",
    srcs = ["flat_map_dataset_op_test.py"],
    additional_deps = [
        ":test_base",
        "//third_party/py/numpy",
        "//tensorflow/python:client_testlib",
        "//tensorflow/python:errors",
        "//tensorflow/python:session",
        "//tensorflow/python:sparse_ops",
        "//tensorflow/python:sparse_tensor",
        "//tensorflow/python:training",
        "//tensorflow/python/data/ops:dataset_ops",
    ],
    grpc_enabled = True,
)

tf_py_test(
    name = "list_files_dataset_op_test",
    size = "small",
    srcs = ["list_files_dataset_op_test.py"],
    additional_deps = [
        ":test_base",
        "//tensorflow/python:array_ops",
        "//tensorflow/python:client_testlib",
        "//tensorflow/python:dtypes",
        "//tensorflow/python:errors",
        "//tensorflow/python:util",
        "//tensorflow/python/data/ops:dataset_ops",
    ],
)

tf_py_test(
    name = "interleave_dataset_op_test",
    size = "small",
    srcs = ["interleave_dataset_op_test.py"],
    additional_deps = [
        ":test_base",
        "@absl_py//absl/testing:parameterized",
        "//third_party/py/numpy",
        "//tensorflow/python:array_ops",
        "//tensorflow/python:client_testlib",
        "//tensorflow/python:dtypes",
        "//tensorflow/python:errors",
        "//tensorflow/python:session",
        "//tensorflow/python:sparse_ops",
        "//tensorflow/python:sparse_tensor",
        "//tensorflow/python:training",
        "//tensorflow/python/data/ops:dataset_ops",
<<<<<<< HEAD
=======
        "//tensorflow/python/eager:context",
        "//tensorflow/python/training/tracking:util",
        "//tensorflow/python:checkpoint_management",
        "//tensorflow/python:client_testlib",
        "//tensorflow/python:errors",
        "//tensorflow/python:framework_test_lib",
        "//tensorflow/python:math_ops",
    ],
    grpc_enabled = True,
)

tf_py_test(
    name = "iterator_cluster_test",
    size = "small",
    srcs = ["iterator_cluster_test.py"],
    additional_deps = [
        "//tensorflow/contrib/lookup:lookup_py",
        "//tensorflow/core:protos_all_py",
        "//tensorflow/python/data/ops:dataset_ops",
        "//tensorflow/python/data/ops:iterator_ops",
        "//tensorflow/python:array_ops",
        "//tensorflow/python:client_testlib",
        "//tensorflow/python:constant_op",
        "//tensorflow/python:dtypes",
        "//tensorflow/python:errors",
        "//tensorflow/python:framework_ops",
        "//tensorflow/python:framework_test_lib",
        "//tensorflow/python:function",
        "//tensorflow/python:functional_ops",
        "//tensorflow/python:lookup_ops",
        "//tensorflow/python:math_ops",
        "//tensorflow/python:session",
        "//tensorflow/python:string_ops",
    ],
    grpc_enabled = True,
    tags = [
        "no_oss",  # Test flaky due to port collisions.
        "no_windows",
>>>>>>> a751f01a
    ],
)

cuda_py_test(
    name = "iterator_ops_test",
    size = "small",
    srcs = ["iterator_ops_test.py"],
    additional_deps = [
        "//third_party/py/numpy",
        "//tensorflow/python/data/ops:readers",
        "//tensorflow/core:protos_all_py",
        "//tensorflow/python/data/ops:dataset_ops",
        "//tensorflow/python/data/ops:iterator_ops",
        "//tensorflow/python/data/util:sparse",
        "//tensorflow/python/eager:context",
        "//tensorflow/python/training/tracking:util",
        "//tensorflow/python:array_ops",
        "//tensorflow/python:client_testlib",
        "//tensorflow/python:constant_op",
        "//tensorflow/python:dataset_ops_gen",
        "//tensorflow/python:dtypes",
        "//tensorflow/python:errors",
        "//tensorflow/python:framework_ops",
        "//tensorflow/python:framework_test_lib",
        "//tensorflow/python:function",
        "//tensorflow/python:functional_ops",
        "//tensorflow/python:gradients",
        "//tensorflow/python:io_ops",
        "//tensorflow/python:math_ops",
        "//tensorflow/python:parsing_ops",
        "//tensorflow/python:random_ops",
        "//tensorflow/python:script_ops",
        "//tensorflow/python:session",
        "//tensorflow/python:sparse_tensor",
        "//tensorflow/python:tensor_shape",
        "//tensorflow/python:training",
        "//tensorflow/python/compat:compat",
        "//tensorflow/python:util",
        "//tensorflow/python:variables",
    ],
    grpc_enabled = True,
    xla_enable_strict_auto_jit = True,
)

tf_py_test(
    name = "iterator_ops_cluster_test",
    size = "small",
    srcs = ["iterator_ops_cluster_test.py"],
    additional_deps = [
        "//tensorflow/core:protos_all_py",
        "//tensorflow/python:array_ops",
        "//tensorflow/python:client_testlib",
        "//tensorflow/python:dtypes",
        "//tensorflow/python:errors",
        "//tensorflow/python:framework_ops",
        "//tensorflow/python:framework_test_lib",
        "//tensorflow/python:function",
        "//tensorflow/python:functional_ops",
        "//tensorflow/python:session",
        "//tensorflow/python/data/ops:dataset_ops",
        "//tensorflow/python/data/ops:iterator_ops",
        "//tensorflow/python:constant_op",
        "//tensorflow/python:string_ops",
        "//tensorflow/python:lookup_ops",
    ],
    grpc_enabled = True,
    tags = [
        "no_oss",  # Test flaky due to port collisions.
        "no_windows",
    ],
)

tf_py_test(
    name = "map_dataset_op_test",
    size = "small",
    srcs = ["map_dataset_op_test.py"],
    additional_deps = [
        ":test_base",
        "@absl_py//absl/testing:parameterized",
        "//third_party/py/numpy",
        "//tensorflow/python:array_ops",
        "//tensorflow/python:client_testlib",
        "//tensorflow/python:constant_op",
        "//tensorflow/python:data_flow_ops",
        "//tensorflow/python:dtypes",
        "//tensorflow/python:errors",
        "//tensorflow/python:functional_ops",
        "//tensorflow/python:lookup_ops",
        "//tensorflow/python:math_ops",
        "//tensorflow/python:random_ops",
        "//tensorflow/python:script_ops",
        "//tensorflow/python:sparse_ops",
        "//tensorflow/python:sparse_tensor",
        "//tensorflow/python:string_ops",
<<<<<<< HEAD
=======
        "//tensorflow/python:tensor_array_ops",
        "//tensorflow/python:tensor_util",
>>>>>>> a751f01a
        "//tensorflow/python:variable_scope",
        "//tensorflow/python/data/ops:dataset_ops",
    ],
)

tf_py_test(
    name = "matching_files_dataset_op_test",
    size = "small",
    srcs = ["matching_files_dataset_op_test.py"],
    additional_deps = [
        ":test_base",
        "//third_party/py/numpy",
        "//tensorflow/python:array_ops",
        "//tensorflow/python:client_testlib",
        "//tensorflow/python:dtypes",
        "//tensorflow/python:errors",
        "//tensorflow/python:util",
        "//tensorflow/python/data/ops:dataset_ops",
    ],
)

cuda_py_test(
    name = "multi_device_iterator_test",
    size = "medium",
    srcs = ["multi_device_iterator_test.py"],
    additional_deps = [
        ":test_base",
        "@absl_py//absl/testing:parameterized",
        "//tensorflow/core:protos_all_py",
        "//tensorflow/python/data/ops:dataset_ops",
        "//tensorflow/python/data/ops:multi_device_iterator_ops",
        "//tensorflow/python/data/ops:iterator_ops",
        "//tensorflow/python:array_ops",
        "//tensorflow/python:client_testlib",
        "//tensorflow/python:dtypes",
        "//tensorflow/python:errors",
        "//tensorflow/python:framework_test_lib",
    ],
    tags = [
        "no_windows_gpu",
    ],
    xla_enable_strict_auto_jit = True,
)

cuda_py_test(
    name = "memory_cleanup_test",
    size = "medium",
    srcs = ["memory_cleanup_test.py"],
    additional_deps = [
        ":test_base",
        "@absl_py//absl/testing:parameterized",
        "//tensorflow/core:protos_all_py",
        "//tensorflow/python/data/ops:dataset_ops",
        "//tensorflow/python/data/ops:multi_device_iterator_ops",
        "//tensorflow/python:client_testlib",
        "//tensorflow/python:framework_test_lib",
    ],
    xla_enable_strict_auto_jit = True,
)

cuda_py_test(
    name = "optional_ops_test",
    size = "small",
    srcs = ["optional_ops_test.py"],
    additional_deps = [
        ":test_base",
        "@absl_py//absl/testing:parameterized",
        "//tensorflow/python/data/ops:dataset_ops",
        "//tensorflow/python/data/ops:iterator_ops",
        "//tensorflow/python/data/ops:optional_ops",
        "//tensorflow/python:client_testlib",
        "//tensorflow/python:array_ops",
        "//tensorflow/python:constant_op",
        "//tensorflow/python:dtypes",
        "//tensorflow/python:errors",
        "//tensorflow/python:framework_ops",
        "//tensorflow/python:framework_test_lib",
        "//tensorflow/python:tensor_shape",
    ],
    xla_enable_strict_auto_jit = True,
)

tf_py_test(
    name = "prefetch_dataset_op_test",
    size = "small",
    srcs = ["prefetch_dataset_op_test.py"],
    additional_deps = [
        ":test_base",
        "@absl_py//absl/testing:parameterized",
        "//tensorflow/python:array_ops",
        "//tensorflow/python:client_testlib",
        "//tensorflow/python:dataset_ops_gen",
        "//tensorflow/python:dtypes",
        "//tensorflow/python:errors",
        "//tensorflow/python/data/ops:dataset_ops",
    ],
)

tf_py_test(
    name = "range_dataset_op_test",
    size = "small",
    srcs = ["range_dataset_op_test.py"],
    additional_deps = [
        ":test_base",
        "//tensorflow/python:array_ops",
        "//tensorflow/python:client_testlib",
        "//tensorflow/python:dataset_ops_gen",
        "//tensorflow/python:dtypes",
        "//tensorflow/python:errors",
        "//tensorflow/python:io_ops",
        "//tensorflow/python:framework_ops",
        "//tensorflow/python:parsing_ops",
        "//tensorflow/python:platform",
        "//tensorflow/python:tensor_shape",
        "//tensorflow/python:variables",
        "//tensorflow/python/data/ops:dataset_ops",
        "//tensorflow/python/data/ops:iterator_ops",
    ],
)

tf_py_test(
    name = "reader_dataset_ops_test",
    size = "small",
    srcs = ["reader_dataset_ops_test.py"],
    additional_deps = [
        ":test_base",
        "//tensorflow/python:array_ops",
        "//tensorflow/python:client_testlib",
        "//tensorflow/python:constant_op",
        "//tensorflow/python:dataset_ops_gen",
        "//tensorflow/python:dtypes",
        "//tensorflow/python:errors",
        "//tensorflow/python:framework_ops",
        "//tensorflow/python:io_ops",
        "//tensorflow/python:lib",
        "//tensorflow/python:parsing_ops",
        "//tensorflow/python:tensor_shape",
        "//tensorflow/python:util",
        "//tensorflow/python/data/ops:iterator_ops",
        "//tensorflow/python/data/ops:readers",
    ],
)

tf_py_test(
    name = "reduce_dataset_op_test",
    size = "small",
    srcs = ["reduce_dataset_op_test.py"],
    additional_deps = [
        ":test_base",
        "@absl_py//absl/testing:parameterized",
        "//third_party/py/numpy",
        "//tensorflow/python:array_ops",
        "//tensorflow/python:client_testlib",
        "//tensorflow/python:dtypes",
        "//tensorflow/python:errors",
        "//tensorflow/python:math_ops",
        "//tensorflow/python:sparse_tensor",
        "//tensorflow/python/data/ops:dataset_ops",
    ],
)

tf_py_test(
    name = "sequence_dataset_op_test",
    size = "small",
    srcs = ["sequence_dataset_op_test.py"],
    additional_deps = [
        ":test_base",
        "//third_party/py/numpy",
        "//tensorflow/python:array_ops",
        "//tensorflow/python:client_testlib",
        "//tensorflow/python:dtypes",
        "//tensorflow/python:errors",
        "//tensorflow/python/data/ops:dataset_ops",
    ],
)

tf_py_test(
    name = "shard_dataset_op_test",
    size = "small",
    srcs = ["shard_dataset_op_test.py"],
    additional_deps = [
        ":test_base",
        "//tensorflow/python:client_testlib",
        "//tensorflow/python:errors",
        "//tensorflow/python/data/ops:dataset_ops",
    ],
)

tf_py_test(
    name = "shuffle_dataset_op_test",
    size = "small",
    srcs = ["shuffle_dataset_op_test.py"],
    additional_deps = [
        ":test_base",
        "@absl_py//absl/testing:parameterized",
        "//third_party/py/numpy",
        "//tensorflow/python:array_ops",
        "//tensorflow/python:client_testlib",
        "//tensorflow/python:constant_op",
        "//tensorflow/python:dtypes",
        "//tensorflow/python:errors",
        "//tensorflow/python:framework_ops",
        "//tensorflow/python:random_seed",
        "//tensorflow/python/data/ops:dataset_ops",
        "//tensorflow/python/data/ops:iterator_ops",
    ],
)

py_library(
    name = "test_base",
    srcs = ["test_base.py"],
    deps = [
        "//tensorflow/python:client_testlib",
        "//tensorflow/python:errors",
        "//tensorflow/python:sparse_tensor",
        "//tensorflow/python/data/util:nest",
    ],
)

tf_py_test(
    name = "window_dataset_op_test",
    size = "small",
    srcs = ["window_dataset_op_test.py"],
    additional_deps = [
        ":test_base",
        "@absl_py//absl/testing:parameterized",
        "//third_party/py/numpy",
        "//tensorflow/python:array_ops",
        "//tensorflow/python:client_testlib",
        "//tensorflow/python:dtypes",
        "//tensorflow/python:errors",
        "//tensorflow/python:math_ops",
        "//tensorflow/python:sparse_tensor",
        "//tensorflow/python/data/ops:dataset_ops",
    ],
)

tf_py_test(
    name = "zip_dataset_op_test",
    size = "small",
    srcs = ["zip_dataset_op_test.py"],
    additional_deps = [
        ":test_base",
        "//third_party/py/numpy",
        "//tensorflow/python:array_ops",
        "//tensorflow/python:client_testlib",
        "//tensorflow/python:dtypes",
        "//tensorflow/python:errors",
        "//tensorflow/python/data/ops:dataset_ops",
    ],
)<|MERGE_RESOLUTION|>--- conflicted
+++ resolved
@@ -71,8 +71,6 @@
         ":test_base",
         "//third_party/py/numpy",
         "//tensorflow/core:protos_all_py",
-<<<<<<< HEAD
-=======
         "//tensorflow/python/data/ops:dataset_ops",
         "//tensorflow/python/data/ops:readers",
         "//tensorflow/python/data/util:nest",
@@ -109,7 +107,6 @@
     srcs = ["filter_test_base.py"],
     deps = [
         ":test_base",
->>>>>>> a751f01a
         "//tensorflow/python:array_ops",
         "//tensorflow/python:client_testlib",
         "//tensorflow/python:dtypes",
@@ -122,12 +119,7 @@
         "//tensorflow/python:sparse_tensor",
         "//tensorflow/python:tensor_shape",
         "//tensorflow/python/data/ops:dataset_ops",
-<<<<<<< HEAD
-        "//tensorflow/python/data/util:nest",
-        "//tensorflow/python/data/util:sparse",
-=======
-        "//third_party/py/numpy",
->>>>>>> a751f01a
+        "//third_party/py/numpy",
     ],
     tags = [
         "manual",
@@ -145,15 +137,11 @@
         "//tensorflow/python:client_testlib",
         "//tensorflow/python:dtypes",
         "//tensorflow/python:errors",
-<<<<<<< HEAD
-        "//tensorflow/python:tensor_shape",
-=======
         "//tensorflow/python:session",
         "//tensorflow/python:sparse_ops",
         "//tensorflow/python:sparse_tensor",
         "//tensorflow/python:tensor_array_ops",
         "//tensorflow/python:training",
->>>>>>> a751f01a
         "//tensorflow/python/data/ops:dataset_ops",
         "//tensorflow/python/data/util:sparse",
     ],
@@ -168,17 +156,12 @@
         "@absl_py//absl/testing:parameterized",
         "//third_party/py/numpy",
         "//tensorflow/python:client_testlib",
-<<<<<<< HEAD
-        "//tensorflow/python:sparse_tensor",
-        "//tensorflow/python/data/ops:dataset_ops",
-=======
         "//tensorflow/python:constant_op",
         "//tensorflow/python:dtypes",
         "//tensorflow/python:errors",
         "//tensorflow/python:script_ops",
         "//tensorflow/python:tensor_array_ops",
         "//tensorflow/python:session",
->>>>>>> a751f01a
     ],
 )
 
@@ -250,8 +233,6 @@
         "//tensorflow/python:sparse_tensor",
         "//tensorflow/python:training",
         "//tensorflow/python/data/ops:dataset_ops",
-<<<<<<< HEAD
-=======
         "//tensorflow/python/eager:context",
         "//tensorflow/python/training/tracking:util",
         "//tensorflow/python:checkpoint_management",
@@ -290,7 +271,6 @@
     tags = [
         "no_oss",  # Test flaky due to port collisions.
         "no_windows",
->>>>>>> a751f01a
     ],
 )
 
@@ -385,11 +365,8 @@
         "//tensorflow/python:sparse_ops",
         "//tensorflow/python:sparse_tensor",
         "//tensorflow/python:string_ops",
-<<<<<<< HEAD
-=======
         "//tensorflow/python:tensor_array_ops",
         "//tensorflow/python:tensor_util",
->>>>>>> a751f01a
         "//tensorflow/python:variable_scope",
         "//tensorflow/python/data/ops:dataset_ops",
     ],
