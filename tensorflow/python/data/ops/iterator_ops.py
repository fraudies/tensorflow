--- conflicted
+++ resolved
@@ -68,13 +68,8 @@
   return not bool(device_stack)
 
 
-<<<<<<< HEAD
-@tf_export("data.Iterator")
-class Iterator(checkpointable.CheckpointableBase):
-=======
 @tf_export(v1=["data.Iterator"])
 class Iterator(trackable.Trackable):
->>>>>>> a751f01a
   """Represents the state of iterating through a `Dataset`."""
 
   def __init__(self, iterator_resource, initializer, output_types,
@@ -337,30 +332,6 @@
         element structure.
     """
     with ops.name_scope(name, "make_initializer") as name:
-<<<<<<< HEAD
-      nest.assert_same_structure(self._output_types, dataset.output_types)
-      nest.assert_same_structure(self._output_shapes, dataset.output_shapes)
-      for iterator_class, dataset_class in zip(
-          nest.flatten(self._output_classes),
-          nest.flatten(dataset.output_classes)):
-        if iterator_class is not dataset_class:
-          raise TypeError(
-              "Expected output classes %r but got dataset with output class %r."
-              % (self._output_classes, dataset.output_classes))
-      for iterator_dtype, dataset_dtype in zip(
-          nest.flatten(self._output_types), nest.flatten(dataset.output_types)):
-        if iterator_dtype != dataset_dtype:
-          raise TypeError(
-              "Expected output types %r but got dataset with output types %r." %
-              (self._output_types, dataset.output_types))
-      for iterator_shape, dataset_shape in zip(
-          nest.flatten(self._output_shapes), nest.flatten(
-              dataset.output_shapes)):
-        if not iterator_shape.is_compatible_with(dataset_shape):
-          raise TypeError("Expected output shapes compatible with %r but got "
-                          "dataset with output shapes %r." %
-                          (self._output_shapes, dataset.output_shapes))
-=======
       # pylint: disable=protected-access
       # NOTE(mrry): Cannot depend on `dataset_ops.get_legacy_output*()` due
       # to that creating a circular dependency.
@@ -394,7 +365,6 @@
           raise TypeError("Expected output shapes compatible with %r but got "
                           "dataset with output shapes %r." %
                           (self.output_shapes, dataset_output_shapes))
->>>>>>> a751f01a
     with ops.colocate_with(self._iterator_resource):
       return gen_dataset_ops.make_iterator(
           dataset._variant_tensor, self._iterator_resource, name=name)  # pylint: disable=protected-access
@@ -586,23 +556,12 @@
 
     self._device = context.context().device_name
     with ops.device("/cpu:0"):
-<<<<<<< HEAD
-      ds_variant = dataset._as_variant_tensor()  # pylint: disable=protected-access
-      self._output_classes = dataset.output_classes
-      self._output_types = dataset.output_types
-      self._output_shapes = dataset.output_shapes
-      self._flat_output_types = nest.flatten(
-          sparse.as_dense_types(self._output_types, self._output_classes))
-      self._flat_output_shapes = nest.flatten(
-          sparse.as_dense_shapes(self._output_shapes, self._output_classes))
-=======
       # pylint: disable=protected-access
       dataset = dataset._apply_options()
       ds_variant = dataset._variant_tensor
       self._structure = dataset._element_structure
       self._flat_output_types = self._structure._flat_types
       self._flat_output_shapes = self._structure._flat_shapes
->>>>>>> a751f01a
       with ops.colocate_with(ds_variant):
         self._iterator_resource, self._deleter = (
             gen_dataset_ops.anonymous_iterator_v2(
@@ -610,16 +569,11 @@
                 output_shapes=self._flat_output_shapes))
         gen_dataset_ops.make_iterator(ds_variant, self._iterator_resource)
         # Delete the resource when this object is deleted
-<<<<<<< HEAD
-        self._resource_deleter = resource_variable_ops.EagerResourceDeleter(
-            handle=self._resource, handle_device=self._device)
-=======
         self._resource_deleter = IteratorResourceDeleter(
             handle=self._iterator_resource,
             device=self._device,
             deleter=self._deleter)
       # pylint: enable=protected-access
->>>>>>> a751f01a
 
   def __iter__(self):
     return self
