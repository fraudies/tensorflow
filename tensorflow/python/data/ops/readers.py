--- conflicted
+++ resolved
@@ -46,10 +46,6 @@
         to buffer. A value of 0 results in the default buffering values chosen
         based on the compression type.
     """
-<<<<<<< HEAD
-    super(TextLineDataset, self).__init__()
-=======
->>>>>>> 4c307bd3
     self._filenames = ops.convert_to_tensor(
         filenames, dtype=dtypes.string, name="filenames")
     self._compression_type = convert.optional_param_to_tensor(
@@ -151,18 +147,9 @@
         "prefetch_input_elements",
         prefetch_input_elements,
         argument_default=2 * cycle_length)
-<<<<<<< HEAD
-
-  def _as_variant_tensor(self):
-    # pylint: disable=protected-access
-    return gen_dataset_ops.parallel_interleave_dataset(
-        self._input_dataset._as_variant_tensor(),
-        self._map_func.captured_inputs,
-=======
     variant_tensor = ged_ops.experimental_parallel_interleave_dataset(
         self._input_dataset._variant_tensor,  # pylint: disable=protected-access
         self._map_func.function.captured_inputs,
->>>>>>> 4c307bd3
         self._cycle_length,
         self._block_length,
         self._sloppy,
@@ -212,14 +199,8 @@
       TypeError: If any argument does not have the expected type.
       ValueError: If any argument does not have the expected shape.
     """
-<<<<<<< HEAD
-    super(TFRecordDataset, self).__init__()
-    if isinstance(filenames, dataset_ops.Dataset):
-      if filenames.output_types != dtypes.string:
-=======
     if isinstance(filenames, dataset_ops.DatasetV2):
       if dataset_ops.get_legacy_output_types(filenames) != dtypes.string:
->>>>>>> 4c307bd3
         raise TypeError(
             "`filenames` must be a `tf.data.Dataset` of `tf.string` elements.")
       if not dataset_ops.get_legacy_output_shapes(filenames).is_compatible_with(
@@ -299,10 +280,6 @@
       buffer_size: (Optional.) A `tf.int64` scalar representing the number of
         bytes to buffer when reading.
     """
-<<<<<<< HEAD
-    super(FixedLengthRecordDataset, self).__init__()
-=======
->>>>>>> 4c307bd3
     self._filenames = ops.convert_to_tensor(
         filenames, dtype=dtypes.string, name="filenames")
     self._record_bytes = ops.convert_to_tensor(
@@ -314,13 +291,6 @@
         "footer_bytes", footer_bytes)
     self._buffer_size = convert.optional_param_to_tensor(
         "buffer_size", buffer_size, _DEFAULT_READER_BUFFER_SIZE_BYTES)
-<<<<<<< HEAD
-
-  def _as_variant_tensor(self):
-    return gen_dataset_ops.fixed_length_record_dataset(
-        self._filenames, self._header_bytes, self._record_bytes,
-        self._footer_bytes, self._buffer_size)
-=======
     self._compression_type = convert.optional_param_to_tensor(
         "compression_type",
         compression_type,
@@ -340,7 +310,6 @@
   @property
   def _element_structure(self):
     return structure.TensorStructure(dtypes.string, [])
->>>>>>> 4c307bd3
 
   def _inputs(self):
     return []
