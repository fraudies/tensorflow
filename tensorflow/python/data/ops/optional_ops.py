--- conflicted
+++ resolved
@@ -26,11 +26,8 @@
 from tensorflow.python.ops import gen_dataset_ops
 
 
-<<<<<<< HEAD
-=======
 @tf_export("data.experimental.Optional")
 @six.add_metaclass(abc.ABCMeta)
->>>>>>> a751f01a
 class Optional(object):
   """Wraps a nested structure of tensors that may/may not be present at runtime.
 
