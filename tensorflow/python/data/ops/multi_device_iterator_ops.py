--- conflicted
+++ resolved
@@ -36,33 +36,13 @@
   """A `dummy` generator dataset."""
 
   def __init__(self, shard_num, multi_device_iterator_resource, incarnation_id,
-<<<<<<< HEAD
-               source_device, target_device, output_shapes, output_types,
-               output_classes):
-    self._target_device = target_device
-    self._output_types = output_types
-    self._output_shapes = output_shapes
-    self._output_classes = output_classes
-    self._flat_output_shapes = nest.flatten(
-        sparse.as_dense_shapes(self._output_shapes, self._output_classes))
-    self._flat_output_types = nest.flatten(
-        sparse.as_dense_types(self._output_types, self._output_classes))
-=======
                source_device, element_structure):
     self._structure = element_structure
->>>>>>> 4c307bd3
 
     multi_device_iterator_string_handle = (
         gen_dataset_ops.multi_device_iterator_to_string_handle(
             multi_device_iterator_resource))
 
-<<<<<<< HEAD
-    @function.Defun()
-    def _init_func():
-      return multi_device_iterator_string_handle
-
-    @function.Defun()
-=======
     # TODO(b/124254153): Enable autograph once the overhead is low enough.
     @function.defun(autograph=False)  # Pure graph code.
     def _init_func():
@@ -72,7 +52,6 @@
 
     # TODO(b/124254153): Enable autograph once the overhead is low enough.
     @function.defun(autograph=False)  # Pure graph code.
->>>>>>> 4c307bd3
     def _remote_init_func():
       return functional_ops.remote_call(
           target=source_device,
@@ -83,14 +62,10 @@
     self._init_func = _remote_init_func
     self._init_captured_args = _remote_init_func.captured_inputs
 
-<<<<<<< HEAD
-    @function.Defun(dtypes.string)
-=======
     # TODO(b/124254153): Enable autograph once the overhead is low enough.
     @function.defun(
         input_signature=[tensor_spec.TensorSpec([], dtypes.string)],
         autograph=False)  # Pure graph code.
->>>>>>> 4c307bd3
     def _next_func(string_handle):
       multi_device_iterator = (
           gen_dataset_ops.multi_device_iterator_from_string_handle(
@@ -104,15 +79,11 @@
           output_types=self._flat_output_types,
           output_shapes=self._flat_output_shapes)
 
-<<<<<<< HEAD
-    @function.Defun(dtypes.string, experimental_ints_on_device=True)
-=======
     # TODO(b/124254153): Enable autograph once the overhead is low enough.
     @function.defun_with_attributes(
         input_signature=[tensor_spec.TensorSpec([], dtypes.string)],
         attributes={"experimental_ints_on_device": True},
         autograph=False)  # Pure graph code.
->>>>>>> 4c307bd3
     def _remote_next_func(string_handle):
       return functional_ops.remote_call(
           target=source_device,
@@ -123,13 +94,6 @@
     self._next_func = _remote_next_func
     self._next_captured_args = _remote_next_func.captured_inputs
 
-<<<<<<< HEAD
-    @function.Defun(dtypes.string)
-    def _finalize_func(unused_string_handle):
-      return array_ops.constant(0, dtypes.int64)
-
-    @function.Defun(dtypes.string)
-=======
     self._incarnation_id_index = -1
     for i, arg in enumerate(self._next_captured_args):
       if arg == incarnation_id:
@@ -148,7 +112,6 @@
     @function.defun(
         input_signature=[tensor_spec.TensorSpec([], dtypes.string)],
         autograph=False)  # Pure graph code.
->>>>>>> 4c307bd3
     def _remote_finalize_func(string_handle):
       return functional_ops.remote_call(
           target=source_device,
@@ -159,19 +122,6 @@
     self._finalize_func = _remote_finalize_func
     self._finalize_captured_args = _remote_finalize_func.captured_inputs
 
-<<<<<<< HEAD
-  def _as_variant_tensor(self):
-    with ops.device(self._target_device):
-      return gen_dataset_ops.generator_dataset(
-          self._init_captured_args,
-          self._next_captured_args,
-          self._finalize_captured_args,
-          init_func=self._init_func,
-          next_func=self._next_func,
-          finalize_func=self._finalize_func,
-          output_types=self._flat_output_types,
-          output_shapes=self._flat_output_shapes)
-=======
     variant_tensor = gen_dataset_ops.generator_dataset(
         self._init_captured_args,
         self._next_captured_args,
@@ -181,7 +131,6 @@
         finalize_func=self._finalize_func,
         **dataset_ops.flat_structure(self))
     super(_PerDeviceGenerator, self).__init__(variant_tensor)
->>>>>>> 4c307bd3
 
   def _inputs(self):
     # TODO(b/116506223): Determine which datasets should be used as inputs here.
@@ -269,15 +218,7 @@
     Raises:
       RuntimeError: If run in Eager mode.
     """
-<<<<<<< HEAD
-    if context.executing_eagerly():
-      # TODO(rohanj): Fix this. Tracking bug: b/116467184
-      raise RuntimeError("MultiDeviceIterator is not currently supported in "
-                         "Eager mode.")
-    self._dataset = dataset
-=======
     self._dataset = dataset._apply_options()  # pylint: disable=protected-access
->>>>>>> 4c307bd3
     self._devices = devices
     self._source_device = source_device
     self._source_device_tensor = ops.convert_to_tensor(source_device)
@@ -305,17 +246,12 @@
               devices=self._devices,
               shared_name=shared_name,
               container="",
-<<<<<<< HEAD
-              output_types=self._flat_output_types,
-              output_shapes=self._flat_output_shapes))
-=======
               **dataset_ops.flat_structure(self._dataset)))
       if context.executing_eagerly():
         # Delete the resource when this object is deleted
         self._resource_deleter = resource_variable_ops.EagerResourceDeleter(
             handle=self._multi_device_iterator_resource,
             handle_device=self._source_device)
->>>>>>> 4c307bd3
 
       # The incarnation ID is used to ensure consistency between the per-device
       # iterators and the multi-device iterator.
@@ -338,19 +274,6 @@
     # into the device side from its input. It might be useful in rewriting.
     # Create the per device iterators.
     self._device_iterators = []
-<<<<<<< HEAD
-    i = 0
-    for device in self._devices:
-      ds = _PerDeviceGenerator(
-          i, self._multi_device_iterator_resource, self._incarnation_id,
-          self._source_device_tensor, device, self._dataset.output_shapes,
-          self._dataset.output_types, self._dataset.output_classes)
-      if prefetch_buffer_size > 0:
-        ds = ds.prefetch(prefetch_buffer_size)
-      with ops.device(device):
-        self._device_iterators.append(ds.make_initializable_iterator())
-      i += 1
-=======
     for i, device in enumerate(self._devices):
       with ops.device(device):
         ds = self._create_device_dataset(i)
@@ -385,7 +308,6 @@
     if device is not None:
       index = self._devices.index(device)
       return self._device_iterators[index].get_next()
->>>>>>> 4c307bd3
 
     result = []
     i = 0
