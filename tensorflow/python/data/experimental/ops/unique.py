# Copyright 2017 The TensorFlow Authors. All Rights Reserved.
#
# Licensed under the Apache License, Version 2.0 (the "License");
# you may not use this file except in compliance with the License.
# You may obtain a copy of the License at
#
#     http://www.apache.org/licenses/LICENSE-2.0
#
# Unless required by applicable law or agreed to in writing, software
# distributed under the License is distributed on an "AS IS" BASIS,
# WITHOUT WARRANTIES OR CONDITIONS OF ANY KIND, either express or implied.
# See the License for the specific language governing permissions and
# limitations under the License.
# ==============================================================================
"""Unique element dataset transformations."""
from __future__ import absolute_import
from __future__ import division
from __future__ import print_function

from tensorflow.python.data.ops import dataset_ops
from tensorflow.python.framework import dtypes
from tensorflow.python.ops import gen_experimental_dataset_ops
from tensorflow.python.util.tf_export import tf_export


@tf_export("data.experimental.unique")
def unique():
  """Creates a `Dataset` from another `Dataset`, discarding duplicates.

  Use this transformation to produce a dataset that contains one instance of
  each unique element in the input. For example:

  ```python
  dataset = tf.data.Dataset.from_tensor_slices([1, 37, 2, 37, 2, 1])

  # Using `unique()` will drop the duplicate elements.
  dataset = dataset.apply(tf.data.experimental.unique())  # ==> { 1, 37, 2 }
  ```

  Returns:
    A `Dataset` transformation function, which can be passed to
    `tf.data.Dataset.apply`.
  """

  def _apply_fn(dataset):
    return _UniqueDataset(dataset)

  return _apply_fn


class _UniqueDataset(dataset_ops.UnaryDataset):
  """A `Dataset` contains the unique elements from its input."""

  def __init__(self, input_dataset):
    """See `unique()` for details."""
    self._input_dataset = input_dataset
    if dataset_ops.get_legacy_output_types(input_dataset) not in (
        dtypes.int32, dtypes.int64, dtypes.string):
      raise TypeError(
          "`tf.data.experimental.unique()` only supports inputs with a single "
          "`tf.int32`, `tf.int64`, or `tf.string` component.")
<<<<<<< HEAD

  def _as_variant_tensor(self):
    return gen_experimental_dataset_ops.experimental_unique_dataset(
        self._input_dataset._as_variant_tensor(),  # pylint: disable=protected-access
        **dataset_ops.flat_structure(self))

  @property
  def output_classes(self):
    return self._input_dataset.output_classes

  @property
  def output_shapes(self):
    return self._input_dataset.output_shapes

  @property
  def output_types(self):
    return self._input_dataset.output_types
=======
    variant_tensor = gen_experimental_dataset_ops.experimental_unique_dataset(
        self._input_dataset._variant_tensor,  # pylint: disable=protected-access
        **dataset_ops.flat_structure(self))
    super(_UniqueDataset, self).__init__(input_dataset, variant_tensor)
>>>>>>> 4c307bd3
<|MERGE_RESOLUTION|>--- conflicted
+++ resolved
@@ -59,27 +59,7 @@
       raise TypeError(
           "`tf.data.experimental.unique()` only supports inputs with a single "
           "`tf.int32`, `tf.int64`, or `tf.string` component.")
-<<<<<<< HEAD
-
-  def _as_variant_tensor(self):
-    return gen_experimental_dataset_ops.experimental_unique_dataset(
-        self._input_dataset._as_variant_tensor(),  # pylint: disable=protected-access
-        **dataset_ops.flat_structure(self))
-
-  @property
-  def output_classes(self):
-    return self._input_dataset.output_classes
-
-  @property
-  def output_shapes(self):
-    return self._input_dataset.output_shapes
-
-  @property
-  def output_types(self):
-    return self._input_dataset.output_types
-=======
     variant_tensor = gen_experimental_dataset_ops.experimental_unique_dataset(
         self._input_dataset._variant_tensor,  # pylint: disable=protected-access
         **dataset_ops.flat_structure(self))
-    super(_UniqueDataset, self).__init__(input_dataset, variant_tensor)
->>>>>>> 4c307bd3
+    super(_UniqueDataset, self).__init__(input_dataset, variant_tensor)