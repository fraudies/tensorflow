--- conflicted
+++ resolved
@@ -149,8 +149,6 @@
 )
 
 py_library(
-<<<<<<< HEAD
-=======
     name = "enumerate_ops",
     srcs = ["enumerate_ops.py"],
     srcs_version = "PY2AND3",
@@ -161,7 +159,6 @@
 )
 
 py_library(
->>>>>>> 4c307bd3
     name = "error_ops",
     srcs = ["error_ops.py"],
     srcs_version = "PY2AND3",
@@ -311,8 +308,6 @@
 )
 
 py_library(
-<<<<<<< HEAD
-=======
     name = "stats_options",
     srcs = ["stats_options.py"],
     srcs_version = "PY2AND3",
@@ -347,7 +342,6 @@
 )
 
 py_library(
->>>>>>> 4c307bd3
     name = "threadpool",
     srcs = ["threadpool.py"],
     srcs_version = "PY2AND3",
