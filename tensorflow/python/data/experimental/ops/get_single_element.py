# Copyright 2017 The TensorFlow Authors. All Rights Reserved.
#
# Licensed under the Apache License, Version 2.0 (the "License");
# you may not use this file except in compliance with the License.
# You may obtain a copy of the License at
#
#     http://www.apache.org/licenses/LICENSE-2.0
#
# Unless required by applicable law or agreed to in writing, software
# distributed under the License is distributed on an "AS IS" BASIS,
# WITHOUT WARRANTIES OR CONDITIONS OF ANY KIND, either express or implied.
# See the License for the specific language governing permissions and
# limitations under the License.
# ==============================================================================
"""Python wrappers for Datasets and Iterators."""
from __future__ import absolute_import
from __future__ import division
from __future__ import print_function

from tensorflow.python.data.ops import dataset_ops
from tensorflow.python.data.util import nest
from tensorflow.python.data.util import sparse
from tensorflow.python.ops import gen_dataset_ops
from tensorflow.python.util.tf_export import tf_export


@tf_export("data.experimental.get_single_element")
def get_single_element(dataset):
  """Returns the single element in `dataset` as a nested structure of tensors.

  This function enables you to use a `tf.data.Dataset` in a stateless
  "tensor-in tensor-out" expression, without creating a `tf.data.Iterator`.
  This can be useful when your preprocessing transformations are expressed
  as a `Dataset`, and you want to use the transformation at serving time.
  For example:

  ```python
  input_batch = tf.placeholder(tf.string, shape=[BATCH_SIZE])

  def preprocessing_fn(input_str):
    # ...
    return image, label

  dataset = (tf.data.Dataset.from_tensor_slices(input_batch)
             .map(preprocessing_fn, num_parallel_calls=BATCH_SIZE)
             .batch(BATCH_SIZE))

  image_batch, label_batch = tf.data.experimental.get_single_element(dataset)
  ```

  Args:
    dataset: A `tf.data.Dataset` object containing a single element.

  Returns:
    A nested structure of `tf.Tensor` objects, corresponding to the single
    element of `dataset`.

  Raises:
    TypeError: if `dataset` is not a `tf.data.Dataset` object.
    InvalidArgumentError (at runtime): if `dataset` does not contain exactly
      one element.
  """
  if not isinstance(dataset, dataset_ops.Dataset):
    raise TypeError("`dataset` must be a `tf.data.Dataset` object.")

<<<<<<< HEAD
  nested_ret = nest.pack_sequence_as(
      dataset.output_types, gen_dataset_ops.dataset_to_single_element(
          dataset._as_variant_tensor(),  # pylint: disable=protected-access
          **dataset_ops.flat_structure(dataset)))
  return sparse.deserialize_sparse_tensors(
      nested_ret, dataset.output_types, dataset.output_shapes,
      dataset.output_classes)
=======
  # pylint: disable=protected-access
  return dataset._element_structure._from_compatible_tensor_list(
      gen_dataset_ops.dataset_to_single_element(
          dataset._variant_tensor, **dataset_ops.flat_structure(dataset)))
>>>>>>> a751f01a
<|MERGE_RESOLUTION|>--- conflicted
+++ resolved
@@ -63,17 +63,7 @@
   if not isinstance(dataset, dataset_ops.Dataset):
     raise TypeError("`dataset` must be a `tf.data.Dataset` object.")
 
-<<<<<<< HEAD
-  nested_ret = nest.pack_sequence_as(
-      dataset.output_types, gen_dataset_ops.dataset_to_single_element(
-          dataset._as_variant_tensor(),  # pylint: disable=protected-access
-          **dataset_ops.flat_structure(dataset)))
-  return sparse.deserialize_sparse_tensors(
-      nested_ret, dataset.output_types, dataset.output_shapes,
-      dataset.output_classes)
-=======
   # pylint: disable=protected-access
   return dataset._element_structure._from_compatible_tensor_list(
       gen_dataset_ops.dataset_to_single_element(
-          dataset._variant_tensor, **dataset_ops.flat_structure(dataset)))
->>>>>>> a751f01a
+          dataset._variant_tensor, **dataset_ops.flat_structure(dataset)))