# Copyright 2018 The TensorFlow Authors. All Rights Reserved.
#
# Licensed under the Apache License, Version 2.0 (the "License");
# you may not use this file except in compliance with the License.
# You may obtain a copy of the License at
#
#     http://www.apache.org/licenses/LICENSE-2.0
#
# Unless required by applicable law or agreed to in writing, software
# distributed under the License is distributed on an "AS IS" BASIS,
# WITHOUT WARRANTIES OR CONDITIONS OF ANY KIND, either express or implied.
# See the License for the specific language governing permissions and
# limitations under the License.
# ==============================================================================
"""Experimental API for optimizing `tf.data` pipelines."""

from __future__ import absolute_import
from __future__ import division
from __future__ import print_function

from tensorflow.python.framework import ops
from tensorflow.python.framework import tensor_shape
from tensorflow.python.ops import gen_dataset_ops


def map_defun(fn,
              elems,
              output_dtypes,
              output_shapes,
              max_intra_op_parallelism=1):
  """Map a function on the list of tensors unpacked from `elems` on dimension 0.

  Args:
    fn: A function (`function.Defun`) that takes a list of tensors and returns
      another list of tensors. The output list has the same types as
      output_dtypes. The elements of the output list have the same dimension 0
      as `elems`, and the remaining dimensions correspond to those of
      `fn_output_shapes`.
    elems: A list of tensors.
    output_dtypes: A list of dtypes corresponding to the output types of the
      function.
    output_shapes: A list of `TensorShape`s corresponding to the output shapes
      from each invocation of the function on slices of inputs.
    max_intra_op_parallelism: An integer. If positive, sets the max parallelism
      limit of each function call to this.

  Raises:
    ValueError: if any of the inputs are malformed.

  Returns:
    A list of `Tensor` objects with the same types as `output_dtypes`.
  """
  if not isinstance(elems, list):
    raise ValueError("`elems` must be a list of tensors.")
  if not isinstance(output_dtypes, list):
    raise ValueError("`output_dtypes` must be a list of `tf.DType` objects.")
  if not isinstance(output_shapes, list):
    raise ValueError("`output_shapes` must be a list of `tf.TensorShape` "
                     "objects.")

  elems = [ops.convert_to_tensor(e) for e in elems]
  output_shapes = [tensor_shape.TensorShape(s) for s in output_shapes]
<<<<<<< HEAD
  return gen_dataset_ops.map_defun(elems, fn.captured_inputs, output_dtypes,
                                   output_shapes, fn)
=======
  return gen_dataset_ops.map_defun(elems, concrete_fn.captured_inputs,
                                   output_dtypes, output_shapes, concrete_fn,
                                   max_intra_op_parallelism)
>>>>>>> 4c307bd3
<|MERGE_RESOLUTION|>--- conflicted
+++ resolved
@@ -60,11 +60,6 @@
 
   elems = [ops.convert_to_tensor(e) for e in elems]
   output_shapes = [tensor_shape.TensorShape(s) for s in output_shapes]
-<<<<<<< HEAD
-  return gen_dataset_ops.map_defun(elems, fn.captured_inputs, output_dtypes,
-                                   output_shapes, fn)
-=======
   return gen_dataset_ops.map_defun(elems, concrete_fn.captured_inputs,
                                    output_dtypes, output_shapes, concrete_fn,
-                                   max_intra_op_parallelism)
->>>>>>> 4c307bd3
+                                   max_intra_op_parallelism)