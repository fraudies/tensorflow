# Copyright 2018 The TensorFlow Authors. All Rights Reserved.
#
# Licensed under the Apache License, Version 2.0 (the "License");
# you may not use this file except in compliance with the License.
# You may obtain a copy of the License at
#
#     http://www.apache.org/licenses/LICENSE-2.0
#
# Unless required by applicable law or agreed to in writing, software
# distributed under the License is distributed on an "AS IS" BASIS,
# WITHOUT WARRANTIES OR CONDITIONS OF ANY KIND, either express or implied.
# See the License for the specific language governing permissions and
# limitations under the License.
# ==============================================================================
"""Experimental API for optimizing `tf.data` pipelines."""
from __future__ import absolute_import
from __future__ import division
from __future__ import print_function

from tensorflow.python.data.ops import dataset_ops
from tensorflow.python.data.util import structure as structure_lib
from tensorflow.python.framework import dtypes
from tensorflow.python.framework import ops
from tensorflow.python.ops import gen_experimental_dataset_ops
from tensorflow.python.util.tf_export import tf_export

# A constant that can be used to enable auto-tuning.
AUTOTUNE = -1
tf_export("data.experimental.AUTOTUNE").export_constant(__name__, "AUTOTUNE")


# TODO(jsimsa): Support RE matching for both individual transformation (e.g. to
# account for indexing) and transformation sequence.
def assert_next(transformations):
  """A transformation that asserts which transformations happen next.

  Args:
    transformations: A `tf.string` vector `tf.Tensor` identifying the
      transformations that are expected to happen next.

  Returns:
    A `Dataset` transformation function, which can be passed to
    `tf.data.Dataset.apply`.
  """

  def _apply_fn(dataset):
    """Function from `Dataset` to `Dataset` that applies the transformation."""
    return _AssertNextDataset(dataset, transformations)

  return _apply_fn


def model():
  """A transformation that models performance.

  Returns:
    A `Dataset` transformation function, which can be passed to
    `tf.data.Dataset.apply`.
  """

  def _apply_fn(dataset):
    """Function from `Dataset` to `Dataset` that applies the transformation."""
    return dataset_ops._ModelDataset(dataset)  # pylint: disable=protected-access

  return _apply_fn


def optimize(optimizations=None):
  """A transformation that applies optimizations.

  Args:
    optimizations: (Optional.) A `tf.string` vector `tf.Tensor` identifying
      optimizations to use. If not specified, the default set of optimizations
      is applied.

  Returns:
    A `Dataset` transformation function, which can be passed to
    `tf.data.Dataset.apply`.
  """

  def _apply_fn(dataset):
    """Function from `Dataset` to `Dataset` that applies the transformation."""
    return dataset_ops._OptimizeDataset(dataset, optimizations)  # pylint: disable=protected-access

  return _apply_fn


class _AssertNextDataset(dataset_ops.UnaryDataset):
  """A `Dataset` that asserts which transformations happen next."""

  def __init__(self, input_dataset, transformations):
    """See `assert_next()` for details."""
    self._input_dataset = input_dataset
    if transformations is None:
      raise ValueError("At least one transformation should be specified")
    self._transformations = ops.convert_to_tensor(
        transformations, dtype=dtypes.string, name="transformations")
    variant_tensor = (
        gen_experimental_dataset_ops.experimental_assert_next_dataset(
            self._input_dataset._variant_tensor,  # pylint: disable=protected-access
            self._transformations,
            **dataset_ops.flat_structure(self)))
    super(_AssertNextDataset, self).__init__(input_dataset, variant_tensor)

  @property
  def output_classes(self):
    return self._input_dataset.output_classes

  @property
  def output_shapes(self):
    return self._input_dataset.output_shapes

<<<<<<< HEAD
  @property
  def output_types(self):
    return self._input_dataset.output_types
=======
  def __init__(self, input_dataset):
    """See `non_serializable()` for details."""
    self._input_dataset = input_dataset
    variant_tensor = (
        gen_experimental_dataset_ops.experimental_non_serializable_dataset(
            self._input_dataset._variant_tensor,  # pylint: disable=protected-access
            **dataset_ops.flat_structure(self)))
    super(_NonSerializableDataset, self).__init__(input_dataset, variant_tensor)


class _ChooseFastestDataset(dataset_ops.DatasetV2):
  """A `Dataset` that merges two input datasets."""

  def __init__(self, datasets, num_experiments=10):
    """Chooses the fastest of some input datasets.

    Given input datasets, produces elements as quickly as the fastest of the
    inputs. Note that this dataset assumes that input datasets have the same
    elements in the same order, though this is not enforced besides checking
    that the input datasets have compatible output types, output shapes, and
    cardinality at runtime. The resulting dataset produces elements that are
    identical to the input elements, and in the same order.

    Note that the time to first iteration is longer when this dataset is used
    due to the overhead of dynamically picking the faster dataset. Namely,
    for the first num_experiments iterations, this dataset will pull from all
    of its inputs simultaneously in order to determine which input is the
    fastest. For all subsequent iterations, that input will be used.

    Args:
      datasets: A list of `Datasets` that all have the same elements in the same
        order.
      num_experiments: The number of experiments to run before deciding which
        dataset is fastest. In each "experiment" iteration, the dataset will
        call from all its inputs simultaneously, and update its knowledge of
        which input is the fastest.

    Returns:
      A `Dataset` that has the same elements the inputs.
    """
    self._datasets = list(datasets)
    self._structure = self._datasets[0]._element_structure  # pylint: disable=protected-access
    variant_tensor = (
        gen_experimental_dataset_ops.experimental_choose_fastest_dataset(
            [dataset._variant_tensor for dataset in self._datasets],  # pylint: disable=protected-access
            num_experiments=num_experiments,
            **dataset_ops.flat_structure(self)))
    super(_ChooseFastestDataset, self).__init__(variant_tensor)

  def _inputs(self):
    return self._datasets

  @property
  def _element_structure(self):
    return self._datasets[0]._element_structure  # pylint: disable=protected-access


class _ChooseFastestBranchDataset(dataset_ops.UnaryDataset):
  """A `Dataset` that merges two input datasets."""

  def __init__(self,
               input_dataset,
               functions,
               ratio_numerator=1,
               ratio_denominator=1,
               num_elements_per_branch=None):
    """Chooses the fastest of some dataset functions.

    Given dataset functions that take input_dataset as input and output
    another dataset, produces elements as quickly as the fastest of these
    output datasets. Note that datasets in the dataset functions are assumed
    to be stateless, and the iterators created by the functions' output datasets
    will, given the same input elements, all produce the same output elements.
    Datasets in the functions are also expected to iterate over the input
    dataset at most once. The violation of these conditions may lead to
    undefined behavior.

    For example:
    ```python
    dataset = tf.data.Dataset.range(100)
    dataset = _ChooseFastestDataset(
        dataset,
        [
            lambda ds: ds.map(lambda x: tf.reshape(x, [1])).batch(10),
            lambda ds: ds.batch(10).map(lambda x: tf.reshape(x, [10, 1]))
        ],
        ratio=10,
        num_elements_per_branch=10
    )
    ```
    The resulting dataset will produce elements equivalent to
    `tf.data.Dataset.range(100).map(lambda x: tf.reshape(x, [1])).batch(10)`, or
    `tf.data.Dataset.range(100).batch(10).map(lambda x: tf.reshape(x, [10, 1]))`

    Note that the first `num_elements_per_branch` iterations may be slower due
    to the
    overhead of dynamically picking the fastest dataset. Namely, for these
    iterations, the dataset will produce elements from any of branches to
    determine which input is the fastest. For all subsequent iterations, that
    input will be used.

    Args:
      input_dataset: A `Dataset` that can be used as input to `functions`.
      functions: A list of callables, each of which takes a `Dataset` as input
        and returns a `Dataset`.
      ratio_numerator: The numerator in the ratio of input elements consumed to
        output elements produced for each function. This should be the same for
        all functions. For example, if the function is
        `lambda ds: ds.batch(10)`, the ratio is 10:1, i.e. the input dataset
          must produce 10 elements for every element of the output dataset. In
          this case, ratio_numerator should be 10.
      ratio_denominator: The denominator in the ratio of input elements consumed
        to output elements produced for each function. This should be the same
        for all functions. For example, if the function is
        `lambda ds: ds.batch(10)`, the ratio is 10:1, i.e. the input dataset
          must produce 10 elements for every element of the output dataset. In
          this case, ratio_denominator should be 1.
      num_elements_per_branch: The number of elements to get from each branch
        before deciding which dataset is fastest. In the first len(functions) *
        num_elements_per_branch iterations, the dataset will call from one of
        the branches, and update its knowledge of which input is the fastest.
        Note that (num_elements_per_branch * ratio) is expected to be an
        integer.

    Returns:
      A `Dataset` that has the same elements the inputs.
    """
    nested_structure = structure_lib.NestedStructure(
        dataset_ops.DatasetStructure(
            structure_lib.convert_legacy_structure(
                input_dataset.output_types, input_dataset.output_shapes,
                input_dataset.output_classes)))
    self._funcs = [
        dataset_ops.StructuredFunctionWrapper(
            f, "ChooseFastestV2", input_structure=nested_structure)
        for f in functions
    ]
    self._structure = self._funcs[0].output_structure._element_structure  # pylint: disable=protected-access

    self._captured_arguments = []
    for f in self._funcs:
      self._captured_arguments.extend(f.function.captured_inputs)
    self._capture_lengths = [
        len(f.function.captured_inputs) for f in self._funcs
    ]

    if ratio_numerator <= 0 or ratio_denominator <= 0:
      raise ValueError("ratio must be positive.")

    if num_elements_per_branch is None:
      # Pick a sensible default based on `ratio_denominator`
      num_elements_per_branch = 10 * ratio_denominator

    variant_tensor = (
        gen_experimental_dataset_ops.choose_fastest_branch_dataset(
            input_dataset._variant_tensor,  # pylint: disable=protected-access
            ratio_numerator=ratio_numerator,
            ratio_denominator=ratio_denominator,
            other_arguments=self._captured_arguments,
            num_elements_per_branch=num_elements_per_branch,
            branches=[f.function for f in self._funcs],
            other_arguments_lengths=self._capture_lengths,
            **dataset_ops.flat_structure(self)))
    super(_ChooseFastestBranchDataset, self).__init__(input_dataset,
                                                      variant_tensor)

  @property
  def _element_structure(self):
    return self._structure
>>>>>>> 4c307bd3
<|MERGE_RESOLUTION|>--- conflicted
+++ resolved
@@ -110,11 +110,6 @@
   def output_shapes(self):
     return self._input_dataset.output_shapes
 
-<<<<<<< HEAD
-  @property
-  def output_types(self):
-    return self._input_dataset.output_types
-=======
   def __init__(self, input_dataset):
     """See `non_serializable()` for details."""
     self._input_dataset = input_dataset
@@ -283,5 +278,4 @@
 
   @property
   def _element_structure(self):
-    return self._structure
->>>>>>> 4c307bd3
+    return self._structure