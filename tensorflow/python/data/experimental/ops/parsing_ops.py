--- conflicted
+++ resolved
@@ -76,18 +76,6 @@
             [sparse_tensor.SparseTensor for _ in range(len(self._sparse_keys))
             ]))
 
-<<<<<<< HEAD
-  def _as_variant_tensor(self):
-    return gen_dataset_ops.parse_example_dataset(
-        self._input_dataset._as_variant_tensor(),  # pylint: disable=protected-access
-        self._num_parallel_calls,
-        self._dense_defaults,
-        self._sparse_keys,
-        self._dense_keys,
-        self._sparse_types,
-        self._dense_shapes,
-        **dataset_ops.flat_structure(self))
-=======
     variant_tensor = (
         gen_experimental_dataset_ops.experimental_parse_example_dataset(
             self._input_dataset._variant_tensor,  # pylint: disable=protected-access
@@ -99,7 +87,6 @@
             self._dense_shapes,
             **dataset_ops.flat_structure(self)))
     super(_ParseExampleDataset, self).__init__(input_dataset, variant_tensor)
->>>>>>> a751f01a
 
   @property
   def output_shapes(self):
