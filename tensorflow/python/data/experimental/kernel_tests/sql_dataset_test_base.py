--- conflicted
+++ resolved
@@ -24,26 +24,12 @@
 
 from tensorflow.python.data.experimental.ops import readers
 from tensorflow.python.data.kernel_tests import test_base
-<<<<<<< HEAD
-from tensorflow.python.framework import dtypes
-from tensorflow.python.ops import array_ops
-=======
->>>>>>> a751f01a
 from tensorflow.python.platform import test
 
 
 class SqlDatasetTestBase(test_base.DatasetTestBase):
   """Base class for setting up and testing SqlDataset."""
 
-<<<<<<< HEAD
-  def _createSqlDataset(self, output_types, num_repeats=1):
-    dataset = readers.SqlDataset(self.driver_name, self.data_source_name,
-                                 self.query, output_types).repeat(num_repeats)
-    iterator = dataset.make_initializable_iterator()
-    init_op = iterator.initializer
-    get_next = iterator.get_next()
-    return init_op, get_next
-=======
   def _createSqlDataset(self,
                         query,
                         output_types,
@@ -52,7 +38,6 @@
     dataset = readers.SqlDataset(driver_name, self.data_source_name, query,
                                  output_types).repeat(num_repeats)
     return dataset
->>>>>>> a751f01a
 
   def setUp(self):
     self.data_source_name = os.path.join(test.get_temp_dir(), "tftest.sqlite")
