--- conflicted
+++ resolved
@@ -102,24 +102,10 @@
     data = data.apply(batching.unbatch())
     data = data.batch(5)
     data = data.apply(batching.unbatch())
-<<<<<<< HEAD
-    iterator = data.make_one_shot_iterator()
-    next_element = iterator.get_next()
-
-    with self.cached_session() as sess:
-      for i in range(10):
-        st_row = sess.run(next_element)
-        self.assertEqual([i], st_row.indices)
-        self.assertEqual([i], st_row.values)
-        self.assertEqual([10], st_row.dense_shape)
-      with self.assertRaises(errors.OutOfRangeError):
-        sess.run(next_element)
-=======
     expected_output = [
         sparse_tensor.SparseTensorValue([[i]], [i], [10]) for i in range(10)
     ]
     self.assertDatasetProduces(data, expected_output=expected_output)
->>>>>>> 4c307bd3
 
   def testUnbatchDatasetWithDenseAndSparseTensor(self):
     st = sparse_tensor.SparseTensorValue(
@@ -130,24 +116,9 @@
     data = data.apply(batching.unbatch())
     data = data.batch(5)
     data = data.apply(batching.unbatch())
-<<<<<<< HEAD
-    iterator = data.make_one_shot_iterator()
-    next_element = iterator.get_next()
-
-    with self.cached_session() as sess:
-      for i in range(10):
-        dense_elem, st_row = sess.run(next_element)
-        self.assertEqual(i, dense_elem)
-        self.assertEqual([i], st_row.indices)
-        self.assertEqual([i], st_row.values)
-        self.assertEqual([10], st_row.dense_shape)
-      with self.assertRaises(errors.OutOfRangeError):
-        sess.run(next_element)
-=======
     expected_output = [(i, sparse_tensor.SparseTensorValue([[i]], [i], [10]))
                        for i in range(10)]
     self.assertDatasetProduces(data, expected_output=expected_output)
->>>>>>> 4c307bd3
 
   def testUnbatchSingleElementTupleDataset(self):
     data = tuple([(math_ops.range(10),) for _ in range(3)])
@@ -209,13 +180,9 @@
     with self.assertRaises(ValueError):
       data.apply(batching.unbatch())
 
-<<<<<<< HEAD
-  def testUnbatchDynamicShapeMismatch(self):
-=======
   # Note: dynamic shape mismatch is graph specific test.
   @test_util.run_deprecated_v1
   def testSkipEagerUnbatchDynamicShapeMismatch(self):
->>>>>>> 4c307bd3
     ph1 = array_ops.placeholder(dtypes.int32, shape=[None])
     ph2 = array_ops.placeholder(dtypes.int32, shape=None)
     data = dataset_ops.Dataset.from_tensors((ph1, ph2))
