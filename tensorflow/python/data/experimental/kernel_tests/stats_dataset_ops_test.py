--- conflicted
+++ resolved
@@ -33,146 +33,6 @@
 class StatsDatasetTest(stats_dataset_test_base.StatsDatasetTestBase):
 
   def testBytesProduced(self):
-<<<<<<< HEAD
-    stats_aggregator = stats_ops.StatsAggregator()
-    dataset = dataset_ops.Dataset.range(100).map(
-        lambda x: array_ops.tile([x], ops.convert_to_tensor([x]))).apply(
-            stats_ops.bytes_produced_stats("bytes_produced")).apply(
-                stats_ops.set_stats_aggregator(stats_aggregator))
-    iterator = dataset.make_initializable_iterator()
-    next_element = iterator.get_next()
-    summary_t = stats_aggregator.get_summary()
-
-    with self.cached_session() as sess:
-      sess.run(iterator.initializer)
-      expected_sum = 0.0
-      for i in range(100):
-        self.assertAllEqual(
-            np.array([i] * i, dtype=np.int64), sess.run(next_element))
-        summary_str = sess.run(summary_t)
-        self._assertSummaryHasCount(summary_str, "bytes_produced", float(i + 1))
-        expected_sum += i * 8.0
-        self._assertSummaryHasSum(summary_str, "bytes_produced", expected_sum)
-      with self.assertRaises(errors.OutOfRangeError):
-        sess.run(next_element)
-      summary_str = sess.run(summary_t)
-      self._assertSummaryHasCount(summary_str, "bytes_produced", 100.0)
-      self._assertSummaryHasSum(summary_str, "bytes_produced", expected_sum)
-
-  def testLatencyStats(self):
-    stats_aggregator = stats_ops.StatsAggregator()
-    dataset = dataset_ops.Dataset.range(100).apply(
-        stats_ops.latency_stats("record_latency")).apply(
-            stats_ops.set_stats_aggregator(stats_aggregator))
-    iterator = dataset.make_initializable_iterator()
-    next_element = iterator.get_next()
-    summary_t = stats_aggregator.get_summary()
-
-    with self.cached_session() as sess:
-      sess.run(iterator.initializer)
-      for i in range(100):
-        self.assertEqual(i, sess.run(next_element))
-        self._assertSummaryHasCount(
-            sess.run(summary_t), "record_latency", float(i + 1))
-      with self.assertRaises(errors.OutOfRangeError):
-        sess.run(next_element)
-      self._assertSummaryHasCount(sess.run(summary_t), "record_latency", 100.0)
-
-  def testPrefetchBufferUtilization(self):
-    stats_aggregator = stats_ops.StatsAggregator()
-    dataset = dataset_ops.Dataset.range(100).map(
-        lambda x: array_ops.tile([x], ops.convert_to_tensor([x]))).prefetch(
-            -1).apply(stats_ops.set_stats_aggregator(stats_aggregator))
-    iterator = dataset.make_initializable_iterator()
-    next_element = iterator.get_next()
-    summary_t = stats_aggregator.get_summary()
-
-    with self.cached_session() as sess:
-      sess.run(iterator.initializer)
-      for i in range(100):
-        self.assertAllEqual(
-            np.array([i] * i, dtype=np.int64), sess.run(next_element))
-        summary_str = sess.run(summary_t)
-        self._assertSummaryHasCount(summary_str, "Prefetch::buffer_utilization",
-                                    float(i + 1))
-        self._assertSummaryContains(summary_str, "Prefetch::buffer_capacity")
-        self._assertSummaryContains(summary_str, "Prefetch::buffer_size")
-        self._assertSummaryHasRange(summary_str, "Prefetch::buffer_utilization",
-                                    0, 1)
-      with self.assertRaises(errors.OutOfRangeError):
-        sess.run(next_element)
-      summary_str = sess.run(summary_t)
-      self._assertSummaryHasCount(summary_str, "Prefetch::buffer_utilization",
-                                  100)
-
-  def testPrefetchBufferScalars(self):
-    stats_aggregator = stats_ops.StatsAggregator()
-    dataset = dataset_ops.Dataset.range(10).map(
-        lambda x: array_ops.tile([x], ops.convert_to_tensor([x]))).prefetch(
-            0).apply(stats_ops.set_stats_aggregator(stats_aggregator))
-    iterator = dataset.make_initializable_iterator()
-    next_element = iterator.get_next()
-    summary_t = stats_aggregator.get_summary()
-
-    with self.cached_session() as sess:
-      sess.run(iterator.initializer)
-      for i in range(10):
-        self.assertAllEqual(
-            np.array([i] * i, dtype=np.int64), sess.run(next_element))
-        summary_str = sess.run(summary_t)
-        self._assertSummaryHasScalarValue(summary_str,
-                                          "Prefetch::buffer_capacity", 0)
-        self._assertSummaryHasScalarValue(summary_str, "Prefetch::buffer_size",
-                                          0)
-      with self.assertRaises(errors.OutOfRangeError):
-        sess.run(next_element)
-
-  def testFilteredElementsStats(self):
-    stats_aggregator = stats_ops.StatsAggregator()
-    dataset = dataset_ops.Dataset.range(101).filter(
-        lambda x: math_ops.equal(math_ops.mod(x, 3), 0)).apply(
-            stats_ops.set_stats_aggregator(stats_aggregator))
-    iterator = dataset.make_initializable_iterator()
-    next_element = iterator.get_next()
-    summary_t = stats_aggregator.get_summary()
-
-    with self.test_session() as sess:
-      sess.run(iterator.initializer)
-      for i in range(34):
-        self.assertEqual(i * 3, sess.run(next_element))
-        if i is not 0:
-          self._assertSummaryHasScalarValue(
-              sess.run(summary_t), "Filter::dropped_elements", float(i * 2))
-        self._assertSummaryHasScalarValue(
-            sess.run(summary_t), "Filter::filtered_elements", float(i + 1))
-      with self.assertRaises(errors.OutOfRangeError):
-        sess.run(next_element)
-      self._assertSummaryHasScalarValue(
-          sess.run(summary_t), "Filter::dropped_elements", 67.0)
-      self._assertSummaryHasScalarValue(
-          sess.run(summary_t), "Filter::filtered_elements", 34.0)
-
-  def testReinitialize(self):
-    stats_aggregator = stats_ops.StatsAggregator()
-    dataset = dataset_ops.Dataset.range(100).apply(
-        stats_ops.latency_stats("record_latency")).apply(
-            stats_ops.set_stats_aggregator(stats_aggregator))
-    iterator = dataset.make_initializable_iterator()
-    next_element = iterator.get_next()
-    summary_t = stats_aggregator.get_summary()
-
-    with self.cached_session() as sess:
-      for j in range(5):
-        sess.run(iterator.initializer)
-        for i in range(100):
-          self.assertEqual(i, sess.run(next_element))
-          self._assertSummaryHasCount(
-              sess.run(summary_t), "record_latency", float((j * 100) + i + 1))
-        with self.assertRaises(errors.OutOfRangeError):
-          sess.run(next_element)
-        self._assertSummaryHasCount(
-            sess.run(summary_t), "record_latency", (j + 1) * 100.0)
-=======
     aggregator = stats_aggregator.StatsAggregator()
     dataset = dataset_ops.Dataset.range(100).map(
         lambda x: array_ops.tile([x], ops.convert_to_tensor([x]))).apply(
@@ -324,7 +184,6 @@
       handle = self.getHandle(aggregator)
       self.assertStatisticsHasCount(handle, "record_latency", (j + 1) * 100.0,
                                     (j * 100) + 101)
->>>>>>> a751f01a
 
   def testNoAggregatorRegistered(self):
     dataset = dataset_ops.Dataset.range(100).apply(
@@ -340,98 +199,6 @@
         sess.run(next_element)
 
   def testMultipleTags(self):
-<<<<<<< HEAD
-    stats_aggregator = stats_ops.StatsAggregator()
-    dataset = dataset_ops.Dataset.range(100).apply(
-        stats_ops.latency_stats("record_latency")).apply(
-            stats_ops.latency_stats("record_latency_2")).apply(
-                stats_ops.set_stats_aggregator(stats_aggregator))
-    iterator = dataset.make_initializable_iterator()
-    next_element = iterator.get_next()
-    summary_t = stats_aggregator.get_summary()
-
-    with self.cached_session() as sess:
-      sess.run(iterator.initializer)
-      for i in range(100):
-        self.assertEqual(i, sess.run(next_element))
-        self._assertSummaryHasCount(
-            sess.run(summary_t), "record_latency", float(i + 1))
-        self._assertSummaryHasCount(
-            sess.run(summary_t), "record_latency_2", float(i + 1))
-      with self.assertRaises(errors.OutOfRangeError):
-        sess.run(next_element)
-      self._assertSummaryHasCount(sess.run(summary_t), "record_latency", 100.0)
-      self._assertSummaryHasCount(
-          sess.run(summary_t), "record_latency_2", 100.0)
-
-  def testRepeatedTags(self):
-    stats_aggregator = stats_ops.StatsAggregator()
-    dataset = dataset_ops.Dataset.range(100).apply(
-        stats_ops.latency_stats("record_latency")).apply(
-            stats_ops.latency_stats("record_latency")).apply(
-                stats_ops.set_stats_aggregator(stats_aggregator))
-    iterator = dataset.make_initializable_iterator()
-    next_element = iterator.get_next()
-    summary_t = stats_aggregator.get_summary()
-
-    with self.cached_session() as sess:
-      sess.run(iterator.initializer)
-      for i in range(100):
-        self.assertEqual(i, sess.run(next_element))
-        self._assertSummaryHasCount(
-            sess.run(summary_t), "record_latency", float(2 * (i + 1)))
-      with self.assertRaises(errors.OutOfRangeError):
-        sess.run(next_element)
-      self._assertSummaryHasCount(sess.run(summary_t), "record_latency", 200.0)
-
-  def testMultipleIteratorsSameAggregator(self):
-    stats_aggregator = stats_ops.StatsAggregator()
-    dataset = dataset_ops.Dataset.range(100).apply(
-        stats_ops.latency_stats("record_latency")).apply(
-            stats_ops.set_stats_aggregator(stats_aggregator))
-    iterator_0 = dataset.make_initializable_iterator()
-    iterator_1 = dataset.make_initializable_iterator()
-    next_element = iterator_0.get_next() + iterator_1.get_next()
-    summary_t = stats_aggregator.get_summary()
-
-    with self.cached_session() as sess:
-      sess.run([iterator_0.initializer, iterator_1.initializer])
-      for i in range(100):
-        self.assertEqual(i * 2, sess.run(next_element))
-        self._assertSummaryHasCount(
-            sess.run(summary_t), "record_latency", float(2 * (i + 1)))
-      with self.assertRaises(errors.OutOfRangeError):
-        sess.run(next_element)
-      self._assertSummaryHasCount(sess.run(summary_t), "record_latency", 200.0)
-
-  def testMultipleDatasetWithTags(self):
-    stats_aggregator = stats_ops.StatsAggregator()
-    dataset = dataset_ops.Dataset.range(100).apply(
-        stats_ops.latency_stats("record_latency")).apply(
-            stats_ops.set_stats_aggregator(stats_aggregator, "dataset1"))
-    dataset2 = dataset_ops.Dataset.range(100).apply(
-        stats_ops.latency_stats("record_latency")).apply(
-            stats_ops.set_stats_aggregator(stats_aggregator, "dataset2"))
-    iterator_0 = dataset.make_initializable_iterator()
-    iterator_1 = dataset2.make_initializable_iterator()
-    next_element = iterator_0.get_next() + iterator_1.get_next()
-    summary_t = stats_aggregator.get_summary()
-
-    with self.test_session() as sess:
-      sess.run([iterator_0.initializer, iterator_1.initializer])
-      for i in range(100):
-        self.assertEqual(i * 2, sess.run(next_element))
-        self._assertSummaryHasCount(
-            sess.run(summary_t), "dataset1_record_latency", float(i + 1))
-        self._assertSummaryHasCount(
-            sess.run(summary_t), "dataset2_record_latency", float(i + 1))
-      with self.assertRaises(errors.OutOfRangeError):
-        sess.run(next_element)
-      self._assertSummaryHasCount(
-          sess.run(summary_t), "dataset1_record_latency", 100.0)
-      self._assertSummaryHasCount(
-          sess.run(summary_t), "dataset2_record_latency", 100.0)
-=======
     aggregator = stats_aggregator.StatsAggregator()
     dataset = dataset_ops.Dataset.range(100).apply(
         stats_ops.latency_stats("record_latency")).apply(
@@ -599,7 +366,6 @@
         num_output,
         check_elements=False,
         function_processing_time=True)
->>>>>>> a751f01a
 
 
 class FeatureStatsDatasetTest(
@@ -610,38 +376,6 @@
     num_epochs = 5
     total_records = num_epochs * self._num_records
     batch_size = 2
-<<<<<<< HEAD
-    stats_aggregator = stats_ops.StatsAggregator()
-    dataset = self.make_batch_feature(
-        filenames=self.test_filenames[0],
-        num_epochs=num_epochs,
-        batch_size=batch_size,
-        shuffle=True,
-        shuffle_seed=5,
-        drop_final_batch=False).apply(
-            stats_ops.set_stats_aggregator(stats_aggregator, "record_stats"))
-    iterator = dataset.make_initializable_iterator()
-    next_element = iterator.get_next()
-    summary_t = stats_aggregator.get_summary()
-
-    with self.test_session() as sess:
-      sess.run(iterator.initializer)
-      for _ in range(total_records // batch_size + 1 if total_records %
-                     batch_size else total_records // batch_size):
-        sess.run(next_element)
-
-      with self.assertRaises(errors.OutOfRangeError):
-        sess.run(next_element)
-      self._assertSummaryHasCount(
-          sess.run(summary_t), "record_stats_features", total_records)
-      self._assertSummaryHasCount(
-          sess.run(summary_t), "record_stats_feature-values", total_records)
-      self._assertSummaryHasSum(
-          sess.run(summary_t), "record_stats_features", total_records * 4)
-      self._assertSummaryHasSum(
-          sess.run(summary_t), "record_stats_feature-values",
-          self._sum_keywords(1) * num_epochs + 3 * total_records)
-=======
 
     def dataset_fn():
       return self.make_batch_feature(
@@ -690,7 +424,6 @@
         self.regexForNodeName("record_stats::ExperimentalParseExampleDataset",
                               "feature_values_count"),
         self._sum_keywords(1) * num_epochs + 3 * total_records)
->>>>>>> a751f01a
 
 
 if __name__ == "__main__":
