# Copyright 2017 The TensorFlow Authors. All Rights Reserved.
#
# Licensed under the Apache License, Version 2.0 (the "License");
# you may not use this file except in compliance with the License.
# You may obtain a copy of the License at
#
#     http://www.apache.org/licenses/LICENSE-2.0
#
# Unless required by applicable law or agreed to in writing, software
# distributed under the License is distributed on an "AS IS" BASIS,
# WITHOUT WARRANTIES OR CONDITIONS OF ANY KIND, either express or implied.
# See the License for the specific language governing permissions and
# limitations under the License.
# ==============================================================================
"""Tests for the private `_RestructuredDataset` transformation."""
from __future__ import absolute_import
from __future__ import division
from __future__ import print_function

from tensorflow.python.data.experimental.ops import batching
from tensorflow.python.data.kernel_tests import test_base
from tensorflow.python.data.ops import dataset_ops
from tensorflow.python.data.util import nest
from tensorflow.python.framework import dtypes
from tensorflow.python.ops import array_ops
from tensorflow.python.platform import test


<<<<<<< HEAD
=======
# TODO(b/117581999): Add eager specific test.
>>>>>>> 4c307bd3
class RestructuredDatasetTest(test_base.DatasetTestBase):

  def testRestructureDataset(self):
    components = (array_ops.placeholder(dtypes.int32),
                  (array_ops.placeholder(dtypes.int32, shape=[None]),
                   array_ops.placeholder(dtypes.int32, shape=[20, 30])))
    dataset = dataset_ops.Dataset.from_tensors(components)

    i32 = dtypes.int32

    test_cases = [((i32, i32, i32), None),
                  (((i32, i32), i32), None),
                  ((i32, i32, i32), (None, None, None)),
                  ((i32, i32, i32), ([17], [17], [20, 30]))]

    for new_types, new_shape_lists in test_cases:
      # pylint: disable=protected-access
      new = batching._RestructuredDataset(dataset, new_types, new_shape_lists)
      # pylint: enable=protected-access
      self.assertEqual(new_types, dataset_ops.get_legacy_output_types(new))
      if new_shape_lists is not None:
        for expected_shape_list, shape in zip(
            nest.flatten(new_shape_lists),
            nest.flatten(dataset_ops.get_legacy_output_shapes(new))):
          if expected_shape_list is None:
            self.assertIs(None, shape.ndims)
          else:
            self.assertEqual(expected_shape_list, shape.as_list())

    fail_cases = [((i32, dtypes.int64, i32), None),
                  ((i32, i32, i32, i32), None),
                  ((i32, i32, i32), ((None, None), None)),
                  ((i32, i32, i32), (None, None, None, None)),
                  ((i32, i32, i32), (None, [None], [21, 30]))]

    for new_types, new_shape_lists in fail_cases:
      with self.assertRaises(ValueError):
        # pylint: disable=protected-access
        new = batching._RestructuredDataset(dataset, new_types, new_shape_lists)
        # pylint: enable=protected-access


if __name__ == "__main__":
  test.main()<|MERGE_RESOLUTION|>--- conflicted
+++ resolved
@@ -26,10 +26,7 @@
 from tensorflow.python.platform import test
 
 
-<<<<<<< HEAD
-=======
 # TODO(b/117581999): Add eager specific test.
->>>>>>> 4c307bd3
 class RestructuredDatasetTest(test_base.DatasetTestBase):
 
   def testRestructureDataset(self):
