--- conflicted
+++ resolved
@@ -27,11 +27,7 @@
 from tensorflow.python.data.experimental.ops import parsing_ops as contrib_parsing_ops
 from tensorflow.python.data.kernel_tests import test_base
 from tensorflow.python.data.ops import dataset_ops
-<<<<<<< HEAD
-from tensorflow.python.data.util import nest
-=======
 from tensorflow.python.eager import context
->>>>>>> a751f01a
 from tensorflow.python.framework import dtypes
 from tensorflow.python.framework import errors_impl
 from tensorflow.python.framework import ops
@@ -99,26 +95,6 @@
         # Check values.
         dataset = dataset_ops.Dataset.from_tensors(input_tensor).apply(
             contrib_parsing_ops.parse_example_dataset(feature_val))
-<<<<<<< HEAD
-        get_next = dataset.make_one_shot_iterator().get_next()
-        result = sess.run(get_next)
-        flattened = nest.flatten(result)
-        print("result", result, "expected_values", expected_values)
-        _compare_output_to_expected(self, result, expected_values, flattened)
-
-      # Check shapes; if serialized is a Tensor we need its size to
-      # properly check.
-      batch_size = (
-          input_tensor.eval().size if isinstance(input_tensor, ops.Tensor) else
-          np.asarray(input_tensor).size)
-      for k, f in feature_val.items():
-        print("output_shapes as list ",
-              tuple(dataset.output_shapes[k].as_list()))
-        if isinstance(f, parsing_ops.FixedLenFeature) and f.shape is not None:
-          self.assertEqual(dataset.output_shapes[k].as_list()[0], batch_size)
-        elif isinstance(f, parsing_ops.VarLenFeature):
-          self.assertEqual(dataset.output_shapes[k].as_list()[1], None)
-=======
         get_next = self.getNext(dataset)
         self.evaluate(get_next())
       return
@@ -153,7 +129,6 @@
       elif isinstance(f, parsing_ops.VarLenFeature):
         self.assertEqual(
             dataset_ops.get_legacy_output_shapes(dataset)[k].as_list()[1], None)
->>>>>>> a751f01a
 
   def testEmptySerializedWithAllDefaults(self):
     sparse_name = "st_a"
@@ -723,11 +698,7 @@
     for batch_size in (1, 10, 20, 100, 256):
       self._testSerializedContainingVarLenDenseLargerBatch(batch_size)
 
-<<<<<<< HEAD
-  def testSerializedContainingVarLenDense(self):
-=======
   def testSerializedShapeMismatch(self):
->>>>>>> a751f01a
     aname = "a"
     bname = "b"
     cname = "c"
@@ -751,8 +722,6 @@
     ]
 
     serialized = [m.SerializeToString() for m in original]
-<<<<<<< HEAD
-=======
     if context.executing_eagerly():
       self._test(
           ops.convert_to_tensor(serialized), {
@@ -810,7 +779,6 @@
     ]
 
     serialized = [m.SerializeToString() for m in original]
->>>>>>> a751f01a
 
     expected_output = {
         aname:
