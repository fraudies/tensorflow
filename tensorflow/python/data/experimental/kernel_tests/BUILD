--- conflicted
+++ resolved
@@ -404,8 +404,6 @@
 )
 
 py_test(
-<<<<<<< HEAD
-=======
     name = "matching_files_test",
     size = "small",
     srcs = ["matching_files_test.py"],
@@ -425,7 +423,6 @@
 )
 
 py_test(
->>>>>>> a751f01a
     name = "override_threadpool_test",
     size = "small",
     srcs = ["override_threadpool_test.py"],
@@ -788,8 +785,6 @@
         "//tensorflow/python/data/kernel_tests:test_base",
         "//tensorflow/python/data/ops:dataset_ops",
     ],
-<<<<<<< HEAD
-=======
 )
 
 py_test(
@@ -814,5 +809,4 @@
         "//tensorflow/python/data/ops:dataset_ops",
     ],
     xla_enable_strict_auto_jit = True,
->>>>>>> a751f01a
 )