# Copyright 2017 The TensorFlow Authors. All Rights Reserved.
#
# Licensed under the Apache License, Version 2.0 (the "License");
# you may not use this file except in compliance with the License.
# You may obtain a copy of the License at
#
#     http://www.apache.org/licenses/LICENSE-2.0
#
# Unless required by applicable law or agreed to in writing, software
# distributed under the License is distributed on an "AS IS" BASIS,
# WITHOUT WARRANTIES OR CONDITIONS OF ANY KIND, either express or implied.
# See the License for the specific language governing permissions and
# limitations under the License.
# ==============================================================================
"""Tests for experimental indexed dataset ops."""
from __future__ import absolute_import
from __future__ import division
from __future__ import print_function

import unittest

from tensorflow.python.data.experimental.ops import indexed_dataset_ops
from tensorflow.python.data.kernel_tests import test_base
from tensorflow.python.framework import dtypes
from tensorflow.python.framework import errors
from tensorflow.python.framework import ops
<<<<<<< HEAD
from tensorflow.python.ops import array_ops
=======
from tensorflow.python.framework import test_util
>>>>>>> 4c307bd3
from tensorflow.python.ops import gen_experimental_dataset_ops as ged_ops
from tensorflow.python.platform import test


@test_util.run_all_in_graph_and_eager_modes
class IndexedDatasetOpsTest(test_base.DatasetTestBase):

  def testLowLevelIndexedDatasetOps(self):
    identity = ged_ops.experimental_identity_indexed_dataset(
        ops.convert_to_tensor(16, dtype=dtypes.uint64))
    handle = ged_ops.experimental_materialized_index_dataset_handle(
        container="",
        shared_name="",
        output_types=[dtypes.uint64],
        output_shapes=[[]])
    materialize = ged_ops.experimental_indexed_dataset_materialize(
        identity, handle)
    get_op = ged_ops.experimental_indexed_dataset_get(
        handle, 3, output_types=[dtypes.uint64], output_shapes=[[]])

<<<<<<< HEAD
    with self.cached_session() as sess:
      sess.run(materialize)
      self.assertEqual([3], sess.run(get_op, feed_dict={index: 3}))

  def testIdentityIndexedDataset(self):
    ds = indexed_dataset_ops.IdentityIndexedDataset(16)
    materialized = ds.materialize()
    with self.cached_session() as sess:
      sess.run(materialized.initializer)
      placeholder = array_ops.placeholder(dtypes.uint64, shape=[])
      for i in range(16):
        output = sess.run(
            materialized.get(placeholder), feed_dict={placeholder: i})
        self.assertEqual([i], output)
      with self.assertRaises(errors.InvalidArgumentError):
        sess.run(materialized.get(placeholder), feed_dict={placeholder: 16})
=======
    self.evaluate(materialize)
    self.assertEqual([3], self.evaluate(get_op))

  # TODO(b/117581999): Eager mode not supported.
  @test_util.run_deprecated_v1
  def testSkipEagerIdentityIndexedDataset(self):
    ds = indexed_dataset_ops.IdentityIndexedDataset(16)
    materialized = ds.materialize()
    self.evaluate(materialized.initializer)
    for i in range(16):
      output = self.evaluate(materialized.get(i))
      self.assertEqual([i], output)
    with self.assertRaises(errors.InvalidArgumentError):
      self.evaluate(materialized.get(16))
>>>>>>> 4c307bd3

  @unittest.skip("Requisite functionality currently unimplemented.")
  def testIdentityIndexedDatasetIterator(self):
    ds = indexed_dataset_ops.IdentityIndexedDataset(16)
<<<<<<< HEAD
    itr = ds.make_initializable_iterator()
    n = itr.get_next()
    with self.cached_session() as sess:
      sess.run(itr.initializer)
      for i in range(16):
        output = sess.run(n)
        self.assertEqual(i, output)
      with self.assertRaises(errors.OutOfRangeError):
        sess.run(n)
=======
    n = self.getNext(ds)

    for i in range(16):
      output = self.evaluate(n())
      self.assertEqual(i, output)
    with self.assertRaises(errors.OutOfRangeError):
      self.evaluate(n())

>>>>>>> 4c307bd3

if __name__ == "__main__":
  test.main()<|MERGE_RESOLUTION|>--- conflicted
+++ resolved
@@ -24,11 +24,7 @@
 from tensorflow.python.framework import dtypes
 from tensorflow.python.framework import errors
 from tensorflow.python.framework import ops
-<<<<<<< HEAD
-from tensorflow.python.ops import array_ops
-=======
 from tensorflow.python.framework import test_util
->>>>>>> 4c307bd3
 from tensorflow.python.ops import gen_experimental_dataset_ops as ged_ops
 from tensorflow.python.platform import test
 
@@ -49,24 +45,6 @@
     get_op = ged_ops.experimental_indexed_dataset_get(
         handle, 3, output_types=[dtypes.uint64], output_shapes=[[]])
 
-<<<<<<< HEAD
-    with self.cached_session() as sess:
-      sess.run(materialize)
-      self.assertEqual([3], sess.run(get_op, feed_dict={index: 3}))
-
-  def testIdentityIndexedDataset(self):
-    ds = indexed_dataset_ops.IdentityIndexedDataset(16)
-    materialized = ds.materialize()
-    with self.cached_session() as sess:
-      sess.run(materialized.initializer)
-      placeholder = array_ops.placeholder(dtypes.uint64, shape=[])
-      for i in range(16):
-        output = sess.run(
-            materialized.get(placeholder), feed_dict={placeholder: i})
-        self.assertEqual([i], output)
-      with self.assertRaises(errors.InvalidArgumentError):
-        sess.run(materialized.get(placeholder), feed_dict={placeholder: 16})
-=======
     self.evaluate(materialize)
     self.assertEqual([3], self.evaluate(get_op))
 
@@ -81,22 +59,10 @@
       self.assertEqual([i], output)
     with self.assertRaises(errors.InvalidArgumentError):
       self.evaluate(materialized.get(16))
->>>>>>> 4c307bd3
 
   @unittest.skip("Requisite functionality currently unimplemented.")
   def testIdentityIndexedDatasetIterator(self):
     ds = indexed_dataset_ops.IdentityIndexedDataset(16)
-<<<<<<< HEAD
-    itr = ds.make_initializable_iterator()
-    n = itr.get_next()
-    with self.cached_session() as sess:
-      sess.run(itr.initializer)
-      for i in range(16):
-        output = sess.run(n)
-        self.assertEqual(i, output)
-      with self.assertRaises(errors.OutOfRangeError):
-        sess.run(n)
-=======
     n = self.getNext(ds)
 
     for i in range(16):
@@ -105,7 +71,6 @@
     with self.assertRaises(errors.OutOfRangeError):
       self.evaluate(n())
 
->>>>>>> 4c307bd3
 
 if __name__ == "__main__":
   test.main()