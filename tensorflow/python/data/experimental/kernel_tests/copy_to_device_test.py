# Copyright 2017 The TensorFlow Authors. All Rights Reserved.
#
# Licensed under the Apache License, Version 2.0 (the "License");
# you may not use this file except in compliance with the License.
# You may obtain a copy of the License at
#
#     http://www.apache.org/licenses/LICENSE-2.0
#
# Unless required by applicable law or agreed to in writing, software
# distributed under the License is distributed on an "AS IS" BASIS,
# WITHOUT WARRANTIES OR CONDITIONS OF ANY KIND, either express or implied.
# See the License for the specific language governing permissions and
# limitations under the License.
# ==============================================================================
"""Tests for `tf.data.experimental.copy_to_device()`."""
from __future__ import absolute_import
from __future__ import division
from __future__ import print_function

from tensorflow.core.protobuf import config_pb2
from tensorflow.python.compat import compat
from tensorflow.python.data.experimental.ops import prefetching_ops
from tensorflow.python.data.kernel_tests import test_base
from tensorflow.python.data.ops import dataset_ops
from tensorflow.python.data.ops import iterator_ops
from tensorflow.python.framework import dtypes
from tensorflow.python.framework import errors
from tensorflow.python.framework import ops
from tensorflow.python.framework import sparse_tensor
from tensorflow.python.framework import test_util
from tensorflow.python.platform import test


class CopyToDeviceTest(test_base.DatasetTestBase):

<<<<<<< HEAD
=======
  @test_util.deprecated_graph_mode_only
>>>>>>> a751f01a
  def testCopyToDevice(self):
    host_dataset = dataset_ops.Dataset.range(10)
    device_dataset = host_dataset.apply(
        prefetching_ops.copy_to_device("/cpu:1"))

    with ops.device("/cpu:1"):
      iterator = device_dataset.make_one_shot_iterator()
      next_element = iterator.get_next()

    self.assertTrue(dataset_ops.get_structure(host_dataset).is_compatible_with(
        dataset_ops.get_structure(device_dataset)))
    self.assertTrue(dataset_ops.get_structure(host_dataset).is_compatible_with(
        dataset_ops.get_structure(iterator)))

    self.assertEqual(dtypes.int64, next_element.dtype)
    self.assertEqual([], next_element.shape)

    worker_config = config_pb2.ConfigProto(device_count={"CPU": 2})
    with self.test_session(config=worker_config) as sess:
      for i in range(10):
        self.assertEqual(i, sess.run(next_element))
      with self.assertRaises(errors.OutOfRangeError):
        sess.run(next_element)

<<<<<<< HEAD
=======
  @test_util.deprecated_graph_mode_only
>>>>>>> a751f01a
  def testCopyToDeviceInt32(self):
    host_dataset = dataset_ops.Dataset.from_tensors([0, 1, 2, 3])
    device_dataset = host_dataset.apply(
        prefetching_ops.copy_to_device("/cpu:1"))

    with ops.device("/cpu:1"):
      iterator = device_dataset.make_one_shot_iterator()
      next_element = iterator.get_next()

    self.assertTrue(dataset_ops.get_structure(host_dataset).is_compatible_with(
        dataset_ops.get_structure(device_dataset)))
    self.assertTrue(dataset_ops.get_structure(host_dataset).is_compatible_with(
        dataset_ops.get_structure(iterator)))

    self.assertEqual(dtypes.int32, next_element.dtype)
    self.assertEqual((4,), next_element.shape)

    worker_config = config_pb2.ConfigProto(device_count={"CPU": 2})
    with self.test_session(config=worker_config) as sess:
      self.assertAllEqual([0, 1, 2, 3], sess.run(next_element))
      with self.assertRaises(errors.OutOfRangeError):
        sess.run(next_element)

<<<<<<< HEAD
=======
  @test_util.deprecated_graph_mode_only
>>>>>>> a751f01a
  def testCopyToSameDevice(self):
    host_dataset = dataset_ops.Dataset.range(10)
    device_dataset = host_dataset.apply(
        prefetching_ops.copy_to_device("/cpu:0"))

    with ops.device("/cpu:0"):
      iterator = device_dataset.make_one_shot_iterator()
      next_element = iterator.get_next()

    self.assertTrue(dataset_ops.get_structure(host_dataset).is_compatible_with(
        dataset_ops.get_structure(device_dataset)))
    self.assertTrue(dataset_ops.get_structure(host_dataset).is_compatible_with(
        dataset_ops.get_structure(iterator)))

    self.assertEqual(dtypes.int64, next_element.dtype)
    self.assertEqual([], next_element.shape)

    worker_config = config_pb2.ConfigProto(device_count={"CPU": 2})
    with self.test_session(config=worker_config) as sess:
      for i in range(10):
        self.assertEqual(i, sess.run(next_element))
      with self.assertRaises(errors.OutOfRangeError):
        sess.run(next_element)

<<<<<<< HEAD
=======
  @test_util.deprecated_graph_mode_only
>>>>>>> a751f01a
  def testCopyToDeviceWithPrefetch(self):
    host_dataset = dataset_ops.Dataset.range(10)
    device_dataset = host_dataset.apply(
        prefetching_ops.copy_to_device("/cpu:1")).prefetch(1)

    with ops.device("/cpu:1"):
      iterator = device_dataset.make_one_shot_iterator()
      next_element = iterator.get_next()

    self.assertTrue(dataset_ops.get_structure(host_dataset).is_compatible_with(
        dataset_ops.get_structure(device_dataset)))
    self.assertTrue(dataset_ops.get_structure(host_dataset).is_compatible_with(
        dataset_ops.get_structure(iterator)))

    self.assertEqual(dtypes.int64, next_element.dtype)
    self.assertEqual([], next_element.shape)

    worker_config = config_pb2.ConfigProto(device_count={"CPU": 2})
    with self.test_session(config=worker_config) as sess:
      for i in range(10):
        self.assertEqual(i, sess.run(next_element))
      with self.assertRaises(errors.OutOfRangeError):
        sess.run(next_element)

<<<<<<< HEAD
=======
  @test_util.deprecated_graph_mode_only
>>>>>>> a751f01a
  def testCopyDictToDevice(self):
    host_dataset = dataset_ops.Dataset.range(10).map(lambda x: {"a": x})
    device_dataset = host_dataset.apply(
        prefetching_ops.copy_to_device("/cpu:1"))

    with ops.device("/cpu:1"):
      iterator = device_dataset.make_one_shot_iterator()
      next_element = iterator.get_next()

    self.assertTrue(dataset_ops.get_structure(host_dataset).is_compatible_with(
        dataset_ops.get_structure(device_dataset)))
    self.assertTrue(dataset_ops.get_structure(host_dataset).is_compatible_with(
        dataset_ops.get_structure(iterator)))

    self.assertEqual(dtypes.int64, next_element["a"].dtype)
    self.assertEqual([], next_element["a"].shape)

    worker_config = config_pb2.ConfigProto(device_count={"CPU": 2})
    with self.test_session(config=worker_config) as sess:
      for i in range(10):
        self.assertEqual({"a": i}, sess.run(next_element))
      with self.assertRaises(errors.OutOfRangeError):
        sess.run(next_element)

<<<<<<< HEAD
=======
  @test_util.deprecated_graph_mode_only
>>>>>>> a751f01a
  def testCopyDictToDeviceWithPrefetch(self):
    host_dataset = dataset_ops.Dataset.range(10).map(lambda x: {"a": x})
    device_dataset = host_dataset.apply(
        prefetching_ops.copy_to_device("/cpu:1")).prefetch(1)

    with ops.device("/cpu:1"):
      iterator = device_dataset.make_one_shot_iterator()
      next_element = iterator.get_next()

    self.assertTrue(dataset_ops.get_structure(host_dataset).is_compatible_with(
        dataset_ops.get_structure(device_dataset)))
    self.assertTrue(dataset_ops.get_structure(host_dataset).is_compatible_with(
        dataset_ops.get_structure(iterator)))

    self.assertEqual(dtypes.int64, next_element["a"].dtype)
    self.assertEqual([], next_element["a"].shape)

    worker_config = config_pb2.ConfigProto(device_count={"CPU": 2})
    with self.test_session(config=worker_config) as sess:
      for i in range(10):
        self.assertEqual({"a": i}, sess.run(next_element))
      with self.assertRaises(errors.OutOfRangeError):
        sess.run(next_element)

<<<<<<< HEAD
=======
  @test_util.deprecated_graph_mode_only
>>>>>>> a751f01a
  def testCopySparseTensorsToDevice(self):

    def make_tensor(i):
      return sparse_tensor.SparseTensorValue(
          indices=[[0, 0]], values=(i * [1]), dense_shape=[2, 2])

    host_dataset = dataset_ops.Dataset.range(10).map(make_tensor)

    device_dataset = host_dataset.apply(
        prefetching_ops.copy_to_device("/cpu:1"))

    with ops.device("/cpu:1"):
      iterator = device_dataset.make_one_shot_iterator()
      next_element = iterator.get_next()

    self.assertTrue(dataset_ops.get_structure(host_dataset).is_compatible_with(
        dataset_ops.get_structure(device_dataset)))
    self.assertTrue(dataset_ops.get_structure(host_dataset).is_compatible_with(
        dataset_ops.get_structure(iterator)))

    self.assertEqual(dtypes.int64, next_element.dtype)

    worker_config = config_pb2.ConfigProto(device_count={"CPU": 2})
    with self.test_session(config=worker_config) as sess:
      for i in range(10):
        actual = sess.run(next_element)
        self.assertAllEqual([i], actual.values)
        self.assertAllEqual([[0, 0]], actual.indices)
        self.assertAllEqual([2, 2], actual.dense_shape)
      with self.assertRaises(errors.OutOfRangeError):
        sess.run(next_element)

<<<<<<< HEAD
=======
  @test_util.deprecated_graph_mode_only
>>>>>>> a751f01a
  def testCopySparseTensorsToDeviceWithPrefetch(self):

    def make_tensor(i):
      return sparse_tensor.SparseTensorValue(
          indices=[[0, 0]], values=(i * [1]), dense_shape=[2, 2])

    host_dataset = dataset_ops.Dataset.range(10).map(make_tensor)

    device_dataset = host_dataset.apply(
        prefetching_ops.copy_to_device("/cpu:1")).prefetch(1)

    with ops.device("/cpu:1"):
      iterator = device_dataset.make_one_shot_iterator()
      next_element = iterator.get_next()

    self.assertTrue(dataset_ops.get_structure(host_dataset).is_compatible_with(
        dataset_ops.get_structure(device_dataset)))
    self.assertTrue(dataset_ops.get_structure(host_dataset).is_compatible_with(
        dataset_ops.get_structure(iterator)))

    self.assertEqual(dtypes.int64, next_element.dtype)

    worker_config = config_pb2.ConfigProto(device_count={"CPU": 2})
    with self.test_session(config=worker_config) as sess:
      for i in range(10):
        actual = sess.run(next_element)
        self.assertAllEqual([i], actual.values)
        self.assertAllEqual([[0, 0]], actual.indices)
        self.assertAllEqual([2, 2], actual.dense_shape)
      with self.assertRaises(errors.OutOfRangeError):
        sess.run(next_element)

  @test_util.deprecated_graph_mode_only
  def testCopyToDeviceGpu(self):
    if not test_util.is_gpu_available():
      self.skipTest("No GPU available")

    host_dataset = dataset_ops.Dataset.range(10)
    device_dataset = host_dataset.apply(
        prefetching_ops.copy_to_device("/gpu:0"))

    with ops.device("/gpu:0"):
      iterator = device_dataset.make_initializable_iterator()
      next_element = iterator.get_next()

    with self.cached_session() as sess:
      sess.run(iterator.initializer)
      for i in range(10):
        self.assertEqual(i, sess.run(next_element))
      with self.assertRaises(errors.OutOfRangeError):
        sess.run(next_element)

  @test_util.deprecated_graph_mode_only
  def testCopyToDeviceGpuWithPrefetch(self):
    if not test_util.is_gpu_available():
      self.skipTest("No GPU available")

    host_dataset = dataset_ops.Dataset.range(10)
    device_dataset = host_dataset.apply(
        prefetching_ops.copy_to_device("/gpu:0")).prefetch(1)

    with ops.device("/gpu:0"):
      iterator = device_dataset.make_initializable_iterator()
      next_element = iterator.get_next()

    with self.cached_session() as sess:
      sess.run(iterator.initializer)
      for i in range(10):
        self.assertEqual(i, sess.run(next_element))
      with self.assertRaises(errors.OutOfRangeError):
<<<<<<< HEAD
        sess.run(next_element)
=======
        self.evaluate(next_element)

  @test_util.deprecated_graph_mode_only
  def testCopyToDeviceGpuWithMap(self):
    if not test_util.is_gpu_available():
      self.skipTest("No GPU available")

    def generator():
      for i in range(10):
        yield i, float(i), str(i)

    host_dataset = dataset_ops.Dataset.from_generator(
        generator, output_types=(dtypes.int32, dtypes.float32, dtypes.string))
    device_dataset = host_dataset.apply(
        prefetching_ops.copy_to_device("/gpu:0"))

    def gpu_map_func(x, y, z):
      return math_ops.square(x), math_ops.square(y), z

    device_dataset = device_dataset.apply(
        prefetching_ops.map_on_gpu(gpu_map_func))
    options = dataset_ops.Options()
    options.experimental_optimization.autotune = False
    device_dataset = device_dataset.with_options(options)

    with ops.device("/gpu:0"):
      iterator = dataset_ops.make_initializable_iterator(device_dataset)
      next_element = iterator.get_next()

    with self.cached_session(
        config=config_pb2.ConfigProto(allow_soft_placement=False)):
      self.evaluate(iterator.initializer)
      for i in range(10):
        x, y, z = self.evaluate(next_element)
        self.assertEqual(i**2, x)
        self.assertEqual(float(i**2), y)
        self.assertEqual(util_compat.as_bytes(str(i)), z)
      with self.assertRaises(errors.OutOfRangeError):
        self.evaluate(next_element)
>>>>>>> a751f01a

  @test_util.deprecated_graph_mode_only
  def testCopyToDeviceGpuInt32(self):
    if not test_util.is_gpu_available():
      self.skipTest("No GPU available")

    host_dataset = dataset_ops.Dataset.from_tensors([0, 1, 2, 3])
    device_dataset = host_dataset.apply(
        prefetching_ops.copy_to_device("/gpu:0"))

    with ops.device("/gpu:0"):
      iterator = device_dataset.make_initializable_iterator()
      next_element = iterator.get_next()

    with self.cached_session() as sess:
      sess.run(iterator.initializer)
      self.assertAllEqual([0, 1, 2, 3], sess.run(next_element))
      with self.assertRaises(errors.OutOfRangeError):
        sess.run(next_element)

  @test_util.deprecated_graph_mode_only
  def testCopyToDeviceGpuInt32AndPrefetch(self):
    if not test_util.is_gpu_available():
      self.skipTest("No GPU available")

    host_dataset = dataset_ops.Dataset.from_tensors([0, 1, 2, 3])
    device_dataset = host_dataset.apply(
        prefetching_ops.copy_to_device("/gpu:0")).prefetch(1)

    with ops.device("/gpu:0"):
      iterator = device_dataset.make_initializable_iterator()
      next_element = iterator.get_next()

    with self.cached_session() as sess:
      sess.run(iterator.initializer)
      self.assertAllEqual([0, 1, 2, 3], sess.run(next_element))
      with self.assertRaises(errors.OutOfRangeError):
        sess.run(next_element)

  @test_util.deprecated_graph_mode_only
  def testCopyToDeviceGpuStrings(self):
    if not test_util.is_gpu_available():
      self.skipTest("No GPU available")

    host_dataset = dataset_ops.Dataset.from_tensors(["a", "b", "c"])
    device_dataset = host_dataset.apply(
        prefetching_ops.copy_to_device("/gpu:0"))

    with ops.device("/gpu:0"):
      iterator = device_dataset.make_initializable_iterator()
      next_element = iterator.get_next()

    with self.cached_session() as sess:
      sess.run(iterator.initializer)
      self.assertAllEqual([b"a", b"b", b"c"], sess.run(next_element))
      with self.assertRaises(errors.OutOfRangeError):
        sess.run(next_element)

  @test_util.deprecated_graph_mode_only
  def testCopyToDeviceGpuStringsAndPrefetch(self):
    if not test_util.is_gpu_available():
      self.skipTest("No GPU available")

    host_dataset = dataset_ops.Dataset.from_tensors(["a", "b", "c"])
    device_dataset = host_dataset.apply(
        prefetching_ops.copy_to_device("/gpu:0"))

    with ops.device("/gpu:0"):
      iterator = device_dataset.make_initializable_iterator()
      next_element = iterator.get_next()

    with self.cached_session() as sess:
      sess.run(iterator.initializer)
      self.assertAllEqual([b"a", b"b", b"c"], sess.run(next_element))
      with self.assertRaises(errors.OutOfRangeError):
        sess.run(next_element)

  @test_util.deprecated_graph_mode_only
  def testCopyToDevicePingPongCPUGPU(self):
    if not test_util.is_gpu_available():
      self.skipTest("No GPU available")

    with compat.forward_compatibility_horizon(2018, 8, 4):
      host_dataset = dataset_ops.Dataset.range(10)
      device_dataset = host_dataset.apply(
          prefetching_ops.copy_to_device("/gpu:0", source_device="/cpu:0"))
      back_to_cpu_dataset = device_dataset.apply(
          prefetching_ops.copy_to_device("/cpu:0", source_device="/gpu:0"))

      with ops.device("/cpu:0"):
        iterator = back_to_cpu_dataset.make_initializable_iterator()
        next_element = iterator.get_next()

      with self.cached_session() as sess:
        sess.run(iterator.initializer)
        for i in range(10):
          self.assertEqual(i, sess.run(next_element))
        with self.assertRaises(errors.OutOfRangeError):
          sess.run(next_element)

<<<<<<< HEAD
=======
  @test_util.deprecated_graph_mode_only
>>>>>>> a751f01a
  def testCopyToDeviceWithReInit(self):
    host_dataset = dataset_ops.Dataset.range(10)
    device_dataset = host_dataset.apply(
        prefetching_ops.copy_to_device("/cpu:1"))

    with ops.device("/cpu:1"):
      iterator = device_dataset.make_initializable_iterator()
      next_element = iterator.get_next()

    self.assertTrue(dataset_ops.get_structure(host_dataset).is_compatible_with(
        dataset_ops.get_structure(device_dataset)))
    self.assertTrue(dataset_ops.get_structure(host_dataset).is_compatible_with(
        dataset_ops.get_structure(iterator)))

    self.assertEqual(dtypes.int64, next_element.dtype)
    self.assertEqual([], next_element.shape)

    worker_config = config_pb2.ConfigProto(device_count={"CPU": 2})
    with self.test_session(config=worker_config) as sess:
      sess.run(iterator.initializer)
      for i in range(5):
        self.assertEqual(i, sess.run(next_element))
      sess.run(iterator.initializer)
      for i in range(10):
        self.assertEqual(i, sess.run(next_element))
      with self.assertRaises(errors.OutOfRangeError):
        sess.run(next_element)

<<<<<<< HEAD
=======
  @test_util.deprecated_graph_mode_only
>>>>>>> a751f01a
  def testCopyToDeviceWithReInitAndPrefetch(self):
    host_dataset = dataset_ops.Dataset.range(10)
    device_dataset = host_dataset.apply(
        prefetching_ops.copy_to_device("/cpu:1")).prefetch(1)

    with ops.device("/cpu:1"):
      iterator = device_dataset.make_initializable_iterator()
      next_element = iterator.get_next()

    self.assertTrue(dataset_ops.get_structure(host_dataset).is_compatible_with(
        dataset_ops.get_structure(device_dataset)))
    self.assertTrue(dataset_ops.get_structure(host_dataset).is_compatible_with(
        dataset_ops.get_structure(iterator)))

    self.assertEqual(dtypes.int64, next_element.dtype)
    self.assertEqual([], next_element.shape)

    worker_config = config_pb2.ConfigProto(device_count={"CPU": 2})
    with self.test_session(config=worker_config) as sess:
      sess.run(iterator.initializer)
      for i in range(5):
        self.assertEqual(i, sess.run(next_element))
      sess.run(iterator.initializer)
      for i in range(10):
        self.assertEqual(i, sess.run(next_element))
      with self.assertRaises(errors.OutOfRangeError):
        sess.run(next_element)

  @test_util.deprecated_graph_mode_only
  def testCopyToDeviceGpuWithReInit(self):
    if not test_util.is_gpu_available():
      self.skipTest("No GPU available")

    host_dataset = dataset_ops.Dataset.range(10)
    device_dataset = host_dataset.apply(
        prefetching_ops.copy_to_device("/gpu:0"))

    with ops.device("/gpu:0"):
      iterator = device_dataset.make_initializable_iterator()
      next_element = iterator.get_next()

    with self.cached_session() as sess:
      sess.run(iterator.initializer)
      for i in range(5):
        self.assertEqual(i, sess.run(next_element))
      sess.run(iterator.initializer)
      for i in range(10):
        self.assertEqual(i, sess.run(next_element))
      with self.assertRaises(errors.OutOfRangeError):
        sess.run(next_element)

  @test_util.deprecated_graph_mode_only
  def testCopyToDeviceGpuWithReInitAndPrefetch(self):
    if not test_util.is_gpu_available():
      self.skipTest("No GPU available")

    host_dataset = dataset_ops.Dataset.range(10)
    device_dataset = host_dataset.apply(
        prefetching_ops.copy_to_device("/gpu:0")).prefetch(1)

    with ops.device("/gpu:0"):
      iterator = device_dataset.make_initializable_iterator()
      next_element = iterator.get_next()

    with self.cached_session() as sess:
      sess.run(iterator.initializer)
      for i in range(5):
        self.assertEqual(i, sess.run(next_element))
      sess.run(iterator.initializer)
      for i in range(10):
        self.assertEqual(i, sess.run(next_element))
      with self.assertRaises(errors.OutOfRangeError):
        sess.run(next_element)

  @test_util.deprecated_graph_mode_only
  def testIteratorGetNextAsOptionalOnGPU(self):
    if not test_util.is_gpu_available():
      self.skipTest("No GPU available")

    host_dataset = dataset_ops.Dataset.range(3)
    device_dataset = host_dataset.apply(
        prefetching_ops.copy_to_device("/gpu:0"))
    with ops.device("/gpu:0"):
      iterator = device_dataset.make_initializable_iterator()
      next_elem = iterator_ops.get_next_as_optional(iterator)
      elem_has_value_t = next_elem.has_value()
      elem_value_t = next_elem.get_value()

    with self.cached_session() as sess:
      # Before initializing the iterator, evaluating the optional fails with
      # a FailedPreconditionError.
      with self.assertRaises(errors.FailedPreconditionError):
        sess.run(elem_has_value_t)
      with self.assertRaises(errors.FailedPreconditionError):
        sess.run(elem_value_t)

      # For each element of the dataset, assert that the optional evaluates to
      # the expected value.
      sess.run(iterator.initializer)
      for i in range(3):
        elem_has_value, elem_value = sess.run([elem_has_value_t, elem_value_t])
        self.assertTrue(elem_has_value)
        self.assertEqual(i, elem_value)

      # After exhausting the iterator, `next_elem.has_value()` will evaluate to
      # false, and attempting to get the value will fail.
      for _ in range(2):
        self.assertFalse(sess.run(elem_has_value_t))
        with self.assertRaises(errors.InvalidArgumentError):
          sess.run(elem_value_t)


if __name__ == "__main__":
  test.main()<|MERGE_RESOLUTION|>--- conflicted
+++ resolved
@@ -33,10 +33,7 @@
 
 class CopyToDeviceTest(test_base.DatasetTestBase):
 
-<<<<<<< HEAD
-=======
-  @test_util.deprecated_graph_mode_only
->>>>>>> a751f01a
+  @test_util.deprecated_graph_mode_only
   def testCopyToDevice(self):
     host_dataset = dataset_ops.Dataset.range(10)
     device_dataset = host_dataset.apply(
@@ -61,10 +58,7 @@
       with self.assertRaises(errors.OutOfRangeError):
         sess.run(next_element)
 
-<<<<<<< HEAD
-=======
-  @test_util.deprecated_graph_mode_only
->>>>>>> a751f01a
+  @test_util.deprecated_graph_mode_only
   def testCopyToDeviceInt32(self):
     host_dataset = dataset_ops.Dataset.from_tensors([0, 1, 2, 3])
     device_dataset = host_dataset.apply(
@@ -88,10 +82,7 @@
       with self.assertRaises(errors.OutOfRangeError):
         sess.run(next_element)
 
-<<<<<<< HEAD
-=======
-  @test_util.deprecated_graph_mode_only
->>>>>>> a751f01a
+  @test_util.deprecated_graph_mode_only
   def testCopyToSameDevice(self):
     host_dataset = dataset_ops.Dataset.range(10)
     device_dataset = host_dataset.apply(
@@ -116,10 +107,7 @@
       with self.assertRaises(errors.OutOfRangeError):
         sess.run(next_element)
 
-<<<<<<< HEAD
-=======
-  @test_util.deprecated_graph_mode_only
->>>>>>> a751f01a
+  @test_util.deprecated_graph_mode_only
   def testCopyToDeviceWithPrefetch(self):
     host_dataset = dataset_ops.Dataset.range(10)
     device_dataset = host_dataset.apply(
@@ -144,10 +132,7 @@
       with self.assertRaises(errors.OutOfRangeError):
         sess.run(next_element)
 
-<<<<<<< HEAD
-=======
-  @test_util.deprecated_graph_mode_only
->>>>>>> a751f01a
+  @test_util.deprecated_graph_mode_only
   def testCopyDictToDevice(self):
     host_dataset = dataset_ops.Dataset.range(10).map(lambda x: {"a": x})
     device_dataset = host_dataset.apply(
@@ -172,10 +157,7 @@
       with self.assertRaises(errors.OutOfRangeError):
         sess.run(next_element)
 
-<<<<<<< HEAD
-=======
-  @test_util.deprecated_graph_mode_only
->>>>>>> a751f01a
+  @test_util.deprecated_graph_mode_only
   def testCopyDictToDeviceWithPrefetch(self):
     host_dataset = dataset_ops.Dataset.range(10).map(lambda x: {"a": x})
     device_dataset = host_dataset.apply(
@@ -200,10 +182,7 @@
       with self.assertRaises(errors.OutOfRangeError):
         sess.run(next_element)
 
-<<<<<<< HEAD
-=======
-  @test_util.deprecated_graph_mode_only
->>>>>>> a751f01a
+  @test_util.deprecated_graph_mode_only
   def testCopySparseTensorsToDevice(self):
 
     def make_tensor(i):
@@ -236,10 +215,7 @@
       with self.assertRaises(errors.OutOfRangeError):
         sess.run(next_element)
 
-<<<<<<< HEAD
-=======
-  @test_util.deprecated_graph_mode_only
->>>>>>> a751f01a
+  @test_util.deprecated_graph_mode_only
   def testCopySparseTensorsToDeviceWithPrefetch(self):
 
     def make_tensor(i):
@@ -310,9 +286,6 @@
       for i in range(10):
         self.assertEqual(i, sess.run(next_element))
       with self.assertRaises(errors.OutOfRangeError):
-<<<<<<< HEAD
-        sess.run(next_element)
-=======
         self.evaluate(next_element)
 
   @test_util.deprecated_graph_mode_only
@@ -352,7 +325,6 @@
         self.assertEqual(util_compat.as_bytes(str(i)), z)
       with self.assertRaises(errors.OutOfRangeError):
         self.evaluate(next_element)
->>>>>>> a751f01a
 
   @test_util.deprecated_graph_mode_only
   def testCopyToDeviceGpuInt32(self):
@@ -453,10 +425,7 @@
         with self.assertRaises(errors.OutOfRangeError):
           sess.run(next_element)
 
-<<<<<<< HEAD
-=======
-  @test_util.deprecated_graph_mode_only
->>>>>>> a751f01a
+  @test_util.deprecated_graph_mode_only
   def testCopyToDeviceWithReInit(self):
     host_dataset = dataset_ops.Dataset.range(10)
     device_dataset = host_dataset.apply(
@@ -485,10 +454,7 @@
       with self.assertRaises(errors.OutOfRangeError):
         sess.run(next_element)
 
-<<<<<<< HEAD
-=======
-  @test_util.deprecated_graph_mode_only
->>>>>>> a751f01a
+  @test_util.deprecated_graph_mode_only
   def testCopyToDeviceWithReInitAndPrefetch(self):
     host_dataset = dataset_ops.Dataset.range(10)
     device_dataset = host_dataset.apply(
