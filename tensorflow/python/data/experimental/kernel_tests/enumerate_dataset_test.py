# Copyright 2017 The TensorFlow Authors. All Rights Reserved.
#
# Licensed under the Apache License, Version 2.0 (the "License");
# you may not use this file except in compliance with the License.
# You may obtain a copy of the License at
#
#     http://www.apache.org/licenses/LICENSE-2.0
#
# Unless required by applicable law or agreed to in writing, software
# distributed under the License is distributed on an "AS IS" BASIS,
# WITHOUT WARRANTIES OR CONDITIONS OF ANY KIND, either express or implied.
# See the License for the specific language governing permissions and
# limitations under the License.
# ==============================================================================
"""Tests for `tf.data.experimental.enumerate_dataset()`."""
from __future__ import absolute_import
from __future__ import division
from __future__ import print_function

from tensorflow.python.data.experimental.ops import enumerate_ops
from tensorflow.python.data.kernel_tests import test_base
from tensorflow.python.data.ops import dataset_ops
from tensorflow.python.framework import constant_op
from tensorflow.python.framework import dtypes
from tensorflow.python.framework import errors
from tensorflow.python.framework import tensor_shape
from tensorflow.python.platform import test


class EnumerateDatasetTest(test_base.DatasetTestBase):

  def testEnumerateDataset(self):
    components = (["a", "b"], [1, 2], [37.0, 38])
    start = constant_op.constant(20, dtype=dtypes.int64)

    iterator = (dataset_ops.Dataset.from_tensor_slices(components).apply(
        enumerate_ops.enumerate_dataset(start)).make_initializable_iterator())
    init_op = iterator.initializer
    get_next = iterator.get_next()

<<<<<<< HEAD
    self.assertEqual(dtypes.int64, get_next[0].dtype)
    self.assertEqual((), get_next[0].shape)
    self.assertEqual([tensor_shape.TensorShape([])] * 3,
                     [t.shape for t in get_next[1]])
=======
    self.assertEqual(dtypes.int64,
                     dataset_ops.get_legacy_output_types(dataset)[0])
    dataset_output_shapes = dataset_ops.get_legacy_output_shapes(dataset)
    self.assertEqual((), dataset_output_shapes[0])
    self.assertEqual([tensor_shape.TensorShape([])] * 3,
                     [shape for shape in dataset_output_shapes[1]])
>>>>>>> 4c307bd3

    with self.cached_session() as sess:
      sess.run(init_op)
      self.assertEqual((20, (b"a", 1, 37.0)), sess.run(get_next))
      self.assertEqual((21, (b"b", 2, 38.0)), sess.run(get_next))

      with self.assertRaises(errors.OutOfRangeError):
        sess.run(get_next)


if __name__ == "__main__":
  test.main()<|MERGE_RESOLUTION|>--- conflicted
+++ resolved
@@ -38,19 +38,12 @@
     init_op = iterator.initializer
     get_next = iterator.get_next()
 
-<<<<<<< HEAD
-    self.assertEqual(dtypes.int64, get_next[0].dtype)
-    self.assertEqual((), get_next[0].shape)
-    self.assertEqual([tensor_shape.TensorShape([])] * 3,
-                     [t.shape for t in get_next[1]])
-=======
     self.assertEqual(dtypes.int64,
                      dataset_ops.get_legacy_output_types(dataset)[0])
     dataset_output_shapes = dataset_ops.get_legacy_output_shapes(dataset)
     self.assertEqual((), dataset_output_shapes[0])
     self.assertEqual([tensor_shape.TensorShape([])] * 3,
                      [shape for shape in dataset_output_shapes[1]])
->>>>>>> 4c307bd3
 
     with self.cached_session() as sess:
       sess.run(init_op)
