# Copyright 2017 The TensorFlow Authors. All Rights Reserved.
#
# Licensed under the Apache License, Version 2.0 (the "License");
# you may not use this file except in compliance with the License.
# You may obtain a copy of the License at
#
#     http://www.apache.org/licenses/LICENSE-2.0
#
# Unless required by applicable law or agreed to in writing, software
# distributed under the License is distributed on an "AS IS" BASIS,
# WITHOUT WARRANTIES OR CONDITIONS OF ANY KIND, either express or implied.
# See the License for the specific language governing permissions and
# limitations under the License.
# ==============================================================================
"""Base class for testing the input pipeline statistics gathering ops."""
from __future__ import absolute_import
from __future__ import division
from __future__ import print_function

<<<<<<< HEAD

from tensorflow.core.framework import summary_pb2
from tensorflow.python.data.kernel_tests import test_base
=======
import os
import re
import numpy as np

from tensorflow.core.framework import summary_pb2
from tensorflow.core.util import event_pb2
from tensorflow.python import tf2
from tensorflow.python.data.experimental.ops import stats_aggregator
from tensorflow.python.data.kernel_tests import test_base
from tensorflow.python.data.ops import dataset_ops
from tensorflow.python.framework import errors
from tensorflow.python.framework import test_util
from tensorflow.python.lib.io import tf_record
from tensorflow.python.platform import gfile
>>>>>>> 4c307bd3


class StatsDatasetTestBase(test_base.DatasetTestBase):
  """Base class for testing statistics gathered in `StatsAggregator`."""

  @classmethod
  def setUpClass(cls):
    if tf2.enabled():
      stats_aggregator._DEFAULT_MAX_QUEUE = 0  # pylint: disable=protected-access
      stats_aggregator.StatsAggregator = stats_aggregator.StatsAggregatorV2
      # TODO(b/116314787): add graph mode support for StatsAggregatorV2.
    else:
      stats_aggregator.StatsAggregator = stats_aggregator.StatsAggregatorV1
      return test_util.run_all_in_graph_and_eager_modes(cls)

  def datasetExperimentalStats(self,
                               dataset,
                               aggregator,
                               prefix="",
                               counter_prefix=""):
    options = dataset_ops.Options()
    options.experimental_stats.aggregator = aggregator
    options.experimental_stats.prefix = prefix
    options.experimental_stats.counter_prefix = counter_prefix
    options.experimental_stats.latency_all_edges = False
    return dataset.with_options(options)

  def regexForNodeName(self, op_name, stats_type=""):
    if stats_type:
      return "".join([op_name, r"/_\d+::", stats_type])
    return "".join([op_name, r"/_\d+"])

  def assertStatisticsContains(self, handle, tag, num_events=-1, offset=0):
    if tf2.enabled():
      self._assertEventContains(handle, tag, num_events, offset)
    else:
      self._assertSummaryContains(handle, tag)

  def assertStatisticsHasCount(self,
                               handle,
                               tag,
                               count,
                               num_events=-1,
                               greater_than=False,
                               offset=0):
    if tf2.enabled():
      self._assertEventHasCount(handle, tag, count, num_events, greater_than,
                                offset)
    else:
      self._assertSummaryHasCount(handle, tag, count, greater_than)

  def assertStatisticsHasSum(self,
                             handle,
                             tag,
                             expected_value,
                             num_events=-1,
                             offset=0):
    if tf2.enabled():
      self._assertEventHasSum(handle, tag, expected_value, num_events, offset)
    else:
      self._assertSummaryHasSum(handle, tag, expected_value)

  def assertStatisticsHasScalarValue(self,
                                     handle,
                                     tag,
                                     expected_value,
                                     num_events=-1,
                                     offset=0):
    if tf2.enabled():
      self._assertEventHasScalarValue(handle, tag, expected_value, num_events,
                                      offset)
    else:
      self._assertSummaryHasScalarValue(handle, tag, expected_value)

  def assertStatisticsHasRange(self,
                               handle,
                               tag,
                               min_value,
                               max_value,
                               num_events=-1,
                               offset=0):
    if tf2.enabled():
      self._assertEventHasRange(handle, tag, min_value, max_value, num_events,
                                offset)
    else:
      self._assertSummaryHasRange(handle, tag, min_value, max_value)

  def _assertSummaryContains(self, summary_str, tag):
    summary_proto = summary_pb2.Summary()
    summary_proto.ParseFromString(summary_str)
    for value in summary_proto.value:
      if re.match(tag, value.tag):
        return
    self.fail("Expected tag %r not found in summary %r" % (tag, summary_proto))

<<<<<<< HEAD
=======
  def _assertSummaryHasCount(self,
                             summary_str,
                             tag,
                             expected_value,
                             greater_than=False):
    summary_proto = summary_pb2.Summary()
    summary_proto.ParseFromString(summary_str)
    for value in summary_proto.value:
      if re.match(tag, value.tag):
        if greater_than:
          self.assertGreaterEqual(value.histo.num, expected_value)
        else:
          self.assertEqual(expected_value, value.histo.num)
        return
    self.fail("Expected tag %r not found in summary %r" % (tag, summary_proto))

>>>>>>> 4c307bd3
  def _assertSummaryHasRange(self, summary_str, tag, min_value, max_value):
    summary_proto = summary_pb2.Summary()
    summary_proto.ParseFromString(summary_str)
    for value in summary_proto.value:
      if re.match(tag, value.tag):
        self.assertLessEqual(min_value, value.histo.min)
        self.assertGreaterEqual(max_value, value.histo.max)
        return
    self.fail("Expected tag %r not found in summary %r" % (tag, summary_proto))

  def _assertSummaryHasSum(self, summary_str, tag, expected_value):
    summary_proto = summary_pb2.Summary()
    summary_proto.ParseFromString(summary_str)
    for value in summary_proto.value:
      if re.match(tag, value.tag):
        self.assertEqual(expected_value, value.histo.sum)
        return
    self.fail("Expected tag %r not found in summary %r" % (tag, summary_proto))

  def _assertSummaryHasScalarValue(self, summary_str, tag, expected_value):
    summary_proto = summary_pb2.Summary()
    summary_proto.ParseFromString(summary_str)
    for value in summary_proto.value:
      if re.match(tag, value.tag):
        self.assertEqual(expected_value, value.simple_value)
        return
<<<<<<< HEAD
    self.fail("Expected tag %r not found in summary %r" % (tag, summary_proto))
=======
    self.fail("Expected tag %r not found in summary %r" % (tag, summary_proto))

  # TODO(b/116314787): add tests to check the correctness of steps as well.
  def _assertEventContains(self, logdir, tag, num_events, offset):
    events = _events_from_logdir(logdir)
    if num_events == -1:
      self.assertGreater(len(events), 1)
      for event in events[::-1]:
        if re.match(tag, event.summary.value[0].tag):
          return
      self.fail("Expected tag %r not found in event file in %r" % (tag, logdir))
    else:
      self.assertEqual(len(events), num_events)
      self.assertTrue(
          re.match(tag, events[num_events - offset - 1].summary.value[0].tag))

  def _assertEventHasCount(self, logdir, tag, count, num_events, greater_than,
                           offset):
    events = _events_from_logdir(logdir)
    if num_events == -1:
      self.assertGreater(len(events), 1)
      for event in events[::-1]:
        if re.match(tag, event.summary.value[0].tag):
          if greater_than:
            self.assertGreaterEqual(event.summary.value[0].histo.num, count)
          else:
            self.assertEqual(count, event.summary.value[0].histo.num)
          return
      self.fail("Expected tag %r not found in event file in %r" % (tag, logdir))
    else:
      self.assertEqual(len(events), num_events)
      self.assertTrue(
          re.match(tag, events[num_events - offset - 1].summary.value[0].tag))
      if greater_than:
        self.assertGreaterEqual(
            events[num_events - offset - 1].summary.value[0].histo.num, count)
      else:
        self.assertEqual(
            events[num_events - offset - 1].summary.value[0].histo.num, count)

  def _assertEventHasSum(self, logdir, tag, expected_value, num_events, offset):
    events = _events_from_logdir(logdir)
    if num_events == -1:
      self.assertGreater(len(events), 1)
      for event in events[::-1]:
        if re.match(tag, event.summary.value[0].tag):
          self.assertEqual(expected_value, event.summary.value[0].histo.sum)
          return
      self.fail("Expected tag %r not found in event file in %r" % (tag, logdir))
    else:
      self.assertEqual(len(events), num_events)
      self.assertTrue(
          re.match(tag, events[num_events - offset - 1].summary.value[0].tag))
      self.assertEqual(
          events[num_events - offset - 1].summary.value[0].histo.sum,
          expected_value)

  def _assertEventHasRange(self, logdir, tag, min_value, max_value, num_events,
                           offset):
    events = _events_from_logdir(logdir)
    if num_events == -1:
      self.assertGreater(len(events), 1)
      for event in events[::-1]:
        if re.match(tag, event.summary.value[0].tag):
          self.assertLessEqual(min_value, event.summary.value[0].histo.min)
          self.assertGreaterEqual(max_value, event.summary.value[0].histo.max)
          return
      self.fail("Expected tag %r not found in event file in %r" % (tag, logdir))
    else:
      self.assertEqual(len(events), num_events)
      self.assertTrue(
          re.match(tag, events[num_events - offset - 1].summary.value[0].tag))
      self.assertLessEqual(
          min_value, events[num_events - offset - 1].summary.value[0].histo.min)
      self.assertGreaterEqual(
          max_value, events[num_events - offset - 1].summary.value[0].histo.max)

  def _assertEventHasScalarValue(self, logdir, tag, expected_value, num_events,
                                 offset):
    events = _events_from_logdir(logdir)
    if num_events == -1:
      self.assertGreater(len(events), 1)
      for event in events[::-1]:
        if re.match(tag, event.summary.value[0].tag):
          self.assertEqual(expected_value, event.summary.value[0].simple_value)
          return
      self.fail("Expected tag %r not found in event file in %r" % (tag, logdir))
    else:
      self.assertEqual(len(events), num_events)
      self.assertTrue(
          re.match(tag, events[num_events - offset - 1].summary.value[0].tag))
      self.assertLessEqual(
          expected_value,
          events[num_events - offset - 1].summary.value[0].simple_value)

  def getHandle(self, aggregator):
    # pylint: disable=protected-access
    if isinstance(aggregator, stats_aggregator.StatsAggregatorV1):
      return self.evaluate(aggregator.get_summary())
    assert isinstance(aggregator, (stats_aggregator.StatsAggregatorV2))
    return aggregator._logdir

  def parallelCallsStats(self,
                         dataset_fn,
                         dataset_names,
                         num_output,
                         function_processing_time=False,
                         check_elements=True):
    aggregator = stats_aggregator.StatsAggregator()
    dataset = dataset_fn()
    dataset = self.datasetExperimentalStats(dataset, aggregator)
    next_element = self.getNext(dataset, requires_initialization=True)

    for i in range(num_output):
      next_ = self.evaluate(next_element())
      if check_elements:
        self.assertAllEqual(np.array([i] * i, dtype=np.int64), next_)
      handle = self.getHandle(aggregator)
      for dataset_name in dataset_names:
        if function_processing_time:
          self.assertStatisticsHasCount(
              handle, r"(.*)::execution_time$", float(i + 1), greater_than=True)
        self.assertStatisticsContains(
            handle, self.regexForNodeName(dataset_name, "thread_utilization"))
    with self.assertRaises(errors.OutOfRangeError):
      self.evaluate(next_element())
    if function_processing_time:
      handle = self.getHandle(aggregator)
      for dataset_name in dataset_names:
        self.assertStatisticsHasCount(
            handle,
            r"(.*)::execution_time$",
            float(num_output),
            greater_than=True)


# Adding these two methods from summary_test_util, as summary_test_util is in
# contrib.
def _events_from_file(filepath):
  """Returns all events in a single event file.

  Args:
    filepath: Path to the event file.

  Returns:
    A list of all tf.Event protos in the event file.
  """
  records = list(tf_record.tf_record_iterator(filepath))
  result = []
  for r in records:
    event = event_pb2.Event()
    event.ParseFromString(r)
    result.append(event)
  return result


def _events_from_logdir(logdir):
  """Returns all events in the single eventfile in logdir.

  Args:
    logdir: The directory in which the single event file is sought.

  Returns:
    A list of all tf.Event protos from the single event file.

  Raises:
    AssertionError: If logdir does not contain exactly one file.
  """
  assert gfile.Exists(logdir)
  files = gfile.ListDirectory(logdir)
  assert len(files) == 1, "Found not exactly one file in logdir: %s" % files
  return _events_from_file(os.path.join(logdir, files[0]))
>>>>>>> 4c307bd3
<|MERGE_RESOLUTION|>--- conflicted
+++ resolved
@@ -17,11 +17,6 @@
 from __future__ import division
 from __future__ import print_function
 
-<<<<<<< HEAD
-
-from tensorflow.core.framework import summary_pb2
-from tensorflow.python.data.kernel_tests import test_base
-=======
 import os
 import re
 import numpy as np
@@ -36,7 +31,6 @@
 from tensorflow.python.framework import test_util
 from tensorflow.python.lib.io import tf_record
 from tensorflow.python.platform import gfile
->>>>>>> 4c307bd3
 
 
 class StatsDatasetTestBase(test_base.DatasetTestBase):
@@ -132,8 +126,6 @@
         return
     self.fail("Expected tag %r not found in summary %r" % (tag, summary_proto))
 
-<<<<<<< HEAD
-=======
   def _assertSummaryHasCount(self,
                              summary_str,
                              tag,
@@ -150,7 +142,6 @@
         return
     self.fail("Expected tag %r not found in summary %r" % (tag, summary_proto))
 
->>>>>>> 4c307bd3
   def _assertSummaryHasRange(self, summary_str, tag, min_value, max_value):
     summary_proto = summary_pb2.Summary()
     summary_proto.ParseFromString(summary_str)
@@ -177,9 +168,6 @@
       if re.match(tag, value.tag):
         self.assertEqual(expected_value, value.simple_value)
         return
-<<<<<<< HEAD
-    self.fail("Expected tag %r not found in summary %r" % (tag, summary_proto))
-=======
     self.fail("Expected tag %r not found in summary %r" % (tag, summary_proto))
 
   # TODO(b/116314787): add tests to check the correctness of steps as well.
@@ -351,5 +339,4 @@
   assert gfile.Exists(logdir)
   files = gfile.ListDirectory(logdir)
   assert len(files) == 1, "Found not exactly one file in logdir: %s" % files
-  return _events_from_file(os.path.join(logdir, files[0]))
->>>>>>> 4c307bd3
+  return _events_from_file(os.path.join(logdir, files[0]))