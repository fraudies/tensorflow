# Copyright 2017 The TensorFlow Authors. All Rights Reserved.
#
# Licensed under the Apache License, Version 2.0 (the "License");
# you may not use this file except in compliance with the License.
# You may obtain a copy of the License at
#
#     http://www.apache.org/licenses/LICENSE-2.0
#
# Unless required by applicable law or agreed to in writing, software
# distributed under the License is distributed on an "AS IS" BASIS,
# WITHOUT WARRANTIES OR CONDITIONS OF ANY KIND, either express or implied.
# See the License for the specific language governing permissions and
# limitations under the License.
# ==============================================================================
"""Tests for `tf.data.experimental.group_by_reducer()`."""
from __future__ import absolute_import
from __future__ import division
from __future__ import print_function

import numpy as np

from tensorflow.python.data.experimental.ops import grouping
from tensorflow.python.data.kernel_tests import test_base
from tensorflow.python.data.ops import dataset_ops
from tensorflow.python.framework import constant_op
from tensorflow.python.framework import dtypes
from tensorflow.python.framework import errors
from tensorflow.python.framework import sparse_tensor
from tensorflow.python.framework import tensor_shape
from tensorflow.python.ops import array_ops
from tensorflow.python.ops import math_ops
from tensorflow.python.platform import test


class GroupByReducerTest(test_base.DatasetTestBase):

  def checkResults(self, dataset, shapes, values):
    self.assertEqual(shapes, dataset.output_shapes)
    get_next = dataset.make_one_shot_iterator().get_next()
    with self.cached_session() as sess:
      for expected in values:
        got = sess.run(get_next)
        self.assertEqual(got, expected)
      with self.assertRaises(errors.OutOfRangeError):
        sess.run(get_next)

  def testSum(self):
    reducer = grouping.Reducer(
        init_func=lambda _: np.int64(0),
        reduce_func=lambda x, y: x + y,
        finalize_func=lambda x: x)
    for i in range(1, 11):
      dataset = dataset_ops.Dataset.range(2 * i).apply(
          grouping.group_by_reducer(lambda x: x % 2, reducer))
      self.checkResults(
          dataset, shapes=tensor_shape.scalar(), values=[(i - 1) * i, i * i])

  def testAverage(self):

    def reduce_fn(x, y):
      return (x[0] * x[1] + math_ops.cast(y, dtypes.float32)) / (
          x[1] + 1), x[1] + 1

    reducer = grouping.Reducer(
        init_func=lambda _: (0.0, 0.0),
        reduce_func=reduce_fn,
        finalize_func=lambda x, _: x)
    for i in range(1, 11):
      dataset = dataset_ops.Dataset.range(2 * i).apply(
          grouping.group_by_reducer(
              lambda x: math_ops.cast(x, dtypes.int64) % 2, reducer))
      self.checkResults(
          dataset, shapes=tensor_shape.scalar(), values=[i - 1, i])

  def testConcat(self):
    components = np.array(list("abcdefghijklmnopqrst")).view(np.chararray)
    reducer = grouping.Reducer(
        init_func=lambda x: "",
        reduce_func=lambda x, y: x + y[0],
        finalize_func=lambda x: x)
    for i in range(1, 11):
      dataset = dataset_ops.Dataset.zip(
          (dataset_ops.Dataset.from_tensor_slices(components),
           dataset_ops.Dataset.range(2 * i))).apply(
               grouping.group_by_reducer(lambda x, y: y % 2, reducer))
      self.checkResults(
          dataset,
          shapes=tensor_shape.scalar(),
          values=[b"acegikmoqs" [:i], b"bdfhjlnprt" [:i]])

  def testSparseSum(self):
    def _sparse(i):
      return sparse_tensor.SparseTensorValue(
          indices=np.array([[0, 0]]),
          values=(i * np.array([1], dtype=np.int64)),
          dense_shape=np.array([1, 1]))

    reducer = grouping.Reducer(
        init_func=lambda _: _sparse(np.int64(0)),
        reduce_func=lambda x, y: _sparse(x.values[0] + y.values[0]),
        finalize_func=lambda x: x.values[0])
    for i in range(1, 11):
      dataset = dataset_ops.Dataset.range(2 * i).map(_sparse).apply(
          grouping.group_by_reducer(lambda x: x.values[0] % 2, reducer))
      self.checkResults(
          dataset, shapes=tensor_shape.scalar(), values=[(i - 1) * i, i * i])

  def testChangingStateShape(self):

    def reduce_fn(x, _):
      # Statically known rank, but dynamic length.
      larger_dim = array_ops.concat([x[0], x[0]], 0)
      # Statically unknown rank.
      larger_rank = array_ops.expand_dims(x[1], 0)
      return larger_dim, larger_rank

    reducer = grouping.Reducer(
        init_func=lambda x: ([0], 1),
        reduce_func=reduce_fn,
        finalize_func=lambda x, y: (x, y))

    for i in range(1, 11):
      dataset = dataset_ops.Dataset.from_tensors(np.int64(0)).repeat(i).apply(
          grouping.group_by_reducer(lambda x: x, reducer))
<<<<<<< HEAD
      self.assertEqual([None], dataset.output_shapes[0].as_list())
      self.assertIs(None, dataset.output_shapes[1].ndims)
      iterator = dataset.make_one_shot_iterator()
      get_next = iterator.get_next()
      with self.cached_session() as sess:
        x, y = sess.run(get_next)
        self.assertAllEqual([0] * (2**i), x)
        self.assertAllEqual(np.array(1, ndmin=i), y)
        with self.assertRaises(errors.OutOfRangeError):
          sess.run(get_next)
=======
      dataset_output_shapes = dataset_ops.get_legacy_output_shapes(dataset)
      self.assertEqual([None], dataset_output_shapes[0].as_list())
      self.assertIs(None, dataset_output_shapes[1].ndims)
      get_next = self.getNext(dataset)
      x, y = self.evaluate(get_next())
      self.assertAllEqual([0] * (2**i), x)
      self.assertAllEqual(np.array(1, ndmin=i), y)
      with self.assertRaises(errors.OutOfRangeError):
        self.evaluate(get_next())
>>>>>>> 4c307bd3

  def testTypeMismatch(self):
    reducer = grouping.Reducer(
        init_func=lambda x: constant_op.constant(1, dtype=dtypes.int32),
        reduce_func=lambda x, y: constant_op.constant(1, dtype=dtypes.int64),
        finalize_func=lambda x: x)

    dataset = dataset_ops.Dataset.range(10)
    with self.assertRaisesRegexp(
        TypeError,
        "The element types for the new state must match the initial state."):
      dataset.apply(
          grouping.group_by_reducer(lambda _: np.int64(0), reducer))

  # TODO(b/78665031): Remove once non-scalar keys are supported.
  def testInvalidKeyShape(self):
    reducer = grouping.Reducer(
        init_func=lambda x: np.int64(0),
        reduce_func=lambda x, y: x + y,
        finalize_func=lambda x: x)

    dataset = dataset_ops.Dataset.range(10)
    with self.assertRaisesRegexp(
        ValueError, "`key_func` must return a single tf.int64 tensor."):
      dataset.apply(
          grouping.group_by_reducer(lambda _: np.int64((0, 0)), reducer))

  # TODO(b/78665031): Remove once non-int64 keys are supported.
  def testInvalidKeyType(self):
    reducer = grouping.Reducer(
        init_func=lambda x: np.int64(0),
        reduce_func=lambda x, y: x + y,
        finalize_func=lambda x: x)

    dataset = dataset_ops.Dataset.range(10)
    with self.assertRaisesRegexp(
        ValueError, "`key_func` must return a single tf.int64 tensor."):
      dataset.apply(
          grouping.group_by_reducer(lambda _: "wrong", reducer))

  def testTuple(self):
    def init_fn(_):
      return np.array([], dtype=np.int64), np.int64(0)

    def reduce_fn(state, value):
      s1, s2 = state
      v1, v2 = value
      return array_ops.concat([s1, [v1]], 0), s2 + v2

    def finalize_fn(s1, s2):
      return s1, s2

    reducer = grouping.Reducer(init_fn, reduce_fn, finalize_fn)
    dataset = dataset_ops.Dataset.zip(
        (dataset_ops.Dataset.range(10), dataset_ops.Dataset.range(10))).apply(
            grouping.group_by_reducer(lambda x, y: np.int64(0), reducer))
    get_next = dataset.make_one_shot_iterator().get_next()
    with self.cached_session() as sess:
      x, y = sess.run(get_next)
      self.assertAllEqual(x, np.asarray([x for x in range(10)]))
      self.assertEqual(y, 45)


if __name__ == "__main__":
  test.main()<|MERGE_RESOLUTION|>--- conflicted
+++ resolved
@@ -122,18 +122,6 @@
     for i in range(1, 11):
       dataset = dataset_ops.Dataset.from_tensors(np.int64(0)).repeat(i).apply(
           grouping.group_by_reducer(lambda x: x, reducer))
-<<<<<<< HEAD
-      self.assertEqual([None], dataset.output_shapes[0].as_list())
-      self.assertIs(None, dataset.output_shapes[1].ndims)
-      iterator = dataset.make_one_shot_iterator()
-      get_next = iterator.get_next()
-      with self.cached_session() as sess:
-        x, y = sess.run(get_next)
-        self.assertAllEqual([0] * (2**i), x)
-        self.assertAllEqual(np.array(1, ndmin=i), y)
-        with self.assertRaises(errors.OutOfRangeError):
-          sess.run(get_next)
-=======
       dataset_output_shapes = dataset_ops.get_legacy_output_shapes(dataset)
       self.assertEqual([None], dataset_output_shapes[0].as_list())
       self.assertIs(None, dataset_output_shapes[1].ndims)
@@ -143,7 +131,6 @@
       self.assertAllEqual(np.array(1, ndmin=i), y)
       with self.assertRaises(errors.OutOfRangeError):
         self.evaluate(get_next())
->>>>>>> 4c307bd3
 
   def testTypeMismatch(self):
     reducer = grouping.Reducer(
