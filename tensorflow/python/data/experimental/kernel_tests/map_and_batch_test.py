--- conflicted
+++ resolved
@@ -99,60 +99,14 @@
     # divide the total number of elements.
     get_next = self.getNext(dataset_fn(8, 14))
 
-<<<<<<< HEAD
-    iterator = dataset.make_initializable_iterator()
-    init_op = iterator.initializer
-    get_next = iterator.get_next()
-
-    self.assertEqual([[None] + list(c.shape[1:]) for c in components],
-                     [t.shape.as_list() for t in get_next])
-
-    with self.cached_session() as sess:
-      # Batch of a finite input, where the batch_size divides the
-      # total number of elements.
-      sess.run(init_op, feed_dict={count: 28, batch_size: 14})
-      num_batches = (28 * 7) // 14
-      for i in range(num_batches):
-        result = sess.run(get_next)
-        for component, result_component in zip(components, result):
-          for j in range(14):
-            self.assertAllEqual(component[(i * 14 + j) % 7]**2,
-                                result_component[j])
-      with self.assertRaises(errors.OutOfRangeError):
-        sess.run(get_next)
-
-      # Batch of a finite input, where the batch_size does not
-      # divide the total number of elements.
-      sess.run(init_op, feed_dict={count: 14, batch_size: 8})
-
-      # We expect (num_batches - 1) full-sized batches.
-      num_batches = int(math.ceil((14 * 7) / 8))
-      for i in range(num_batches - 1):
-        result = sess.run(get_next)
-        for component, result_component in zip(components, result):
-          for j in range(8):
-            self.assertAllEqual(component[(i * 8 + j) % 7]**2,
-                                result_component[j])
-      result = sess.run(get_next)
-=======
     # We expect (num_batches - 1) full-sized batches.
     num_batches = int(math.ceil((14 * 7) / 8))
     for i in range(num_batches - 1):
       result = self.evaluate(get_next())
->>>>>>> 4c307bd3
       for component, result_component in zip(components, result):
         for j in range(8):
           self.assertAllEqual(component[(i * 8 + j) % 7]**2,
                               result_component[j])
-<<<<<<< HEAD
-      with self.assertRaises(errors.OutOfRangeError):
-        sess.run(get_next)
-
-      # Batch of an empty input should fail straight away.
-      sess.run(init_op, feed_dict={count: 0, batch_size: 8})
-      with self.assertRaises(errors.OutOfRangeError):
-        sess.run(get_next)
-=======
 
     result = self.evaluate(get_next())
     for component, result_component in zip(components, result):
@@ -164,7 +118,6 @@
 
     # Batch of an empty input should fail straight away.
     self.assertDatasetProduces(dataset_fn(8, 0), expected_output=[])
->>>>>>> 4c307bd3
 
     # Empty batch should be an initialization time error.
     with self.assertRaises(errors.InvalidArgumentError):
@@ -188,33 +141,17 @@
       options = dataset_ops.Options()
       options.experimental_numa_aware = True
       dataset = dataset.with_options(options)
-<<<<<<< HEAD
-    iterator = dataset.make_one_shot_iterator()
-=======
->>>>>>> 4c307bd3
 
     if drop_remainder:
       self.assertEqual(
           [4, 1], dataset_ops.get_legacy_output_shapes(dataset).as_list())
     else:
-<<<<<<< HEAD
-      self.assertEqual([None, 1], iterator.output_shapes.as_list())
-    next_element = iterator.get_next()
-    with self.cached_session() as sess:
-      self.assertAllEqual([[0], [1], [4], [9]], sess.run(next_element))
-      self.assertAllEqual([[16], [25], [36], [49]], sess.run(next_element))
-      if not drop_remainder:
-        self.assertAllEqual([[64], [81]], sess.run(next_element))
-      with self.assertRaises(errors.OutOfRangeError):
-        sess.run(next_element)
-=======
       self.assertEqual(
           [None, 1], dataset_ops.get_legacy_output_shapes(dataset).as_list())
     expected_output = [[[0], [1], [4], [9]], [[16], [25], [36], [49]]]
     if not drop_remainder:
       expected_output.append([[64], [81]])
     self.assertDatasetProduces(dataset, expected_output=expected_output)
->>>>>>> 4c307bd3
 
   @parameterized.named_parameters(
       ("Normal", False),
@@ -229,24 +166,11 @@
       options = dataset_ops.Options()
       options.experimental_numa_aware = True
       dataset = dataset.with_options(options)
-<<<<<<< HEAD
-
-    iterator = dataset.make_one_shot_iterator()
-    self.assertEqual([None, 1], iterator.output_shapes.as_list())
-    next_element = iterator.get_next()
-    with self.cached_session() as sess:
-      self.assertAllEqual([[0], [1], [4], [9]], sess.run(next_element))
-      self.assertAllEqual([[16], [25], [36], [49]], sess.run(next_element))
-      self.assertAllEqual([[64], [81]], sess.run(next_element))
-      with self.assertRaises(errors.OutOfRangeError):
-        sess.run(next_element)
-=======
     self.assertEqual(
         [None, 1], dataset_ops.get_legacy_output_shapes(dataset).as_list())
     expected_output = [[[0], [1], [4], [9]], [[16], [25], [36], [49]],
                        [[64], [81]]]
     self.assertDatasetProduces(dataset, expected_output=expected_output)
->>>>>>> 4c307bd3
 
   @parameterized.named_parameters(
       ("Normal", False),
@@ -259,23 +183,6 @@
       options = dataset_ops.Options()
       options.experimental_numa_aware = True
       dataset = dataset.with_options(options)
-<<<<<<< HEAD
-    iterator = dataset.make_one_shot_iterator()
-
-    elements = []
-    for _ in range(100):
-      elements.append(iterator.get_next())
-    with self.cached_session() as sess:
-      for i in range(5):
-        got = sess.run(elements)
-        got.sort(key=lambda x: x[0])
-        expected = []
-        for j in range(100):
-          expected.append(range(i * 10000 + j * 100, i * 10000 + (j + 1) * 100))
-        self.assertAllEqual(got, expected)
-      with self.assertRaises(errors.OutOfRangeError):
-        sess.run(elements)
-=======
 
     if context.executing_eagerly():
       iterator = iter(dataset)
@@ -297,7 +204,6 @@
       self.assertAllEqual(got, expected)
     with self.assertRaises(errors.OutOfRangeError):
       self.evaluate([element() for element in elements])
->>>>>>> 4c307bd3
 
   @parameterized.named_parameters(
       ("Normal", False),
@@ -312,23 +218,6 @@
       options = dataset_ops.Options()
       options.experimental_numa_aware = True
       dataset = dataset.with_options(options)
-<<<<<<< HEAD
-    iterator = dataset.make_one_shot_iterator()
-
-    elements = []
-    for _ in range(100):
-      elements.append(iterator.get_next())
-    with self.cached_session() as sess:
-      for i in range(4):
-        got = sess.run(elements)
-        got.sort(key=lambda x: x[0])
-        expected = []
-        for j in range(100):
-          expected.append(range(i * 10000 + j * 100, i * 10000 + (j + 1) * 100))
-        self.assertAllEqual(got, expected)
-      with self.assertRaises(errors.OutOfRangeError):
-        sess.run(elements)
-=======
 
     if context.executing_eagerly():
       iterator = iter(dataset)
@@ -350,7 +239,6 @@
       self.assertAllEqual(got, expected)
     with self.assertRaises(errors.OutOfRangeError):
       self.evaluate([element() for element in elements])
->>>>>>> 4c307bd3
 
   @parameterized.named_parameters(
       ("Normal", False),
@@ -368,25 +256,6 @@
       options = dataset_ops.Options()
       options.experimental_numa_aware = True
       dataset = dataset.with_options(options)
-<<<<<<< HEAD
-    iterator = dataset.make_initializable_iterator()
-
-    init_op = iterator.initializer
-    get_next = iterator.get_next()
-
-    with self.cached_session() as sess:
-      sess.run(init_op)
-      for i in range(2):
-        actual = sess.run(get_next)
-        expected = sparse_tensor.SparseTensorValue(
-            indices=[[0, 0], [1, 0], [2, 0], [3, 0], [4, 0]],
-            values=[i * 5, i * 5 + 1, i * 5 + 2, i * 5 + 3, i * 5 + 4],
-            dense_shape=[5, 1])
-        self.assertTrue(sparse_tensor.is_sparse(actual))
-        self.assertSparseValuesEqual(actual, expected)
-      with self.assertRaises(errors.OutOfRangeError):
-        sess.run(get_next)
-=======
 
     self.assertDatasetProduces(
         dataset,
@@ -396,7 +265,6 @@
                 values=[i * 5, i * 5 + 1, i * 5 + 2, i * 5 + 3, i * 5 + 4],
                 dense_shape=[5, 1]) for i in range(2)
         ])
->>>>>>> 4c307bd3
 
   @parameterized.named_parameters(
       ("Normal", False),
@@ -404,19 +272,6 @@
   )
   def testMapAndBatchFails(self, numa_aware):
     """Test a dataset that maps a TF function across its input elements."""
-<<<<<<< HEAD
-    dataset = dataset_ops.Dataset.from_tensors(
-        array_ops.check_numerics(
-            constant_op.constant(1.0) / constant_op.constant(0.0), "oops"))
-    batch_size = array_ops.placeholder(dtypes.int64, shape=[])
-    dataset = dataset.apply(batching.map_and_batch(lambda x: x, batch_size))
-    if numa_aware:
-      options = dataset_ops.Options()
-      options.experimental_numa_aware = True
-      dataset = dataset.with_options(options)
-    iterator = dataset.make_initializable_iterator()
-=======
->>>>>>> 4c307bd3
 
     with self.assertRaisesRegexp(errors.InvalidArgumentError, "oops"):
       dataset = dataset_ops.Dataset.from_tensors(
@@ -451,22 +306,10 @@
       options = dataset_ops.Options()
       options.experimental_numa_aware = True
       dataset = dataset.with_options(options)
-<<<<<<< HEAD
-    iterator = dataset.make_initializable_iterator()
-
-    init_op = iterator.initializer
-    get_next = iterator.get_next()
-    with self.cached_session() as sess:
-      sess.run(init_op)
-      with self.assertRaisesRegexp(errors.InvalidArgumentError,
-                                   "number of elements does not match"):
-        sess.run(get_next)
-=======
     self.assertDatasetProduces(
         dataset,
         expected_error=(errors.InvalidArgumentError,
                         "number of elements does not match"))
->>>>>>> 4c307bd3
 
   @parameterized.named_parameters(
       ("Normal", False),
@@ -491,18 +334,9 @@
       options = dataset_ops.Options()
       options.experimental_numa_aware = True
       dataset = dataset.with_options(options)
-<<<<<<< HEAD
-    iterator = dataset.make_one_shot_iterator()
-    get_next = iterator.get_next()
-
-    with self.cached_session() as sess:
-      for _ in range(3):
-        sess.run(get_next)
-=======
     get_next = self.getNext(dataset)
     for _ in range(3):
       self.evaluate(get_next())
->>>>>>> 4c307bd3
 
   @parameterized.named_parameters(
       ("1", 0, False),
@@ -518,11 +352,7 @@
       ("5NUMA", 95, True),
       ("6NUMA", 99, True),
   )
-<<<<<<< HEAD
-  def testMapAndBatchOutOfRangeError(self, threshold, numa_aware):
-=======
   def testMapAndBatchMapError(self, threshold, numa_aware):
->>>>>>> 4c307bd3
 
     def raising_py_fn(i):
       if i == threshold:
@@ -540,20 +370,6 @@
       options = dataset_ops.Options()
       options.experimental_numa_aware = True
       dataset = dataset.with_options(options)
-<<<<<<< HEAD
-    iterator = dataset.make_one_shot_iterator()
-    get_next = iterator.get_next()
-
-    with self.cached_session() as sess:
-      for i in range(threshold // 10):
-        self.assertAllEqual([i * 10 + j for j in range(10)], sess.run(get_next))
-      if threshold % 10 != 0:
-        self.assertAllEqual(
-            [threshold // 10 * 10 + j for j in range(threshold % 10)],
-            sess.run(get_next))
-      with self.assertRaises(errors.OutOfRangeError):
-        sess.run(get_next)
-=======
 
     get_next = self.getNext(dataset)
     for i in range(threshold // 10):
@@ -570,7 +386,6 @@
           self.evaluate(get_next())
     with self.assertRaises(errors.OutOfRangeError):
       self.evaluate(get_next())
->>>>>>> 4c307bd3
 
   @parameterized.named_parameters(
       ("1", False, dtypes.bool, False),
@@ -609,18 +424,10 @@
       options.experimental_numa_aware = True
       dataset = dataset.with_options(options)
 
-<<<<<<< HEAD
-    get_next = dataset.make_one_shot_iterator().get_next()
-
-    with self.cached_session() as sess:
-      for _ in range(10):
-        self.assertAllEqual([element for _ in range(10)], sess.run(get_next))
-=======
     get_next = self.getNext(dataset)
     for _ in range(10):
       self.assertAllEqual([element for _ in range(10)],
                           self.evaluate(get_next()))
->>>>>>> 4c307bd3
 
   @parameterized.named_parameters(
       ("Identity", None, lambda x: x, None),
@@ -631,18 +438,6 @@
   def testShortCircuit(self, structure, map_fn, num_parallel_calls):
     dataset = self.structuredDataset(structure).repeat().apply(
         batching.map_and_batch(map_fn, batch_size=10))
-<<<<<<< HEAD
-    get_next = dataset.make_one_shot_iterator().get_next()
-
-    with self.cached_session() as sess:
-      if isinstance(structure, tuple):
-        expected = map_fn(
-            *sess.run(self.structuredElement(structure, shape=[10])))
-      else:
-        expected = map_fn(
-            sess.run(self.structuredElement(structure, shape=[10])))
-      self.assertAllEqual(expected, sess.run(get_next))
-=======
     get_next = self.getNext(dataset)
 
     if isinstance(structure, tuple):
@@ -652,24 +447,14 @@
       expected = map_fn(
           self.evaluate(self.structuredElement(structure, shape=[10])))
     self.assertAllEqual(expected, self.evaluate(get_next()))
->>>>>>> 4c307bd3
 
   def testShortCircuitCapturedInput(self):
     captured_t = variables.Variable(42)
     dataset = self.structuredDataset(None).repeat().apply(
         batching.map_and_batch(lambda x: captured_t, batch_size=10))
-<<<<<<< HEAD
-    iterator = dataset.make_initializable_iterator()
-    get_next = iterator.get_next()
-
-    with self.cached_session() as sess:
-      sess.run(iterator.initializer, feed_dict={captured_t: 42})
-      self.assertAllEqual([42] * 10, sess.run(get_next))
-=======
     self.evaluate(variables.global_variables_initializer())
     get_next = self.getNext(dataset, requires_initialization=True)
     self.assertAllEqual([42] * 10, self.evaluate(get_next()))
->>>>>>> 4c307bd3
 
   @parameterized.named_parameters(
       ("Normal", False),
@@ -690,22 +475,6 @@
       options = dataset_ops.Options()
       options.experimental_numa_aware = True
       dataset = dataset.with_options(options)
-<<<<<<< HEAD
-    iterator = dataset.make_one_shot_iterator()
-    get_next = iterator.get_next()
-    with self.cached_session() as sess:
-      for i in range(10):
-        print("Case %d" % i)
-        if i < 5:
-          self.assertAllEqual([i * 10 + j + 1 for j in range(10)],
-                              sess.run(get_next))
-        else:
-          self.assertAllEqual(
-              [((i * 10) + j) * ((i * 10) + j) for j in range(10)],
-              sess.run(get_next))
-      with self.assertRaises(errors.OutOfRangeError):
-        sess.run(get_next)
-=======
     get_next = self.getNext(dataset)
     for i in range(10):
       if i < 5:
@@ -717,7 +486,6 @@
             self.evaluate(get_next()))
     with self.assertRaises(errors.OutOfRangeError):
       self.evaluate(get_next())
->>>>>>> 4c307bd3
 
 
 if __name__ == "__main__":
