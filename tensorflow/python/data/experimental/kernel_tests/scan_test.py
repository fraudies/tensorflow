--- conflicted
+++ resolved
@@ -31,13 +31,10 @@
 from tensorflow.python.framework import sparse_tensor
 from tensorflow.python.framework import test_util
 from tensorflow.python.ops import array_ops
-<<<<<<< HEAD
-=======
 from tensorflow.python.ops import control_flow_ops
 from tensorflow.python.ops import math_ops
 from tensorflow.python.ops import script_ops
 from tensorflow.python.ops import tensor_array_ops
->>>>>>> 4c307bd3
 from tensorflow.python.platform import test
 
 
@@ -91,10 +88,7 @@
     self.assertEqual(8, self.evaluate(next_element()))
 
   def testSparseCount(self):
-<<<<<<< HEAD
-=======
-
->>>>>>> 4c307bd3
+
     def _sparse(i):
       return sparse_tensor.SparseTensorValue(
           indices=np.array([[0, 0]]),
