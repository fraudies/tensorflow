--- conflicted
+++ resolved
@@ -58,9 +58,6 @@
              ("TwiceRandom", twice_random, False)]
     return tuple(tests)
 
-<<<<<<< HEAD
-  @parameterized.named_parameters(*map_functions.__func__())
-=======
 @test_util.run_all_in_graph_and_eager_modes
 class HoistRandomUniformTest(test_base.DatasetTestBase, parameterized.TestCase):
 
@@ -81,19 +78,14 @@
       self.evaluate(get_next())
 
   @parameterized.named_parameters(*_hoist_random_uniform_test_cases())
->>>>>>> a751f01a
   def testHoisting(self, function, will_optimize):
     dataset = dataset_ops.Dataset.range(5).apply(
         optimization.assert_next(
             ["Zip[0]", "Map"] if will_optimize else ["Map"])).map(function)
 
     options = dataset_ops.Options()
-<<<<<<< HEAD
-    options.experimental_hoist_random_uniform = True
-=======
     options.experimental_optimization.apply_default_optimizations = False
     options.experimental_optimization.hoist_random_uniform = True
->>>>>>> a751f01a
     dataset = dataset.with_options(options)
     self._testDataset(dataset)
 
@@ -109,12 +101,8 @@
     dataset = dataset_ops.Dataset.range(5).apply(
         optimization.assert_next(["Zip[0]", "Map"])).map(random_with_capture)
     options = dataset_ops.Options()
-<<<<<<< HEAD
-    options.experimental_hoist_random_uniform = True
-=======
     options.experimental_optimization.apply_default_optimizations = False
     options.experimental_optimization.hoist_random_uniform = True
->>>>>>> a751f01a
     dataset = dataset.with_options(options)
     self._testDataset(dataset)
 
