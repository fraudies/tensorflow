--- conflicted
+++ resolved
@@ -26,8 +26,6 @@
 )
 
 py_test(
-<<<<<<< HEAD
-=======
     name = "filter_fusion_test",
     size = "medium",
     srcs = ["filter_fusion_test.py"],
@@ -76,7 +74,6 @@
 )
 
 py_test(
->>>>>>> 4c307bd3
     name = "hoist_random_uniform_test",
     size = "small",
     srcs = ["hoist_random_uniform_test.py"],
@@ -183,8 +180,6 @@
     ],
     deps = [
         "//tensorflow/python:client_testlib",
-<<<<<<< HEAD
-=======
         "//tensorflow/python:constant_op",
         "//tensorflow/python:control_flow_ops",
         "//tensorflow/python:dtypes",
@@ -218,29 +213,22 @@
         "//tensorflow/python:check_ops",
         "//tensorflow/python:client_testlib",
         "//tensorflow/python:clip_ops",
->>>>>>> 4c307bd3
-        "//tensorflow/python:constant_op",
-        "//tensorflow/python:dtypes",
-        "//tensorflow/python:errors",
-        "//tensorflow/python:math_ops",
-<<<<<<< HEAD
-=======
+        "//tensorflow/python:constant_op",
+        "//tensorflow/python:dtypes",
+        "//tensorflow/python:errors",
+        "//tensorflow/python:math_ops",
         "//tensorflow/python:nn",
         "//tensorflow/python:parsing_ops",
         "//tensorflow/python:sparse_tensor",
         "//tensorflow/python/data/experimental/ops:batching",
->>>>>>> 4c307bd3
-        "//tensorflow/python/data/experimental/ops:optimization",
-        "//tensorflow/python/data/kernel_tests:test_base",
-        "//tensorflow/python/data/ops:dataset_ops",
-        "@absl_py//absl/testing:parameterized",
-    ],
-)
-
-py_test(
-<<<<<<< HEAD
-    name = "model_dataset_op_test",
-=======
+        "//tensorflow/python/data/experimental/ops:optimization",
+        "//tensorflow/python/data/kernel_tests:test_base",
+        "//tensorflow/python/data/ops:dataset_ops",
+        "@absl_py//absl/testing:parameterized",
+    ],
+)
+
+py_test(
     name = "choose_fastest_dataset_test",
     size = "small",
     srcs = ["choose_fastest_dataset_test.py"],
@@ -285,7 +273,6 @@
 
 py_test(
     name = "model_dataset_test",
->>>>>>> 4c307bd3
     size = "medium",
     srcs = ["model_dataset_op_test.py"],
     srcs_version = "PY2AND3",
