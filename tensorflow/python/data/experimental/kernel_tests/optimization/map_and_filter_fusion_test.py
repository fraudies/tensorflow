--- conflicted
+++ resolved
@@ -129,12 +129,8 @@
         optimization.assert_next(
             ["Map", "FilterByLastComponent"])).map(function).filter(predicate)
     options = dataset_ops.Options()
-<<<<<<< HEAD
-    options.experimental_map_and_filter_fusion = True
-=======
     options.experimental_optimization.apply_default_optimizations = False
     options.experimental_optimization.map_and_filter_fusion = True
->>>>>>> 4c307bd3
     dataset = dataset.with_options(options)
     self._testMapAndFilter(dataset, function, predicate)
 
@@ -168,12 +164,8 @@
         optimization.assert_next(["Map",
                                   "Filter"])).map(function).filter(predicate)
     options = dataset_ops.Options()
-<<<<<<< HEAD
-    options.experimental_map_and_filter_fusion = True
-=======
     options.experimental_optimization.apply_default_optimizations = False
     options.experimental_optimization.map_and_filter_fusion = True
->>>>>>> 4c307bd3
     dataset = dataset.with_options(options)
     self._testMapAndFilter(dataset, function, predicate)
 
