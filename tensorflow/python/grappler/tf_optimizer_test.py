--- conflicted
+++ resolved
@@ -17,12 +17,8 @@
 from __future__ import absolute_import
 from __future__ import division
 from __future__ import print_function
-<<<<<<< HEAD
-from tensorflow.core.protobuf import rewriter_config_pb2
-=======
 from tensorflow.core.framework import attr_value_pb2
 from tensorflow.core.protobuf import config_pb2
->>>>>>> 4c307bd3
 from tensorflow.python.framework import constant_op
 from tensorflow.python.framework import dtypes
 from tensorflow.python.framework import meta_graph
@@ -81,15 +77,6 @@
     optimized_graph = tf_optimizer.OptimizeGraph(rewriter_config, mg)
 
     # Check that the nodes referenced in various collections have been preserved
-<<<<<<< HEAD
-    self.assertEqual(len(optimized_graph.node), 5)
-    self.assertEqual(d.op.name, optimized_graph.node[0].name)
-    self.assertEqual(a1.op.name, optimized_graph.node[1].name)
-    self.assertEqual('Variable/initial_value', optimized_graph.node[2].name)
-    self.assertEqual(a2.op.name, optimized_graph.node[3].name)
-    self.assertEqual('Variable/Assign', optimized_graph.node[4].name)
-
-=======
     optimized_graph_nodes = [node.name for node in optimized_graph.node]
     expected_nodes = [
         d.op.name, a1.op.name, a2.op.name, a3.op.name, 'Variable/initial_value',
@@ -99,7 +86,6 @@
     self.assertAllInSet(optimized_graph_nodes, expected_nodes)
 
   @test_util.run_v1_only('b/120545219')
->>>>>>> 4c307bd3
   def testLoops(self):
     g = ops.Graph()
     with g.as_default():
