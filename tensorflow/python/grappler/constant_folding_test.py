--- conflicted
+++ resolved
@@ -59,15 +59,9 @@
           loop_vars=[0, init_y],
           back_prop=False,
           parallel_iterations=1)
-<<<<<<< HEAD
-      with session.Session() as sess:
-        y_v = sess.run(y)
-        self.assertAllEqual(np.zeros([10, 20, 30]), y_v)
-=======
 
       y_v = self.evaluate(y)
       self.assertAllEqual(np.zeros([10, 20, 30]), y_v)
->>>>>>> 4c307bd3
 
 
 if __name__ == '__main__':
