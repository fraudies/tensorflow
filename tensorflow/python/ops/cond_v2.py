# Copyright 2018 The TensorFlow Authors. All Rights Reserved.
#
# Licensed under the Apache License, Version 2.0 (the "License");
# you may not use this file except in compliance with the License.
# You may obtain a copy of the License at
#
#     http://www.apache.org/licenses/LICENSE-2.0
#
# Unless required by applicable law or agreed to in writing, software
# distributed under the License is distributed on an "AS IS" BASIS,
# WITHOUT WARRANTIES OR CONDITIONS OF ANY KIND, either express or implied.
# See the License for the specific language governing permissions and
# limitations under the License.
# =============================================================================
"""cond_v2 and gradient.

This is a version of cond that emits a single If op, as well as the gradient
function for If ops produced by cond_v2. This will eventually replace the
current tf.cond implementation once it reaches feature and performance parity.
"""

from __future__ import absolute_import
from __future__ import division
from __future__ import print_function

import collections

from tensorflow.core.framework import attr_value_pb2
from tensorflow.python.eager import function
from tensorflow.python.framework import function_def_to_graph
from tensorflow.python.framework import ops
from tensorflow.python.ops import array_ops
from tensorflow.python.ops import control_flow_util
from tensorflow.python.ops import control_flow_util_v2 as util
from tensorflow.python.ops import gen_functional_ops
<<<<<<< HEAD
from tensorflow.python.ops import gradients_impl
=======
from tensorflow.python.ops import gen_resource_variable_ops
from tensorflow.python.ops import gradients_util
from tensorflow.python.ops import math_ops
from tensorflow.python.util import nest

>>>>>>> a751f01a

# NOTE(skyewm): TensorFlow uses protected class methods and fields to signify
# that they aren't part of the official public API. These protected members
# often need to be used by implementation code however. Rather than litter the
# code with pylint comments, we ignore protected access violations for
# readability.
# pylint: disable=protected-access


def cond_v2(pred, true_fn, false_fn, name="cond"):
  """Like tf.cond, except emits a single If op."""
  if isinstance(pred, bool):
    raise TypeError("pred must not be a Python bool", pred)

  if not name:
    name = "cond"

  with ops.name_scope(name) as scope:
    with ops.name_scope(None):
      # Find the outer most graph for uniquing function names.
      # TODO(jpienaar): Make this work in eager mode.
      graph = ops.get_default_graph()
      while isinstance(graph, function.FuncGraph):
        graph = graph.outer_graph

      true_name = graph.unique_name(("%strue" % scope).replace("/", "_"))
      false_name = graph.unique_name(("%sfalse" % scope).replace("/", "_"))

    # Automatic control dependencies are added in defuns, but not in v1
    # graphs. Propagate that behavior here.
<<<<<<< HEAD
    add_control_dependencies = util.in_defun()

    true_graph = function.func_graph_from_py_func(
        true_name, true_fn, [], {},
        func_graph=util.CondBranchFuncGraph(true_name),
        add_control_dependencies=add_control_dependencies)
    false_graph = function.func_graph_from_py_func(
        false_name, false_fn, [], {},
        func_graph=util.CondBranchFuncGraph(false_name),
        add_control_dependencies=add_control_dependencies)
    _check_same_outputs(true_graph, false_graph)

    # Add inputs to true_graph and false_graph to make them match. Note that
    # this modifies true_graph and false_graph.
    cond_inputs = _make_inputs_match(true_graph, false_graph,
                                     true_graph.external_captures,
                                     false_graph.external_captures)

    # Add all intermediate tensors as function outputs so they're available for
    # the gradient computation.

    true_intermediates = _get_intermediates(true_graph)
    false_intermediates = _get_intermediates(false_graph)

    # Save the original number of outputs to return to the caller.
    num_cond_outputs = len(true_graph.outputs)

    # Make the number/type of new intermediate outputs match.
    extra_true_outputs, extra_false_outputs = _pad_params(
        true_graph, false_graph, true_intermediates, false_intermediates)

    true_graph.outputs.extend(extra_true_outputs)
    false_graph.outputs.extend(extra_false_outputs)

    # Create the If op.
    tensors = gen_functional_ops._if(  # pylint: disable=protected-access
        pred,
        cond_inputs, [t.dtype for t in true_graph.outputs],
        util.create_new_tf_function(true_graph),
        util.create_new_tf_function(false_graph),
        output_shapes=_get_output_shapes(true_graph.outputs,
                                         false_graph.outputs),
        name=scope)

    # Set the flag to enable lowering on the `if` op if necessary
    # Lowering allows cond_v2 to avoid some of the limitations of Functions,
    # allowing users to specify devices & colocation inside of cond_v2 branches,
    # and enabling non-strict evaluation & partial pruning of cond_v2 branches.
    # This brings cond_v2 closer to feature parity with tf.cond.
    #
    # However, we do not lower `If` in the XLA context because it is easier for
    # XLA to apply its own optimizations when dealing with un-lowered `If`
    # operators than with lowered switch/merge control flow.
    #
    # TODO(b/110167197) this approach requires cond_v2 to have at least 1 output
    if_op = tensors[0].op
    if not control_flow_util.IsInXLAContext(if_op):
      # pylint: disable=protected-access
      if_op._set_attr("_lower_using_switch_merge",
                      attr_value_pb2.AttrValue(b=True))
      # pylint: enable=protected-access

    # Return identities for each output of the If op, rather than the output of
    # the If op directly. This makes pruning work if the output of cond() is
    # fetched: the lowering pass converts the If outputs into IdentityN outputs,
    # which if fetched will cause all ops in the taken branch to be run (since
    # it takes all merge ops as input). After lowering, each output identity op
    # will end up with only the appropriate merge op as input.
    # TODO(b/79984175): this doesn't have to be a tuple once we covert to the
    # correct output structure
    tensors = tuple(array_ops.identity(t) for t in tensors)

    result = tuple(tensors[:num_cond_outputs])
    if len(result) == 1:
      return result[0]
    else:
      return result
=======
    add_control_dependencies = ops.get_default_graph()._add_control_dependencies
    pred = ops.convert_to_tensor(pred)

    true_graph = func_graph_module.func_graph_from_py_func(
        true_name,
        true_fn, [], {},
        func_graph=util.CondBranchFuncGraph(
            true_name, collections=ops.get_default_graph()._collections),  # pylint: disable=protected-access
        add_control_dependencies=add_control_dependencies,
        op_return_value=pred)
    false_graph = func_graph_module.func_graph_from_py_func(
        false_name,
        false_fn, [], {},
        func_graph=util.CondBranchFuncGraph(
            false_name, collections=ops.get_default_graph()._collections),  # pylint: disable=protected-access
        add_control_dependencies=add_control_dependencies,
        op_return_value=pred)

    verify_captures(true_graph, false_graph)
    return _build_cond(pred, true_graph, false_graph,
                       true_graph.external_captures,
                       false_graph.external_captures,
                       name=scope)
>>>>>>> a751f01a


@ops.RegisterGradient("If")
def _IfGrad(op, *grads):  # pylint: disable=invalid-name
  """The gradient of an If op produced by cond_v2."""
  # Get the if operator (this logic handles the case where op is a MockOp)
  if_op = op.outputs[0].op
  true_graph, false_graph = _get_func_graphs(if_op)
  # Note: op.graph != ops.get_default_graph() when we are computing the gradient
  # of a nested cond.
  assert true_graph.outer_graph == if_op.graph
  assert false_graph.outer_graph == if_op.graph

  # Create grad functions that compute the gradient of the true/false forward
  # graphs. These functions will capture tensors from the forward pass
  # functions.
  true_grad_graph = _create_grad_func(
      true_graph, grads, _get_grad_fn_name(true_graph))
  false_grad_graph = _create_grad_func(
      false_graph, grads, _get_grad_fn_name(false_graph))

<<<<<<< HEAD
  assert ([t.dtype for t in true_grad_graph.outputs] ==
          [t.dtype for t in false_grad_graph.outputs])
=======
  if (true_grad_graph.if_op_needs_rewrite or
      false_grad_graph.if_op_needs_rewrite):
    # Modify 'op' to output the intermediates needed by the grad functions. Note
    # that all needed intermediates are wrapped in optionals. Each optional
    # intermediate output will have a value iff its corresponding branch is
    # taken.
    # NOTE(skyewm): if there are any active sessions, this modification to `op`
    # may make them unrunnable!

    if control_flow_util.InXlaContext(ops.get_default_graph()):
      # XLA does not yet support optionals, so output intermediates directly and
      # make them match via FakeParams, which can be converted to zeros in XLA.
      # TODO(skyewm,jpienaar): can XLA support optionals?
      true_intermediates = true_grad_graph.xla_intermediates
      false_intermediates = false_grad_graph.xla_intermediates
      extra_true_outputs, extra_false_outputs = _make_intermediates_match_xla(
          true_graph, false_graph, true_intermediates, false_intermediates)
    else:
      true_intermediates = true_grad_graph.wrapped_intermediates
      false_intermediates = false_grad_graph.wrapped_intermediates
      # Make outputs match by adding none optionals.
      extra_true_outputs, extra_false_outputs = _make_intermediates_match(
          true_graph, false_graph, true_intermediates, false_intermediates)

    true_graph.outputs.extend(extra_true_outputs)
    false_graph.outputs.extend(extra_false_outputs)
    # TODO(skyewm): indicate it's an internal bug if this fails.
    _check_same_outputs(true_graph, false_graph)

    true_graph.name += "_rewritten"
    false_graph.name += "_rewritten"

    if_op._set_func_attr("then_branch", util.create_new_tf_function(true_graph))
    if_op._set_func_attr("else_branch",
                         util.create_new_tf_function(false_graph))
    if_op._set_type_list_attr("Tout", true_graph.output_types)
    if_op._set_shape_list_attr("output_shapes", true_graph.output_shapes)
    if_op._add_outputs(
        [t.dtype for t in extra_true_outputs],
        [t.shape for t in extra_true_outputs])
>>>>>>> a751f01a

  # Resolve references to forward graph tensors in grad graphs and ensure
  # they are in-scope, i.e., belong to one of outer graphs of the grad graph.
  true_grad_inputs = _resolve_grad_inputs(true_graph, true_grad_graph)
  false_grad_inputs = _resolve_grad_inputs(false_graph, false_grad_graph)

<<<<<<< HEAD
  # Make the inputs to true_grad_graph and false_grad_graph match. Note that
  # this modifies true_grad_graph and false_grad_graph.
  grad_inputs = _make_inputs_match(true_grad_graph, false_grad_graph,
                                   true_grad_inputs, false_grad_inputs)
=======
  # This modifies true_grad_graph and false_grad_graph.
  _make_output_composite_tensors_match(true_grad_graph, false_grad_graph)

  outputs = _build_cond(if_op.inputs[0], true_grad_graph, false_grad_graph,
                        true_grad_inputs, false_grad_inputs)
>>>>>>> a751f01a

  # Add all intermediate tensors as function outputs so they're available for
  # higher-order gradient computations.

  true_grad_intermediates = _get_intermediates(true_grad_graph)
  false_grad_intermediates = _get_intermediates(false_grad_graph)

  # Save the original number of gradient outputs to return.
  num_grad_outputs = len(true_grad_graph.outputs)

  # Make the number/type of new intermediate outputs match.
  extra_true_grad_outputs, extra_false_grad_outputs = _pad_params(
      true_grad_graph, false_grad_graph,
      true_grad_intermediates, false_grad_intermediates)

  true_grad_graph.outputs.extend(extra_true_grad_outputs)
  false_grad_graph.outputs.extend(extra_false_grad_outputs)

  # Create the gradient If op.
  tensors = gen_functional_ops._if(
      op.inputs[0],
      grad_inputs, [t.dtype for t in true_grad_graph.outputs],
      util.create_new_tf_function(true_grad_graph),
      util.create_new_tf_function(false_grad_graph),
      output_shapes=_get_output_shapes(true_grad_graph.outputs,
                                       false_grad_graph.outputs))

<<<<<<< HEAD
  # The predicate has no gradient.
  return [None] + tensors[:num_grad_outputs]
=======
  Returns:
    A list of Tensors which are the outputs of the If op. Does not include added
    intermediate outputs.
  """
  _check_same_outputs(true_graph, false_graph)

  # Add inputs to true_graph and false_graph to make them match. Note that
  # this modifies true_graph and false_graph.
  cond_inputs = _make_inputs_match(true_graph, false_graph,
                                   true_inputs, false_inputs)

  # Create the If op.
  with ops.control_dependencies(
      list(true_graph.control_captures) + list(false_graph.control_captures)):
    tensors = gen_functional_ops._if(  # pylint: disable=protected-access
        pred,
        cond_inputs, [t.dtype for t in true_graph.outputs],
        util.create_new_tf_function(true_graph),
        util.create_new_tf_function(false_graph),
        output_shapes=_get_output_shapes(true_graph.outputs,
                                         false_graph.outputs),
        name=name)

  # TODO(b/110167197) this approach requires cond_v2 to have at least 1 output
  if_op = tensors[0].op
  util.maybe_set_lowering_attr(if_op)
  util.maybe_propagate_compile_time_consts_in_xla(if_op)

  # Return identities for each output of the If op, rather than the output of
  # the If op directly. This makes pruning work if the output of cond() is
  # fetched: the lowering pass converts the If outputs into IdentityN outputs,
  # which if fetched will cause all ops in the taken branch to be run (since
  # it takes all merge ops as input). After lowering, each output identity op
  # will end up with only the appropriate merge op as input.
  # TODO(b/79984175): this doesn't have to be a tuple once we covert to the
  # correct output structure
  tensors = [array_ops.identity(t) for t in tensors]

  # Prevent fetching since the variant outputs can't be fetched directly.
  if_op.graph.prevent_fetching(if_op)
  return func_graph_module.pack_sequence_as(true_graph.structured_outputs,
                                            tensors)
>>>>>>> a751f01a


def _get_func_graphs(if_op):
  """Returns `FuncGraph`s for the input op branches.

  Args:
    if_op: The _If Operation.

  Returns:
    A 2-tuple of the `FuncGraph`s of the then_branch and else_branch.
  """
  def _get_func_graph_for_branch(branch_name):
    """Generates and returns a FuncGraph for the given branch."""
    inputs = if_op.inputs[1:]  # First input is pred.
    input_shapes = [t.shape for t in inputs]
    func_name = if_op.get_attr(branch_name).name
    fdef = if_op.graph._get_function(func_name).definition
    # `if_op.graph` may not be the same as `ops.get_default_graph()` e.g.
    # in the case of nested if ops or when the gradient is being computed
    # from inside a Defun. We build the `func_graph` with `if_op.graph` as its
    # `outer_graph`. This resembles how the `FuncGraph` was built in the
    # forward pass. We need this so that we can resolve references to tensors
    # in `func_graph` from its gradient graph in `_resolve_grad_inputs`.
    with if_op.graph.as_default():
      func_graph = function_def_to_graph.function_def_to_graph(
          fdef, input_shapes)
    func_graph.captures = collections.OrderedDict(zip(inputs,
                                                      func_graph.inputs))
    # Set the if op so that the gradient code can use it.
    func_graph._if = if_op
    return func_graph

  return (_get_func_graph_for_branch("then_branch"),
          _get_func_graph_for_branch("else_branch"))


def _grad_fn(func_graph, grads):
  """The gradient function for each conditional branch.

  This function builds the gradient graph of the corresponding forward-pass
  conditional branch in `func_graph`. This is done by differentiating
  func_graph's outputs w.r.t. its inputs.

  Args:
    func_graph: function.FuncGraph. The corresponding forward-pass function.
    grads: The list of input gradient Tensors.

  Returns:
    The output gradient Tensors.
  """
  # Filter out untrainable function outputs.
  # NOTE(skyewm): If we don't do this, the untrainable tensors can sometimes
  # cause _GradientsHelper to raise an exception (e.g. the implementation
  # doesn't expect 'ys' to contain boolean tensors).
  assert len(func_graph.outputs) == len(grads)
  ys = []
  grad_ys = []
  for y, grad_y in zip(func_graph.outputs, grads):
<<<<<<< HEAD
    if not gradients_impl._IsTrainable(y):
=======
    if not gradients_util.IsTrainable(y):
>>>>>>> a751f01a
      continue
    ys.append(y)
    grad_ys.append(grad_y)

  # Build the gradient graph. Note that this builds the gradient computation of
  # func_graph in the current graph, which requires capturing tensors from
  # func_graph. The captured func_graph tensors are resolved to external tensors
  # in _resolve_grad_inputs.
  result = gradients_util._GradientsHelper(
      ys, func_graph.inputs, grad_ys=grad_ys,
      src_graph=func_graph)

  # Functions can't return None; replace Nones with zero tensors.
  # TODO(b/80444525): don't return anything here and make _IfGrad return None if
  # both branches have zero gradient.
  for i in range(len(result)):
    if result[i] is None:
      result[i] = array_ops.zeros_like(func_graph.inputs[i])

  return result


def _create_grad_func(func_graph, grads, name):
  """Returns the FuncGraph representation of _grad_fn."""
  return function.func_graph_from_py_func(
      name, lambda: _grad_fn(func_graph, grads), [], {},
      func_graph=util.CondBranchFuncGraph(name))


def _resolve_grad_inputs(cond_graph, grad_graph):
  """Returns the tensors to pass as inputs to `grad_graph`.

  The `grad_graph` may have external references to
  1. Its outer graph containing the input gradients. These references are kept
     as is.
  2. Tensors in the forward pass graph. These tensors may not be "live"
     when the gradient is being computed. We replace such references by their
     corresponding tensor in `cond_graph.outer_graph`. In the case of nested
     control flow or functions, the gradient logic handling
     `grad_graph.outer_graph` will make sure the tensor from
     `cond_graph.outer_graph` is also correctly captured.

  Args:
    cond_graph: function.FuncGraph. The forward-pass function.
    grad_graph: function.FuncGraph. The gradients function.

  Returns:
    A list of inputs tensors to be passed to grad_graph.
  """
  new_inputs = []

  for t in grad_graph.external_captures:
    # `t` must either be in `grad_graph.outer_graph` or in the forward
    # `cond_graph`.
    if t.graph != grad_graph.outer_graph:
      assert t.graph == cond_graph
      # `internal_captures` are not treated as intermediates and hence not added
      # to If op outputs. So we get the outer tensor corresponding to those
      # from the list of `external_captures`.
      try:
        t = t.graph._if.outputs[t.graph.outputs.index(t)]
      except ValueError:
        index = t.graph.internal_captures.index(t)
        t = t.graph.external_captures[index]

      # Note: We rely on the capturing logic of the gradient If op graph to
      # correctly capture the tensors in `cond_graph.outer_graph`. Both cond_v2
      # and while_v2 handle this while building their gradient functions.
      assert t.graph == cond_graph.outer_graph
    new_inputs.append(t)

  return new_inputs


def _get_intermediates(func_graph):
  """Returns all tensors in `func_graph` that aren't inputs or outputs."""
  intermediates = []
  for op in func_graph.get_operations():
    for t in op.outputs:
      if t in func_graph.inputs: continue
      if t in func_graph.outputs: continue
      intermediates.append(t)
  return intermediates


def _separate_unique_inputs(true_inputs, false_inputs):
  """Separates tensors appearing only in true_inputs or false_inputs, or both.

  Args:
    true_inputs: list of Tensors
    false_inputs: list of Tensors

  Returns:
    Three lists of Tensors:
      1. The tensors that appear in both true_inputs and false_inputs
      2. The tensors that only appear in true_inputs
      3. The tensors that only appear in false_inputs
  """
  true_inputs = set(true_inputs)
  false_inputs = set(false_inputs)

  shared_inputs = true_inputs.intersection(false_inputs)
  true_only_inputs = true_inputs - false_inputs
  false_only_inputs = false_inputs - true_inputs

  return list(shared_inputs), list(true_only_inputs), list(false_only_inputs)


def _pad_params(true_graph, false_graph, true_params, false_params):
  """Returns new param lists that have matching signatures.

  This is done by mirroring each param list in the other using dummy params.
  There is no merging of params.

  Args:
    true_graph: function.FuncGraph
    false_graph: function.FuncGraph
    true_params: a list of Tensors from true_graph
    false_params: a list of Tensors from false_graph

  Returns:
    A new list of Tensors in true_graph and a new list of Tensors in
    false_graph. The two lists have the same number of Tensors, with matching
    types and shapes across the lists.
  """
  new_true_params = (true_params +
                     _create_dummy_params(true_graph, false_params))
  new_false_inputs = (_create_dummy_params(false_graph, true_params)
                      + false_params)
  return new_true_params, new_false_inputs


def _make_inputs_match(true_graph, false_graph, true_inputs, false_inputs):
  """Modifies true_graph and false_graph so they have the same input signature.

  This method reorders and/or adds parameters to true_graph and false_graph so
  they have the same input signature, and updates the 'inputs' and 'captured'
  fields of both graphs accordingly. It uses the input tensors from the outer
  graph to avoid duplicating shared arguments.

  Args:
    true_graph: function.FuncGraph
    false_graph: function.FuncGraph
    true_inputs: a list of Tensors in the outer graph. The inputs for
      true_graph.
    false_inputs: a list of Tensors in the outer graph. The inputs for
      false_graph.

  Returns:
    A new list of Tensors from the outer graph that are the new inputs for both
    true_graph and false_graph. This is a deduped version of true_inputs +
    false_inputs.
  """
  shared_inputs, true_only_inputs, false_only_inputs = _separate_unique_inputs(
      true_inputs, false_inputs)

  new_inputs = shared_inputs + true_only_inputs + false_only_inputs

  true_input_to_param = dict(zip(true_inputs, true_graph.inputs))
  false_input_to_param = dict(zip(false_inputs, false_graph.inputs))

  true_graph.inputs = (
      [true_input_to_param[t] for t in shared_inputs] +
      [true_input_to_param[t] for t in true_only_inputs] +
      _create_dummy_params(true_graph, false_only_inputs))

  false_graph.inputs = (
      [false_input_to_param[t] for t in shared_inputs] +
      _create_dummy_params(false_graph, true_only_inputs) +
      [false_input_to_param[t] for t in false_only_inputs])

  # Rewrite the FuncGraphs' state to reflect the new inputs.
  true_graph.captures = collections.OrderedDict(zip(new_inputs,
                                                    true_graph.inputs))
  false_graph.captures = collections.OrderedDict(zip(new_inputs,
                                                     false_graph.inputs))

  return new_inputs


<<<<<<< HEAD
def _create_dummy_params(func_graph, template_tensors):
=======
def _make_output_composite_tensors_match(true_graph, false_graph):
  """Rewrites {true,false}_graph's outputs to use the same _TensorLike classes.

  Currently the only transformation implemented is turning a Tensor into an
  equivalent IndexedSlices if the other branch returns an IndexedSlices.
  Updates {true,false}_graph.{outputs,structured_outputs}.

  Args:
    true_graph: FuncGraph
    false_graph: FuncGraph

  Raises:
    TypeError: if a pair of outputs cannot be rewritten.
  """
  # Note: since this is only used for gradient graphs, we do not expect the
  # outputs to be structured (e.g. nested lists), and thus do not need to use
  # nest.flatten, etc.
  true_outputs = list(true_graph.structured_outputs)
  false_outputs = list(false_graph.structured_outputs)
  assert len(true_outputs) == len(false_outputs)

  for idx, (true_out, false_out) in enumerate(zip(true_outputs, false_outputs)):
    if type(true_out) == type(false_out):  # pylint: disable=unidiomatic-typecheck
      continue
    if (isinstance(true_out, ops.IndexedSlices) and
        isinstance(false_out, ops.Tensor)):
      with false_graph.as_default():
        false_outputs[idx] = math_ops._as_indexed_slices(false_out)
    elif (isinstance(true_out, ops.Tensor) and
          isinstance(false_out, ops.IndexedSlices)):
      with true_graph.as_default():
        true_outputs[idx] = math_ops._as_indexed_slices(true_out)
    else:
      raise TypeError(
          "Cannot reconcile tf.cond %i-th outputs:\n"
          "  true_fn returned:  %s\n"
          "  false_fn returned: %s" % (idx, true_out, false_out))

  true_graph.structured_outputs = true_outputs
  true_graph.outputs = func_graph_module.flatten(true_outputs)
  false_graph.structured_outputs = false_outputs
  false_graph.outputs = func_graph_module.flatten(false_outputs)


def _wrap_intermediates(func_graph, intermediates):
  with func_graph.as_default():
    return [gen_dataset_ops.optional_from_value([t]) for t in intermediates]


def _create_dummy_inputs(func_graph, template_tensors):
>>>>>>> a751f01a
  """Creates tensors in func_graph to represent template_tensors.

  Args:
    func_graph: function.FuncGraph.
    template_tensors: a list of tensors in the outer graph.

  Returns:
    A list of tensors in func_graph.
  """
  with func_graph.as_default():
    return [gen_functional_ops.fake_param(dtype=t.dtype, shape=t.shape)
            for t in template_tensors]


def _get_grad_fn_name(func_graph):
  """Returns a unique name to use for the grad function of `func_graph`.

  Ensures this name is unique in the entire hierarchy.

  Args:
    func_graph: The FuncGraph.

  Returns:
    A string, the name to use for the gradient function.
  """
  name = "%s_grad" % func_graph.name
  outer_most_graph = func_graph
  while isinstance(outer_most_graph, function.FuncGraph):
    outer_most_graph = outer_most_graph.outer_graph
  return outer_most_graph.unique_name(name)


def _check_same_outputs(true_graph, false_graph):
  """Raises an error if true_graph and false_graph have different outputs."""
<<<<<<< HEAD
  true_output_types = [t.dtype for t in true_graph.outputs]
  false_output_types = [t.dtype for t in false_graph.outputs]
  if (len(true_graph.outputs) != len(false_graph.outputs) or
      true_output_types != false_output_types):
    raise ValueError(
        "true_fn() and false_fn() must return the same number and type of "
        "arguments, got:\n"
        "  true_fn: %s\n"
        "  false_fn: %s" % (true_output_types, false_output_types))

=======

  def error(error_detail):
    raise TypeError(
        "true_fn and false_fn arguments to tf.cond must have the same number, "
        "type, and overall structure of return values.\n"
        "\n"
        "true_fn output:  %s\n"
        "false_fn output: %s\n"
        "\n"
        "Error details:\n"
        "%s" % (true_graph.structured_outputs, false_graph.structured_outputs,
                error_detail))

  try:
    nest.assert_same_structure(true_graph.structured_outputs,
                               false_graph.structured_outputs,
                               expand_composites=True)
  except (ValueError, TypeError) as e:
    error(str(e))

  assert len(true_graph.outputs) == len(false_graph.outputs)
  for true_out, false_out in zip(true_graph.outputs, false_graph.outputs):
    if true_out.dtype != false_out.dtype:
      error("%s and %s have different types" % (true_out, false_out))

>>>>>>> a751f01a

def _get_output_shapes(true_graph_outputs, false_graph_outputs):
  output_shapes = [
      t_out.shape.most_specific_compatible_shape(f_out.shape)
      for t_out, f_out in zip(true_graph_outputs, false_graph_outputs)
  ]
<<<<<<< HEAD
  return output_shapes
=======
  return output_shapes


def verify_captures(true_graph, false_graph):
  """Verify that a true_fn tensor is not accessed in false_fn and vice-versa."""
  for t in false_graph.external_captures:
    if not isinstance(t, ops.EagerTensor) and t.graph is true_graph:
      raise ValueError("Tensor {} in true_fn is accessed from false_fn.".format(
          t.name))
  # Note: This is technically not possible right now because `false_graph`
  # is built "after" `true_graph` but we add this check for completeness and to
  # guard against potential future changes.
  for t in true_graph.external_captures:
    if not isinstance(t, ops.EagerTensor) and t.graph is false_graph:
      raise ValueError("Tensor {} in false_fn is accessed from true_fn.".format(
          t.name))


class _CondGradFuncGraph(util.CondBranchFuncGraph):
  """FuncGraph for the gradient function of the branch of an If op.

  Handles wrapping and unwrapping intermediate values that are captured by the
  gradient computation in optionals.

  Attributes:
    if_op_needs_rewrite: True if any intermediates were captured, meaning the
      forward If op needs to be written to output the wrapped intermediates.
  """

  def __init__(self, name, forward_graph):
    super(_CondGradFuncGraph, self).__init__(
        name, collections=ops.get_default_graph()._collections)  # pylint: disable=protected-access
    self.if_op_needs_rewrite = False
    self._forward_graph = forward_graph
    # Maps from forward intermediate tensor -> the unwrapped captured
    # intermediate.
    self._indirect_captures = {}
    # Maps unwrapped intermediate -> optional-wrapped intermediate in the
    # forward graph.
    self._wrapped_intermediates = collections.OrderedDict()
    # Raw intermediates captured from the forward graph. Populated iff we're in
    # an XLA context.
    self._xla_intermediates = []

  @property
  def wrapped_intermediates(self):
    """The optional-wrapped intermediates captured from the forward graph."""
    return list(self._wrapped_intermediates.values())

  @property
  def xla_intermediates(self):
    """Raw intermediates captured from the forward graph if XLA is enabled."""
    return self._xla_intermediates

  def _capture_helper(self, tensor, name):
    if (tensor.graph is not self._forward_graph or
        tensor in self._forward_graph.inputs or
        tensor in self._forward_graph.outputs):
      return super(_CondGradFuncGraph, self)._capture_helper(tensor, name)

    if control_flow_util.InXlaContext(ops.get_default_graph()):
      # XLA does not yet support optionals, so capture intermediates directly.
      # TODO(skyewm,jpienaar): can XLA support optionals?
      if tensor not in self.captures:
        self.xla_intermediates.append(tensor)
        self.if_op_needs_rewrite = True
      return super(_CondGradFuncGraph, self)._capture_helper(tensor, name)

    captured_tensor = self._indirect_captures.get(tensor)
    if captured_tensor is not None:
      return captured_tensor

    # 'tensor' is an uncaptured intermediate in the forward graph.
    # If it is not a resource, we wrap it in an optional in the forward graph
    # and capture the optional normally. We then unwrap the captured optional
    # value in the gradient graph to get the raw intermediate value.
    # If it is a resource, we trace the resource upto the input in the forward
    # graph and capture that.

    if tensor.dtype == dtypes.resource:
      # Index of the forward graph input corresponding to the resource tensor.
      index = util.resource_input_index(
          tensor.name, [t.name for t in self._forward_graph.inputs],
          {op.name: op.node_def for op in self._forward_graph.get_operations()},
          self._forward_graph._functions)
      # This gets mapped to the corresponding If op input in
      # `_resolve_grad_inputs`.
      captured_tensor = super(_CondGradFuncGraph, self)._capture_helper(
          self._forward_graph.inputs[index], name)
    else:
      if tensor not in self._wrapped_intermediates:
        # If the gradient has already been computed for this If op, 'tensor' may
        # already be wrapped.
        for consumer in tensor.consumers():
          if (consumer.type == "OptionalFromValue" and
              consumer.outputs[0] in self._forward_graph.outputs):
            optional = consumer.outputs[0]
            break
        else:
          # 'tensor' hasn't been wrapped, do it now.
          with self._forward_graph.as_default():
            optional = gen_dataset_ops.optional_from_value([tensor])
          self.if_op_needs_rewrite = True
        self._wrapped_intermediates[tensor] = optional

      optional = self._wrapped_intermediates[tensor]
      captured_optional = super(_CondGradFuncGraph,
                                self)._capture_helper(optional, name)
      captured_tensor = gen_dataset_ops.optional_get_value(
          captured_optional, [tensor.dtype], [tensor.shape])[0]

    self._indirect_captures[tensor] = captured_tensor
    return captured_tensor
>>>>>>> a751f01a
<|MERGE_RESOLUTION|>--- conflicted
+++ resolved
@@ -33,15 +33,11 @@
 from tensorflow.python.ops import control_flow_util
 from tensorflow.python.ops import control_flow_util_v2 as util
 from tensorflow.python.ops import gen_functional_ops
-<<<<<<< HEAD
-from tensorflow.python.ops import gradients_impl
-=======
 from tensorflow.python.ops import gen_resource_variable_ops
 from tensorflow.python.ops import gradients_util
 from tensorflow.python.ops import math_ops
 from tensorflow.python.util import nest
 
->>>>>>> a751f01a
 
 # NOTE(skyewm): TensorFlow uses protected class methods and fields to signify
 # that they aren't part of the official public API. These protected members
@@ -72,85 +68,6 @@
 
     # Automatic control dependencies are added in defuns, but not in v1
     # graphs. Propagate that behavior here.
-<<<<<<< HEAD
-    add_control_dependencies = util.in_defun()
-
-    true_graph = function.func_graph_from_py_func(
-        true_name, true_fn, [], {},
-        func_graph=util.CondBranchFuncGraph(true_name),
-        add_control_dependencies=add_control_dependencies)
-    false_graph = function.func_graph_from_py_func(
-        false_name, false_fn, [], {},
-        func_graph=util.CondBranchFuncGraph(false_name),
-        add_control_dependencies=add_control_dependencies)
-    _check_same_outputs(true_graph, false_graph)
-
-    # Add inputs to true_graph and false_graph to make them match. Note that
-    # this modifies true_graph and false_graph.
-    cond_inputs = _make_inputs_match(true_graph, false_graph,
-                                     true_graph.external_captures,
-                                     false_graph.external_captures)
-
-    # Add all intermediate tensors as function outputs so they're available for
-    # the gradient computation.
-
-    true_intermediates = _get_intermediates(true_graph)
-    false_intermediates = _get_intermediates(false_graph)
-
-    # Save the original number of outputs to return to the caller.
-    num_cond_outputs = len(true_graph.outputs)
-
-    # Make the number/type of new intermediate outputs match.
-    extra_true_outputs, extra_false_outputs = _pad_params(
-        true_graph, false_graph, true_intermediates, false_intermediates)
-
-    true_graph.outputs.extend(extra_true_outputs)
-    false_graph.outputs.extend(extra_false_outputs)
-
-    # Create the If op.
-    tensors = gen_functional_ops._if(  # pylint: disable=protected-access
-        pred,
-        cond_inputs, [t.dtype for t in true_graph.outputs],
-        util.create_new_tf_function(true_graph),
-        util.create_new_tf_function(false_graph),
-        output_shapes=_get_output_shapes(true_graph.outputs,
-                                         false_graph.outputs),
-        name=scope)
-
-    # Set the flag to enable lowering on the `if` op if necessary
-    # Lowering allows cond_v2 to avoid some of the limitations of Functions,
-    # allowing users to specify devices & colocation inside of cond_v2 branches,
-    # and enabling non-strict evaluation & partial pruning of cond_v2 branches.
-    # This brings cond_v2 closer to feature parity with tf.cond.
-    #
-    # However, we do not lower `If` in the XLA context because it is easier for
-    # XLA to apply its own optimizations when dealing with un-lowered `If`
-    # operators than with lowered switch/merge control flow.
-    #
-    # TODO(b/110167197) this approach requires cond_v2 to have at least 1 output
-    if_op = tensors[0].op
-    if not control_flow_util.IsInXLAContext(if_op):
-      # pylint: disable=protected-access
-      if_op._set_attr("_lower_using_switch_merge",
-                      attr_value_pb2.AttrValue(b=True))
-      # pylint: enable=protected-access
-
-    # Return identities for each output of the If op, rather than the output of
-    # the If op directly. This makes pruning work if the output of cond() is
-    # fetched: the lowering pass converts the If outputs into IdentityN outputs,
-    # which if fetched will cause all ops in the taken branch to be run (since
-    # it takes all merge ops as input). After lowering, each output identity op
-    # will end up with only the appropriate merge op as input.
-    # TODO(b/79984175): this doesn't have to be a tuple once we covert to the
-    # correct output structure
-    tensors = tuple(array_ops.identity(t) for t in tensors)
-
-    result = tuple(tensors[:num_cond_outputs])
-    if len(result) == 1:
-      return result[0]
-    else:
-      return result
-=======
     add_control_dependencies = ops.get_default_graph()._add_control_dependencies
     pred = ops.convert_to_tensor(pred)
 
@@ -174,7 +91,6 @@
                        true_graph.external_captures,
                        false_graph.external_captures,
                        name=scope)
->>>>>>> a751f01a
 
 
 @ops.RegisterGradient("If")
@@ -196,10 +112,6 @@
   false_grad_graph = _create_grad_func(
       false_graph, grads, _get_grad_fn_name(false_graph))
 
-<<<<<<< HEAD
-  assert ([t.dtype for t in true_grad_graph.outputs] ==
-          [t.dtype for t in false_grad_graph.outputs])
-=======
   if (true_grad_graph.if_op_needs_rewrite or
       false_grad_graph.if_op_needs_rewrite):
     # Modify 'op' to output the intermediates needed by the grad functions. Note
@@ -240,25 +152,17 @@
     if_op._add_outputs(
         [t.dtype for t in extra_true_outputs],
         [t.shape for t in extra_true_outputs])
->>>>>>> a751f01a
 
   # Resolve references to forward graph tensors in grad graphs and ensure
   # they are in-scope, i.e., belong to one of outer graphs of the grad graph.
   true_grad_inputs = _resolve_grad_inputs(true_graph, true_grad_graph)
   false_grad_inputs = _resolve_grad_inputs(false_graph, false_grad_graph)
 
-<<<<<<< HEAD
-  # Make the inputs to true_grad_graph and false_grad_graph match. Note that
-  # this modifies true_grad_graph and false_grad_graph.
-  grad_inputs = _make_inputs_match(true_grad_graph, false_grad_graph,
-                                   true_grad_inputs, false_grad_inputs)
-=======
   # This modifies true_grad_graph and false_grad_graph.
   _make_output_composite_tensors_match(true_grad_graph, false_grad_graph)
 
   outputs = _build_cond(if_op.inputs[0], true_grad_graph, false_grad_graph,
                         true_grad_inputs, false_grad_inputs)
->>>>>>> a751f01a
 
   # Add all intermediate tensors as function outputs so they're available for
   # higher-order gradient computations.
@@ -286,10 +190,6 @@
       output_shapes=_get_output_shapes(true_grad_graph.outputs,
                                        false_grad_graph.outputs))
 
-<<<<<<< HEAD
-  # The predicate has no gradient.
-  return [None] + tensors[:num_grad_outputs]
-=======
   Returns:
     A list of Tensors which are the outputs of the If op. Does not include added
     intermediate outputs.
@@ -332,7 +232,6 @@
   if_op.graph.prevent_fetching(if_op)
   return func_graph_module.pack_sequence_as(true_graph.structured_outputs,
                                             tensors)
->>>>>>> a751f01a
 
 
 def _get_func_graphs(if_op):
@@ -391,11 +290,7 @@
   ys = []
   grad_ys = []
   for y, grad_y in zip(func_graph.outputs, grads):
-<<<<<<< HEAD
-    if not gradients_impl._IsTrainable(y):
-=======
     if not gradients_util.IsTrainable(y):
->>>>>>> a751f01a
       continue
     ys.append(y)
     grad_ys.append(grad_y)
@@ -576,9 +471,6 @@
   return new_inputs
 
 
-<<<<<<< HEAD
-def _create_dummy_params(func_graph, template_tensors):
-=======
 def _make_output_composite_tensors_match(true_graph, false_graph):
   """Rewrites {true,false}_graph's outputs to use the same _TensorLike classes.
 
@@ -629,7 +521,6 @@
 
 
 def _create_dummy_inputs(func_graph, template_tensors):
->>>>>>> a751f01a
   """Creates tensors in func_graph to represent template_tensors.
 
   Args:
@@ -664,18 +555,6 @@
 
 def _check_same_outputs(true_graph, false_graph):
   """Raises an error if true_graph and false_graph have different outputs."""
-<<<<<<< HEAD
-  true_output_types = [t.dtype for t in true_graph.outputs]
-  false_output_types = [t.dtype for t in false_graph.outputs]
-  if (len(true_graph.outputs) != len(false_graph.outputs) or
-      true_output_types != false_output_types):
-    raise ValueError(
-        "true_fn() and false_fn() must return the same number and type of "
-        "arguments, got:\n"
-        "  true_fn: %s\n"
-        "  false_fn: %s" % (true_output_types, false_output_types))
-
-=======
 
   def error(error_detail):
     raise TypeError(
@@ -701,16 +580,12 @@
     if true_out.dtype != false_out.dtype:
       error("%s and %s have different types" % (true_out, false_out))
 
->>>>>>> a751f01a
 
 def _get_output_shapes(true_graph_outputs, false_graph_outputs):
   output_shapes = [
       t_out.shape.most_specific_compatible_shape(f_out.shape)
       for t_out, f_out in zip(true_graph_outputs, false_graph_outputs)
   ]
-<<<<<<< HEAD
-  return output_shapes
-=======
   return output_shapes
 
 
@@ -823,5 +698,4 @@
           captured_optional, [tensor.dtype], [tensor.shape])[0]
 
     self._indirect_captures[tensor] = captured_tensor
-    return captured_tensor
->>>>>>> a751f01a
+    return captured_tensor