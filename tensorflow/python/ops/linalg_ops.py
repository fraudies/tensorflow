# Copyright 2015 The TensorFlow Authors. All Rights Reserved.
#
# Licensed under the Apache License, Version 2.0 (the "License");
# you may not use this file except in compliance with the License.
# You may obtain a copy of the License at
#
#     http://www.apache.org/licenses/LICENSE-2.0
#
# Unless required by applicable law or agreed to in writing, software
# distributed under the License is distributed on an "AS IS" BASIS,
# WITHOUT WARRANTIES OR CONDITIONS OF ANY KIND, either express or implied.
# See the License for the specific language governing permissions and
# limitations under the License.
# ==============================================================================
"""Operations for linear algebra."""

from __future__ import absolute_import
from __future__ import division
from __future__ import print_function

import numpy as np

from tensorflow.python.framework import dtypes
from tensorflow.python.framework import ops
from tensorflow.python.ops import array_ops
from tensorflow.python.ops import control_flow_ops
from tensorflow.python.ops import gen_linalg_ops
from tensorflow.python.ops import linalg_ops_impl
from tensorflow.python.ops import map_fn
from tensorflow.python.ops import math_ops
# pylint: disable=wildcard-import
from tensorflow.python.ops.gen_linalg_ops import *
# pylint: enable=wildcard-import
from tensorflow.python.util import deprecation
from tensorflow.python.util.tf_export import tf_export

# Names below are lower_case.
# pylint: disable=invalid-name


def _RegularizedGramianCholesky(matrix, l2_regularizer, first_kind):
  r"""Computes Cholesky factorization of regularized gramian matrix.

  Below we will use the following notation for each pair of matrix and
  right-hand sides in the batch:

  `matrix`=\\(A \in \Re^{m \times n}\\),
  `output`=\\(C  \in \Re^{\min(m, n) \times \min(m,n)}\\),
  `l2_regularizer`=\\(\lambda\\).

  If `first_kind` is True, returns the Cholesky factorization \\(L\\) such that
  \\(L L^H =  A^H A + \lambda I\\).
  If `first_kind` is False, returns the Cholesky factorization \\(L\\) such that
  \\(L L^H =  A A^H + \lambda I\\).

  Args:
    matrix: `Tensor` of shape `[..., M, N]`.
    l2_regularizer: 0-D `double` `Tensor`. Ignored if `fast=False`.
    first_kind: bool. Controls what gramian matrix to factor.
  Returns:
    output: `Tensor` of shape `[..., min(M,N), min(M,N)]` whose inner-most 2
      dimensions contain the Cholesky factors \\(L\\) described above.
  """

  gramian = math_ops.matmul(
      matrix, matrix, adjoint_a=first_kind, adjoint_b=not first_kind)
  if isinstance(l2_regularizer, ops.Tensor) or l2_regularizer != 0:
    matrix_shape = array_ops.shape(matrix)
    batch_shape = matrix_shape[:-2]
    if first_kind:
      small_dim = matrix_shape[-1]
    else:
      small_dim = matrix_shape[-2]
    identity = eye(small_dim, batch_shape=batch_shape, dtype=matrix.dtype)
    small_dim_static = matrix.shape[-1 if first_kind else -2]
    identity.set_shape(
        matrix.shape[:-2].concatenate([small_dim_static, small_dim_static]))
    gramian += l2_regularizer * identity
  return gen_linalg_ops.cholesky(gramian)


@tf_export(
    'linalg.cholesky_solve', v1=['linalg.cholesky_solve', 'cholesky_solve'])
@deprecation.deprecated_endpoints('cholesky_solve')
def cholesky_solve(chol, rhs, name=None):
  """Solves systems of linear eqns `A X = RHS`, given Cholesky factorizations.

  ```python
  # Solve 10 separate 2x2 linear systems:
  A = ... # shape 10 x 2 x 2
  RHS = ... # shape 10 x 2 x 1
  chol = tf.cholesky(A)  # shape 10 x 2 x 2
  X = tf.cholesky_solve(chol, RHS)  # shape 10 x 2 x 1
  # tf.matmul(A, X) ~ RHS
  X[3, :, 0]  # Solution to the linear system A[3, :, :] x = RHS[3, :, 0]

  # Solve five linear systems (K = 5) for every member of the length 10 batch.
  A = ... # shape 10 x 2 x 2
  RHS = ... # shape 10 x 2 x 5
  ...
  X[3, :, 2]  # Solution to the linear system A[3, :, :] x = RHS[3, :, 2]
  ```

  Args:
    chol:  A `Tensor`.  Must be `float32` or `float64`, shape is `[..., M, M]`.
      Cholesky factorization of `A`, e.g. `chol = tf.cholesky(A)`.
      For that reason, only the lower triangular parts (including the diagonal)
      of the last two dimensions of `chol` are used.  The strictly upper part is
      assumed to be zero and not accessed.
    rhs:  A `Tensor`, same type as `chol`, shape is `[..., M, K]`.
    name:  A name to give this `Op`.  Defaults to `cholesky_solve`.

  Returns:
    Solution to `A x = rhs`, shape `[..., M, K]`.
  """
  # To solve C C^* x = rhs, we
  # 1. Solve C y = rhs for y, thus y = C^* x
  # 2. Solve C^* x = y for x
  with ops.name_scope(name, 'cholesky_solve', [chol, rhs]):
    y = gen_linalg_ops.matrix_triangular_solve(
        chol, rhs, adjoint=False, lower=True)
    x = gen_linalg_ops.matrix_triangular_solve(
        chol, y, adjoint=True, lower=True)
    return x


@tf_export('eye', 'linalg.eye')
def eye(num_rows,
        num_columns=None,
        batch_shape=None,
        dtype=dtypes.float32,
        name=None):
  """Construct an identity matrix, or a batch of matrices.

  ```python
  # Construct one identity matrix.
  tf.eye(2)
  ==> [[1., 0.],
       [0., 1.]]

  # Construct a batch of 3 identity matricies, each 2 x 2.
  # batch_identity[i, :, :] is a 2 x 2 identity matrix, i = 0, 1, 2.
  batch_identity = tf.eye(2, batch_shape=[3])

  # Construct one 2 x 3 "identity" matrix
  tf.eye(2, num_columns=3)
  ==> [[ 1.,  0.,  0.],
       [ 0.,  1.,  0.]]
  ```

  Args:
    num_rows: Non-negative `int32` scalar `Tensor` giving the number of rows
      in each batch matrix.
    num_columns: Optional non-negative `int32` scalar `Tensor` giving the number
      of columns in each batch matrix.  Defaults to `num_rows`.
    batch_shape:  A list or tuple of Python integers or a 1-D `int32` `Tensor`.
      If provided, the returned `Tensor` will have leading batch dimensions of
      this shape.
    dtype:  The type of an element in the resulting `Tensor`
    name:  A name for this `Op`.  Defaults to "eye".

  Returns:
    A `Tensor` of shape `batch_shape + [num_rows, num_columns]`
  """
  return linalg_ops_impl.eye(num_rows,
                             num_columns=num_columns,
                             batch_shape=batch_shape,
                             dtype=dtype,
                             name=name)


@tf_export('linalg.lstsq', v1=['linalg.lstsq', 'matrix_solve_ls'])
@deprecation.deprecated_endpoints('matrix_solve_ls')
def matrix_solve_ls(matrix, rhs, l2_regularizer=0.0, fast=True, name=None):
  r"""Solves one or more linear least-squares problems.

  `matrix` is a tensor of shape `[..., M, N]` whose inner-most 2 dimensions
  form `M`-by-`N` matrices. Rhs is a tensor of shape `[..., M, K]` whose
  inner-most 2 dimensions form `M`-by-`K` matrices.  The computed output is a
  `Tensor` of shape `[..., N, K]` whose inner-most 2 dimensions form `M`-by-`K`
  matrices that solve the equations
  `matrix[..., :, :] * output[..., :, :] = rhs[..., :, :]` in the least squares
  sense.

  Below we will use the following notation for each pair of matrix and
  right-hand sides in the batch:

  `matrix`=\\(A \in \Re^{m \times n}\\),
  `rhs`=\\(B  \in \Re^{m \times k}\\),
  `output`=\\(X  \in \Re^{n \times k}\\),
  `l2_regularizer`=\\(\lambda\\).

  If `fast` is `True`, then the solution is computed by solving the normal
  equations using Cholesky decomposition. Specifically, if \\(m \ge n\\) then
  \\(X = (A^T A + \lambda I)^{-1} A^T B\\), which solves the least-squares
  problem \\(X = \mathrm{argmin}_{Z \in \Re^{n \times k}} ||A Z - B||_F^2 +
  \lambda ||Z||_F^2\\). If \\(m \lt n\\) then `output` is computed as
  \\(X = A^T (A A^T + \lambda I)^{-1} B\\), which (for \\(\lambda = 0\\)) is
  the minimum-norm solution to the under-determined linear system, i.e.
  \\(X = \mathrm{argmin}_{Z \in \Re^{n \times k}} ||Z||_F^2 \\), subject to
  \\(A Z = B\\). Notice that the fast path is only numerically stable when
  \\(A\\) is numerically full rank and has a condition number
  \\(\mathrm{cond}(A) \lt \frac{1}{\sqrt{\epsilon_{mach}}}\\) or\\(\lambda\\)
  is sufficiently large.

  If `fast` is `False` an algorithm based on the numerically robust complete
  orthogonal decomposition is used. This computes the minimum-norm
  least-squares solution, even when \\(A\\) is rank deficient. This path is
  typically 6-7 times slower than the fast path. If `fast` is `False` then
  `l2_regularizer` is ignored.

  Args:
    matrix: `Tensor` of shape `[..., M, N]`.
    rhs: `Tensor` of shape `[..., M, K]`.
    l2_regularizer: 0-D `double` `Tensor`. Ignored if `fast=False`.
    fast: bool. Defaults to `True`.
    name: string, optional name of the operation.

  Returns:
    output: `Tensor` of shape `[..., N, K]` whose inner-most 2 dimensions form
      `M`-by-`K` matrices that solve the equations
      `matrix[..., :, :] * output[..., :, :] = rhs[..., :, :]` in the least
      squares sense.

  Raises:
    NotImplementedError: linalg.lstsq is currently disabled for complex128
    and l2_regularizer != 0 due to poor accuracy.
  """

  # pylint: disable=long-lambda
  def _use_composite_impl(fast, tensor_shape):
    """Determines whether to use the composite or specialized CPU kernel.

    When the total size of the tensor is larger than the cache size and the
    batch size is large compared to the smallest matrix dimension, then the
    composite implementation is inefficient since it has to read the entire
    tensor from memory multiple times. In this case we fall back to the
    original CPU kernel, which does all the computational steps on each
    matrix separately.

    Only fast mode is supported by the composite impl, so `False` is returned
    if `fast` is `False`.

    Args:
      fast: bool indicating if fast mode in the solver was requested.
      tensor_shape: The shape of the tensor.

    Returns:
      True if the composite impl should be used. False otherwise.
    """
    if fast is False:
      return False
    batch_shape = tensor_shape[:-2]
    matrix_shape = tensor_shape[-2:]
    if not tensor_shape.is_fully_defined():
      return True
    tensor_size = tensor_shape.num_elements() * matrix.dtype.size
    is_io_bound = batch_shape.num_elements() > np.min(matrix_shape)
    L2_CACHE_SIZE_GUESSTIMATE = 256000
    if tensor_size > L2_CACHE_SIZE_GUESSTIMATE and is_io_bound:
      return False
    else:
      return True

  def _overdetermined(matrix, rhs, l2_regularizer):
    """Computes (A^H*A + l2_regularizer)^{-1} * A^H * rhs."""
    chol = _RegularizedGramianCholesky(
        matrix, l2_regularizer=l2_regularizer, first_kind=True)
    return cholesky_solve(chol, math_ops.matmul(matrix, rhs, adjoint_a=True))

  def _underdetermined(matrix, rhs, l2_regularizer):
    """Computes A^H * (A*A^H + l2_regularizer)^{-1} * rhs."""
    chol = _RegularizedGramianCholesky(
        matrix, l2_regularizer=l2_regularizer, first_kind=False)
    return math_ops.matmul(matrix, cholesky_solve(chol, rhs), adjoint_a=True)

  def _composite_impl(matrix, rhs, l2_regularizer):
    """Composite implementation of matrix_solve_ls that supports GPU."""
    with ops.name_scope(name, 'matrix_solve_ls', [matrix, rhs, l2_regularizer]):
      matrix_shape = matrix.get_shape()[-2:]
      if matrix_shape.is_fully_defined():
        if matrix_shape[-2] >= matrix_shape[-1]:
          return _overdetermined(matrix, rhs, l2_regularizer)
        else:
          return _underdetermined(matrix, rhs, l2_regularizer)
      else:
        # We have to defer determining the shape to runtime and use
        # conditional execution of the appropriate graph.
        matrix_shape = array_ops.shape(matrix)[-2:]
        return control_flow_ops.cond(
            matrix_shape[-2] >= matrix_shape[-1],
            lambda: _overdetermined(matrix, rhs, l2_regularizer),
            lambda: _underdetermined(matrix, rhs, l2_regularizer))

  matrix = ops.convert_to_tensor(matrix, name='matrix')
  if matrix.dtype == dtypes.complex128 and l2_regularizer != 0:
    # TODO(rmlarsen): Investigate and fix accuracy bug.
    raise NotImplementedError('matrix_solve_ls is currently disabled for '
                              'complex128 and l2_regularizer != 0 due to '
                              'poor accuracy.')
  tensor_shape = matrix.get_shape()
  if _use_composite_impl(fast, tensor_shape):
    return _composite_impl(matrix, rhs, l2_regularizer)
  else:
    return gen_linalg_ops.matrix_solve_ls(
        matrix, rhs, l2_regularizer, fast=fast, name=name)


@tf_export('linalg.eigh', v1=['linalg.eigh', 'self_adjoint_eig'])
@deprecation.deprecated_endpoints('self_adjoint_eig')
def self_adjoint_eig(tensor, name=None):
  """Computes the eigen decomposition of a batch of self-adjoint matrices.

  Computes the eigenvalues and eigenvectors of the innermost N-by-N matrices
  in `tensor` such that
  `tensor[...,:,:] * v[..., :,i] = e[..., i] * v[...,:,i]`, for i=0...N-1.

  Args:
    tensor: `Tensor` of shape `[..., N, N]`. Only the lower triangular part of
      each inner inner matrix is referenced.
    name: string, optional name of the operation.

  Returns:
    e: Eigenvalues. Shape is `[..., N]`. Sorted in non-decreasing order.
    v: Eigenvectors. Shape is `[..., N, N]`. The columns of the inner most
      matrices contain eigenvectors of the corresponding matrices in `tensor`
  """
  e, v = gen_linalg_ops.self_adjoint_eig_v2(tensor, compute_v=True, name=name)
  return e, v


@tf_export('linalg.eigvalsh', v1=['linalg.eigvalsh', 'self_adjoint_eigvals'])
@deprecation.deprecated_endpoints('self_adjoint_eigvals')
def self_adjoint_eigvals(tensor, name=None):
  """Computes the eigenvalues of one or more self-adjoint matrices.

  Note: If your program backpropagates through this function, you should replace
  it with a call to tf.linalg.eigh (possibly ignoring the second output) to
  avoid computing the eigen decomposition twice. This is because the
  eigenvectors are used to compute the gradient w.r.t. the eigenvalues. See
  _SelfAdjointEigV2Grad in linalg_grad.py.

  Args:
    tensor: `Tensor` of shape `[..., N, N]`.
    name: string, optional name of the operation.

  Returns:
    e: Eigenvalues. Shape is `[..., N]`. The vector `e[..., :]` contains the `N`
      eigenvalues of `tensor[..., :, :]`.
  """
  e, _ = gen_linalg_ops.self_adjoint_eig_v2(tensor, compute_v=False, name=name)
  return e


@tf_export('linalg.svd', v1=['linalg.svd', 'svd'])
@deprecation.deprecated_endpoints('svd')
def svd(tensor, full_matrices=False, compute_uv=True, name=None):
  r"""Computes the singular value decompositions of one or more matrices.

  Computes the SVD of each inner matrix in `tensor` such that
  `tensor[..., :, :] = u[..., :, :] * diag(s[..., :, :]) *
   transpose(conj(v[..., :, :]))`

  ```python
  # a is a tensor.
  # s is a tensor of singular values.
  # u is a tensor of left singular vectors.
  # v is a tensor of right singular vectors.
  s, u, v = svd(a)
  s = svd(a, compute_uv=False)
  ```

  Args:
    tensor: `Tensor` of shape `[..., M, N]`. Let `P` be the minimum of `M` and
      `N`.
    full_matrices: If true, compute full-sized `u` and `v`. If false
      (the default), compute only the leading `P` singular vectors.
      Ignored if `compute_uv` is `False`.
    compute_uv: If `True` then left and right singular vectors will be
      computed and returned in `u` and `v`, respectively. Otherwise, only the
      singular values will be computed, which can be significantly faster.
    name: string, optional name of the operation.

  Returns:
    s: Singular values. Shape is `[..., P]`. The values are sorted in reverse
      order of magnitude, so s[..., 0] is the largest value, s[..., 1] is the
      second largest, etc.
    u: Left singular vectors. If `full_matrices` is `False` (default) then
      shape is `[..., M, P]`; if `full_matrices` is `True` then shape is
      `[..., M, M]`. Not returned if `compute_uv` is `False`.
    v: Right singular vectors. If `full_matrices` is `False` (default) then
      shape is `[..., N, P]`. If `full_matrices` is `True` then shape is
      `[..., N, N]`. Not returned if `compute_uv` is `False`.

  @compatibility(numpy)
  Mostly equivalent to numpy.linalg.svd, except that
    * The order of output  arguments here is `s`, `u`, `v` when `compute_uv` is
      `True`, as opposed to `u`, `s`, `v` for numpy.linalg.svd.
    * full_matrices is `False` by default as opposed to `True` for
       numpy.linalg.svd.
    * tf.linalg.svd uses the standard definition of the SVD
      \\(A = U \Sigma V^H\\), such that the left singular vectors of `a` are
      the columns of `u`, while the right singular vectors of `a` are the
      columns of `v`. On the other hand, numpy.linalg.svd returns the adjoint
      \\(V^H\\) as the third output argument.
  ```python
  import tensorflow as tf
  import numpy as np
  s, u, v = tf.linalg.svd(a)
  tf_a_approx = tf.matmul(u, tf.matmul(tf.linalg.diag(s), v, adjoint_b=True))
  u, s, v_adj = np.linalg.svd(a, full_matrices=False)
  np_a_approx = np.dot(u, np.dot(np.diag(s), v_adj))
  # tf_a_approx and np_a_approx should be numerically close.
  ```
  @end_compatibility
  """
  s, u, v = gen_linalg_ops.svd(
      tensor, compute_uv=compute_uv, full_matrices=full_matrices, name=name)
  if compute_uv:
    return math_ops.real(s), u, v
  else:
    return math_ops.real(s)


# pylint: disable=redefined-builtin
<<<<<<< HEAD
@tf_export('norm', 'linalg.norm')
=======
@tf_export('norm', 'linalg.norm', v1=[])
def norm_v2(tensor,
            ord='euclidean',
            axis=None,
            keepdims=None,
            name=None):
  r"""Computes the norm of vectors, matrices, and tensors.

  This function can compute several different vector norms (the 1-norm, the
  Euclidean or 2-norm, the inf-norm, and in general the p-norm for p > 0) and
  matrix norms (Frobenius, 1-norm, 2-norm and inf-norm).

  Args:
    tensor: `Tensor` of types `float32`, `float64`, `complex64`, `complex128`
    ord: Order of the norm. Supported values are `'fro'`, `'euclidean'`,
      `1`, `2`, `np.inf` and any positive real number yielding the corresponding
      p-norm. Default is `'euclidean'` which is equivalent to Frobenius norm if
      `tensor` is a matrix and equivalent to 2-norm for vectors.
      Some restrictions apply:
        a) The Frobenius norm `'fro'` is not defined for vectors,
        b) If axis is a 2-tuple (matrix norm), only `'euclidean'`, '`fro'`, `1`,
           `2`, `np.inf` are supported.
      See the description of `axis` on how to compute norms for a batch of
      vectors or matrices stored in a tensor.
    axis: If `axis` is `None` (the default), the input is considered a vector
      and a single vector norm is computed over the entire set of values in the
      tensor, i.e. `norm(tensor, ord=ord)` is equivalent to
      `norm(reshape(tensor, [-1]), ord=ord)`.
      If `axis` is a Python integer, the input is considered a batch of vectors,
      and `axis` determines the axis in `tensor` over which to compute vector
      norms.
      If `axis` is a 2-tuple of Python integers it is considered a batch of
      matrices and `axis` determines the axes in `tensor` over which to compute
      a matrix norm.
      Negative indices are supported. Example: If you are passing a tensor that
      can be either a matrix or a batch of matrices at runtime, pass
      `axis=[-2,-1]` instead of `axis=None` to make sure that matrix norms are
      computed.
    keepdims: If True, the axis indicated in `axis` are kept with size 1.
      Otherwise, the dimensions in `axis` are removed from the output shape.
    name: The name of the op.

  Returns:
    output: A `Tensor` of the same type as tensor, containing the vector or
      matrix norms. If `keepdims` is True then the rank of output is equal to
      the rank of `tensor`. Otherwise, if `axis` is none the output is a scalar,
      if `axis` is an integer, the rank of `output` is one less than the rank
      of `tensor`, if `axis` is a 2-tuple the rank of `output` is two less
      than the rank of `tensor`.

  Raises:
    ValueError: If `ord` or `axis` is invalid.

  @compatibility(numpy)
  Mostly equivalent to numpy.linalg.norm.
  Not supported: ord <= 0, 2-norm for matrices, nuclear norm.
  Other differences:
    a) If axis is `None`, treats the flattened `tensor` as a vector
     regardless of rank.
    b) Explicitly supports 'euclidean' norm as the default, including for
     higher order tensors.
  @end_compatibility
  """
  return norm(tensor=tensor,
              ord=ord,
              axis=axis,
              keepdims=keepdims,
              name=name)


# pylint: disable=redefined-builtin
@tf_export(v1=['norm', 'linalg.norm'])
>>>>>>> 4c307bd3
@deprecation.deprecated_args(
    None, 'keep_dims is deprecated, use keepdims instead', 'keep_dims')
def norm(tensor,
         ord='euclidean',
         axis=None,
         keepdims=None,
         name=None,
         keep_dims=None):
  r"""Computes the norm of vectors, matrices, and tensors.

  This function can compute several different vector norms (the 1-norm, the
  Euclidean or 2-norm, the inf-norm, and in general the p-norm for p > 0) and
  matrix norms (Frobenius, 1-norm, 2-norm and inf-norm).

  Args:
    tensor: `Tensor` of types `float32`, `float64`, `complex64`, `complex128`
    ord: Order of the norm. Supported values are 'fro', 'euclidean',
      `1`, `2`, `np.inf` and any positive real number yielding the corresponding
      p-norm. Default is 'euclidean' which is equivalent to Frobenius norm if
      `tensor` is a matrix and equivalent to 2-norm for vectors.
      Some restrictions apply:
        a) The Frobenius norm `fro` is not defined for vectors,
        b) If axis is a 2-tuple (matrix norm), only 'euclidean', 'fro', `1`,
           `2`, `np.inf` are supported.
      See the description of `axis` on how to compute norms for a batch of
      vectors or matrices stored in a tensor.
    axis: If `axis` is `None` (the default), the input is considered a vector
      and a single vector norm is computed over the entire set of values in the
      tensor, i.e. `norm(tensor, ord=ord)` is equivalent to
      `norm(reshape(tensor, [-1]), ord=ord)`.
      If `axis` is a Python integer, the input is considered a batch of vectors,
      and `axis` determines the axis in `tensor` over which to compute vector
      norms.
      If `axis` is a 2-tuple of Python integers it is considered a batch of
      matrices and `axis` determines the axes in `tensor` over which to compute
      a matrix norm.
      Negative indices are supported. Example: If you are passing a tensor that
      can be either a matrix or a batch of matrices at runtime, pass
      `axis=[-2,-1]` instead of `axis=None` to make sure that matrix norms are
      computed.
    keepdims: If True, the axis indicated in `axis` are kept with size 1.
      Otherwise, the dimensions in `axis` are removed from the output shape.
    name: The name of the op.
    keep_dims: Deprecated alias for `keepdims`.

  Returns:
    output: A `Tensor` of the same type as tensor, containing the vector or
      matrix norms. If `keepdims` is True then the rank of output is equal to
      the rank of `tensor`. Otherwise, if `axis` is none the output is a scalar,
      if `axis` is an integer, the rank of `output` is one less than the rank
      of `tensor`, if `axis` is a 2-tuple the rank of `output` is two less
      than the rank of `tensor`.

  Raises:
    ValueError: If `ord` or `axis` is invalid.

  @compatibility(numpy)
  Mostly equivalent to numpy.linalg.norm.
  Not supported: ord <= 0, 2-norm for matrices, nuclear norm.
  Other differences:
    a) If axis is `None`, treats the flattened `tensor` as a vector
     regardless of rank.
    b) Explicitly supports 'euclidean' norm as the default, including for
     higher order tensors.
  @end_compatibility
  """
  keepdims = deprecation.deprecated_argument_lookup('keepdims', keepdims,
                                                    'keep_dims', keep_dims)
  if keepdims is None:
    keepdims = False

  is_matrix_norm = ((isinstance(axis, tuple) or isinstance(axis, list)) and
                    len(axis) == 2)
  if is_matrix_norm:
    axis = tuple(axis)
    if (not isinstance(axis[0], int) or not isinstance(axis[1], int) or
        axis[0] == axis[1]):
      raise ValueError(
          "'axis' must be None, an integer, or a tuple of 2 unique integers")
    supported_matrix_norms = ['euclidean', 'fro', 1, 2, np.inf]
    if ord not in supported_matrix_norms:
      raise ValueError("'ord' must be a supported matrix norm in %s, got %s" %
                       (supported_matrix_norms, ord))
  else:
    if not (isinstance(axis, int) or axis is None):
      raise ValueError(
          "'axis' must be None, an integer, or a tuple of 2 unique integers")

    supported_vector_norms = ['euclidean', 1, 2, np.inf]
    if (not np.isreal(ord) or ord <= 0) and ord not in supported_vector_norms:
      raise ValueError("'ord' must be a supported vector norm, got %s" % ord)
    if axis is not None:
      axis = (axis,)

  with ops.name_scope(name, 'norm', [tensor]):
    tensor = ops.convert_to_tensor(tensor)

    if ord in ['fro', 'euclidean', 2, 2.0]:
      if is_matrix_norm and ord in [2, 2.0]:
        rank = array_ops.rank(tensor)
        positive_axis = map_fn.map_fn(
            lambda i: control_flow_ops.cond(i >= 0, lambda: i, lambda: i + rank),
            ops.convert_to_tensor(axis))
        axes = math_ops.range(rank)
        perm_before = array_ops.concat(
            [array_ops.setdiff1d(axes, positive_axis)[0], positive_axis],
            axis=0)
        perm_after = map_fn.map_fn(
            lambda i: math_ops.cast(
                array_ops.squeeze(
                    array_ops.where(math_ops.equal(perm_before, i))),
                dtype=dtypes.int32), axes)
        permed = array_ops.transpose(tensor, perm=perm_before)
        matrix_2_norm = array_ops.expand_dims(
            math_ops.reduce_max(
                math_ops.abs(gen_linalg_ops.svd(permed, compute_uv=False)[0]),
                axis=-1,
                keepdims=True),
            axis=-1)
        result = array_ops.transpose(matrix_2_norm, perm=perm_after)
      else:
        result = math_ops.sqrt(
            math_ops.reduce_sum(
                tensor * math_ops.conj(tensor), axis, keepdims=True))
        # TODO(rmlarsen): Replace with the following, once gradients are defined
        # result = math_ops.reduce_euclidean_norm(tensor, axis, keepdims=True)
    else:
      result = math_ops.abs(tensor)
      if ord == 1:
        sum_axis = None if axis is None else axis[0]
        result = math_ops.reduce_sum(result, sum_axis, keepdims=True)
        if is_matrix_norm:
          result = math_ops.reduce_max(result, axis[-1], keepdims=True)
      elif ord == np.inf:
        if is_matrix_norm:
          result = math_ops.reduce_sum(result, axis[1], keepdims=True)
        max_axis = None if axis is None else axis[0]
        result = math_ops.reduce_max(result, max_axis, keepdims=True)
      else:
        # General p-norms (positive p only)
        result = math_ops.pow(
            math_ops.reduce_sum(math_ops.pow(result, ord), axis, keepdims=True),
            1.0 / ord)
    if not keepdims:
      result = array_ops.squeeze(result, axis)
    return result


# pylint: enable=invalid-name,redefined-builtin<|MERGE_RESOLUTION|>--- conflicted
+++ resolved
@@ -423,9 +423,6 @@
 
 
 # pylint: disable=redefined-builtin
-<<<<<<< HEAD
-@tf_export('norm', 'linalg.norm')
-=======
 @tf_export('norm', 'linalg.norm', v1=[])
 def norm_v2(tensor,
             ord='euclidean',
@@ -498,7 +495,6 @@
 
 # pylint: disable=redefined-builtin
 @tf_export(v1=['norm', 'linalg.norm'])
->>>>>>> 4c307bd3
 @deprecation.deprecated_args(
     None, 'keep_dims is deprecated, use keepdims instead', 'keep_dims')
 def norm(tensor,
