--- conflicted
+++ resolved
@@ -39,8 +39,6 @@
 ops.NotDifferentiable("TensorListPushBackBatch")
 
 
-<<<<<<< HEAD
-=======
 def empty_tensor_list(element_shape,
                       element_dtype,
                       max_num_elements=None,
@@ -170,7 +168,6 @@
       input_handle=input_handle, index=index, item=item, name=name)
 
 
->>>>>>> 4c307bd3
 @ops.RegisterGradient("TensorListPushBack")
 def _PushBackGrad(op, dresult):
   return gen_list_ops.tensor_list_pop_back(
@@ -191,10 +188,6 @@
 
 @ops.RegisterGradient("TensorListStack")
 def _TensorListStackGrad(unused_op, dtensor):
-<<<<<<< HEAD
-  return gen_list_ops.tensor_list_from_tensor(dtensor,
-                                              element_shape=dtensor.shape[1:])
-=======
   return tensor_list_from_tensor(dtensor, element_shape=dtensor.shape[1:]), None
 
 
@@ -223,21 +216,11 @@
       element_shape=element_shape,
       leading_dims=lengths,
       element_dtype=op.inputs[0].dtype)[0], None, None
->>>>>>> 4c307bd3
 
 
 @ops.RegisterGradient("TensorListFromTensor")
 def _TensorListFromTensorGrad(op, dlist):
   """Gradient for TensorListFromTensor."""
-<<<<<<< HEAD
-  if op.inputs[0].shape[0].value is not None:
-    num_elements = op.inputs[0].shape[0].value
-  else:
-    num_elements = None
-  if dlist is None:
-    dlist = gen_list_ops.empty_tensor_list(
-        element_dtype=op.inputs[0].dtype,
-=======
   t = op.inputs[0]
   if t.shape.dims and t.shape.dims[0].value is not None:
     num_elements = t.shape.dims[0].value
@@ -246,7 +229,6 @@
   if dlist is None:
     dlist = empty_tensor_list(
         element_dtype=t.dtype,
->>>>>>> 4c307bd3
         element_shape=gen_list_ops.tensor_list_element_shape(
             op.outputs[0], shape_type=dtypes.int32))
   tensor_grad = gen_list_ops.tensor_list_stack(
@@ -312,11 +294,6 @@
 @ops.RegisterGradient("TensorListScatter")
 @ops.RegisterGradient("TensorListScatterV2")
 def _TensorListScatterGrad(op, dlist):
-<<<<<<< HEAD
-  t, indices, _ = op.inputs
-  return gen_list_ops.tensor_list_gather(
-      dlist, indices, element_dtype=t.dtype), None
-=======
   """Gradient function for TensorListScatter."""
   tensor = op.inputs[0]
   indices = op.inputs[1]
@@ -388,5 +365,4 @@
       return val.value if val.value is not None else -1
     return val
 
-  return [convert(d) for d in shape]
->>>>>>> 4c307bd3
+  return [convert(d) for d in shape]