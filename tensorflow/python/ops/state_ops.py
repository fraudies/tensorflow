# Copyright 2015 The TensorFlow Authors. All Rights Reserved.
#
# Licensed under the Apache License, Version 2.0 (the "License");
# you may not use this file except in compliance with the License.
# You may obtain a copy of the License at
#
#     http://www.apache.org/licenses/LICENSE-2.0
#
# Unless required by applicable law or agreed to in writing, software
# distributed under the License is distributed on an "AS IS" BASIS,
# WITHOUT WARRANTIES OR CONDITIONS OF ANY KIND, either express or implied.
# See the License for the specific language governing permissions and
# limitations under the License.
# ==============================================================================

"""Variables.

See the [Variables](https://tensorflow.org/api_guides/python/state_ops) guide.
"""

from __future__ import absolute_import
from __future__ import division
from __future__ import print_function

from tensorflow.python.framework import ops
from tensorflow.python.framework import tensor_shape
from tensorflow.python.ops import array_ops
from tensorflow.python.ops import gen_math_ops
from tensorflow.python.ops import gen_resource_variable_ops
from tensorflow.python.ops import gen_state_ops
# go/tf-wildcard-import
# pylint: disable=wildcard-import
from tensorflow.python.ops.gen_state_ops import *
# pylint: enable=wildcard-import
from tensorflow.python.util.tf_export import tf_export


# pylint: disable=protected-access,g-doc-return-or-yield,g-doc-args
def variable_op(shape, dtype, name="Variable", set_shape=True, container="",
                shared_name=""):
  """Deprecated. Used variable_op_v2 instead."""
  if not set_shape:
    shape = tensor_shape.unknown_shape()
  ret = gen_state_ops.variable(shape=shape, dtype=dtype, name=name,
                               container=container, shared_name=shared_name)
  # TODO(mrry): Move this to where it is used, so we can get rid of this op
  #   wrapper?
  if set_shape:
    ret.set_shape(shape)
  return ret


def variable_op_v2(shape, dtype, name="Variable", container="", shared_name=""):
  """Create a variable Operation.

  See also variables.Variable.

  Args:
    shape: The shape of the tensor managed by this variable
    dtype: The underlying type of the tensor values.
    name: optional name to use for the variable op.
    container: An optional string. Defaults to "".
      If non-empty, this variable is placed in the given container.
      Otherwise, a default container is used.
    shared_name: An optional string. Defaults to "".
      If non-empty, this variable is named in the given bucket
      with this shared_name. Otherwise, the node name is used instead.

  Returns:
    A variable tensor.
  """
  return gen_state_ops.variable_v2(
      shape=shape,
      dtype=dtype,
      name=name,
      container=container,
      shared_name=shared_name)


def init_variable(v, init, name="init"):
  """Initializes variable with "init".

  This op does the following:
  if init is a Tensor, v = init
  if callable(init): v = init(VariableShape(v), v.dtype)

  Args:
    v: Variable to initialize
    init: Tensor to assign to v,
      Or an object convertible to Tensor e.g. nparray,
      Or an Initializer that generates a tensor given the shape and type of v.
      An "Initializer" is a callable that returns a tensor that "v" should be
      set to. It will be called as init(shape, dtype).
    name: Optional name for the op.

  Returns:
    The operation that initializes v.
  """
  with ops.name_scope(None, v.op.name + "/", [v, init]):
    with ops.name_scope(name) as scope:
      with ops.colocate_with(v):
        if callable(init):
          assert v.get_shape().is_fully_defined(), "Variable shape unknown."
          # TODO(mrry): Convert to v.shape when the property and
          # accessor are reconciled (and all initializers support
          # tf.TensorShape objects).
          value = init(v.get_shape().as_list(), v.dtype.base_dtype)
          value = ops.convert_to_tensor(value, name="value")
          return gen_state_ops.assign(v, value, name=scope)
        else:
          init = ops.convert_to_tensor(init, name="init")
          return gen_state_ops.assign(v, init, name=scope)


def is_variable_initialized(ref, name=None):
  """Checks whether a tensor has been initialized.

  Outputs boolean scalar indicating whether the tensor has been initialized.

  Args:
    ref: A mutable `Tensor`.
      Should be from a `Variable` node. May be uninitialized.
    name: A name for the operation (optional).

  Returns:
    A `Tensor` of type `bool`.
  """
  if ref.dtype._is_ref_dtype:
    return gen_state_ops.is_variable_initialized(ref=ref, name=name)
  # Handle resource variables.
  return ref.is_initialized(name=name)


@tf_export(v1=["assign_sub"])
def assign_sub(ref, value, use_locking=None, name=None):
  """Update 'ref' by subtracting 'value' from it.

  This operation outputs "ref" after the update is done.
  This makes it easier to chain operations that need to use the reset value.

  Args:
    ref: A mutable `Tensor`. Must be one of the following types:
      `float32`, `float64`, `int64`, `int32`, `uint8`, `uint16`, `int16`,
      `int8`, `complex64`, `complex128`, `qint8`, `quint8`, `qint32`, `half`.
      Should be from a `Variable` node.
    value: A `Tensor`. Must have the same type as `ref`.
      The value to be subtracted to the variable.
    use_locking: An optional `bool`. Defaults to `False`.
      If True, the subtraction will be protected by a lock;
      otherwise the behavior is undefined, but may exhibit less contention.
    name: A name for the operation (optional).

  Returns:
    Same as "ref".  Returned as a convenience for operations that want
    to use the new value after the variable has been updated.
  """
  if ref.dtype._is_ref_dtype:
    return gen_state_ops.assign_sub(
        ref, value, use_locking=use_locking, name=name)
  return ref.assign_sub(value)


@tf_export(v1=["assign_add"])
def assign_add(ref, value, use_locking=None, name=None):
  """Update 'ref' by adding 'value' to it.

  This operation outputs "ref" after the update is done.
  This makes it easier to chain operations that need to use the reset value.

  Args:
    ref: A mutable `Tensor`. Must be one of the following types:
      `float32`, `float64`, `int64`, `int32`, `uint8`, `uint16`, `int16`,
      `int8`, `complex64`, `complex128`, `qint8`, `quint8`, `qint32`, `half`.
      Should be from a `Variable` node.
    value: A `Tensor`. Must have the same type as `ref`.
      The value to be added to the variable.
    use_locking: An optional `bool`. Defaults to `False`.
      If True, the addition will be protected by a lock;
      otherwise the behavior is undefined, but may exhibit less contention.
    name: A name for the operation (optional).

  Returns:
    Same as "ref".  Returned as a convenience for operations that want
    to use the new value after the variable has been updated.
  """
  if ref.dtype._is_ref_dtype:
    return gen_state_ops.assign_add(
        ref, value, use_locking=use_locking, name=name)
  return ref.assign_add(value)


@tf_export(v1=["assign"])
def assign(ref, value, validate_shape=None, use_locking=None, name=None):
  """Update 'ref' by assigning 'value' to it.

  This operation outputs a Tensor that holds the new value of 'ref' after
    the value has been assigned. This makes it easier to chain operations
    that need to use the reset value.

  Args:
    ref: A mutable `Tensor`.
      Should be from a `Variable` node. May be uninitialized.
    value: A `Tensor`. Must have the same type as `ref`.
      The value to be assigned to the variable.
    validate_shape: An optional `bool`. Defaults to `True`.
      If true, the operation will validate that the shape
      of 'value' matches the shape of the Tensor being assigned to.  If false,
      'ref' will take on the shape of 'value'.
    use_locking: An optional `bool`. Defaults to `True`.
      If True, the assignment will be protected by a lock;
      otherwise the behavior is undefined, but may exhibit less contention.
    name: A name for the operation (optional).

  Returns:
    A `Tensor` that will hold the new value of 'ref' after
      the assignment has completed.
  """
  if ref.dtype._is_ref_dtype:
    return gen_state_ops.assign(
        ref, value, use_locking=use_locking, name=name,
        validate_shape=validate_shape)
  return ref.assign(value, name=name)


@tf_export(v1=["count_up_to"])
def count_up_to(ref, limit, name=None):
  r"""Increments 'ref' until it reaches 'limit'.

  Args:
    ref: A Variable. Must be one of the following types: `int32`, `int64`.
      Should be from a scalar `Variable` node.
    limit: An `int`.
      If incrementing ref would bring it above limit, instead generates an
      'OutOfRange' error.
    name: A name for the operation (optional).

  Returns:
    A `Tensor`. Has the same type as `ref`.
    A copy of the input before increment. If nothing else modifies the
    input, the values produced will all be distinct.
  """
  if ref.dtype._is_ref_dtype:
    return gen_state_ops.count_up_to(ref, limit=limit, name=name)
  return gen_state_ops.resource_count_up_to(
      ref.handle, limit, T=ref.dtype, name=name)


@tf_export(v1=["scatter_update"])
def scatter_update(ref, indices, updates, use_locking=True, name=None):
  # pylint: disable=line-too-long
  r"""Applies sparse updates to a variable reference.

  This operation computes

  ```python
      # Scalar indices
      ref[indices, ...] = updates[...]

      # Vector indices (for each i)
      ref[indices[i], ...] = updates[i, ...]

      # High rank indices (for each i, ..., j)
      ref[indices[i, ..., j], ...] = updates[i, ..., j, ...]
  ```

  This operation outputs `ref` after the update is done.
  This makes it easier to chain operations that need to use the reset value.

  If values in `ref` is to be updated more than once, because there are
  duplicate entries in `indices`, the order at which the updates happen
  for each value is undefined.

  Requires `updates.shape = indices.shape + ref.shape[1:]`.

  <div style="width:70%; margin:auto; margin-bottom:10px; margin-top:20px;">
  <img style="width:100%" src="https://www.tensorflow.org/images/ScatterUpdate.png" alt>
  </div>

  Args:
    ref: A `Variable`.
    indices: A `Tensor`. Must be one of the following types: `int32`, `int64`.
      A tensor of indices into the first dimension of `ref`.
    updates: A `Tensor`. Must have the same type as `ref`.
      A tensor of updated values to store in `ref`.
    use_locking: An optional `bool`. Defaults to `True`.
      If True, the assignment will be protected by a lock;
      otherwise the behavior is undefined, but may exhibit less contention.
    name: A name for the operation (optional).

  Returns:
    Same as `ref`.  Returned as a convenience for operations that want
    to use the updated values after the update is done.
  """
  if ref.dtype._is_ref_dtype:
    return gen_state_ops.scatter_update(ref, indices, updates,
                                        use_locking=use_locking, name=name)
  return ref._lazy_read(gen_resource_variable_ops.resource_scatter_update(  # pylint: disable=protected-access
      ref.handle, indices, ops.convert_to_tensor(updates, ref.dtype),
      name=name))


@tf_export(v1=["scatter_nd_update"])
def scatter_nd_update(ref, indices, updates, use_locking=True, name=None):
  r"""Applies sparse `updates` to individual values or slices in a Variable.

  `ref` is a `Tensor` with rank `P` and `indices` is a `Tensor` of rank `Q`.

  `indices` must be integer tensor, containing indices into `ref`.
  It must be shape `[d_0, ..., d_{Q-2}, K]` where `0 < K <= P`.

  The innermost dimension of `indices` (with length `K`) corresponds to
  indices into elements (if `K = P`) or slices (if `K < P`) along the `K`th
  dimension of `ref`.

  `updates` is `Tensor` of rank `Q-1+P-K` with shape:

  ```
  [d_0, ..., d_{Q-2}, ref.shape[K], ..., ref.shape[P-1]].
  ```

  For example, say we want to update 4 scattered elements to a rank-1 tensor to
  8 elements. In Python, that update would look like this:

  ```python
      ref = tf.Variable([1, 2, 3, 4, 5, 6, 7, 8])
      indices = tf.constant([[4], [3], [1] ,[7]])
      updates = tf.constant([9, 10, 11, 12])
      update = tf.scatter_nd_update(ref, indices, updates)
      with tf.Session() as sess:
        print sess.run(update)
  ```

  The resulting update to ref would look like this:

      [1, 11, 3, 10, 9, 6, 7, 12]

  See `tf.scatter_nd` for more details about how to make updates to
  slices.

  Args:
    ref: A Variable.
    indices: A `Tensor`. Must be one of the following types: `int32`, `int64`.
      A tensor of indices into ref.
    updates: A `Tensor`. Must have the same type as `ref`.
      A Tensor. Must have the same type as ref. A tensor of updated
      values to add to ref.
    use_locking: An optional `bool`. Defaults to `True`.
      An optional bool. Defaults to True. If True, the assignment will
      be protected by a lock; otherwise the behavior is undefined,
      but may exhibit less contention.
    name: A name for the operation (optional).

  Returns:
    The value of the variable after the update.
  """
  if ref.dtype._is_ref_dtype:
    return gen_state_ops.scatter_nd_update(
        ref, indices, updates, use_locking, name)
  return ref._lazy_read(gen_state_ops.resource_scatter_nd_update(  # pylint: disable=protected-access
      ref.handle, indices, ops.convert_to_tensor(updates, ref.dtype),
      name=name))


@tf_export(v1=["scatter_add"])
def scatter_add(ref, indices, updates, use_locking=False, name=None):
  # pylint: disable=line-too-long
  r"""Adds sparse updates to the variable referenced by `resource`.

  This operation computes

  ```python
      # Scalar indices
      ref[indices, ...] += updates[...]

      # Vector indices (for each i)
      ref[indices[i], ...] += updates[i, ...]

      # High rank indices (for each i, ..., j)
      ref[indices[i, ..., j], ...] += updates[i, ..., j, ...]
  ```

  This operation outputs `ref` after the update is done.
  This makes it easier to chain operations that need to use the updated value.
  Duplicate entries are handled correctly: if multiple `indices` reference
  the same location, their contributions add.

  Requires `updates.shape = indices.shape + ref.shape[1:]`.

  <div style="width:70%; margin:auto; margin-bottom:10px; margin-top:20px;">
  <img style="width:100%" src='https://www.tensorflow.org/images/ScatterAdd.png' alt>
  </div>

  Args:
    ref: A `Variable`.
    indices: A `Tensor`. Must be one of the following types: `int32`, `int64`.
      A tensor of indices into the first dimension of `ref`.
    updates: A `Tensor`. Must have the same type as `ref`.
      A tensor of updated values to store in `ref`.
    use_locking: An optional `bool`. Defaults to `False`.
      If True, the assignment will be protected by a lock;
      otherwise the behavior is undefined, but may exhibit less contention.
    name: A name for the operation (optional).

  Returns:
    Same as `ref`.  Returned as a convenience for operations that want
    to use the updated values after the update is done.
  """
  if ref.dtype._is_ref_dtype:
    return gen_state_ops.scatter_add(ref, indices, updates,
                                     use_locking=use_locking, name=name)
  return ref._lazy_read(gen_resource_variable_ops.resource_scatter_add(  # pylint: disable=protected-access
      ref.handle, indices, ops.convert_to_tensor(updates, ref.dtype),
      name=name))


@tf_export(v1=["scatter_nd_add"])
def scatter_nd_add(ref, indices, updates, use_locking=False, name=None):
  r"""Applies sparse addition to individual values or slices in a Variable.

  `ref` is a `Tensor` with rank `P` and `indices` is a `Tensor` of rank `Q`.

  `indices` must be integer tensor, containing indices into `ref`.
  It must be shape `[d_0, ..., d_{Q-2}, K]` where `0 < K <= P`.

  The innermost dimension of `indices` (with length `K`) corresponds to
  indices into elements (if `K = P`) or slices (if `K < P`) along the `K`th
  dimension of `ref`.

  `updates` is `Tensor` of rank `Q-1+P-K` with shape:

  ```
  [d_0, ..., d_{Q-2}, ref.shape[K], ..., ref.shape[P-1]]
  ```

  For example, say we want to add 4 scattered elements to a rank-1 tensor to
  8 elements. In Python, that addition would look like this:

  ```python
  ref = tf.Variable([1, 2, 3, 4, 5, 6, 7, 8])
  indices = tf.constant([[4], [3], [1], [7]])
  updates = tf.constant([9, 10, 11, 12])
  add = tf.scatter_nd_add(ref, indices, updates)
  with tf.Session() as sess:
    print sess.run(add)
  ```

  The resulting update to ref would look like this:

      [1, 13, 3, 14, 14, 6, 7, 20]

  See `tf.scatter_nd` for more details about how to make updates to
  slices.

  Args:
    ref: A mutable `Tensor`. Must be one of the following types: `float32`,
      `float64`, `int32`, `uint8`, `int16`, `int8`, `complex64`, `int64`,
      `qint8`, `quint8`, `qint32`, `bfloat16`, `uint16`, `complex128`, `half`,
      `uint32`, `uint64`. A mutable Tensor. Should be from a Variable node.
    indices: A `Tensor`. Must be one of the following types: `int32`, `int64`.
      A tensor of indices into ref.
    updates: A `Tensor`. Must have the same type as `ref`.
      A tensor of updated values to add to ref.
    use_locking: An optional `bool`. Defaults to `False`.
      If True, the assignment will be protected by a lock;
      otherwise the behavior is undefined, but may exhibit less contention.
    name: A name for the operation (optional).

  Returns:
    A mutable `Tensor`. Has the same type as `ref`.
  """
  if ref.dtype._is_ref_dtype:
    return gen_state_ops.scatter_nd_add(
        ref, indices, updates, use_locking, name)
  return ref._lazy_read(gen_state_ops.resource_scatter_nd_add(  # pylint: disable=protected-access
      ref.handle, indices, ops.convert_to_tensor(updates, ref.dtype),
      name=name))


@tf_export(v1=["scatter_sub"])
def scatter_sub(ref, indices, updates, use_locking=False, name=None):
  r"""Subtracts sparse updates to a variable reference.

  ```python
      # Scalar indices
      ref[indices, ...] -= updates[...]

      # Vector indices (for each i)
      ref[indices[i], ...] -= updates[i, ...]

      # High rank indices (for each i, ..., j)
      ref[indices[i, ..., j], ...] -= updates[i, ..., j, ...]
  ```

  This operation outputs `ref` after the update is done.
  This makes it easier to chain operations that need to use the reset value.

  Duplicate entries are handled correctly: if multiple `indices` reference
  the same location, their (negated) contributions add.

  Requires `updates.shape = indices.shape + ref.shape[1:]` or
  `updates.shape = []`.

  <div style="width:70%; margin:auto; margin-bottom:10px; margin-top:20px;">
  <img style="width:100%"
       src="https://www.tensorflow.org/images/ScatterSub.png" alt>
  </div>

  Args:
    ref: A mutable `Tensor`. Must be one of the following types: `float32`,
      `float64`, `int32`, `uint8`, `int16`, `int8`, `complex64`, `int64`,
      `qint8`, `quint8`, `qint32`, `bfloat16`, `uint16`, `complex128`, `half`,
      `uint32`, `uint64`. Should be from a `Variable` node.
    indices: A `Tensor`. Must be one of the following types: `int32`, `int64`.
      A tensor of indices into the first dimension of `ref`.
    updates: A `Tensor`. Must have the same type as `ref`.
      A tensor of updated values to subtract from `ref`.
    use_locking: An optional `bool`. Defaults to `False`.
      If True, the subtraction will be protected by a lock;
      otherwise the behavior is undefined, but may exhibit less contention.
    name: A name for the operation (optional).

  Returns:
    A mutable `Tensor`. Has the same type as `ref`.
  """
  if ref.dtype._is_ref_dtype:
    return gen_state_ops.scatter_sub(ref, indices, updates,
                                     use_locking=use_locking, name=name)
  return ref._lazy_read(gen_resource_variable_ops.resource_scatter_sub(  # pylint: disable=protected-access
      ref.handle, indices, ops.convert_to_tensor(updates, ref.dtype),
      name=name))


@tf_export(v1=["scatter_nd_sub"])
def scatter_nd_sub(ref, indices, updates, use_locking=False, name=None):
  r"""Applies sparse subtraction to individual values or slices in a Variable.

  `ref` is a `Tensor` with rank `P` and `indices` is a `Tensor` of rank `Q`.

  `indices` must be integer tensor, containing indices into `ref`.
  It must be shape `[d_0, ..., d_{Q-2}, K]` where `0 < K <= P`.

  The innermost dimension of `indices` (with length `K`) corresponds to
  indices into elements (if `K = P`) or slices (if `K < P`) along the `K`th
  dimension of `ref`.

  `updates` is `Tensor` of rank `Q-1+P-K` with shape:

  ```
  [d_0, ..., d_{Q-2}, ref.shape[K], ..., ref.shape[P-1]]
  ```

  For example, say we want to subtract 4 scattered elements from a rank-1 tensor
  with 8 elements. In Python, that update would look like this:

  ```python
  ref = tf.Variable([1, 2, 3, 4, 5, 6, 7, 8])
  indices = tf.constant([[4], [3], [1] ,[7]])
  updates = tf.constant([9, 10, 11, 12])
  op = tf.scatter_nd_sub(ref, indices, updates)
  with tf.Session() as sess:
    print sess.run(op)
  ```

  The resulting update to ref would look like this:

      [1, -9, 3, -6, -6, 6, 7, -4]

  See `tf.scatter_nd` for more details about how to make updates to
  slices.

  Args:
    ref: A mutable `Tensor`. Must be one of the following types: `float32`,
      `float64`, `int32`, `uint8`, `int16`, `int8`, `complex64`, `int64`,
      `qint8`, `quint8`, `qint32`, `bfloat16`, `uint16`, `complex128`, `half`,
      `uint32`, `uint64`. A mutable Tensor. Should be from a Variable node.
    indices: A `Tensor`. Must be one of the following types: `int32`, `int64`.
      A tensor of indices into ref.
    updates: A `Tensor`. Must have the same type as `ref`.
      A tensor of updated values to add to ref.
    use_locking: An optional `bool`. Defaults to `False`.
      An optional bool. Defaults to True. If True, the assignment will
      be protected by a lock; otherwise the behavior is undefined,
      but may exhibit less contention.
    name: A name for the operation (optional).

  Returns:
    A mutable `Tensor`. Has the same type as `ref`.
  """
  if ref.dtype._is_ref_dtype:
    return gen_state_ops.scatter_nd_sub(
        ref, indices, updates, use_locking, name)
  return ref._lazy_read(gen_state_ops.resource_scatter_nd_sub(  # pylint: disable=protected-access
      ref.handle, indices, ops.convert_to_tensor(updates, ref.dtype),
      name=name))


<<<<<<< HEAD
@tf_export("batch_scatter_update")
=======
@tf_export(v1=["scatter_mul"])
def scatter_mul(ref, indices, updates, use_locking=False, name=None):
  # pylint: disable=line-too-long
  r"""Multiplies sparse updates into a variable reference.

  This operation computes

  ```python
      # Scalar indices
      ref[indices, ...] *= updates[...]

      # Vector indices (for each i)
      ref[indices[i], ...] *= updates[i, ...]

      # High rank indices (for each i, ..., j)
      ref[indices[i, ..., j], ...] *= updates[i, ..., j, ...]
  ```

  This operation outputs `ref` after the update is done.
  This makes it easier to chain operations that need to use the reset value.

  Duplicate entries are handled correctly: if multiple `indices` reference
  the same location, their contributions multiply.

  Requires `updates.shape = indices.shape + ref.shape[1:]` or `updates.shape =
  []`.

  Args:
    ref: A mutable `Tensor`. Must be one of the following types: `float32`,
      `float64`, `int32`, `uint8`, `int16`, `int8`, `complex64`, `int64`,
      `qint8`, `quint8`, `qint32`, `bfloat16`, `uint16`, `complex128`, `half`,
      `uint32`, `uint64`. Should be from a `Variable` node.
    indices: A `Tensor`. Must be one of the following types: `int32`, `int64`. A
      tensor of indices into the first dimension of `ref`.
    updates: A `Tensor`. Must have the same type as `ref`. A tensor of updated
      values to multiply to `ref`.
    use_locking: An optional `bool`. Defaults to `False`. If True, the operation
      will be protected by a lock; otherwise the behavior is undefined, but may
      exhibit less contention.
    name: A name for the operation (optional).

  Returns:
    A mutable `Tensor`. Has the same type as `ref`.
  """
  return gen_state_ops.scatter_mul(
      ref=ref,
      indices=indices,
      updates=updates,
      use_locking=use_locking,
      name=name)


@tf_export(v1=["scatter_div"])
def scatter_div(ref, indices, updates, use_locking=False, name=None):
  # pylint: disable=line-too-long
  r"""Divides a variable reference by sparse updates.

  This operation computes

  ```python
      # Scalar indices
      ref[indices, ...] /= updates[...]

      # Vector indices (for each i)
      ref[indices[i], ...] /= updates[i, ...]

      # High rank indices (for each i, ..., j)
      ref[indices[i, ..., j], ...] /= updates[i, ..., j, ...]
  ```

  This operation outputs `ref` after the update is done.
  This makes it easier to chain operations that need to use the reset value.

  Duplicate entries are handled correctly: if multiple `indices` reference
  the same location, their contributions divide.

  Requires `updates.shape = indices.shape + ref.shape[1:]` or `updates.shape =
  []`.

  Args:
    ref: A mutable `Tensor`. Must be one of the following types: `float32`,
      `float64`, `int32`, `uint8`, `int16`, `int8`, `complex64`, `int64`,
      `qint8`, `quint8`, `qint32`, `bfloat16`, `uint16`, `complex128`, `half`,
      `uint32`, `uint64`. Should be from a `Variable` node.
    indices: A `Tensor`. Must be one of the following types: `int32`, `int64`. A
      tensor of indices into the first dimension of `ref`.
    updates: A `Tensor`. Must have the same type as `ref`. A tensor of values
      that `ref` is divided by.
    use_locking: An optional `bool`. Defaults to `False`. If True, the operation
      will be protected by a lock; otherwise the behavior is undefined, but may
      exhibit less contention.
    name: A name for the operation (optional).

  Returns:
    A mutable `Tensor`. Has the same type as `ref`.
  """
  return gen_state_ops.scatter_div(
      ref=ref,
      indices=indices,
      updates=updates,
      use_locking=use_locking,
      name=name)


@tf_export(v1=["scatter_max"])
def scatter_max(ref, indices, updates, use_locking=False, name=None):
  # pylint: disable=line-too-long
  r"""Reduces sparse updates into a variable reference using the `max` operation.

  This operation computes

      # Scalar indices
      ref[indices, ...] = max(ref[indices, ...], updates[...])

      # Vector indices (for each i)
      ref[indices[i], ...] = max(ref[indices[i], ...], updates[i, ...])

      # High rank indices (for each i, ..., j)
      ref[indices[i, ..., j], ...] = max(ref[indices[i, ..., j], ...],
      updates[i, ..., j, ...])

  This operation outputs `ref` after the update is done.
  This makes it easier to chain operations that need to use the reset value.

  Duplicate entries are handled correctly: if multiple `indices` reference
  the same location, their contributions combine.

  Requires `updates.shape = indices.shape + ref.shape[1:]` or `updates.shape =
  []`.

  <div style="width:70%; margin:auto; margin-bottom:10px; margin-top:20px;">
  <img style="width:100%" src="https://www.tensorflow.org/images/ScatterAdd.png"
  alt>
  </div>

  Args:
    ref: A mutable `Tensor`. Must be one of the following types: `half`,
      `bfloat16`, `float32`, `float64`, `int32`, `int64`. Should be from a
      `Variable` node.
    indices: A `Tensor`. Must be one of the following types: `int32`, `int64`. A
      tensor of indices into the first dimension of `ref`.
    updates: A `Tensor`. Must have the same type as `ref`. A tensor of updated
      values to reduce into `ref`.
    use_locking: An optional `bool`. Defaults to `False`. If True, the update
      will be protected by a lock; otherwise the behavior is undefined, but may
      exhibit less contention.
    name: A name for the operation (optional).

  Returns:
    A mutable `Tensor`. Has the same type as `ref`.
  """
  return gen_state_ops.scatter_max(
      ref=ref,
      indices=indices,
      updates=updates,
      use_locking=use_locking,
      name=name)


@tf_export(v1=["scatter_min"])
def scatter_min(ref, indices, updates, use_locking=False, name=None):
  # pylint: disable=line-too-long
  r"""Reduces sparse updates into a variable reference using the `min` operation.

  This operation computes

      # Scalar indices
      ref[indices, ...] = min(ref[indices, ...], updates[...])

      # Vector indices (for each i)
      ref[indices[i], ...] = min(ref[indices[i], ...], updates[i, ...])

      # High rank indices (for each i, ..., j)
      ref[indices[i, ..., j], ...] = min(ref[indices[i, ..., j], ...],
      updates[i, ..., j, ...])

  This operation outputs `ref` after the update is done.
  This makes it easier to chain operations that need to use the reset value.

  Duplicate entries are handled correctly: if multiple `indices` reference
  the same location, their contributions combine.

  Requires `updates.shape = indices.shape + ref.shape[1:]` or `updates.shape =
  []`.

  <div style="width:70%; margin:auto; margin-bottom:10px; margin-top:20px;">
  <img style="width:100%" src="https://www.tensorflow.org/images/ScatterAdd.png"
  alt>
  </div>

  Args:
    ref: A mutable `Tensor`. Must be one of the following types: `half`,
      `bfloat16`, `float32`, `float64`, `int32`, `int64`. Should be from a
      `Variable` node.
    indices: A `Tensor`. Must be one of the following types: `int32`, `int64`. A
      tensor of indices into the first dimension of `ref`.
    updates: A `Tensor`. Must have the same type as `ref`. A tensor of updated
      values to reduce into `ref`.
    use_locking: An optional `bool`. Defaults to `False`. If True, the update
      will be protected by a lock; otherwise the behavior is undefined, but may
      exhibit less contention.
    name: A name for the operation (optional).

  Returns:
    A mutable `Tensor`. Has the same type as `ref`.
  """
  return gen_state_ops.scatter_min(
      ref=ref,
      indices=indices,
      updates=updates,
      use_locking=use_locking,
      name=name)


@tf_export(v1=["batch_scatter_update"])
@deprecation.deprecated(
    "2018-11-29", "Use the batch_scatter_update method of Variable instead.")
>>>>>>> a751f01a
def batch_scatter_update(ref, indices, updates, use_locking=True, name=None):
  """Generalization of `tf.scatter_update` to axis different than 0.

  Analogous to `batch_gather`. This assumes that `ref`, `indices` and `updates`
  have a series of leading dimensions that are the same for all of them, and the
  updates are performed on the last dimension of indices. In other words, the
  dimensions should be the following:

  `num_prefix_dims = indices.ndims - 1`
  `batch_dim = num_prefix_dims + 1`
  `updates.shape = indices.shape + var.shape[batch_dim:]`

  where

  `updates.shape[:num_prefix_dims]`
  `== indices.shape[:num_prefix_dims]`
  `== var.shape[:num_prefix_dims]`

  And the operation performed can be expressed as:

  `var[i_1, ..., i_n, indices[i_1, ..., i_n, j]] = updates[i_1, ..., i_n, j]`

  When indices is a 1D tensor, this operation is equivalent to
  `tf.scatter_update`.

  To avoid this operation there would be 2 alternatives:
  1) Reshaping the variable by merging the first `ndims` dimensions. However,
     this is not possible because `tf.reshape` returns a Tensor, which we
     cannot use `tf.scatter_update` on.
  2) Looping over the first `ndims` of the variable and using
     `tf.scatter_update` on the subtensors that result of slicing the first
     dimension. This is a valid option for `ndims = 1`, but less efficient than
     this implementation.

  See also `tf.scatter_update` and `tf.scatter_nd_update`.

  Args:
    ref: `Variable` to scatter onto.
    indices: Tensor containing indices as described above.
    updates: Tensor of updates to apply to `ref`.
    use_locking: Boolean indicating whether to lock the writing operation.
    name: Optional scope name string.

  Returns:
    Ref to `variable` after it has been modified.

  Raises:
    ValueError: If the initial `ndims` of `ref`, `indices`, and `updates` are
        not the same.
  """
  with ops.name_scope(name):
    indices = ops.convert_to_tensor(indices, name="indices")
    indices_shape = array_ops.shape(indices)
    indices_dimensions = indices.get_shape().ndims

    if indices_dimensions is None:
      raise ValueError("batch_gather does not allow indices with unknown "
                       "shape.")

    nd_indices = array_ops.expand_dims(indices, axis=-1)
    nd_indices_list = []

    # Scatter ND requires indices to have an additional dimension, in which the
    # coordinates of the updated things are specified. For this to be adapted to
    # the scatter_update with several leading dimensions, we simply make use of
    # a tf.range for all the leading dimensions followed by concat of all the
    # coordinates we created with the original indices.

    # For example if indices.shape = [2, 3, 4], we should generate the following
    # indices for tf.scatter_nd_update:
    # nd_indices[:, :, 0] = [[0, 0, 0], [1, 1, 1]]
    # nd_indices[:, :, 1] = [[0, 1, 2], [0, 1, 2]]
    # nd_indices[:, :, 2] = indices
    for dimension in range(indices_dimensions - 1):
      # In this loop we generate the following for the example (one for each
      # iteration).
      # nd_indices[:, :, 0] = [[0, 0, 0], [1, 1, 1]]
      # nd_indices[:, :, 1] = [[0, 1, 2], [0, 1, 2]]
      # This is done at every iteration with a tf.range over the size of the
      # i-th dimension and using broadcasting over the desired shape.
      dimension_size = indices_shape[dimension]
      shape_to_broadcast = [1] * (indices_dimensions + 1)
      shape_to_broadcast[dimension] = dimension_size
      dimension_range = array_ops.reshape(
          gen_math_ops._range(0, dimension_size, 1), shape_to_broadcast)
      if dimension_range.dtype.base_dtype != nd_indices.dtype:
        dimension_range = gen_math_ops.cast(dimension_range, nd_indices.dtype)
      nd_indices_list.append(
          dimension_range * array_ops.ones_like(nd_indices))
    # Add the original indices at the end, as described above, and concat.
    nd_indices_list.append(nd_indices)
    final_indices = array_ops.concat(nd_indices_list, axis=-1)
    return scatter_nd_update(
        ref, final_indices, updates, use_locking=use_locking)<|MERGE_RESOLUTION|>--- conflicted
+++ resolved
@@ -594,9 +594,6 @@
       name=name))
 
 
-<<<<<<< HEAD
-@tf_export("batch_scatter_update")
-=======
 @tf_export(v1=["scatter_mul"])
 def scatter_mul(ref, indices, updates, use_locking=False, name=None):
   # pylint: disable=line-too-long
@@ -814,7 +811,6 @@
 @tf_export(v1=["batch_scatter_update"])
 @deprecation.deprecated(
     "2018-11-29", "Use the batch_scatter_update method of Variable instead.")
->>>>>>> a751f01a
 def batch_scatter_update(ref, indices, updates, use_locking=True, name=None):
   """Generalization of `tf.scatter_update` to axis different than 0.
 
