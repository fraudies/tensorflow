# Copyright 2018 The TensorFlow Authors. All Rights Reserved.
#
# Licensed under the Apache License, Version 2.0 (the "License");
# you may not use this file except in compliance with the License.
# You may obtain a copy of the License at
#
#     http://www.apache.org/licenses/LICENSE-2.0
#
# Unless required by applicable law or agreed to in writing, software
# distributed under the License is distributed on an "AS IS" BASIS,
# WITHOUT WARRANTIES OR CONDITIONS OF ANY KIND, either express or implied.
# See the License for the specific language governing permissions and
# limitations under the License.
# ==============================================================================
"""Tests for initializers in init_ops."""

from __future__ import absolute_import
from __future__ import division
from __future__ import print_function

import numpy as np

from tensorflow.core.protobuf import config_pb2
from tensorflow.python.client import session
from tensorflow.python.eager import context
from tensorflow.python.framework import ops
from tensorflow.python.framework import tensor_shape as tensor_shape_lib
from tensorflow.python.framework import test_util
from tensorflow.python.ops import init_ops
from tensorflow.python.ops import variable_scope
from tensorflow.python.ops import variables
from tensorflow.python.platform import test


@test_util.run_all_in_graph_and_eager_modes
class InitializersTest(test.TestCase):

  def _runner(self,
              init,
              shape,
              target_mean=None,
              target_std=None,
              target_max=None,
              target_min=None):
<<<<<<< HEAD
    variable = resource_variable_ops.ResourceVariable(init(shape))
    if context.executing_eagerly():
      output = variable.numpy()
    else:
      sess = ops.get_default_session()
      sess.run(variable.initializer)
      output = sess.run(variable)
=======
    output = self.evaluate(init(shape))
    self.assertEqual(output.shape, shape)
>>>>>>> 4c307bd3
    lim = 3e-2
    if target_std is not None:
      self.assertGreater(lim, abs(output.std() - target_std))
    if target_mean is not None:
      self.assertGreater(lim, abs(output.mean() - target_mean))
    if target_max is not None:
      self.assertGreater(lim, abs(output.max() - target_max))
    if target_min is not None:
      self.assertGreater(lim, abs(output.min() - target_min))

  def test_uniform(self):
    shape = (9, 6, 99)
    with self.cached_session():
      for tensor_shape in [shape, tensor_shape_lib.TensorShape(shape)]:
        self._runner(
            init_ops.RandomUniform(minval=-1, maxval=1, seed=124),
            tensor_shape,
            target_mean=0.,
            target_max=1,
            target_min=-1)

  def test_normal(self):
    shape = (8, 12, 99)
    with self.cached_session():
      for tensor_shape in [shape, tensor_shape_lib.TensorShape(shape)]:
        self._runner(
            init_ops.RandomNormal(mean=0, stddev=1, seed=153),
            tensor_shape,
            target_mean=0.,
            target_std=1)

  def test_truncated_normal(self):
    shape = (12, 99, 7)
    with self.cached_session():
      for tensor_shape in [shape, tensor_shape_lib.TensorShape(shape)]:
        self._runner(
            init_ops.TruncatedNormal(mean=0, stddev=1, seed=126),
            tensor_shape,
            target_mean=0.,
            target_max=2,
            target_min=-2)

  def test_constant(self):
    shape = (5, 6, 4)
    with self.cached_session():
      for tensor_shape in [shape, tensor_shape_lib.TensorShape(shape)]:
        self._runner(
            init_ops.Constant(2),
            tensor_shape,
            target_mean=2,
            target_max=2,
            target_min=2)

  def test_lecun_uniform(self):
    shape = (5, 6, 4, 2)
    with self.cached_session():
      for tensor_shape in [shape, tensor_shape_lib.TensorShape(shape)]:
        fan_in, _ = init_ops._compute_fans(tensor_shape)
        std = np.sqrt(1. / fan_in)
        self._runner(
            init_ops.lecun_uniform(seed=123),
            tensor_shape,
            target_mean=0.,
            target_std=std)

  def test_glorot_uniform_initializer(self):
    shape = (5, 6, 4, 2)
    with self.cached_session():
      for tensor_shape in [shape, tensor_shape_lib.TensorShape(shape)]:
        fan_in, fan_out = init_ops._compute_fans(tensor_shape)
        std = np.sqrt(2. / (fan_in + fan_out))
        self._runner(
            init_ops.glorot_uniform_initializer(seed=123),
            tensor_shape,
            target_mean=0.,
            target_std=std)

  def test_he_uniform(self):
    shape = (5, 6, 4, 2)
    with self.cached_session():
      for tensor_shape in [shape, tensor_shape_lib.TensorShape(shape)]:
        fan_in, _ = init_ops._compute_fans(tensor_shape)
        std = np.sqrt(2. / fan_in)
        self._runner(
            init_ops.he_uniform(seed=123),
            tensor_shape,
            target_mean=0.,
            target_std=std)

  def test_lecun_normal(self):
    shape = (5, 6, 4, 2)
    with self.cached_session():
      for tensor_shape in [shape, tensor_shape_lib.TensorShape(shape)]:
        fan_in, _ = init_ops._compute_fans(tensor_shape)
        std = np.sqrt(1. / fan_in)
        self._runner(
            init_ops.lecun_normal(seed=123),
            tensor_shape,
            target_mean=0.,
            target_std=std)

  def test_glorot_normal_initializer(self):
    shape = (5, 6, 4, 2)
    with self.cached_session():
      for tensor_shape in [shape, tensor_shape_lib.TensorShape(shape)]:
        fan_in, fan_out = init_ops._compute_fans(tensor_shape)
        std = np.sqrt(2. / (fan_in + fan_out))
        self._runner(
            init_ops.glorot_normal_initializer(seed=123),
            tensor_shape,
            target_mean=0.,
            target_std=std)

  def test_he_normal(self):
    shape = (5, 6, 4, 2)
    with self.cached_session():
      for tensor_shape in [shape, tensor_shape_lib.TensorShape(shape)]:
        fan_in, _ = init_ops._compute_fans(tensor_shape)
        std = np.sqrt(2. / fan_in)
        self._runner(
            init_ops.he_normal(seed=123),
            tensor_shape,
            target_mean=0.,
            target_std=std)

  def test_Orthogonal(self):
    shape = (20, 20)
    with self.cached_session():
      for tensor_shape in [shape, tensor_shape_lib.TensorShape(shape)]:
        self._runner(
            init_ops.Orthogonal(seed=123), tensor_shape, target_mean=0.)

  @test_util.run_gpu_only
  def testVariablePlacementWithOrthogonalInitializer(self):
    with ops.Graph().as_default() as g:
      with ops.device('gpu:0'):
        variable_scope.get_variable(
            name='v', shape=[8, 2], initializer=init_ops.Orthogonal)
        variable_scope.get_variable(
            name='w', shape=[8, 2], initializer=init_ops.RandomNormal)
      run_metadata = config_pb2.RunMetadata()
      run_options = config_pb2.RunOptions(
          trace_level=config_pb2.RunOptions.FULL_TRACE)
      config = config_pb2.ConfigProto(
          allow_soft_placement=False, log_device_placement=True)

      # Note: allow_soft_placement=False will fail whenever we cannot satisfy
      # the colocation constraints.
      with session.Session(config=config, graph=g) as sess:
        sess.run(
            variables.global_variables_initializer(),
            options=run_options,
            run_metadata=run_metadata)

  @test_util.run_gpu_only
  def test_eager_orthogonal_gpu(self):
    with context.eager_mode():
      v = variable_scope.get_variable(
          name='v', shape=[8, 2], initializer=init_ops.Orthogonal)
      w = variable_scope.get_variable(
          name='w', shape=[8, 2], initializer=init_ops.RandomNormal)
      self.assertTrue('GPU' in v.handle.device)
      self.assertTrue('GPU' in w.handle.device)

  def test_Identity(self):
    with self.cached_session():
      shape = (3, 4, 5)
      for tensor_shape in [shape, tensor_shape_lib.TensorShape(shape)]:
        with self.assertRaises(ValueError):
          self._runner(
              init_ops.Identity(),
              tensor_shape,
              target_mean=1. / int(tensor_shape[0]),
              target_max=1.)

      shape = (3, 3)
      for tensor_shape in [shape, tensor_shape_lib.TensorShape(shape)]:
        self._runner(
            init_ops.Identity(),
            tensor_shape,
            target_mean=1. / int(tensor_shape[0]),
            target_max=1.)

  def test_Zeros(self):
    shape = (4, 5)
    with self.cached_session():
      for tensor_shape in [shape, tensor_shape_lib.TensorShape(shape)]:
        self._runner(
            init_ops.Zeros(), tensor_shape, target_mean=0., target_max=0.)

  def test_Ones(self):
    shape = (4, 5)
    with self.cached_session():
      for tensor_shape in [shape, tensor_shape_lib.TensorShape(shape)]:
        self._runner(
            init_ops.Ones(), tensor_shape, target_mean=1., target_max=1.)


if __name__ == '__main__':
  test.main()<|MERGE_RESOLUTION|>--- conflicted
+++ resolved
@@ -42,18 +42,8 @@
               target_std=None,
               target_max=None,
               target_min=None):
-<<<<<<< HEAD
-    variable = resource_variable_ops.ResourceVariable(init(shape))
-    if context.executing_eagerly():
-      output = variable.numpy()
-    else:
-      sess = ops.get_default_session()
-      sess.run(variable.initializer)
-      output = sess.run(variable)
-=======
     output = self.evaluate(init(shape))
     self.assertEqual(output.shape, shape)
->>>>>>> 4c307bd3
     lim = 3e-2
     if target_std is not None:
       self.assertGreater(lim, abs(output.std() - target_std))
