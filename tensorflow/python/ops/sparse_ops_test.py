--- conflicted
+++ resolved
@@ -24,15 +24,12 @@
 from tensorflow.python.framework import dtypes
 from tensorflow.python.framework import sparse_tensor
 from tensorflow.python.framework import test_util
-<<<<<<< HEAD
-=======
 # Need array_grad to register gradient for Identity.
 from tensorflow.python.ops import array_grad  # pylint: disable=unused-import
 from tensorflow.python.ops import gradient_checker_v2 as gradient_checker
 from tensorflow.python.ops import math_ops
 # Need sparse_grad to register gradient for SparseToDense.
 from tensorflow.python.ops import sparse_grad  # pylint: disable=unused-import
->>>>>>> a751f01a
 from tensorflow.python.ops import sparse_ops
 from tensorflow.python.platform import googletest
 
@@ -86,8 +83,6 @@
           d = sparse_ops.sparse_to_dense(s.indices, s.dense_shape, s.values)
           self.assertAllEqual(self.evaluate(d), expected_after)
 
-<<<<<<< HEAD
-=======
   @parameterized.parameters([
       (math_ops.abs, [1.0, -1.0, 3.0, -4.0], [1.0, 1.0, 3.0, 4.0]),
       (math_ops.negative, [1.0, -1.0, 3.0, -4.0], [-1.0, 1.0, -3.0, 4.0]),
@@ -121,6 +116,5 @@
     self.assertLess(gradient_checker.max_error(*grads), epsilon)
 
 
->>>>>>> a751f01a
 if __name__ == '__main__':
   googletest.main()