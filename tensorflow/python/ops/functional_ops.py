--- conflicted
+++ resolved
@@ -23,10 +23,6 @@
 from __future__ import division
 from __future__ import print_function
 
-<<<<<<< HEAD
-from tensorflow.core.protobuf import rewriter_config_pb2
-=======
->>>>>>> a751f01a
 from tensorflow.core.framework import attr_value_pb2
 from tensorflow.python.eager import context
 from tensorflow.python.framework import constant_op
@@ -44,12 +40,8 @@
 from tensorflow.python.ops.gen_functional_ops import remote_call
 # pylint: enable=unused-import
 from tensorflow.python.ops.gen_functional_ops import symbolic_gradient
-<<<<<<< HEAD
-from tensorflow.python.platform import tf_logging as logging
-=======
 from tensorflow.python.util import compat
 from tensorflow.python.util import function_utils
->>>>>>> a751f01a
 from tensorflow.python.util import nest
 from tensorflow.python.util.tf_export import tf_export
 
@@ -271,255 +263,6 @@
     return r_a
 
 
-<<<<<<< HEAD
-@tf_export("map_fn")
-def map_fn(fn, elems, dtype=None, parallel_iterations=None, back_prop=True,
-           swap_memory=False, infer_shape=True, name=None):
-  """map on the list of tensors unpacked from `elems` on dimension 0.
-
-  The simplest version of `map_fn` repeatedly applies the callable `fn` to a
-  sequence of elements from first to last. The elements are made of the
-  tensors unpacked from `elems`. `dtype` is the data type of the return
-  value of `fn`. Users must provide `dtype` if it is different from
-  the data type of `elems`.
-
-  Suppose that `elems` is unpacked into `values`, a list of tensors. The shape
-  of the result tensor is `[values.shape[0]] + fn(values[0]).shape`.
-
-  This method also allows multi-arity `elems` and output of `fn`.  If `elems`
-  is a (possibly nested) list or tuple of tensors, then each of these tensors
-  must have a matching first (unpack) dimension.  The signature of `fn` may
-  match the structure of `elems`.  That is, if `elems` is
-  `(t1, [t2, t3, [t4, t5]])`, then an appropriate signature for `fn` is:
-  `fn = lambda (t1, [t2, t3, [t4, t5]]):`.
-
-  Furthermore, `fn` may emit a different structure than its input.  For example,
-  `fn` may look like: `fn = lambda t1: return (t1 + 1, t1 - 1)`.  In this case,
-  the `dtype` parameter is not optional: `dtype` must be a type or (possibly
-  nested) tuple of types matching the output of `fn`.
-
-  To apply a functional operation to the nonzero elements of a SparseTensor
-  one of the following methods is recommended. First, if the function is
-  expressible as TensorFlow ops, use
-
-  ```python
-    result = SparseTensor(input.indices, fn(input.values), input.dense_shape)
-  ```
-
-  If, however, the function is not expressible as a TensorFlow op, then use
-
-  ```python
-  result = SparseTensor(
-    input.indices, map_fn(fn, input.values), input.dense_shape)
-  ```
-
-  instead.
-
-  When executing eagerly, map_fn does not execute in parallel even if
-  `parallel_iterations` is set to a value > 1. You can still get the
-  performance benefits of running a function in parallel by using the
-  `tf.contrib.eager.defun` decorator,
-
-  ```python
-  # Assume the function being used in map_fn is fn.
-  # To ensure map_fn calls fn in parallel, use the defun decorator.
-  @tf.contrib.eager.defun
-  def func(tensor):
-    return tf.map_fn(fn, tensor)
-  ```
-
-  Note that if you use the defun decorator, any non-TensorFlow Python code
-  that you may have written in your function won't get executed. See
-  `tf.contrib.eager.defun` for more details. The recommendation would be to
-  debug without defun but switch to defun to get performance benefits of
-  running map_fn in parallel.
-
-  Args:
-    fn: The callable to be performed.  It accepts one argument, which will
-      have the same (possibly nested) structure as `elems`.  Its output
-      must have the same structure as `dtype` if one is provided, otherwise
-      it must have the same structure as `elems`.
-    elems: A tensor or (possibly nested) sequence of tensors, each of which
-      will be unpacked along their first dimension.  The nested sequence
-      of the resulting slices will be applied to `fn`.
-    dtype: (optional) The output type(s) of `fn`.  If `fn` returns a structure
-      of Tensors differing from the structure of `elems`, then `dtype` is not
-      optional and must have the same structure as the output of `fn`.
-    parallel_iterations: (optional) The number of iterations allowed to run
-      in parallel. When graph building, the default value is 10. While executing
-      eagerly, the default value is set to 1.
-    back_prop: (optional) True enables support for back propagation.
-    swap_memory: (optional) True enables GPU-CPU memory swapping.
-    infer_shape: (optional) False disables tests for consistent output shapes.
-    name: (optional) Name prefix for the returned tensors.
-
-  Returns:
-    A tensor or (possibly nested) sequence of tensors.  Each tensor packs the
-    results of applying `fn` to tensors unpacked from `elems` along the first
-    dimension, from first to last.
-
-  Raises:
-    TypeError: if `fn` is not callable or the structure of the output of
-      `fn` and `dtype` do not match, or if elems is a SparseTensor.
-    ValueError: if the lengths of the output of `fn` and `dtype` do not match.
-
-  Examples:
-    ```python
-    elems = np.array([1, 2, 3, 4, 5, 6])
-    squares = map_fn(lambda x: x * x, elems)
-    # squares == [1, 4, 9, 16, 25, 36]
-    ```
-
-    ```python
-    elems = (np.array([1, 2, 3]), np.array([-1, 1, -1]))
-    alternate = map_fn(lambda x: x[0] * x[1], elems, dtype=tf.int64)
-    # alternate == [-1, 2, -3]
-    ```
-
-    ```python
-    elems = np.array([1, 2, 3])
-    alternates = map_fn(lambda x: (x, -x), elems, dtype=(tf.int64, tf.int64))
-    # alternates[0] == [1, 2, 3]
-    # alternates[1] == [-1, -2, -3]
-    ```
-  """
-  if not callable(fn):
-    raise TypeError("fn must be callable.")
-
-  if isinstance(elems, sparse_tensor.SparseTensor):
-    raise TypeError(
-        "To perform a map on the values of a sparse tensor use either "
-        " SparseTensor(input.indices, fn(input.values), input.dense_shape) or "
-        " SparseTensor(input.indices, map_fn(fn, input.values), "
-        "input.dense_shape)")
-
-  in_graph_mode = not context.executing_eagerly()
-  # Set the default number of parallel_iterations depending on graph/eager mode.
-  if in_graph_mode and not parallel_iterations:
-    parallel_iterations = 10
-  elif not in_graph_mode and not parallel_iterations:
-    parallel_iterations = 1
-
-  if not in_graph_mode and parallel_iterations > 1:
-    logging.log_first_n(logging.WARN, "Setting parallel_iterations > 1 has no "
-                        "effect when executing eagerly. Consider calling map_fn"
-                        " with tf.contrib.eager.defun to execute fn in "
-                        "parallel.", 1)
-    parallel_iterations = 1
-
-  input_is_sequence = nest.is_sequence(elems)
-  input_flatten = lambda x: nest.flatten(x) if input_is_sequence else [x]
-  def input_pack(x):
-    return nest.pack_sequence_as(elems, x) if input_is_sequence else x[0]
-
-  if dtype is None:
-    output_is_sequence = input_is_sequence
-    output_flatten = input_flatten
-    output_pack = input_pack
-  else:
-    output_is_sequence = nest.is_sequence(dtype)
-    output_flatten = lambda x: nest.flatten(x) if output_is_sequence else [x]
-    def output_pack(x):
-      return (nest.pack_sequence_as(dtype, x)
-              if output_is_sequence else x[0])
-
-  elems_flat = input_flatten(elems)
-
-  with ops.name_scope(name, "map", elems_flat):
-    # TODO(akshayka): Remove the in_graph_mode check once caching devices are
-    # supported in Eager
-    if in_graph_mode:
-      # Any get_variable calls in fn will cache the first call locally
-      # and not issue repeated network I/O requests for each iteration.
-      varscope = vs.get_variable_scope()
-      varscope_caching_device_was_none = False
-      if varscope.caching_device is None:
-        # TODO(ebrevdo): Change to using colocate_with here and in other
-        # methods.
-        varscope.set_caching_device(lambda op: op.device)
-        varscope_caching_device_was_none = True
-
-    elems_flat = [
-        ops.convert_to_tensor(elem, name="elem") for elem in elems_flat]
-
-    dtype = dtype or input_pack([elem.dtype for elem in elems_flat])
-    dtype_flat = output_flatten(dtype)
-
-    # Convert elems to tensor array. n may be known statically.
-    static_shape = elems_flat[0].shape
-    if static_shape.ndims is not None and static_shape.ndims < 1:
-      if len(elems_flat) == 1:
-        raise ValueError("elems must be a 1+ dimensional Tensor, not a scalar")
-      else:
-        raise ValueError(
-            "elements in elems must be 1+ dimensional Tensors, not scalars"
-        )
-    n = static_shape[0].value or array_ops.shape(elems_flat[0])[0]
-
-    # TensorArrays are always flat
-    elems_ta = [
-        tensor_array_ops.TensorArray(dtype=elem.dtype, size=n,
-                                     dynamic_size=False,
-                                     infer_shape=True)
-        for elem in elems_flat]
-    # Unpack elements
-    elems_ta = [
-        elem_ta.unstack(elem) for elem_ta, elem in zip(elems_ta, elems_flat)]
-
-    i = constant_op.constant(0)
-
-    accs_ta = [
-        tensor_array_ops.TensorArray(dtype=dt, size=n,
-                                     dynamic_size=False,
-                                     infer_shape=infer_shape)
-        for dt in dtype_flat]
-
-    def compute(i, tas):
-      """The loop body of map_fn.
-
-      Args:
-        i: the loop counter
-        tas: the flat TensorArray accumulator list
-
-      Returns:
-        (i + 1, tas): the updated counter + updated TensorArrays
-
-      Raises:
-        TypeError: if dtype and packed_fn_values structure do not match
-        ValueType: if dtype and packed_fn_values lengths do not match
-      """
-      packed_values = input_pack([elem_ta.read(i) for elem_ta in elems_ta])
-      packed_fn_values = fn(packed_values)
-      nest.assert_same_structure(dtype or elems, packed_fn_values)
-      flat_fn_values = output_flatten(packed_fn_values)
-      tas = [ta.write(i, value) for (ta, value) in zip(tas, flat_fn_values)]
-      return (i + 1, tas)
-
-    _, r_a = control_flow_ops.while_loop(
-        lambda i, _: i < n, compute, (i, accs_ta),
-        parallel_iterations=parallel_iterations,
-        back_prop=back_prop,
-        swap_memory=swap_memory,
-        maximum_iterations=n)
-    results_flat = [r.stack() for r in r_a]
-
-    n_static = elems_flat[0].get_shape().with_rank_at_least(1)[0]
-    for elem in elems_flat[1:]:
-      n_static.merge_with(elem.get_shape().with_rank_at_least(1)[0])
-    for r in results_flat:
-      r.set_shape(tensor_shape.TensorShape(n_static).concatenate(
-          r.get_shape()[1:]))
-
-    # TODO(akshayka): Remove the in_graph_mode check once caching devices are
-    # supported in Eager
-    if in_graph_mode and varscope_caching_device_was_none:
-      varscope.set_caching_device(None)
-
-    return output_pack(results_flat)
-
-
-=======
->>>>>>> a751f01a
 @tf_export("scan")
 def scan(fn, elems, initializer=None, parallel_iterations=10, back_prop=True,
          swap_memory=False, infer_shape=True, reverse=False, name=None):
@@ -654,13 +397,9 @@
         ops.convert_to_tensor(elem, name="elem") for elem in elems_flat]
 
     # Convert elems to tensor array. n may be known statically.
-<<<<<<< HEAD
-    n = elems_flat[0].shape[0].value or array_ops.shape(elems_flat[0])[0]
-=======
     n = tensor_shape.dimension_value(elems_flat[0].shape[0])
     if n is None:
       n = array_ops.shape(elems_flat[0])[0]
->>>>>>> a751f01a
 
     # TensorArrays are always flat
     elems_ta = [
@@ -997,20 +736,6 @@
   return ret
 # pylint: enable=invalid-name,protected-access
 
-<<<<<<< HEAD
-_rewriter_config_optimizer_disabled = None
-
-
-def _get_disabled_rewriter_config():
-  global _rewriter_config_optimizer_disabled
-  if _rewriter_config_optimizer_disabled is None:
-    rewriter_config = rewriter_config_pb2.RewriterConfig()
-    rewriter_config.disable_meta_optimizer = True
-    _rewriter_config_optimizer_disabled = rewriter_config.SerializeToString()
-  return _rewriter_config_optimizer_disabled
-
-=======
->>>>>>> a751f01a
 
 def partitioned_call(args, f, tout=None, executing_eagerly=None, config=None):
   """Executes a function while respecting device annotations.
@@ -1068,12 +793,8 @@
   # When running in graph mode, the graph and function graphs are optimized
   # (i.e. run through grappler) per the session options, so we can disable any
   # eager-specific rewriting.
-<<<<<<< HEAD
-  rewriter_config = attr_value_pb2.AttrValue(s=_get_disabled_rewriter_config())
-=======
   config_proto = attr_value_pb2.AttrValue(
       s=function_utils.get_disabled_rewriter_config())
->>>>>>> a751f01a
 
   graph = ops.get_default_graph()
   f.add_to_graph(graph)
