--- conflicted
+++ resolved
@@ -426,8 +426,6 @@
     with self.assertRaises(ValueError):
       nn_ops.dropout(t, array_ops.placeholder(dtypes.float32, shape=[2]))
 
-<<<<<<< HEAD
-=======
   @test_util.run_deprecated_v1
   def testInvalidRate(self):
     x_dim = 40
@@ -447,7 +445,6 @@
     _ = nn_ops.dropout_v2(t, 0.9)
 
   @test_util.run_deprecated_v1
->>>>>>> a751f01a
   def testShapedDropoutShapeError(self):
     # Runs shaped dropout and verifies an error is thrown on misshapen noise.
     x_dim = 40
