# Copyright 2018 The TensorFlow Authors. All Rights Reserved.
#
# Licensed under the Apache License, Version 2.0 (the "License");
# you may not use this file except in compliance with the License.
# You may obtain a copy of the License at
#
#     http://www.apache.org/licenses/LICENSE-2.0
#
# Unless required by applicable law or agreed to in writing, software
# distributed under the License is distributed on an "AS IS" BASIS,
# WITHOUT WARRANTIES OR CONDITIONS OF ANY KIND, either express or implied.
# See the License for the specific language governing permissions and
# limitations under the License.
# ==============================================================================
"""Tests for pfor and for_loop."""
# pylint: disable=g-direct-tensorflow-import

from __future__ import absolute_import
from __future__ import division
from __future__ import print_function

import functools
import time

from absl import flags
import numpy as np

from tensorflow.core.example import example_pb2
from tensorflow.core.example import feature_pb2
from tensorflow.python.client import session
from tensorflow.python.framework import constant_op
from tensorflow.python.framework import dtypes
from tensorflow.python.framework import ops
from tensorflow.python.framework import sparse_tensor
from tensorflow.python.ops import array_ops
from tensorflow.python.ops import bitwise_ops
from tensorflow.python.ops import control_flow_ops
from tensorflow.python.ops import data_flow_ops
from tensorflow.python.ops import gradients as gradient_ops
from tensorflow.python.ops import logging_ops
from tensorflow.python.ops import map_fn
from tensorflow.python.ops import math_ops
from tensorflow.python.ops import nn
from tensorflow.python.ops import parsing_ops
from tensorflow.python.ops import random_ops
from tensorflow.python.ops import rnn
from tensorflow.python.ops import rnn_cell
from tensorflow.python.ops import tensor_array_grad  # pylint: disable=unused-import
from tensorflow.python.ops import tensor_array_ops
from tensorflow.python.ops import variables
from tensorflow.python.ops.parallel_for import control_flow_ops as pfor_control_flow_ops
from tensorflow.python.ops.parallel_for.test_util import PForTestCase
from tensorflow.python.platform import test
from tensorflow.python.util import nest


<<<<<<< HEAD
class PForTest(test.TestCase):

  def _run_targets(self, targets1, targets2=None, run_init=True):
    targets1 = nest.flatten(targets1)
    targets2 = ([] if targets2 is None else nest.flatten(targets2))
    assert len(targets1) == len(targets2) or not targets2
    if run_init:
      init = variables.global_variables_initializer()
      self.evaluate(init)
    return self.evaluate(targets1 + targets2)

  def run_and_assert_equal(self, targets1, targets2):
    outputs = self._run_targets(targets1, targets2)
    outputs = nest.flatten(outputs)  # flatten SparseTensorValues
    n = len(outputs) // 2
    for i in range(n):
      if outputs[i + n].dtype != np.object:
        self.assertAllClose(outputs[i + n], outputs[i], rtol=1e-4, atol=1e-5)
      else:
        self.assertAllEqual(outputs[i + n], outputs[i])

  def _test_loop_fn(self, loop_fn, iters, loop_fn_dtypes=dtypes.float32):
    t1 = pfor_control_flow_ops.pfor(loop_fn, iters=iters)
    t2 = pfor_control_flow_ops.for_loop(loop_fn, loop_fn_dtypes, iters=iters)
    self.run_and_assert_equal(t1, t2)
=======
@test_util.run_all_in_graph_and_eager_modes
class PForTest(PForTestCase):
>>>>>>> 4c307bd3

  def test_op_conversion_fallback_to_while_loop(self):
    # Note that we used top_k op for this test. If a converter gets defined for
    # it, we will need to find another op for which a converter has not been
    # defined.
    x = random_ops.random_uniform([3, 2, 4])

    def loop_fn(i):
      x_i = array_ops.gather(x, i)
      return nn.top_k(x_i)

    with self.assertRaisesRegexp(ValueError, "No converter defined"):
      self._test_loop_fn(
          loop_fn, 3, loop_fn_dtypes=[dtypes.float32, dtypes.int32])
    flags.FLAGS.op_conversion_fallback_to_while_loop = True
    self._test_loop_fn(
        loop_fn, 3, loop_fn_dtypes=[dtypes.float32, dtypes.int32])
    flags.FLAGS.op_conversion_fallback_to_while_loop = False


<<<<<<< HEAD
class ArrayTest(PForTest):
=======
      # pylint: disable=cell-var-from-loop
      def loop_fn(i):
        return array_ops.gather(x, i)
      # pylint: enable=cell-var-from-loop

      self._test_loop_fn(loop_fn, 8, parallel_iterations=parallel_iterations)
      self._test_loop_fn(loop_fn, 4 * constant_op.constant(2),
                         parallel_iterations=parallel_iterations)

  def test_parallel_iterations_zero(self):
    with self.assertRaisesRegexp(ValueError, "positive integer"):
      pfor_control_flow_ops.pfor(lambda i: 1, 8, parallel_iterations=0)
    with self.assertRaisesRegexp(TypeError, "positive integer"):
      pfor_control_flow_ops.for_loop(lambda i: 1, dtypes.int32, 8,
                                     parallel_iterations=0)

  def test_parallel_iterations_one(self):
    with self.assertRaisesRegexp(ValueError, "Use for_loop instead"):
      pfor_control_flow_ops.pfor(lambda i: 1, 8, parallel_iterations=1)


@test_util.run_all_in_graph_and_eager_modes
class ReductionTest(PForTestCase):
>>>>>>> 4c307bd3

  def test_reduce_concat(self):
    x = random_ops.random_uniform([8, 3])

    def loop_fn(i, pfor_config):
      x_i = array_ops.gather(x, i)
      vectorized_value = pfor_config.reduce_concat(x_i)
      mean_value = math_ops.reduce_mean(vectorized_value, axis=0)
      return x_i - mean_value

    output = pfor_control_flow_ops.pfor(loop_fn, 8)
    ans = x - math_ops.reduce_mean(x, axis=0)
    output_val, ans_val = self.evaluate([output, ans])
    self.assertAllClose(ans_val, output_val)

  def test_reduce_mean(self):
    x = random_ops.random_uniform([8, 3])

    def loop_fn(i, pfor_config):
      x_i = array_ops.gather(x, i)
      return x_i - pfor_config.reduce_mean(x_i)

    output = pfor_control_flow_ops.pfor(loop_fn, 8)
    ans = x - math_ops.reduce_mean(x, axis=0)
    output_val, ans_val = self.evaluate([output, ans])
    self.assertAllClose(ans_val, output_val)

  def test_reduce_sum(self):
    x = random_ops.random_uniform([8, 3])

    def loop_fn(i, pfor_config):
      x_i = array_ops.gather(x, i)
      return x_i - pfor_config.reduce_sum(x_i)

    output = pfor_control_flow_ops.pfor(loop_fn, 8)
    ans = x - math_ops.reduce_sum(x, axis=0)
    output_val, ans_val = self.evaluate([output, ans])
    self.assertAllClose(ans_val, output_val)

  def test_reduce_class(self):
    x = random_ops.random_uniform([8, 3])

    class LoopFn(object):

      def __init__(self):
        pass

      def __call__(self, i, pfor_config):
        x_i = array_ops.gather(x, i)
        return x_i - pfor_config.reduce_mean(x_i)

    output = pfor_control_flow_ops.pfor(LoopFn(), 8)
    ans = x - math_ops.reduce_mean(x, axis=0)
    output_val, ans_val = self.evaluate([output, ans])
    self.assertAllClose(ans_val, output_val)

  def test_reduce_functools_partial(self):
    x = random_ops.random_uniform([8, 3])

    def fn(i, pfor_config, dummy=None):
      del dummy
      x_i = array_ops.gather(x, i)
      return x_i - pfor_config.reduce_mean(x_i)

<<<<<<< HEAD
    def loop_fn(i):
      x1 = array_ops.gather(x, i)
      return array_ops.split(x1, 2, axis=0), array_ops.split(x1, 3, axis=-1)

    self._test_loop_fn(loop_fn, 3, loop_fn_dtypes=[dtypes.float32] * 5)

  def test_transpose(self):
    x = random_ops.random_uniform([3, 2, 3, 4])

    def loop_fn(i):
      x1 = array_ops.gather(x, i)
      return array_ops.transpose(x1, [2, 1, 0])

    self._test_loop_fn(loop_fn, 3)

  def test_zeros_like(self):
    x = random_ops.random_uniform([3, 2, 3])

    def loop_fn(i):
      x1 = array_ops.gather(x, i)
      z = array_ops.zeros_like(x1),
      return z, z + x1

    self._test_loop_fn(loop_fn, 3, loop_fn_dtypes=[dtypes.float32] * 2)

  def test_concat_v2(self):
    x = random_ops.random_uniform([3, 2, 3])
    y = random_ops.random_uniform([2, 3])

    def loop_fn(i):
      x1 = array_ops.gather(x, i)
      return array_ops.concat(
          [x1, x1, y], axis=0), array_ops.concat(
              [x1, x1, y], axis=-1)

    self._test_loop_fn(loop_fn, 3, loop_fn_dtypes=[dtypes.float32] * 2)

  def test_unary_cwise_ops(self):
    for op in [array_ops.identity, array_ops.stop_gradient]:
      x = random_ops.random_uniform([3, 5])

      # pylint: disable=cell-var-from-loop
      def loop_fn(i):
        x1 = array_ops.gather(x, i)
        y = op(x1) + x1
        loss = nn.l2_loss(y)
        return op(x), y, gradient_ops.gradients(loss, x1)

      # pylint: enable=cell-var-from-loop

      self._test_loop_fn(loop_fn, 3, loop_fn_dtypes=[dtypes.float32] * 3)

  def test_strided_slice(self):
    x = random_ops.random_uniform([3, 3, 4, 4, 2, 2, 2])

    def loop_fn(i):
      x_i = array_ops.gather(x, i)
      y = x_i[:2, ::2, 1::3, ..., array_ops.newaxis, 1]
      loss = nn.l2_loss(y)
      return y, gradient_ops.gradients(loss, x_i)
=======
    loop_fn = functools.partial(fn, dummy=1)
    output = pfor_control_flow_ops.pfor(loop_fn, 8)
    ans = x - math_ops.reduce_mean(x, axis=0)
    output_val, ans_val = self.evaluate([output, ans])
    self.assertAllClose(ans_val, output_val)

  def test_parallel_iterations(self):
    x = random_ops.random_uniform([8, 3])

    def loop_fn(i, pfor_config):
      x_i = array_ops.gather(x, i)
      return pfor_config.reduce_sum(x_i)
>>>>>>> 4c307bd3

    with self.assertRaisesRegexp(
        ValueError, "parallel_iterations currently unsupported"):
      pfor_control_flow_ops.pfor(loop_fn, 8, parallel_iterations=2)


<<<<<<< HEAD
class BitwiseTest(PForTest):
=======
@test_util.run_all_in_graph_and_eager_modes
class BitwiseTest(PForTestCase):
>>>>>>> 4c307bd3

  def test_unary_cwise(self):
    for op in [bitwise_ops.invert]:
      x = random_ops.random_uniform([7, 3, 5], maxval=10, dtype=dtypes.int32)

      # pylint: disable=cell-var-from-loop
      def loop_fn(i):
        x1 = array_ops.gather(x, i)
        return op(x1)
      # pylint: enable=cell-var-from-loop

      self._test_loop_fn(loop_fn, 3, loop_fn_dtypes=[dtypes.int32])

  def test_binary_cwise(self):
    binary_ops = [
        bitwise_ops.bitwise_and,
        bitwise_ops.bitwise_or,
        bitwise_ops.bitwise_xor,
        bitwise_ops.left_shift,
        bitwise_ops.right_shift,
    ]
    for op in binary_ops:
      x = random_ops.random_uniform([7, 3, 5], maxval=10, dtype=dtypes.int32)
      y = random_ops.random_uniform([3, 5], maxval=10, dtype=dtypes.int32)

      output_dtypes = []
      # pylint: disable=cell-var-from-loop
      def loop_fn(i):
        x1 = array_ops.gather(x, i)
        y1 = array_ops.gather(y, i)
        outputs = [op(x, y), op(x1, y), op(x, y1), op(x1, y1), op(x1, x1)]
        del output_dtypes[:]
        output_dtypes.extend([t.dtype for t in outputs])
        return outputs
      # pylint: enable=cell-var-from-loop
      self._test_loop_fn(loop_fn, 3, loop_fn_dtypes=output_dtypes)


<<<<<<< HEAD
class MathTest(PForTest):

  def test_unary_cwise_ops(self):
    complex_ops = [
        math_ops.angle,
        math_ops.imag,
        math_ops.complex_abs,
        math_ops.real,
        math_ops.conj,
    ]
    real_ops = [
        lambda x: math_ops.acosh(1 + math_ops.square(x)),
        math_ops.abs,
        math_ops.acos,
        math_ops.asin,
        math_ops.asinh,
        math_ops.atan,
        math_ops.atanh,
        math_ops.bessel_i0e,
        math_ops.bessel_i1e,
        math_ops.cos,
        math_ops.cosh,
        math_ops.digamma,
        math_ops.erf,
        math_ops.erfc,
        math_ops.exp,
        math_ops.expm1,
        math_ops.inv,
        math_ops.is_finite,
        math_ops.is_inf,
        math_ops.lgamma,
        math_ops.log,
        math_ops.log1p,
        math_ops.neg,
        math_ops.negative,
        math_ops.reciprocal,
        math_ops.rint,
        math_ops.round,
        math_ops.rsqrt,
        math_ops.sigmoid,
        math_ops.sign,
        math_ops.sin,
        math_ops.sinh,
        math_ops.sqrt,
        math_ops.square,
        math_ops.tan,
        math_ops.tanh,
        math_ops.tanh,
        nn.elu,
        nn.relu,
        nn.relu6,
        nn.selu,
        nn.softplus,
        nn.softsign,
    ]
    for op in complex_ops + real_ops:
      x = random_ops.random_uniform([3, 5])
      if op in complex_ops:
        y = random_ops.random_uniform([3, 5])
        x = math_ops.complex(x, y)

      # pylint: disable=cell-var-from-loop
      output_dtypes = []
      def loop_fn(i):
        x1 = array_ops.gather(x, i)
        y1 = op(x1)
        outputs = [op(x), y1]
        if y1.dtype == dtypes.float32:
          loss = math_ops.reduce_sum(y1 * y1)
          grad = gradient_ops.gradients(loss, x1)
          if grad and grad[0] is not None:
            outputs.extend(grad)
        del output_dtypes[:]
        output_dtypes.extend([t.dtype for t in outputs])
        return outputs

      # pylint: enable=cell-var-from-loop

      self._test_loop_fn(loop_fn, 3, loop_fn_dtypes=output_dtypes)

  def test_unary_cwise_no_grad(self):
    for op in [math_ops.ceil,
               math_ops.floor,
               math_ops.logical_not]:
      x = random_ops.random_uniform([3, 5])
      if op == math_ops.logical_not:
        x = x > 0

      # pylint: disable=cell-var-from-loop
      def loop_fn(i):
        return op(array_ops.gather(x, i))

      # pylint: enable=cell-var-from-loop

      self._test_loop_fn(loop_fn, 3, loop_fn_dtypes=x.dtype)

  def test_binary_cwise_ops(self):
    logical_ops = [
        math_ops.logical_and,
        math_ops.logical_or,
        math_ops.logical_xor
    ]

    # Wrapper functions restricting the range of inputs of zeta and polygamma.
    def safe_polygamma(x, y):
      return math_ops.polygamma(
          math_ops.round(clip_ops.clip_by_value(y, 1, 10)),
          x * x + 1)

    def safe_zeta(x, y):
      return math_ops.zeta(x * x + 1, y * y)

    float_ops = [
        math_ops.add,
        math_ops.add_v2,
        math_ops.atan2,
        math_ops.complex,
        math_ops.div,
        math_ops.divide,
        math_ops.div_no_nan,
        math_ops.equal,
        math_ops.floor_div,
        math_ops.floor_mod,
        math_ops.greater,
        math_ops.greater_equal,
        math_ops.igamma,
        math_ops.igammac,
        math_ops.igamma_grad_a,
        math_ops.less,
        math_ops.less_equal,
        math_ops.maximum,
        math_ops.minimum,
        math_ops.mod,
        math_ops.multiply,
        math_ops.not_equal,
        math_ops.pow,
        math_ops.squared_difference,
        math_ops.subtract,
        math_ops.truncate_mod,
        safe_polygamma,
        safe_zeta,
    ]
    for op in logical_ops + float_ops:
      x = random_ops.random_uniform([7, 3, 5])
      y = random_ops.random_uniform([3, 5])
      if op in logical_ops:
        x = x > 0
        y = y > 0

      output_dtypes = []
      # pylint: disable=cell-var-from-loop
      def loop_fn(i):
        x1 = array_ops.gather(x, i)
        y1 = array_ops.gather(y, i)
        outputs = [op(x, y), op(x1, y), op(x, y1), op(x1, y1), op(x1, x1)]
        del output_dtypes[:]
        output_dtypes.extend([t.dtype for t in outputs])
        return outputs
      # pylint: enable=cell-var-from-loop

      self._test_loop_fn(loop_fn, 3, loop_fn_dtypes=output_dtypes)

  def test_approximate_equal(self):
    x = random_ops.random_uniform([3, 5])
    y = random_ops.random_uniform([3, 5])

    def loop_fn(i):
      x1 = array_ops.gather(x, i)
      y1 = array_ops.gather(y, i)
      return math_ops.approximate_equal(x1, y1)

    self._test_loop_fn(loop_fn, 3, loop_fn_dtypes=[dtypes.bool])

  def test_addn(self):
    x = random_ops.random_uniform([2, 3, 5])
    y = random_ops.random_uniform([3, 5])
    z = random_ops.random_uniform([3, 5])

    def loop_fn(i):
      x1 = array_ops.gather(x, i)
      return math_ops.add_n([x1, y, z])

    self._test_loop_fn(loop_fn, 2)

  def test_matmul(self):
    for tr_a in (True, False):
      for tr_b in (True, False):
        for stack_a in (True, False):
          for stack_b in (True, False):
            shape_a = (5, 3) if tr_a else (3, 5)
            if stack_a:
              shape_a = (2,) + shape_a
            shape_b = (7, 5) if tr_b else (5, 7)
            if stack_b:
              shape_b = (2,) + shape_b

            x = random_ops.random_uniform(shape_a)
            y = random_ops.random_uniform(shape_b)

            # pylint: disable=cell-var-from-loop
            def loop_fn(i):
              a = array_ops.gather(x, i) if stack_a else x
              b = array_ops.gather(y, i) if stack_b else y
              return math_ops.matmul(a, b, transpose_a=tr_a, transpose_b=tr_b)

            # pylint: enable=cell-var-from-loop

            self._test_loop_fn(loop_fn, 2)

  def test_batch_matmul(self):
    for tr_a in (True, False):
      for tr_b in (True, False):
        for stack_a in (True, False):
          for stack_b in (True, False):
            shape_a = (4, 5, 3) if tr_a else (4, 3, 5)
            if stack_a:
              shape_a = (2,) + shape_a
            shape_b = (4, 7, 5) if tr_b else (4, 5, 7)
            if stack_b:
              shape_b = (2,) + shape_b

            x = random_ops.random_uniform(shape_a)
            y = random_ops.random_uniform(shape_b)

            # pylint: disable=cell-var-from-loop
            def loop_fn(i):
              a = array_ops.gather(x, i) if stack_a else x
              b = array_ops.gather(y, i) if stack_b else y
              return math_ops.matmul(a, b, transpose_a=tr_a, transpose_b=tr_b)

            # pylint: enable=cell-var-from-loop

            self._test_loop_fn(loop_fn, 2)

  def test_reduction(self):
    x = random_ops.random_uniform([2, 3, 4, 5])
    for op in [
        math_ops.reduce_sum, math_ops.reduce_prod, math_ops.reduce_max,
        math_ops.reduce_min
    ]:
      for axis in ([1], None, [0, 2]):
        for keepdims in (True, False):

          # pylint: disable=cell-var-from-loop
          def loop_fn(i):
            a = array_ops.gather(x, i)
            return op(a, axis=axis, keepdims=keepdims)

          # pylint: enable=cell-var-from-loop

          self._test_loop_fn(loop_fn, 2)

  def test_cum_sum(self):
    x = random_ops.random_uniform([2, 3, 4, 5])
    for axis in (1, -2):
      for exclusive in (True, False):
        for reverse in (True, False):

          # pylint: disable=cell-var-from-loop
          def loop_fn(i):
            a = array_ops.gather(x, i)
            return math_ops.cumsum(
                a, axis=axis, exclusive=exclusive, reverse=reverse)

          # pylint: enable=cell-var-from-loop

          self._test_loop_fn(loop_fn, 2)

  def test_cum_prod(self):
    x = random_ops.random_uniform([2, 3, 4, 5])
    for axis in (1, -2):
      for exclusive in (True, False):
        for reverse in (True, False):

          # pylint: disable=cell-var-from-loop
          def loop_fn(i):
            a = array_ops.gather(x, i)
            return math_ops.cumprod(
                a, axis=axis, exclusive=exclusive, reverse=reverse)

          # pylint: enable=cell-var-from-loop

          self._test_loop_fn(loop_fn, 2)

  def test_bias_add(self):
    x_shape = [2, 3, 4, 5, 6]
    x = random_ops.random_uniform(x_shape)
    for data_format in ("NCHW", "NHWC"):
      bias_dim = 2 if data_format == "NCHW" else -1
      bias_shape = x_shape[bias_dim]
      bias = random_ops.random_uniform([bias_shape])

      # pylint: disable=cell-var-from-loop
      def loop_fn(i):
        a = array_ops.gather(x, i)
        y = nn.bias_add(a, bias, data_format=data_format)
        loss = math_ops.reduce_sum(y * y)
        return y, gradient_ops.gradients(loss, bias)

      # pylint: enable=cell-var-from-loop

      self._test_loop_fn(
          loop_fn, 2, loop_fn_dtypes=[dtypes.float32, dtypes.float32])

  def test_unsorted_segment_sum(self):
    t = random_ops.random_uniform([3, 3, 2])
    segment_ids = constant_op.constant([[0, 0, 2], [0, 1, 2], [2, 2, 2]])
    num_segments = 3

    def loop_fn(i):
      data = array_ops.gather(t, i)
      data_0 = array_ops.gather(t, 0)
      seg_ids = array_ops.gather(segment_ids, i)
      return (math_ops.unsorted_segment_sum(data, seg_ids, num_segments),
              math_ops.unsorted_segment_sum(data_0, seg_ids, num_segments))

    self._test_loop_fn(loop_fn, 3, [dtypes.float32] * 2)

  def test_cast(self):
    x = constant_op.constant([[1], [2]])
    y = constant_op.constant([[1.0], [2.0]])

    def loop_fn(i):
      return (math_ops.cast(array_ops.gather(x, i), dtypes.float32),
              math_ops.cast(array_ops.gather(y, i), dtypes.int32))

    self._test_loop_fn(
        loop_fn, 2, loop_fn_dtypes=[dtypes.float32, dtypes.int32])

  def test_tanh_axpy(self):
    a = constant_op.constant(3.)
    x = random_ops.random_uniform([4, 5])
    y = random_ops.random_uniform([6, 5])
    n = x.shape[0]

    def loop_fn(i):
      return math_ops.tanh(a * array_ops.gather(x, i) + array_ops.gather(y, i))

    self._test_loop_fn(loop_fn, n)

  def test_select(self):
    cond = constant_op.constant([True, False])
    a = random_ops.random_uniform([2, 3, 5])
    b = random_ops.random_uniform([2, 3, 5])
    for cond_shape in [2], [2, 3], [2, 3, 5]:
      cond = random_ops.random_uniform(cond_shape) > 0.5

      # pylint: disable=cell-var-from-loop
      def loop_fn(i):
        a_i = array_ops.gather(a, i)
        b_i = array_ops.gather(b, i)
        cond_i = array_ops.gather(cond, i)
        return array_ops.where(cond_i, a_i, b_i)

      # pylint: enable=cell-var-from-loop

      self._test_loop_fn(loop_fn, 2)


class NNTest(PForTest):
=======
@test_util.run_all_in_graph_and_eager_modes
class NNTest(PForTestCase):
>>>>>>> 4c307bd3

  def test_conv2d(self):
    x = random_ops.random_uniform([3, 2, 12, 12, 3])
    filt = random_ops.random_uniform([3, 3, 3, 7])

    def loop_fn(i):
      x1 = array_ops.gather(x, i)
      return nn.conv2d(
          x1, filt, strides=[1, 2, 2, 1], padding="VALID", data_format="NHWC")

    self._test_loop_fn(loop_fn, 3)

  def test_conv2d_backprop_input(self):
    x_shape = [2, 12, 12, 3]
    filt = random_ops.random_uniform([3, 3, 3, 7])
    grad = random_ops.random_uniform([3, 2, 5, 5, 7])

    def loop_fn(i):
      grad1 = array_ops.gather(grad, i)
      return nn.conv2d_backprop_input(
          x_shape,
          filt,
          grad1,
          strides=[1, 2, 2, 1],
          padding="VALID",
          data_format="NHWC")

    self._test_loop_fn(loop_fn, 3)

  def test_conv2d_backprop_filter(self):
    x = random_ops.random_uniform([3, 2, 12, 12, 3])
    x_0 = array_ops.gather(x, 0)
    filter_sizes = [3, 3, 3, 7]
    grad = random_ops.random_uniform([3, 2, 5, 5, 7])

    def loop_fn(i):
      x_i = array_ops.gather(x, i)
      grad_i = array_ops.gather(grad, i)
      return [
          nn.conv2d_backprop_filter(
              inp,
              filter_sizes,
              grad_i,
              strides=[1, 2, 2, 1],
              padding="VALID",
              data_format="NHWC") for inp in [x_i, x_0]
      ]

    self._test_loop_fn(loop_fn, 3, loop_fn_dtypes=[dtypes.float32] * 2)

  def test_avg_pool(self):
    x = random_ops.random_uniform([3, 2, 12, 12, 3])
    ksize = [1, 3, 3, 1]

    def loop_fn(i):
      x1 = array_ops.gather(x, i)
      output = nn.avg_pool(
          x1, ksize, strides=[1, 2, 2, 1], padding="VALID", data_format="NHWC")
      loss = nn.l2_loss(output)
      return output, gradient_ops.gradients(loss, x1)

    self._test_loop_fn(loop_fn, 3, loop_fn_dtypes=[dtypes.float32] * 2)

  def test_max_pool(self):
    x = random_ops.random_uniform([3, 2, 12, 12, 3])
    ksize = [1, 3, 3, 1]

    def loop_fn(i):
      x1 = array_ops.gather(x, i)
      output = nn.max_pool(
          x1, ksize, strides=[1, 2, 2, 1], padding="VALID", data_format="NHWC")
      loss = nn.l2_loss(output)
      return output, gradient_ops.gradients(loss, x1)

    self._test_loop_fn(loop_fn, 3, loop_fn_dtypes=[dtypes.float32] * 2)

  def test_fused_batch_norm(self):
    data_formats = ["NHWC"]
    if test.is_gpu_available():
      data_formats.append("NCHW")
    for is_training in (True, False):
      for data_format in data_formats:
        if data_format == "NCHW":
          x = random_ops.random_uniform([3, 1, 2, 5, 5])
        else:
          x = random_ops.random_uniform([3, 1, 5, 5, 2])
        scale = random_ops.random_uniform([2])
        offset = random_ops.random_uniform([2])
        mean = None if is_training else random_ops.random_uniform([2])
        variance = None if is_training else random_ops.random_uniform([2])

        # pylint: disable=cell-var-from-loop
        def loop_fn(i):
          x1 = array_ops.gather(x, i)
          outputs = nn.fused_batch_norm(
              x1,
              scale,
              offset,
              mean=mean,
              variance=variance,
              epsilon=0.01,
              data_format=data_format,
              is_training=is_training)
          outputs = list(outputs)
          # We only test the first value of outputs when is_training is False.
          # It looks like CPU and GPU have different outputs for batch_mean and
          # batch_variance for this case.
          if not is_training:
            outputs[1] = constant_op.constant(0.)
            outputs[2] = constant_op.constant(0.)
          loss = nn.l2_loss(outputs[0])
          gradients = gradient_ops.gradients(loss, [x1, scale, offset])
          return outputs + gradients

        # pylint: enable=cell-var-from-loop

        self._test_loop_fn(loop_fn, 3, loop_fn_dtypes=[dtypes.float32] * 6)

  def test_softmax_cross_entropy_with_logits(self):
    logits = random_ops.random_uniform([3, 2, 4])
    labels = random_ops.random_uniform([3, 2, 4])
    labels /= math_ops.reduce_sum(labels, axis=[2], keepdims=True)

    def loop_fn(i):
      logits_i = array_ops.gather(logits, i)
      labels_i = array_ops.gather(labels, i)
      loss = nn.softmax_cross_entropy_with_logits(
          labels=labels_i, logits=logits_i)
      return loss, gradient_ops.gradients(math_ops.reduce_sum(loss), logits_i)

    self._test_loop_fn(loop_fn, 3, loop_fn_dtypes=[dtypes.float32] * 2)


class RandomTest(PForTestCase):

  # The random values generated in the two implementations are not guaranteed to
  # match. So we only check the returned shapes.
  def run_and_assert_equal(self, targets1, targets2):
    outputs = self._run_targets(targets1, targets2)
    n = len(outputs) // 2
    for i in range(n):
      self.assertAllEqual(outputs[i].shape, outputs[i + n].shape)

  def test_random_uniform(self):

    def loop_fn(_):
      return random_ops.random_uniform([3])

    self._test_loop_fn(loop_fn, 5)

  def test_random_uniform_int(self):

    def loop_fn(_):
      return random_ops.random_uniform([3], maxval=1, dtype=dtypes.int32)

    self._test_loop_fn(loop_fn, 5, loop_fn_dtypes=dtypes.int32)

  def test_random_standard_normal(self):

    def loop_fn(_):
      return random_ops.random_normal([3])

    self._test_loop_fn(loop_fn, 5)

  def test_truncated_normal(self):

    def loop_fn(_):
      return random_ops.truncated_normal([3])

    self._test_loop_fn(loop_fn, 5)

  def test_random_gamma(self):

    def loop_fn(_):
      return random_ops.random_gamma([3], alpha=[0.5])

    self._test_loop_fn(loop_fn, 5)

  def test_random_poisson_v2(self):

    def loop_fn(_):
      return random_ops.random_poisson(lam=[1.3], shape=[3])

    self._test_loop_fn(loop_fn, 5)


class LoggingTest(PForTestCase):

  @test_util.run_v1_only("b/122612051")
  def test_print(self):
    x = random_ops.random_uniform([3, 5])

    def loop_fn(i):
      x1 = array_ops.gather(x, i)
      return logging_ops.Print(
          x1, [x1, "x1", array_ops.shape(x1)], summarize=10)

    self._test_loop_fn(loop_fn, 3)

  def test_assert(self):

    def loop_fn(i):
      return control_flow_ops.Assert(i < 10, [i, [10], [i + 1]])

    # TODO(agarwal): make this work with for_loop.
    with session.Session() as sess:
      sess.run(pfor_control_flow_ops.pfor(loop_fn, 3))


class TensorArrayTest(PForTestCase):

  @test_util.run_v1_only("b/122612051")
  def test_create_outside_and_read(self):

    ta = tensor_array_ops.TensorArray(
        dtypes.int32, 2, clear_after_read=False).write(0, 0).write(1, 1)

    def loop_fn(i):
      return ta.read(i), ta.read(0)

    self._test_loop_fn(loop_fn, 2, [dtypes.int32] * 2)

  @test_util.run_v1_only("b/122612051")
  def test_create_outside_and_gather(self):

    ta = tensor_array_ops.TensorArray(
        dtypes.int32, 2, clear_after_read=False).write(0, 0).write(1, 1)

    def loop_fn(i):
      return ta.gather([i]), ta.gather([0, 1])

    self._test_loop_fn(loop_fn, 2, [dtypes.int32] * 2)

  @test_util.run_v1_only("b/122612051")
  def test_create_outside_and_write_and_scatter(self):

    t = tensor_array_ops.TensorArray(dtypes.int32, 10, clear_after_read=False)
    handle = t.handle

    def loop_fn(i):
      ta = t.write(i + 2, 2 * i).write(i, 5)
      ta = ta.scatter([4 + i], [4]).scatter([6 + i, 8 + i], [6 + i, 8 + i])
      return ta.flow

    t1 = pfor_control_flow_ops.pfor(loop_fn, iters=2)
    out1 = tensor_array_ops.TensorArray(
        dtypes.int32, handle=handle, flow=t1[-1]).stack()
    output1 = self._run_targets(out1)

    t2 = pfor_control_flow_ops.for_loop(loop_fn, dtypes.float32, iters=2)
    out2 = tensor_array_ops.TensorArray(
        dtypes.int32, handle=handle, flow=t2[-1]).stack()
    output2 = self._run_targets(out2)
    self.assertAllClose(output2, output1)

  @test_util.run_v1_only("b/122612051")
  def test_create_inside_and_write(self):

    def loop_fn(i):
      # TODO(agarwal): switching the order of writes to ta1 does not work.
      ta1 = tensor_array_ops.TensorArray(dtypes.int32, 2).write(0, i).write(
          1, 1)
      ta2 = tensor_array_ops.TensorArray(dtypes.int32, 1).write(0, 1)
      return ta1.stack(), ta2.stack()

    self._test_loop_fn(loop_fn, 3, [dtypes.int32] * 2)

  @test_util.run_v1_only("b/122612051")
  def test_create_inside_and_scatter(self):

    def loop_fn(i):
      # TODO(agarwal): switching the order of scatter to ta1 does not work.
      ta1 = tensor_array_ops.TensorArray(dtypes.int32, 2).scatter(
          [0], [[i, 2]]).scatter([1], [[1, 2]])
      ta2 = tensor_array_ops.TensorArray(dtypes.int32,
                                         2).scatter([0], [3]).scatter([1], [4])
      return ta1.stack(), ta2.stack()

    self._test_loop_fn(loop_fn, 3, [dtypes.int32] * 2)

  @test_util.run_v1_only("b/122612051")
  def test_create_inside_and_read(self):

    def loop_fn(i):
      ta1 = tensor_array_ops.TensorArray(
          dtypes.int32, 2, clear_after_read=False).write(0, i).write(1, 1)
      ta2 = tensor_array_ops.TensorArray(
          dtypes.int32, 2, clear_after_read=False).write(0, 1).write(1, 2)
      # TODO(agarwal): ta1.read(i) currently is not supported.
      return ta1.read(0), ta2.read(0), ta2.read(i)

    self._test_loop_fn(loop_fn, 2, [dtypes.int32] * 3)

  @test_util.run_v1_only("b/122612051")
  def test_create_inside_and_gather(self):

    def loop_fn(i):
      ta1 = tensor_array_ops.TensorArray(
          dtypes.int32, 2, clear_after_read=False).write(0, i).write(1, 1)
      ta2 = tensor_array_ops.TensorArray(
          dtypes.int32, 2, clear_after_read=False).write(0, 1).write(1, 2)
      # TODO(agarwal): ta1.read(i) currently is not supported.
      return ta1.gather([0, 1]), ta2.gather([0, 1]), ta2.gather([i])

    self._test_loop_fn(loop_fn, 2, [dtypes.int32] * 3)

  @test_util.run_v1_only("b/122612051")
  def test_grad(self):
    x = random_ops.random_uniform([3, 2])
    ta = tensor_array_ops.TensorArray(
        dtypes.float32, 3, clear_after_read=False).unstack(x)
    y = math_ops.square(ta.stack())

    def loop_fn(i):
      y_i = array_ops.gather(y, i)
      grad = gradient_ops.gradients(y_i, x)[0]
      return array_ops.gather(grad, i)

    t1 = pfor_control_flow_ops.pfor(loop_fn, iters=3)
    # y = x * x. Hence dy/dx = 2 * x.
    actual_grad = 2.0 * x
    with session.Session() as sess:
      actual_grad, computed_grad = sess.run([t1, actual_grad])
      self.assertAllClose(actual_grad, computed_grad)


class StackTest(PForTestCase):

  @test_util.run_v1_only("b/122612051")
  def test_stack_inside_loop_invariant(self):

    def loop_fn(_):
      s = data_flow_ops.stack_v2(max_size=4, elem_type=dtypes.int32)
      op1 = data_flow_ops.stack_push_v2(s, 1)
      with ops.control_dependencies([op1]):
        op2 = data_flow_ops.stack_push_v2(s, 2)
      with ops.control_dependencies([op2]):
        e2 = data_flow_ops.stack_pop_v2(s, elem_type=dtypes.int32)
      with ops.control_dependencies([e2]):
        e1 = data_flow_ops.stack_pop_v2(s, elem_type=dtypes.int32)
      return e1, e2

    self._test_loop_fn(loop_fn, 2, [dtypes.int32] * 2)

  @test_util.run_v1_only("b/122612051")
  def test_stack_inside_push_loop_dependent(self):

    def loop_fn(i):
      s = data_flow_ops.stack_v2(max_size=4, elem_type=dtypes.int32)
      op1 = data_flow_ops.stack_push_v2(s, i)
      with ops.control_dependencies([op1]):
        op2 = data_flow_ops.stack_push_v2(s, 2)
      with ops.control_dependencies([op2]):
        e2 = data_flow_ops.stack_pop_v2(s, elem_type=dtypes.int32)
      with ops.control_dependencies([e2]):
        e1 = data_flow_ops.stack_pop_v2(s, elem_type=dtypes.int32)
      return e1, e2

    self._test_loop_fn(loop_fn, 2, [dtypes.int32] * 2)

  @test_util.run_v1_only("b/122612051")
  def test_stack_outside_pop(self):
    s = data_flow_ops.stack_v2(max_size=4, elem_type=dtypes.int32)
    op = data_flow_ops.stack_push_v2(s, 5)
    with ops.control_dependencies([op]):
      op = data_flow_ops.stack_push_v2(s, 6)
    with ops.control_dependencies([op]):
      op = data_flow_ops.stack_push_v2(s, 7)

    def loop_fn(_):
      e1 = data_flow_ops.stack_pop_v2(s, elem_type=dtypes.int32)
      with ops.control_dependencies([e1]):
        e2 = data_flow_ops.stack_pop_v2(s, elem_type=dtypes.int32)
      return e1, e2

    with ops.control_dependencies([op]):
      e1, e2 = pfor_control_flow_ops.pfor(loop_fn, iters=2)
    with ops.control_dependencies([e1, e2]):
      e3 = data_flow_ops.stack_pop_v2(s, elem_type=dtypes.int32)
    v1, v2, v3 = self._run_targets([e1, e2, e3], run_init=False)
    self.assertAllEqual([7, 7], v1)
    self.assertAllEqual([6, 6], v2)
    self.assertAllEqual(5, v3)

  @test_util.run_v1_only("b/122612051")
  def test_stack_outside_push(self):
    s = data_flow_ops.stack_v2(max_size=4, elem_type=dtypes.int32)

    def loop_fn(_):
      return data_flow_ops.stack_push_v2(s, 7)

    with self.assertRaisesRegexp(ValueError, "StackPushV2 not allowed.*"):
      pfor_control_flow_ops.pfor(loop_fn, iters=2)


# TODO(agarwal): test nested while_loops. This currently requires converting a
# tf.cond.
class ControlFlowTest(PForTestCase):

  def test_while_outside_loop(self):

    x = control_flow_ops.while_loop(lambda j: j < 4, lambda j: j + 1, [0])

    def loop_fn(i):
      return x + i

    self._test_loop_fn(loop_fn, 3, loop_fn_dtypes=[dtypes.int32])

  @test_util.run_v1_only("b/122612051")
  def test_invariant_while(self):

    def loop_fn(_):
      return control_flow_ops.while_loop(lambda j: j < 4, lambda j: j + 1, [0])

    self._test_loop_fn(loop_fn, 3, loop_fn_dtypes=[dtypes.int32])

  @test_util.run_v1_only("b/122612051")
  def test_invariant_while_with_control_dependency(self):

    def loop_fn(i):
      with ops.control_dependencies([i]):
        return control_flow_ops.while_loop(lambda j: j < 4, lambda j: j + 1,
                                           [0])

    self._test_loop_fn(loop_fn, 3, loop_fn_dtypes=[dtypes.int32])

  @test_util.run_v1_only("b/122612051")
  def test_while_with_stateful_ops(self):

    def loop_fn(_):
      return control_flow_ops.while_loop(
          lambda j, x: j < 4,
          lambda j, x: (j + 1, x + random_ops.random_uniform([])), [0, 0.])[0]

    self._test_loop_fn(loop_fn, 3, loop_fn_dtypes=[dtypes.int32])

  @test_util.run_v1_only("b/122612051")
  def test_while_unstacked_condition(self):

    def loop_fn(i):
      return control_flow_ops.while_loop(lambda j, x: j < 4,
                                         lambda j, x: (j + 1, x + i), [0, 0])

    self._test_loop_fn(loop_fn, 3, loop_fn_dtypes=[dtypes.int32, dtypes.int32])

  @test_util.run_v1_only("b/122612051")
  def test_while(self):
    x = random_ops.random_uniform([3, 5])
    lengths = constant_op.constant([4, 0, 2])

    def loop_fn(i):
      x_i = array_ops.gather(x, i)
      lengths_i = array_ops.gather(lengths, i)

      _, total = control_flow_ops.while_loop(
          lambda j, _: j < lengths_i,
          lambda j, t: (j + 1, t + array_ops.gather(x_i, j)), [0, 0.])
      return total

    self._test_loop_fn(loop_fn, 3, loop_fn_dtypes=[dtypes.float32])

  @test_util.run_v1_only("b/122612051")
  def test_while_jacobian(self):
    x = random_ops.random_uniform([1, 3])
    y = random_ops.random_uniform([3, 3])

    # out = x @ y @ y @ y @ y, where @ is matmul operator.
    _, out = control_flow_ops.while_loop(
        lambda i, _: i < 4, lambda i, out: (i + 1, math_ops.matmul(out, y)),
        [0, x])

    def loop_fn(i):
      out_i = array_ops.gather(out, i, axis=1)
      return array_ops.reshape(gradient_ops.gradients(out_i, x)[0], [-1])

    out = pfor_control_flow_ops.pfor(loop_fn, iters=3)

    # The above code does not work with tf.while_loop instead of pfor. So we
    # manually compute the expected output here.
    # Note that gradient of output w.r.t is (y @ y @ y @ y)^T.
    expected_output = y
    for _ in range(3):
      expected_output = math_ops.matmul(expected_output, y)
    expected_output = array_ops.transpose(expected_output, [1, 0])

    with session.Session() as sess:
      out, expected = sess.run([out, expected_output])
      self.assertAllClose(expected, out)

  @test_util.run_v1_only("b/122612051")
  def test_tensor_array_as_loop_variable(self):

    def loop_fn(i):

      def body(j, ta):
        ta = ta.write(j, i + j * j)
        return j + 1, ta

      _, ta = control_flow_ops.while_loop(
          lambda j, _: j < 4, body,
          (0, tensor_array_ops.TensorArray(dtypes.int32, size=4)))
      return ta.stack()

    self._test_loop_fn(loop_fn, 3, loop_fn_dtypes=[dtypes.int32])

  @test_util.run_v1_only("b/122612051")
  def test_read_tensor_array_partitioned_indices(self):
    # Note that tensor array values are pfor loop dependent, and the while loop
    # termination condition is also dependent on pfor iteration.
    def loop_fn(i):
      ta = tensor_array_ops.TensorArray(dtypes.int32, size=6)
      ta = ta.unstack(i + list(range(5)))

      def body(j, s):
        return j + 1, s + ta.read(j)

      _, s = control_flow_ops.while_loop(lambda j, _: j < i,
                                         body,
                                         (0, 0))
      return s

    self._test_loop_fn(loop_fn, 3, loop_fn_dtypes=[dtypes.int32])

  @test_util.run_v1_only("b/122612051")
  def test_external_while_loop_grad(self):
    # Here we test that external while_loops that are extended from inside pfor
    # (due to gradient calls) are not actually converted. If the below was
    # converted all pfor iterations would write to the same tensor array
    # indices.
    x = constant_op.constant(1.)

    def body(j, ta):
      ta = ta.write(j, x)
      return j + 1, ta

    _, ta = control_flow_ops.while_loop(
        lambda j, _: j < 4, body,
        (0, tensor_array_ops.TensorArray(dtypes.float32, size=4)))
    out = ta.stack()

    def loop_fn(i):
      out_i = array_ops.gather(out, i)
      return gradient_ops.gradients(out_i, x)[0]

    with session.Session() as sess:
      # out is [x, x, x]. Hence the gradients should be [1, 1, 1].
      self.assertAllEqual([1, 1, 1],
                          sess.run(pfor_control_flow_ops.pfor(loop_fn, 3)))

  @test_util.run_v1_only("b/122612051")
  def test_tensor_array_grad(self):
    inp = constant_op.constant(np.random.rand(3, 4, 2), dtype=dtypes.float32)
    ta = tensor_array_ops.TensorArray(dtypes.float32, size=3)
    ta = ta.unstack(inp)

    def loop_fn(i):

      def body(j, x):
        value = ta.gather([j])
        value = array_ops.gather(array_ops.reshape(value, [4, 2]), i)
        return j + 1, x + value

      _, out = control_flow_ops.while_loop(lambda j, _: j < 3, body,
                                           (0, array_ops.zeros([2])))
      out = math_ops.reduce_prod(out)
      return out, gradient_ops.gradients(out, inp)[0]

    pfor_out, pfor_out_grad = pfor_control_flow_ops.pfor(loop_fn, 4)
    # Note that tf.while_loop does not work in the setup above. So we manually
    # construct the equivalent computation of the above loops here.
    real_out = math_ops.reduce_sum(inp, reduction_indices=[0])
    real_out = math_ops.reduce_prod(real_out, reduction_indices=[1])
    # Note that gradients of real_out will accumulate the gradients across the
    # output value. Hence we do the same aggregation on pfor_out_grad.
    real_out_grad = gradient_ops.gradients(real_out, inp)[0]
    sum_pfor_out_grad = math_ops.reduce_sum(
        pfor_out_grad, reduction_indices=[0])

    with session.Session() as sess:
      v1, v2, v1_grad, v2_grad = sess.run(
          [pfor_out, real_out, sum_pfor_out_grad, real_out_grad])
      self.assertAllClose(v1, v2)
      self.assertAllClose(v1_grad, v2_grad)


def dynamic_lstm_input_fn(batch_size, state_size, max_steps):
  # We make inputs and sequence_length constant so that multiple session.run
  # calls produce the same result.
  inputs = constant_op.constant(
      np.random.rand(batch_size, max_steps, state_size), dtype=dtypes.float32)
  sequence_length = np.random.randint(0, size=[batch_size], high=max_steps + 1)
  sequence_length = constant_op.constant(sequence_length, dtype=dtypes.int32)
  return inputs, sequence_length


def create_dynamic_lstm(cell_fn, batch_size, state_size, max_steps):
  cell = cell_fn(state_size)
  inputs, sequence_length = dynamic_lstm_input_fn(batch_size,
                                                  state_size,
                                                  max_steps)
  inputs_ta = tensor_array_ops.TensorArray(
      dtypes.float32, size=max_steps, element_shape=[batch_size, state_size])
  inputs_time_major = array_ops.transpose(inputs, [1, 0, 2])
  inputs_ta = inputs_ta.unstack(inputs_time_major)
  zeros = array_ops.zeros([state_size])

  def loop_fn(i):
    sequence_length_i = array_ops.gather(sequence_length, i)

    def body_fn(t, state, ta):
      inputs_t = array_ops.expand_dims(
          array_ops.gather(inputs_ta.read(t), i), 0)
      output, new_state = cell(inputs_t, state)
      output = array_ops.reshape(output, [-1])
      # TODO(agarwal): one optimization that dynamic_rnn uses is to avoid the
      # array_ops.where when t < min(sequence_length). Doing that requires
      # supporting tf.cond pfor conversion.
      done = t >= sequence_length_i
      output = array_ops.where(done, zeros, output)
      ta = ta.write(t, output)
      new_state = [array_ops.where(done, s, ns) for s, ns in
                   zip(nest.flatten(state), nest.flatten(new_state))]
      new_state = nest.pack_sequence_as(state, new_state)
      return t + 1, new_state, ta

    def condition_fn(t, _, unused):
      del unused
      return t < max_steps

    initial_state = cell.zero_state(1, dtypes.float32)
    _, state, ta = control_flow_ops.while_loop(condition_fn, body_fn, [
        0, initial_state,
        tensor_array_ops.TensorArray(dtypes.float32, max_steps)
    ])

    new_state = [array_ops.reshape(x, [-1]) for x in nest.flatten(state)]
    new_state = nest.pack_sequence_as(initial_state, new_state)
    return ta.stack(), new_state

  pfor_output = pfor_control_flow_ops.pfor(loop_fn, batch_size)
  tf_output = rnn.dynamic_rnn(
      cell,
      inputs,
      sequence_length=sequence_length,
      initial_state=cell.zero_state(batch_size, dtypes.float32))
  return pfor_output, tf_output


class RNNTest(PForTestCase):

  @test_util.run_v1_only("b/122612051")
  def test_dynamic_rnn(self):
    pfor_outputs, tf_outputs = create_dynamic_lstm(rnn_cell.BasicRNNCell,
                                                   3, 5, 7)
    self.run_and_assert_equal(pfor_outputs, tf_outputs)

  @test_util.run_v1_only("b/122612051")
  def test_dynamic_lstm(self):
    pfor_outputs, tf_outputs = create_dynamic_lstm(rnn_cell.BasicLSTMCell,
                                                   3, 5, 7)
    self.run_and_assert_equal(pfor_outputs, tf_outputs)


# TODO(agarwal): benchmark numbers on GPU for graphs based on while_loop
# conversion don't look good. Some of it seems like lot of copies between host
# and device. Optimize that.
class Benchmarks(test.Benchmark):

  def _run(self, targets, iters, name=None):

    def _done(t):
      # Note that we don't use tf.control_dependencies since that will not make
      # sure that the computation on GPU has actually finished. So we fetch the
      # first element of the output, and assume that this will not be called on
      # empty tensors.
      return array_ops.gather(array_ops.reshape(t, [-1]), 0)

    targets = [_done(x) for x in nest.flatten(targets)]
    sess = session.Session()
    with sess:
      init = variables.global_variables_initializer()
      sess.run(init)
      run_fn = sess.make_callable(targets)
      run_fn()  # Warm up
      begin = time.time()
      for _ in range(iters):
        run_fn()
      end = time.time()
    avg_time_ms = 1000 * (end - begin) / iters
    self.report_benchmark(iters=iters, wall_time=avg_time_ms, name=name)
    return avg_time_ms

  def benchmark_sess_run_overhead(self):
    with ops.Graph().as_default():
      x = constant_op.constant(1.0)
      self._run(x, 10000, name="session_run_overhead")

  def benchmark_add(self):
    with ops.Graph().as_default():
      n = 256
      params = 1000
      x = random_ops.random_normal([n, params])
      y = random_ops.random_normal([n, params])

      def loop_fn(i):
        x_i = array_ops.gather(x, i)
        y_i = array_ops.gather(y, i)
        return x_i + y_i

      pfor_outputs = pfor_control_flow_ops.pfor(loop_fn, n)
      while_outputs = pfor_control_flow_ops.for_loop(loop_fn, dtypes.float32, n)
      manual = x + y

      self._run(manual, 1000, name="manual_add")
      self._run(pfor_outputs, 1000, name="pfor_add")
      self._run(while_outputs, 100, name="while_add")

  def benchmark_matmul(self):
    with ops.Graph().as_default():
      n = 1024
      params = 1000
      x = random_ops.random_normal([n, params])
      y = random_ops.random_normal([params, params])

      def loop_fn(i):
        x_i = array_ops.expand_dims(array_ops.gather(x, i), 0)
        return math_ops.matmul(x_i, y)

      pfor_outputs = pfor_control_flow_ops.pfor(loop_fn, n)
      while_outputs = pfor_control_flow_ops.for_loop(loop_fn, dtypes.float32, n)
      manual = math_ops.matmul(x, y)

      self._run(manual, 1000, name="manual_matmul")
      self._run(pfor_outputs, 1000, name="pfor_matmul")
      self._run(while_outputs, 100, name="while_matmul")

  def benchmark_map_fn(self):
    with ops.Graph().as_default():
      b = 256
      params = 1000
      inp = random_ops.random_normal((b, params))
      fn = lambda x: x * x

      def pfor_map_fn(f, x):
        return pfor_control_flow_ops.pfor(
            lambda i: f(array_ops.gather(x, i)),
            array_ops.shape(x)[0])

      map_output = map_fn.map_fn(fn, inp)
      pfor_output = pfor_map_fn(fn, inp)

      self._run(map_output, 100, name="tf_map_fn")
      self._run(pfor_output, 100, name="pfor_map_fn")

  def benchmark_basic_while(self):
    with ops.Graph().as_default():

      def loop_fn(i):
        _, s = control_flow_ops.while_loop(
            lambda t, x: t < i,
            lambda t, x: (t + 1, x + i),
            [0, 0])
        return s

      iters = 50
      pfor_output = pfor_control_flow_ops.pfor(loop_fn, iters)
      for_loop_output = pfor_control_flow_ops.for_loop(loop_fn, dtypes.int32,
                                                       iters)
      self._run(pfor_output, 100, name="pfor_basic")
      self._run(for_loop_output, 100, name="for_loop_basic")

  def benchmark_dynamic_rnn(self):
    with ops.Graph().as_default():
      pfor_outputs, tf_outputs = create_dynamic_lstm(rnn_cell.BasicRNNCell,
                                                     128, 512, 16)
      self._run(pfor_outputs, 100, name="pfor_rnn")
      self._run(tf_outputs, 100, name="tf_rnn")

  def benchmark_reduction(self):
    n = 1024
    with ops.Graph().as_default():
      x = random_ops.random_uniform([n, n])
      w = random_ops.random_uniform([n, n])

      def loop_fn(i, pfor_config):
        x_i = array_ops.gather(x, i)
        return math_ops.reduce_sum(
            math_ops.matmul(pfor_config.reduce_concat(x_i), w))

      # Note that output_reduction will be tiled, so there may be some minor
      # overheads compared to output_no_reduction.
      output_reduction = pfor_control_flow_ops.pfor(loop_fn, n)
      output_no_reduction = math_ops.reduce_sum(math_ops.matmul(x, w))
      # Benchmark to test that reduction does not add overhead and its output is
      # treated as loop invariant.
      self._run(output_reduction, 30, name="matmul_reduction")
      self._run(output_no_reduction, 30, name="matmul_no_reduction")


class SparseTest(PForTestCase):

  @test_util.run_v1_only("b/122612051")
  def test_var_loop_len(self):
    num_iters = array_ops.placeholder(dtypes.int32)

    def loop_fn(_):
      return sparse_tensor.SparseTensor([[0], [1], [2]], [4, 5, 6],
                                        [3])  # [0, 2, 0]

    pfor = pfor_control_flow_ops.pfor(loop_fn, num_iters)
    with self.cached_session() as sess:
      sess.run(pfor, feed_dict={num_iters: 3})

  @test_util.run_v1_only("b/122612051")
  def test_sparse_result_none_stacked(self):
    num_iters = 10

    def loop_fn(_):
      return sparse_tensor.SparseTensor([[0], [1], [2]], [4, 5, 6],
                                        [3])  # [0, 2, 0]

    pfor = pfor_control_flow_ops.pfor(loop_fn, num_iters)

    indices = [[i, j] for i in range(num_iters) for j in range(3)]
    values = [4, 5, 6] * num_iters
    dense_shapes = [num_iters, 3]
    # Expected result: [[4, 5, 6], [4, 5, 6], [4, 5, 6], ...]
    manual = sparse_tensor.SparseTensor(indices, values, dense_shapes)
    self.run_and_assert_equal(pfor, manual)

  @test_util.run_v1_only("b/122612051")
  def test_sparse_result_all_stacked(self):
    num_iters = 10

    def loop_fn(i):
      i = array_ops.expand_dims(math_ops.cast(i, dtypes.int64), 0)
      indices = array_ops.expand_dims(i, 0)
      return sparse_tensor.SparseTensor(indices, i, i + 1)  # [0, ..., 0, i]

    # Expected result: [[0], [0, 1], [0, 0, 2], [0, 0, 0, 3], ...]
    pfor = pfor_control_flow_ops.pfor(loop_fn, num_iters)
    manual = sparse_tensor.SparseTensor([[i, i] for i in range(num_iters)],
                                        list(range(num_iters)),
                                        (num_iters, num_iters))
    self.run_and_assert_equal(pfor, manual)

  @test_util.run_v1_only("b/122612051")
  def test_sparse_result_indices_stacked(self):
    num_iters = 10

    def loop_fn(i):
      i = array_ops.expand_dims(math_ops.cast(i, dtypes.int64), 0)
      indices = array_ops.expand_dims(i, 0)
      return sparse_tensor.SparseTensor(indices, [1], [num_iters])

    # Expected result: identity matrix size num_iters * num_iters
    pfor = pfor_control_flow_ops.pfor(loop_fn, num_iters)
    manual = sparse_tensor.SparseTensor([[i, i] for i in range(num_iters)],
                                        [1] * num_iters, (num_iters, num_iters))
    self.run_and_assert_equal(pfor, manual)

  @test_util.run_v1_only("b/122612051")
  def test_sparse_result_values_stacked(self):
    num_iters = 10

    def loop_fn(i):
      i = array_ops.expand_dims(math_ops.cast(i, dtypes.int64), 0)
      return sparse_tensor.SparseTensor([[0]], i, [num_iters])  # [i, 0, ..., 0]

    # Expected result: [[1, 0, ...], [2, 0, ...], [3, 0, ...], ...]
    pfor = pfor_control_flow_ops.pfor(loop_fn, num_iters)
    manual = sparse_tensor.SparseTensor([[i, 0] for i in range(num_iters)],
                                        list(range(num_iters)),
                                        (num_iters, num_iters))
    self.run_and_assert_equal(pfor, manual)

  @test_util.run_v1_only("b/122612051")
  def test_sparse_result_shapes_stacked(self):
    num_iters = 10

    def loop_fn(i):
      i = array_ops.expand_dims(math_ops.cast(i, dtypes.int64), 0)
      return sparse_tensor.SparseTensor([[0]], [1], i + 1)  # [1, 0, ..., 0]

    # Expected result: [[1, 0, 0, ...], [1, 0, 0, ...], ...]
    pfor = pfor_control_flow_ops.pfor(loop_fn, num_iters)
    manual = sparse_tensor.SparseTensor([[i, 0] for i in range(num_iters)],
                                        [1] * num_iters, (num_iters, num_iters))
    self.run_and_assert_equal(pfor, manual)

  @test_util.run_v1_only("b/122612051")
  def test_sparse_result_shapes_stacked_2D(self):
    num_iters = 10

    def loop_fn(i):
      i = array_ops.expand_dims(math_ops.cast(i + 1, dtypes.int64), 0)
      shape = array_ops.concat([i, i], 0)
      return sparse_tensor.SparseTensor([[0, 0]], [1], shape)  # [1, 0, ..., 0]

    # Expected result: [[[1, 0, ...], [0, ..., 0], [0, ..., 0], ...], ...]
    pfor = pfor_control_flow_ops.pfor(loop_fn, num_iters)
    manual = sparse_tensor.SparseTensor([[i, 0, 0] for i in range(num_iters)],
                                        [1] * num_iters,
                                        (num_iters, num_iters, num_iters))
    self.run_and_assert_equal(pfor, manual)


class ParsingTest(PForTestCase):

  def test_decode_csv(self):
    csv_tensor = constant_op.constant([["1:2:3"], ["::"], ["7:8:9"]])
    kwargs = {"record_defaults": [[10], [20], [30]], "field_delim": ":"}

    def loop_fn(i):
      line = array_ops.gather(csv_tensor, i)
      return parsing_ops.decode_csv(line, **kwargs)

    self._test_loop_fn(loop_fn, iters=3, loop_fn_dtypes=[dtypes.int32] * 3)

  @test_util.run_v1_only("b/122612051")
  def test_parse_single_example(self):

    def _int64_feature(*values):
      return feature_pb2.Feature(int64_list=feature_pb2.Int64List(value=values))

    def _bytes_feature(*values):
      return feature_pb2.Feature(
          bytes_list=feature_pb2.BytesList(
              value=[v.encode("utf-8") for v in values]))

    examples = constant_op.constant([
        example_pb2.Example(
            features=feature_pb2.Features(
                feature={
                    "dense_int": _int64_feature(i),
                    "dense_str": _bytes_feature(str(i)),
                    "sparse_int": _int64_feature(i, i * 2, i * 4, i * 8),
                    "sparse_str": _bytes_feature(*["abc"] * i)
                })).SerializeToString() for i in range(10)
    ])

    features = {
        "dense_int": parsing_ops.FixedLenFeature((), dtypes.int64, 0),
        "dense_str": parsing_ops.FixedLenFeature((), dtypes.string, ""),
        "sparse_int": parsing_ops.VarLenFeature(dtypes.int64),
        "sparse_str": parsing_ops.VarLenFeature(dtypes.string),
    }

    def loop_fn(i):
      example_proto = array_ops.gather(examples, i)
      f = parsing_ops.parse_single_example(example_proto, features)
      return f

    pfor = pfor_control_flow_ops.pfor(loop_fn, iters=10)
    manual = parsing_ops.parse_example(examples, features)
    self.run_and_assert_equal(pfor, manual)


if __name__ == "__main__":
  test.main()<|MERGE_RESOLUTION|>--- conflicted
+++ resolved
@@ -54,36 +54,8 @@
 from tensorflow.python.util import nest
 
 
-<<<<<<< HEAD
-class PForTest(test.TestCase):
-
-  def _run_targets(self, targets1, targets2=None, run_init=True):
-    targets1 = nest.flatten(targets1)
-    targets2 = ([] if targets2 is None else nest.flatten(targets2))
-    assert len(targets1) == len(targets2) or not targets2
-    if run_init:
-      init = variables.global_variables_initializer()
-      self.evaluate(init)
-    return self.evaluate(targets1 + targets2)
-
-  def run_and_assert_equal(self, targets1, targets2):
-    outputs = self._run_targets(targets1, targets2)
-    outputs = nest.flatten(outputs)  # flatten SparseTensorValues
-    n = len(outputs) // 2
-    for i in range(n):
-      if outputs[i + n].dtype != np.object:
-        self.assertAllClose(outputs[i + n], outputs[i], rtol=1e-4, atol=1e-5)
-      else:
-        self.assertAllEqual(outputs[i + n], outputs[i])
-
-  def _test_loop_fn(self, loop_fn, iters, loop_fn_dtypes=dtypes.float32):
-    t1 = pfor_control_flow_ops.pfor(loop_fn, iters=iters)
-    t2 = pfor_control_flow_ops.for_loop(loop_fn, loop_fn_dtypes, iters=iters)
-    self.run_and_assert_equal(t1, t2)
-=======
 @test_util.run_all_in_graph_and_eager_modes
 class PForTest(PForTestCase):
->>>>>>> 4c307bd3
 
   def test_op_conversion_fallback_to_while_loop(self):
     # Note that we used top_k op for this test. If a converter gets defined for
@@ -104,9 +76,6 @@
     flags.FLAGS.op_conversion_fallback_to_while_loop = False
 
 
-<<<<<<< HEAD
-class ArrayTest(PForTest):
-=======
       # pylint: disable=cell-var-from-loop
       def loop_fn(i):
         return array_ops.gather(x, i)
@@ -130,7 +99,6 @@
 
 @test_util.run_all_in_graph_and_eager_modes
 class ReductionTest(PForTestCase):
->>>>>>> 4c307bd3
 
   def test_reduce_concat(self):
     x = random_ops.random_uniform([8, 3])
@@ -195,68 +163,6 @@
       x_i = array_ops.gather(x, i)
       return x_i - pfor_config.reduce_mean(x_i)
 
-<<<<<<< HEAD
-    def loop_fn(i):
-      x1 = array_ops.gather(x, i)
-      return array_ops.split(x1, 2, axis=0), array_ops.split(x1, 3, axis=-1)
-
-    self._test_loop_fn(loop_fn, 3, loop_fn_dtypes=[dtypes.float32] * 5)
-
-  def test_transpose(self):
-    x = random_ops.random_uniform([3, 2, 3, 4])
-
-    def loop_fn(i):
-      x1 = array_ops.gather(x, i)
-      return array_ops.transpose(x1, [2, 1, 0])
-
-    self._test_loop_fn(loop_fn, 3)
-
-  def test_zeros_like(self):
-    x = random_ops.random_uniform([3, 2, 3])
-
-    def loop_fn(i):
-      x1 = array_ops.gather(x, i)
-      z = array_ops.zeros_like(x1),
-      return z, z + x1
-
-    self._test_loop_fn(loop_fn, 3, loop_fn_dtypes=[dtypes.float32] * 2)
-
-  def test_concat_v2(self):
-    x = random_ops.random_uniform([3, 2, 3])
-    y = random_ops.random_uniform([2, 3])
-
-    def loop_fn(i):
-      x1 = array_ops.gather(x, i)
-      return array_ops.concat(
-          [x1, x1, y], axis=0), array_ops.concat(
-              [x1, x1, y], axis=-1)
-
-    self._test_loop_fn(loop_fn, 3, loop_fn_dtypes=[dtypes.float32] * 2)
-
-  def test_unary_cwise_ops(self):
-    for op in [array_ops.identity, array_ops.stop_gradient]:
-      x = random_ops.random_uniform([3, 5])
-
-      # pylint: disable=cell-var-from-loop
-      def loop_fn(i):
-        x1 = array_ops.gather(x, i)
-        y = op(x1) + x1
-        loss = nn.l2_loss(y)
-        return op(x), y, gradient_ops.gradients(loss, x1)
-
-      # pylint: enable=cell-var-from-loop
-
-      self._test_loop_fn(loop_fn, 3, loop_fn_dtypes=[dtypes.float32] * 3)
-
-  def test_strided_slice(self):
-    x = random_ops.random_uniform([3, 3, 4, 4, 2, 2, 2])
-
-    def loop_fn(i):
-      x_i = array_ops.gather(x, i)
-      y = x_i[:2, ::2, 1::3, ..., array_ops.newaxis, 1]
-      loss = nn.l2_loss(y)
-      return y, gradient_ops.gradients(loss, x_i)
-=======
     loop_fn = functools.partial(fn, dummy=1)
     output = pfor_control_flow_ops.pfor(loop_fn, 8)
     ans = x - math_ops.reduce_mean(x, axis=0)
@@ -269,19 +175,14 @@
     def loop_fn(i, pfor_config):
       x_i = array_ops.gather(x, i)
       return pfor_config.reduce_sum(x_i)
->>>>>>> 4c307bd3
 
     with self.assertRaisesRegexp(
         ValueError, "parallel_iterations currently unsupported"):
       pfor_control_flow_ops.pfor(loop_fn, 8, parallel_iterations=2)
 
 
-<<<<<<< HEAD
-class BitwiseTest(PForTest):
-=======
 @test_util.run_all_in_graph_and_eager_modes
 class BitwiseTest(PForTestCase):
->>>>>>> 4c307bd3
 
   def test_unary_cwise(self):
     for op in [bitwise_ops.invert]:
@@ -320,371 +221,8 @@
       self._test_loop_fn(loop_fn, 3, loop_fn_dtypes=output_dtypes)
 
 
-<<<<<<< HEAD
-class MathTest(PForTest):
-
-  def test_unary_cwise_ops(self):
-    complex_ops = [
-        math_ops.angle,
-        math_ops.imag,
-        math_ops.complex_abs,
-        math_ops.real,
-        math_ops.conj,
-    ]
-    real_ops = [
-        lambda x: math_ops.acosh(1 + math_ops.square(x)),
-        math_ops.abs,
-        math_ops.acos,
-        math_ops.asin,
-        math_ops.asinh,
-        math_ops.atan,
-        math_ops.atanh,
-        math_ops.bessel_i0e,
-        math_ops.bessel_i1e,
-        math_ops.cos,
-        math_ops.cosh,
-        math_ops.digamma,
-        math_ops.erf,
-        math_ops.erfc,
-        math_ops.exp,
-        math_ops.expm1,
-        math_ops.inv,
-        math_ops.is_finite,
-        math_ops.is_inf,
-        math_ops.lgamma,
-        math_ops.log,
-        math_ops.log1p,
-        math_ops.neg,
-        math_ops.negative,
-        math_ops.reciprocal,
-        math_ops.rint,
-        math_ops.round,
-        math_ops.rsqrt,
-        math_ops.sigmoid,
-        math_ops.sign,
-        math_ops.sin,
-        math_ops.sinh,
-        math_ops.sqrt,
-        math_ops.square,
-        math_ops.tan,
-        math_ops.tanh,
-        math_ops.tanh,
-        nn.elu,
-        nn.relu,
-        nn.relu6,
-        nn.selu,
-        nn.softplus,
-        nn.softsign,
-    ]
-    for op in complex_ops + real_ops:
-      x = random_ops.random_uniform([3, 5])
-      if op in complex_ops:
-        y = random_ops.random_uniform([3, 5])
-        x = math_ops.complex(x, y)
-
-      # pylint: disable=cell-var-from-loop
-      output_dtypes = []
-      def loop_fn(i):
-        x1 = array_ops.gather(x, i)
-        y1 = op(x1)
-        outputs = [op(x), y1]
-        if y1.dtype == dtypes.float32:
-          loss = math_ops.reduce_sum(y1 * y1)
-          grad = gradient_ops.gradients(loss, x1)
-          if grad and grad[0] is not None:
-            outputs.extend(grad)
-        del output_dtypes[:]
-        output_dtypes.extend([t.dtype for t in outputs])
-        return outputs
-
-      # pylint: enable=cell-var-from-loop
-
-      self._test_loop_fn(loop_fn, 3, loop_fn_dtypes=output_dtypes)
-
-  def test_unary_cwise_no_grad(self):
-    for op in [math_ops.ceil,
-               math_ops.floor,
-               math_ops.logical_not]:
-      x = random_ops.random_uniform([3, 5])
-      if op == math_ops.logical_not:
-        x = x > 0
-
-      # pylint: disable=cell-var-from-loop
-      def loop_fn(i):
-        return op(array_ops.gather(x, i))
-
-      # pylint: enable=cell-var-from-loop
-
-      self._test_loop_fn(loop_fn, 3, loop_fn_dtypes=x.dtype)
-
-  def test_binary_cwise_ops(self):
-    logical_ops = [
-        math_ops.logical_and,
-        math_ops.logical_or,
-        math_ops.logical_xor
-    ]
-
-    # Wrapper functions restricting the range of inputs of zeta and polygamma.
-    def safe_polygamma(x, y):
-      return math_ops.polygamma(
-          math_ops.round(clip_ops.clip_by_value(y, 1, 10)),
-          x * x + 1)
-
-    def safe_zeta(x, y):
-      return math_ops.zeta(x * x + 1, y * y)
-
-    float_ops = [
-        math_ops.add,
-        math_ops.add_v2,
-        math_ops.atan2,
-        math_ops.complex,
-        math_ops.div,
-        math_ops.divide,
-        math_ops.div_no_nan,
-        math_ops.equal,
-        math_ops.floor_div,
-        math_ops.floor_mod,
-        math_ops.greater,
-        math_ops.greater_equal,
-        math_ops.igamma,
-        math_ops.igammac,
-        math_ops.igamma_grad_a,
-        math_ops.less,
-        math_ops.less_equal,
-        math_ops.maximum,
-        math_ops.minimum,
-        math_ops.mod,
-        math_ops.multiply,
-        math_ops.not_equal,
-        math_ops.pow,
-        math_ops.squared_difference,
-        math_ops.subtract,
-        math_ops.truncate_mod,
-        safe_polygamma,
-        safe_zeta,
-    ]
-    for op in logical_ops + float_ops:
-      x = random_ops.random_uniform([7, 3, 5])
-      y = random_ops.random_uniform([3, 5])
-      if op in logical_ops:
-        x = x > 0
-        y = y > 0
-
-      output_dtypes = []
-      # pylint: disable=cell-var-from-loop
-      def loop_fn(i):
-        x1 = array_ops.gather(x, i)
-        y1 = array_ops.gather(y, i)
-        outputs = [op(x, y), op(x1, y), op(x, y1), op(x1, y1), op(x1, x1)]
-        del output_dtypes[:]
-        output_dtypes.extend([t.dtype for t in outputs])
-        return outputs
-      # pylint: enable=cell-var-from-loop
-
-      self._test_loop_fn(loop_fn, 3, loop_fn_dtypes=output_dtypes)
-
-  def test_approximate_equal(self):
-    x = random_ops.random_uniform([3, 5])
-    y = random_ops.random_uniform([3, 5])
-
-    def loop_fn(i):
-      x1 = array_ops.gather(x, i)
-      y1 = array_ops.gather(y, i)
-      return math_ops.approximate_equal(x1, y1)
-
-    self._test_loop_fn(loop_fn, 3, loop_fn_dtypes=[dtypes.bool])
-
-  def test_addn(self):
-    x = random_ops.random_uniform([2, 3, 5])
-    y = random_ops.random_uniform([3, 5])
-    z = random_ops.random_uniform([3, 5])
-
-    def loop_fn(i):
-      x1 = array_ops.gather(x, i)
-      return math_ops.add_n([x1, y, z])
-
-    self._test_loop_fn(loop_fn, 2)
-
-  def test_matmul(self):
-    for tr_a in (True, False):
-      for tr_b in (True, False):
-        for stack_a in (True, False):
-          for stack_b in (True, False):
-            shape_a = (5, 3) if tr_a else (3, 5)
-            if stack_a:
-              shape_a = (2,) + shape_a
-            shape_b = (7, 5) if tr_b else (5, 7)
-            if stack_b:
-              shape_b = (2,) + shape_b
-
-            x = random_ops.random_uniform(shape_a)
-            y = random_ops.random_uniform(shape_b)
-
-            # pylint: disable=cell-var-from-loop
-            def loop_fn(i):
-              a = array_ops.gather(x, i) if stack_a else x
-              b = array_ops.gather(y, i) if stack_b else y
-              return math_ops.matmul(a, b, transpose_a=tr_a, transpose_b=tr_b)
-
-            # pylint: enable=cell-var-from-loop
-
-            self._test_loop_fn(loop_fn, 2)
-
-  def test_batch_matmul(self):
-    for tr_a in (True, False):
-      for tr_b in (True, False):
-        for stack_a in (True, False):
-          for stack_b in (True, False):
-            shape_a = (4, 5, 3) if tr_a else (4, 3, 5)
-            if stack_a:
-              shape_a = (2,) + shape_a
-            shape_b = (4, 7, 5) if tr_b else (4, 5, 7)
-            if stack_b:
-              shape_b = (2,) + shape_b
-
-            x = random_ops.random_uniform(shape_a)
-            y = random_ops.random_uniform(shape_b)
-
-            # pylint: disable=cell-var-from-loop
-            def loop_fn(i):
-              a = array_ops.gather(x, i) if stack_a else x
-              b = array_ops.gather(y, i) if stack_b else y
-              return math_ops.matmul(a, b, transpose_a=tr_a, transpose_b=tr_b)
-
-            # pylint: enable=cell-var-from-loop
-
-            self._test_loop_fn(loop_fn, 2)
-
-  def test_reduction(self):
-    x = random_ops.random_uniform([2, 3, 4, 5])
-    for op in [
-        math_ops.reduce_sum, math_ops.reduce_prod, math_ops.reduce_max,
-        math_ops.reduce_min
-    ]:
-      for axis in ([1], None, [0, 2]):
-        for keepdims in (True, False):
-
-          # pylint: disable=cell-var-from-loop
-          def loop_fn(i):
-            a = array_ops.gather(x, i)
-            return op(a, axis=axis, keepdims=keepdims)
-
-          # pylint: enable=cell-var-from-loop
-
-          self._test_loop_fn(loop_fn, 2)
-
-  def test_cum_sum(self):
-    x = random_ops.random_uniform([2, 3, 4, 5])
-    for axis in (1, -2):
-      for exclusive in (True, False):
-        for reverse in (True, False):
-
-          # pylint: disable=cell-var-from-loop
-          def loop_fn(i):
-            a = array_ops.gather(x, i)
-            return math_ops.cumsum(
-                a, axis=axis, exclusive=exclusive, reverse=reverse)
-
-          # pylint: enable=cell-var-from-loop
-
-          self._test_loop_fn(loop_fn, 2)
-
-  def test_cum_prod(self):
-    x = random_ops.random_uniform([2, 3, 4, 5])
-    for axis in (1, -2):
-      for exclusive in (True, False):
-        for reverse in (True, False):
-
-          # pylint: disable=cell-var-from-loop
-          def loop_fn(i):
-            a = array_ops.gather(x, i)
-            return math_ops.cumprod(
-                a, axis=axis, exclusive=exclusive, reverse=reverse)
-
-          # pylint: enable=cell-var-from-loop
-
-          self._test_loop_fn(loop_fn, 2)
-
-  def test_bias_add(self):
-    x_shape = [2, 3, 4, 5, 6]
-    x = random_ops.random_uniform(x_shape)
-    for data_format in ("NCHW", "NHWC"):
-      bias_dim = 2 if data_format == "NCHW" else -1
-      bias_shape = x_shape[bias_dim]
-      bias = random_ops.random_uniform([bias_shape])
-
-      # pylint: disable=cell-var-from-loop
-      def loop_fn(i):
-        a = array_ops.gather(x, i)
-        y = nn.bias_add(a, bias, data_format=data_format)
-        loss = math_ops.reduce_sum(y * y)
-        return y, gradient_ops.gradients(loss, bias)
-
-      # pylint: enable=cell-var-from-loop
-
-      self._test_loop_fn(
-          loop_fn, 2, loop_fn_dtypes=[dtypes.float32, dtypes.float32])
-
-  def test_unsorted_segment_sum(self):
-    t = random_ops.random_uniform([3, 3, 2])
-    segment_ids = constant_op.constant([[0, 0, 2], [0, 1, 2], [2, 2, 2]])
-    num_segments = 3
-
-    def loop_fn(i):
-      data = array_ops.gather(t, i)
-      data_0 = array_ops.gather(t, 0)
-      seg_ids = array_ops.gather(segment_ids, i)
-      return (math_ops.unsorted_segment_sum(data, seg_ids, num_segments),
-              math_ops.unsorted_segment_sum(data_0, seg_ids, num_segments))
-
-    self._test_loop_fn(loop_fn, 3, [dtypes.float32] * 2)
-
-  def test_cast(self):
-    x = constant_op.constant([[1], [2]])
-    y = constant_op.constant([[1.0], [2.0]])
-
-    def loop_fn(i):
-      return (math_ops.cast(array_ops.gather(x, i), dtypes.float32),
-              math_ops.cast(array_ops.gather(y, i), dtypes.int32))
-
-    self._test_loop_fn(
-        loop_fn, 2, loop_fn_dtypes=[dtypes.float32, dtypes.int32])
-
-  def test_tanh_axpy(self):
-    a = constant_op.constant(3.)
-    x = random_ops.random_uniform([4, 5])
-    y = random_ops.random_uniform([6, 5])
-    n = x.shape[0]
-
-    def loop_fn(i):
-      return math_ops.tanh(a * array_ops.gather(x, i) + array_ops.gather(y, i))
-
-    self._test_loop_fn(loop_fn, n)
-
-  def test_select(self):
-    cond = constant_op.constant([True, False])
-    a = random_ops.random_uniform([2, 3, 5])
-    b = random_ops.random_uniform([2, 3, 5])
-    for cond_shape in [2], [2, 3], [2, 3, 5]:
-      cond = random_ops.random_uniform(cond_shape) > 0.5
-
-      # pylint: disable=cell-var-from-loop
-      def loop_fn(i):
-        a_i = array_ops.gather(a, i)
-        b_i = array_ops.gather(b, i)
-        cond_i = array_ops.gather(cond, i)
-        return array_ops.where(cond_i, a_i, b_i)
-
-      # pylint: enable=cell-var-from-loop
-
-      self._test_loop_fn(loop_fn, 2)
-
-
-class NNTest(PForTest):
-=======
 @test_util.run_all_in_graph_and_eager_modes
 class NNTest(PForTestCase):
->>>>>>> 4c307bd3
 
   def test_conv2d(self):
     x = random_ops.random_uniform([3, 2, 12, 12, 3])
