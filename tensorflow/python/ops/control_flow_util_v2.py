# Copyright 2018 The TensorFlow Authors. All Rights Reserved.
#
# Licensed under the Apache License, Version 2.0 (the "License");
# you may not use this file except in compliance with the License.
# You may obtain a copy of the License at
#
#     http://www.apache.org/licenses/LICENSE-2.0
#
# Unless required by applicable law or agreed to in writing, software
# distributed under the License is distributed on an "AS IS" BASIS,
# WITHOUT WARRANTIES OR CONDITIONS OF ANY KIND, either express or implied.
# See the License for the specific language governing permissions and
# limitations under the License.
# ==============================================================================

"""Utilties for V2 control flow."""

from __future__ import absolute_import
from __future__ import division
from __future__ import print_function

from tensorflow.python.eager import context
from tensorflow.python.eager import function
from tensorflow.python.framework import ops
<<<<<<< HEAD
=======
from tensorflow.python.framework.func_graph import FuncGraph
from tensorflow.python.ops import control_flow_util
from tensorflow.python.util import tf_contextlib
>>>>>>> a751f01a


class CondBranchFuncGraph(function.FuncGraph):
  """FuncGraph for branches of tf.cond().

  This is used to distinguish cond branches from other functions.
  """
  pass


class WhileCondFuncGraph(function.FuncGraph):
  """FuncGraph for the condition of tf.while_loop().

  This is used to distinguish while conditions from other functions.
  """
  pass


class WhileBodyFuncGraph(function.FuncGraph):
  """FuncGraph for the body of tf.while_loop().

  This is used to distinguish while bodies from other functions.
  """
  pass


def in_defun():
  """Returns if the current graph is, or is nested in, a defun."""
  if context.executing_eagerly(): return False

  graph = ops.get_default_graph()
  while (isinstance(graph, CondBranchFuncGraph) or
         isinstance(graph, WhileBodyFuncGraph)):
    graph = graph.outer_graph
  return isinstance(graph, function.FuncGraph)


def create_new_tf_function(func_graph):
  """Converts func_graph to a TF_Function and adds it to the current graph.

  Args:
    func_graph: function.FuncGraph

  Returns:
    The name of the new TF_Function.
  """
  func = function._EagerDefinedFunction(  # pylint: disable=protected-access
      func_graph.name, func_graph, func_graph.inputs, func_graph.outputs, {})
  func.add_to_graph(func_graph.outer_graph)
<<<<<<< HEAD
  return func_graph.name
=======
  return func_graph.name


def unique_fn_name(scope, name):
  """Returns a unique name to use for a control flow function.

  Args:
    scope: A name scope string.
    name: An identifier for this function (e.g. "true", "body").

  Returns:
    A string, the name to use for the function.
  """
  return ("%s%s_%s" % (scope, name, ops.uid())).replace("/", "_")


def unique_grad_fn_name(forward_name):
  return "%s_grad_%s" % (forward_name, ops.uid())


def maybe_set_lowering_attr(op):
  """Sets the flag to enable lowering on `op` if necessary.

  Lowering allows cond_v2 and while_v2 to avoid some of the limitations of
  Functions, allowing users to specify devices & colocation inside of cond_v2
  and while_v2 input functions, and enabling non-strict evaluation & partial
  pruning. This brings v2 control flow closer to feature parity with v1 control
  flow.

  However, we do not lower in the following cases:
    - When the `If` or `While` ops are in the XLA context. Because it is easier
      for XLA to apply its own optimizations when dealing with un-lowered
      control flow operators than with low-level control flow primitives.
    - When the eager execution context specifies the executor of functions to
      be the single threaded executor (see context.function_executor_type()).
      Because the single threaded executor does not support v1 control flow ops.

  Args:
    op: An `If` or `While` Operation.
  """
  if (not control_flow_util.GraphOrParentsInXlaContext(op.graph) and
      context.context().function_call_options.executor_type !=
      "SINGLE_THREADED_EXECUTOR"):
    # pylint: disable=protected-access
    op._set_attr("_lower_using_switch_merge", attr_value_pb2.AttrValue(b=True))
    # pylint: enable=protected-access


def maybe_propagate_compile_time_consts_in_xla(op):
  """Tells XLA whether to propagate compile-time consts in the loop body.

  This is needed to make compile time constants available to ops, for example
  `max_num_elements` in `EmptyTensorList`, inside the loop body. Ideally this
  would always be turned on, but that doesn't work with legacy functionalized
  while_loops.

  Args:
    op: A `While` Operation.
  """
  if control_flow_util.GraphOrParentsInXlaContext(op.graph):
    # pylint: disable=protected-access
    op._set_attr("_xla_propagate_compile_time_consts",
                 attr_value_pb2.AttrValue(b=True))
    # pylint: enable=protected-access


def resource_input_index(tensor_name, input_names, node_defs, functions):
  """Returns the index of the input corresponding to `tensor_name`.

  This method is used to find the corresponding index of an arbitrary resource
  tensor in a function (the function could be a loop body). We assume that
  resource handles are never created in functions, so that every resource
  tensor can be traced back to a function input.

  The awkward signature of this method is to make it work with both FuncGraphs
  and FunctionDefs. This is so we can recurse on function call ops without
  building the corresponding FuncGraph (note that even if a FuncGraph for a
  FunctionDef already exists, the input/output/node names may have been
  changed when the FuncGraph was serialized to the FunctionDef, which makes it
  unusable with this algorithm).

  Args:
    tensor_name: the name of the resource tensor to be resolved to an input.
    input_names: a list of the names of all inputs to the function.
    node_defs: a dict mapping op name -> NodeDef for every op in the function.
    functions: a dict mapping function name -> _EagerDefinedFunction.

  Returns:
    The index into input_names corresponding to `tensor_name`.
  """
  while tensor_name not in input_names:
    # FunctionDefs and graphs use different tensor naming conventions.
    parts = tensor_name.split(":")
    if len(parts) == 3:
      op_name, _, output_idx = parts
    elif len(parts) == 2:
      op_name, output_idx = parts
    else:
      assert len(parts) == 1
      op_name = parts[0]
      output_idx = 0
    output_idx = int(output_idx)
    node_def = node_defs[op_name]

    if node_def.op == "While":
      # Captured resources occur at the same index in the lists of inputs and
      # outputs of a while op. So we lookup the input of `tensor.op` at the
      # same index as the index of `tensor` in the `tensor.op.outputs`.
      tensor_name = node_def.input[output_idx]
    elif node_def.op in ("PartitionedCall", "StatefulPartitionedCall"):
      # Functions output any captured resource tensors used by their
      # gradients.  `tensor_name` is one of these outputs from a nested
      # function call, so recursively find the corresponding input in the
      # nested FunctionDef.
      func_name = node_def.attr["f"].func.name
      fdef = functions[func_name].definition
      output_arg_name = fdef.signature.output_arg[output_idx].name
      output_tensor_name = fdef.ret[output_arg_name]
      input_index = resource_input_index(
          output_tensor_name, [arg.name for arg in fdef.signature.input_arg],
          {ndef.name: ndef for ndef in fdef.node_def}, functions)
      tensor_name = node_def.input[input_index]
    else:
      # We assume there are no other ops types that will "forward" resource
      # handles like this, so all other handles must have been created by the
      # op. (Note that cond_v2 wraps resource handle outputs in optionals,
      # which we'll end up accumulating).
      raise ValueError("Taking gradient of a while loop which creates "
                       "a resource in its body is not supported: %s" % op_name)

  return input_names.index(tensor_name)


@tf_contextlib.contextmanager
def clear_control_inputs():
  """Clears the control inputs but preserves the ControlFlowContext.

  This is needed to preserve the XLAControlFlowControl when clearing
  control inputs for the gradient accumulators in while_v2.
  `ops.control_dependencies` does not allow that.

  Yields:
    A context manager in which the ops created will not have any control inputs
    by default but the control flow context is the same.
  """
  # pylint: disable=protected-access
  control_flow_context = ops.get_default_graph()._get_control_flow_context()
  with ops.control_dependencies(None):
    ops.get_default_graph()._set_control_flow_context(control_flow_context)
    yield
  # pylint: enable=protected-access
>>>>>>> a751f01a
<|MERGE_RESOLUTION|>--- conflicted
+++ resolved
@@ -22,12 +22,9 @@
 from tensorflow.python.eager import context
 from tensorflow.python.eager import function
 from tensorflow.python.framework import ops
-<<<<<<< HEAD
-=======
 from tensorflow.python.framework.func_graph import FuncGraph
 from tensorflow.python.ops import control_flow_util
 from tensorflow.python.util import tf_contextlib
->>>>>>> a751f01a
 
 
 class CondBranchFuncGraph(function.FuncGraph):
@@ -77,9 +74,6 @@
   func = function._EagerDefinedFunction(  # pylint: disable=protected-access
       func_graph.name, func_graph, func_graph.inputs, func_graph.outputs, {})
   func.add_to_graph(func_graph.outer_graph)
-<<<<<<< HEAD
-  return func_graph.name
-=======
   return func_graph.name
 
 
@@ -230,5 +224,4 @@
   with ops.control_dependencies(None):
     ops.get_default_graph()._set_control_flow_context(control_flow_context)
     yield
-  # pylint: enable=protected-access
->>>>>>> a751f01a
+  # pylint: enable=protected-access