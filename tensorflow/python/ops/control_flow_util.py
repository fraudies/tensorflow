--- conflicted
+++ resolved
@@ -27,14 +27,11 @@
 
 from tensorflow.python.platform import tf_logging as logging
 
-<<<<<<< HEAD
-=======
 ENABLE_CONTROL_FLOW_V2 = (os.getenv("TF_ENABLE_CONTROL_FLOW_V2", "0") != "0" or
                           os.getenv("TF_ENABLE_COND_V2", "0") != "0" or
                           os.getenv("TF_ENABLE_WHILE_V2", "0") != "0" or
                           os.getenv("TF_ENABLE_TENSOR_ARRAY_V2", "0") != "0")
 
->>>>>>> 4c307bd3
 
 def EnableControlFlowV2(graph):
   """Returns whether control flow v2 should be used in `graph`."""
@@ -54,8 +51,6 @@
   return GetContainingXLAContext(ctxt) is not None
 
 
-<<<<<<< HEAD
-=======
 def InXlaContext(graph):
   ctxt = graph._get_control_flow_context()  # pylint: disable=protected-access
   return GetContainingXLAContext(ctxt) is not None
@@ -70,7 +65,6 @@
       return False
 
 
->>>>>>> 4c307bd3
 def IsInWhileLoop(op):
   ctxt = op._get_control_flow_context()  # pylint: disable=protected-access
   return GetContainingWhileContext(ctxt) is not None
