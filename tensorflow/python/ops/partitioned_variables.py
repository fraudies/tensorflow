# Copyright 2015 The TensorFlow Authors. All Rights Reserved.
#
# Licensed under the Apache License, Version 2.0 (the "License");
# you may not use this file except in compliance with the License.
# You may obtain a copy of the License at
#
#     http://www.apache.org/licenses/LICENSE-2.0
#
# Unless required by applicable law or agreed to in writing, software
# distributed under the License is distributed on an "AS IS" BASIS,
# WITHOUT WARRANTIES OR CONDITIONS OF ANY KIND, either express or implied.
# See the License for the specific language governing permissions and
# limitations under the License.
# ==============================================================================

"""Helper functions for creating partitioned variables.

This is a convenient abstraction to partition a large variable across
multiple smaller variables that can be assigned to different devices.

The full variable can be reconstructed by concatenating the smaller variables.
Using partitioned variables instead of a single variable is mostly a
performance choice.  It however also has an impact on:

1. Random initialization, as the random number generator is called once per
   slice
2. Updates, as they happen in parallel across slices

A key design goal is to allow a different graph to repartition a variable
with the same name but different slicings, including possibly no partitions.

TODO(touts): If an initializer provides a seed, the seed must be changed
deterministically for each slice, maybe by adding one to it, otherwise each
slice will use the same values.  Maybe this can be done by passing the
slice offsets to the initializer functions.

Typical usage:

```python
# Create a list of partitioned variables with:
vs = create_partitioned_variables(
    <shape>, <slicing>, <initializer>, name=<optional-name>)

# Pass the list as inputs to embedding_lookup for sharded, parallel lookup:
y = embedding_lookup(vs, ids, partition_strategy="div")

# Or fetch the variables in parallel to speed up large matmuls:
z = matmul(x, concat(slice_dim, vs))
```
"""
from __future__ import absolute_import
from __future__ import division
from __future__ import print_function

import math

from tensorflow.python.framework import dtypes
from tensorflow.python.framework import tensor_shape
from tensorflow.python.ops import variable_scope
from tensorflow.python.platform import tf_logging as logging
from tensorflow.python.util.tf_export import tf_export

__all__ = [
    "create_partitioned_variables",
    "variable_axis_size_partitioner",
    "min_max_variable_partitioner",
    "fixed_size_partitioner",
]


@tf_export("variable_axis_size_partitioner")
def variable_axis_size_partitioner(
    max_shard_bytes, axis=0, bytes_per_string_element=16, max_shards=None):
  """Get a partitioner for VariableScope to keep shards below `max_shard_bytes`.

  This partitioner will shard a Variable along one axis, attempting to keep
  the maximum shard size below `max_shard_bytes`.  In practice, this is not
  always possible when sharding along only one axis.  When this happens,
  this axis is sharded as much as possible (i.e., every dimension becomes
  a separate shard).

  If the partitioner hits the `max_shards` limit, then each shard may end up
  larger than `max_shard_bytes`. By default `max_shards` equals `None` and no
  limit on the number of shards is enforced.

  One reasonable value for `max_shard_bytes` is `(64 << 20) - 1`, or almost
  `64MB`, to keep below the protobuf byte limit.

  Args:
    max_shard_bytes: The maximum size any given shard is allowed to be.
    axis: The axis to partition along.  Default: outermost axis.
    bytes_per_string_element: If the `Variable` is of type string, this provides
      an estimate of how large each scalar in the `Variable` is.
    max_shards: The maximum number of shards in int created taking precedence
      over `max_shard_bytes`.

  Returns:
    A partition function usable as the `partitioner` argument to
    `variable_scope`, `get_variable`, and `get_partitioned_variable_list`.

  Raises:
    ValueError: If any of the byte counts are non-positive.
  """
  if max_shard_bytes < 1 or bytes_per_string_element < 1:
    raise ValueError(
        "Both max_shard_bytes and bytes_per_string_element must be positive.")
  if max_shards and max_shards < 1:
    raise ValueError(
        "max_shards must be positive.")

  def _partitioner(shape, dtype):
    """Partitioner that partitions shards to have max_shard_bytes total size.

    Args:
      shape: A `TensorShape`.
      dtype: A `DType`.

    Returns:
      A tuple representing how much to slice each axis in shape.

    Raises:
      ValueError: If shape is not a fully defined `TensorShape` or dtype is not
        a `DType`.
    """
    if not isinstance(shape, tensor_shape.TensorShape):
      raise ValueError("shape is not a TensorShape: %s" % shape)
    if not shape.is_fully_defined():
      raise ValueError("shape is not fully defined: %s" % shape)
    if not isinstance(dtype, dtypes.DType):
      raise ValueError("dtype is not a DType: %s" % dtype)

    if dtype.base_dtype == dtypes.string:
      element_size = bytes_per_string_element
    else:
      element_size = dtype.size

    partitions = [1] * shape.ndims
    bytes_per_slice = 1.0 * (
        shape.num_elements() / shape[axis].value) * element_size
    # How many slices can we fit on one shard of size at most max_shard_bytes?
    # At least one slice is required.
    slices_per_shard = max(1, math.floor(max_shard_bytes / bytes_per_slice))
    # How many shards do we need for axis given that each shard fits
    # slices_per_shard slices from a total of shape[axis].value slices?
    axis_shards = int(math.ceil(1.0 * shape[axis].value / slices_per_shard))
    if max_shards:
      axis_shards = min(max_shards, axis_shards)

    partitions[axis] = axis_shards

    return partitions

  return _partitioner


@tf_export("min_max_variable_partitioner")
def min_max_variable_partitioner(max_partitions=1, axis=0,
                                 min_slice_size=256 << 10,
                                 bytes_per_string_element=16):
  """Partitioner to allocate minimum size per slice.

  Returns a partitioner that partitions the variable of given shape and dtype
  such that each partition has a minimum of `min_slice_size` slice of the
  variable. The maximum number of such partitions (upper bound) is given by
  `max_partitions`.

  Args:
    max_partitions: Upper bound on the number of partitions. Defaults to 1.
    axis: Axis along which to partition the variable. Defaults to 0.
    min_slice_size: Minimum size of the variable slice per partition. Defaults
      to 256K.
    bytes_per_string_element: If the `Variable` is of type string, this provides
      an estimate of how large each scalar in the `Variable` is.

  Returns:
    A partition function usable as the `partitioner` argument to
    `variable_scope`, `get_variable`, and `get_partitioned_variable_list`.

  """
  def _partitioner(shape, dtype):
    """Partitioner that partitions list for a variable of given shape and type.

    Ex: Consider partitioning a variable of type float32 with
      shape=[1024, 1024].
      If `max_partitions` >= 16, this function would return
        [(1024 * 1024 * 4) / (256 * 1024), 1] = [16, 1].
      If `max_partitions` < 16, this function would return
        [`max_partitions`, 1].

    Args:
      shape: Shape of the variable.
      dtype: Type of the variable.

    Returns:
      List of partitions for each axis (currently only one axis can be
      partitioned).

    Raises:
      ValueError: If axis to partition along does not exist for the variable.
    """
    if axis >= len(shape):
      raise ValueError("Can not partition variable along axis %d when shape is "
                       "only %s" % (axis, shape))
    if dtype.base_dtype == dtypes.string:
      bytes_per_element = bytes_per_string_element
    else:
      bytes_per_element = dtype.size
    total_size_bytes = shape.num_elements() * bytes_per_element
    partitions = total_size_bytes / min_slice_size
    partitions_list = [1] * len(shape)
    # We can not partition the variable beyond what its shape or
    # `max_partitions` allows.
    partitions_list[axis] = max(1, min(shape[axis].value,
                                       max_partitions,
                                       int(math.ceil(partitions))))
    return partitions_list
  return _partitioner


@tf_export("fixed_size_partitioner")
def fixed_size_partitioner(num_shards, axis=0):
  """Partitioner to specify a fixed number of shards along given axis.

  Args:
    num_shards: `int`, number of shards to partition variable.
    axis: `int`, axis to partition on.

  Returns:
    A partition function usable as the `partitioner` argument to
    `variable_scope`, `get_variable`, and `get_partitioned_variable_list`.
  """
  def _partitioner(shape, **unused_args):
    partitions_list = [1] * len(shape)
    partitions_list[axis] = min(num_shards, shape[axis].value)
    return partitions_list
  return _partitioner


<<<<<<< HEAD
@tf_export("create_partitioned_variables")
=======
@tf_export(v1=["create_partitioned_variables"])
@deprecation.deprecated(
    date=None,
    instructions="Use `tf.get_variable` with a partitioner set.")
>>>>>>> a751f01a
def create_partitioned_variables(
    shape, slicing, initializer, dtype=dtypes.float32,
    trainable=True, collections=None, name=None, reuse=None):
  """Create a list of partitioned variables according to the given `slicing`.

  Currently only one dimension of the full variable can be sliced, and the
  full variable can be reconstructed by the concatenation of the returned
  list along that dimension.

  Args:
    shape: List of integers.  The shape of the full variable.
    slicing: List of integers.  How to partition the variable.
      Must be of the same length as `shape`.  Each value
      indicate how many slices to create in the corresponding
      dimension.  Presently only one of the values can be more than 1;
      that is, the variable can only be sliced along one dimension.

      For convenience, The requested number of partitions does not have to
      divide the corresponding dimension evenly.  If it does not, the
      shapes of the partitions are incremented by 1 starting from partition
      0 until all slack is absorbed.  The adjustment rules may change in the
      future, but as you can save/restore these variables with different
      slicing specifications this should not be a problem.
    initializer: A `Tensor` of shape `shape` or a variable initializer
      function.  If a function, it will be called once for each slice,
      passing the shape and data type of the slice as parameters.  The
      function must return a tensor with the same shape as the slice.
    dtype: Type of the variables. Ignored if `initializer` is a `Tensor`.
    trainable: If True also add all the variables to the graph collection
      `GraphKeys.TRAINABLE_VARIABLES`.
    collections: List of graph collections keys to add the variables to.
      Defaults to `[GraphKeys.GLOBAL_VARIABLES]`.
    name: Optional name for the full variable.  Defaults to
      `"PartitionedVariable"` and gets uniquified automatically.
    reuse: Boolean or `None`; if `True` and name is set, it would reuse
      previously created variables. if `False` it will create new variables.
      if `None`, it would inherit the parent scope reuse.

  Returns:
    A list of Variables corresponding to the slicing.

  Raises:
    ValueError: If any of the arguments is malformed.
  """
  logging.warn(
      "create_partitioned_variables is deprecated.  Use "
      "tf.get_variable with a partitioner set, or "
      "tf.get_partitioned_variable_list, instead.")

  if len(shape) != len(slicing):
    raise ValueError("The 'shape' and 'slicing' of a partitioned Variable "
                     "must have the length: shape: %s, slicing: %s" %
                     (shape, slicing))
  if len(shape) < 1:
    raise ValueError("A partitioned Variable must have rank at least 1: "
                     "shape: %s" % shape)

  # Legacy: we are provided the slicing directly, so just pass it to
  # the partitioner.
  partitioner = lambda **unused_kwargs: slicing

  with variable_scope.variable_scope(
      name, "PartitionedVariable", reuse=reuse):
    # pylint: disable=protected-access
    partitioned_var = variable_scope._get_partitioned_variable(
        name=None,
        shape=shape,
        dtype=dtype,
        initializer=initializer,
        trainable=trainable,
        partitioner=partitioner,
        collections=collections)
    return list(partitioned_var)
    # pylint: enable=protected-access<|MERGE_RESOLUTION|>--- conflicted
+++ resolved
@@ -236,14 +236,10 @@
   return _partitioner
 
 
-<<<<<<< HEAD
-@tf_export("create_partitioned_variables")
-=======
 @tf_export(v1=["create_partitioned_variables"])
 @deprecation.deprecated(
     date=None,
     instructions="Use `tf.get_variable` with a partitioner set.")
->>>>>>> a751f01a
 def create_partitioned_variables(
     shape, slicing, initializer, dtype=dtypes.float32,
     trainable=True, collections=None, name=None, reuse=None):
