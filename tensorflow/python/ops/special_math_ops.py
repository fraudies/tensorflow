# Copyright 2016 The TensorFlow Authors. All Rights Reserved.
#
# Licensed under the Apache License, Version 2.0 (the "License");
# you may not use this file except in compliance with the License.
# You may obtain a copy of the License at
#
#     http://www.apache.org/licenses/LICENSE-2.0
#
# Unless required by applicable law or agreed to in writing, software
# distributed under the License is distributed on an "AS IS" BASIS,
# WITHOUT WARRANTIES OR CONDITIONS OF ANY KIND, either express or implied.
# See the License for the specific language governing permissions and
# limitations under the License.
# ==============================================================================
"""Arithmetic Operations that don't fit into math_ops due to dependencies.

To avoid circular dependencies, some math_ops should go here.
"""

from __future__ import absolute_import
from __future__ import division
from __future__ import print_function

import re
import string

from six.moves import xrange  # pylint: disable=redefined-builtin

from tensorflow.python.framework import ops
from tensorflow.python.ops import array_ops
from tensorflow.python.ops import math_ops
from tensorflow.python.platform import tf_logging as logging
from tensorflow.python.util import deprecation
from tensorflow.python.util.tf_export import tf_export


# TODO(b/27419586) Change docstring for required dtype of x once int allowed
@tf_export('math.lbeta', v1=['math.lbeta', 'lbeta'])
@deprecation.deprecated_endpoints('lbeta')
def lbeta(x, name=None):
  r"""Computes \\(ln(|Beta(x)|)\\), reducing along the last dimension.

  Given one-dimensional `z = [z_0,...,z_{K-1}]`, we define

  $$Beta(z) = \prod_j Gamma(z_j) / Gamma(\sum_j z_j)$$

  And for `n + 1` dimensional `x` with shape `[N1, ..., Nn, K]`, we define
  $$lbeta(x)[i1, ..., in] = Log(|Beta(x[i1, ..., in, :])|)$$.

  In other words, the last dimension is treated as the `z` vector.

  Note that if `z = [u, v]`, then
  \\(Beta(z) = int_0^1 t^{u-1} (1 - t)^{v-1} dt\\), which defines the
  traditional bivariate beta function.

  If the last dimension is empty, we follow the convention that the sum over
  the empty set is zero, and the product is one.

  Args:
    x: A rank `n + 1` `Tensor`, `n >= 0` with type `float`, or `double`.
    name: A name for the operation (optional).

  Returns:
    The logarithm of \\(|Beta(x)|\\) reducing along the last dimension.
  """
  # In the event that the last dimension has zero entries, we return -inf.
  # This is consistent with a convention that the sum over the empty set 0, and
  # the product is 1.
  # This is standard.  See https://en.wikipedia.org/wiki/Empty_set.
  with ops.name_scope(name, 'lbeta', [x]):
    x = ops.convert_to_tensor(x, name='x')

    # Note reduce_sum([]) = 0.
    log_prod_gamma_x = math_ops.reduce_sum(
        math_ops.lgamma(x), reduction_indices=[-1])

    # Note lgamma(0) = infinity, so if x = []
    # log_gamma_sum_x = lgamma(0) = infinity, and
    # log_prod_gamma_x = lgamma(1) = 0,
    # so result = -infinity
    sum_x = math_ops.reduce_sum(x, axis=[-1])
    log_gamma_sum_x = math_ops.lgamma(sum_x)
    result = log_prod_gamma_x - log_gamma_sum_x

    return result


@tf_export('math.bessel_i0')
def bessel_i0(x, name=None):
  """Computes the Bessel i0 function of `x` element-wise.

  Modified Bessel function of order 0.

  It is preferable to use the numerically stabler function `i0e(x)` instead.

  Args:
    x: A `Tensor` or `SparseTensor`. Must be one of the following types: `half`,
      `float32`, `float64`.
    name: A name for the operation (optional).

  Returns:
    A `Tensor` or `SparseTensor`, respectively. Has the same type as `x`.

  @compatibility(scipy)
  Equivalent to scipy.special.i0
  @end_compatibility
  """
  with ops.name_scope(name, 'bessel_i0', [x]):
    return math_ops.exp(math_ops.abs(x)) * math_ops.bessel_i0e(x)


@tf_export('math.bessel_i1')
def bessel_i1(x, name=None):
  """Computes the Bessel i1 function of `x` element-wise.

  Modified Bessel function of order 1.

  It is preferable to use the numerically stabler function `i1e(x)` instead.

  Args:
    x: A `Tensor` or `SparseTensor`. Must be one of the following types: `half`,
      `float32`, `float64`.
    name: A name for the operation (optional).

  Returns:
    A `Tensor` or `SparseTensor`, respectively. Has the same type as `x`.

  @compatibility(scipy)
  Equivalent to scipy.special.i1
  @end_compatibility
  """
  with ops.name_scope(name, 'bessel_i1', [x]):
    return math_ops.exp(math_ops.abs(x)) * math_ops.bessel_i1e(x)


@tf_export('einsum', 'linalg.einsum')
def einsum(equation, *inputs, **kwargs):
  """A generalized contraction between tensors of arbitrary dimension.

  This function returns a tensor whose elements are defined by `equation`,
  which is written in a shorthand form inspired by the Einstein summation
  convention.  As an example, consider multiplying two matrices
  A and B to form a matrix C.  The elements of C are given by:

  ```
    C[i,k] = sum_j A[i,j] * B[j,k]
  ```

  The corresponding `equation` is:

  ```
    ij,jk->ik
  ```

  In general, the `equation` is obtained from the more familiar element-wise
  equation by
    1. removing variable names, brackets, and commas,
    2. replacing "*" with ",",
    3. dropping summation signs, and
    4. moving the output to the right, and replacing "=" with "->".

  Many common operations can be expressed in this way.  For example:

  ```python
  # Matrix multiplication
  >>> einsum('ij,jk->ik', m0, m1)  # output[i,k] = sum_j m0[i,j] * m1[j, k]

  # Dot product
  >>> einsum('i,i->', u, v)  # output = sum_i u[i]*v[i]

  # Outer product
  >>> einsum('i,j->ij', u, v)  # output[i,j] = u[i]*v[j]

  # Transpose
  >>> einsum('ij->ji', m)  # output[j,i] = m[i,j]

  # Trace
  >>> einsum('ii', m)  # output[j,i] = trace(m) = sum_i m[i, i]

  # Batch matrix multiplication
  >>> einsum('aij,ajk->aik', s, t)  # out[a,i,k] = sum_j s[a,i,j] * t[a, j, k]
  ```

  To enable and control broadcasting, use an ellipsis.  For example, to do
  batch matrix multiplication, you could use:

  ```python
  >>> einsum('...ij,...jk->...ik', u, v)
  ```

  This function behaves like `numpy.einsum`, but does not support:

  * Subscripts where an axis appears more than once for a single input
<<<<<<< HEAD
    (e.g. `ijj,k->ik`).
  * Subscripts that are summed across multiple inputs (e.g., `ij,ij,jk->ik`).
=======
    (e.g. `ijj,k->ik`) unless it is a trace (e.g. `ijji`).
>>>>>>> a751f01a

  Args:
    equation: a `str` describing the contraction, in the same format as
      `numpy.einsum`.
    *inputs: the inputs to contract (each one a `Tensor`), whose shapes should
      be consistent with `equation`.
    name: A name for the operation (optional).

  Returns:
    The contracted `Tensor`, with shape determined by `equation`.

  Raises:
    ValueError: If
      - the format of `equation` is incorrect,
      - the number of inputs implied by `equation` does not match `len(inputs)`,
      - an axis appears in the output subscripts but not in any of the inputs,
      - the number of dimensions of an input differs from the number of
        indices in its subscript, or
      - the input shapes are inconsistent along a particular axis.
  """
  name = kwargs.pop('name', None)
  if kwargs:
    raise TypeError('invalid keyword arguments for this function: ' + ', '.join(
        [format(key) for key in sorted(list(kwargs.keys()))]))
  with ops.name_scope(name, 'einsum', [equation, inputs]) as name:
    inputs = list(inputs)
    input_shapes = [x.get_shape() for x in inputs]
    input_axis_labels, output_axis_labels = _einsum_parse_and_resolve_equation(
        equation, input_shapes)

    axis_labels = set(''.join(input_axis_labels) + output_axis_labels)

    for a in axis_labels:
<<<<<<< HEAD
=======
      for input_labels in input_axis_labels:
        if (len(input_axis_labels) == 1 and input_labels.count(a) == 2 and
            input_labels == input_labels[::-1] and '->' not in equation):
          return math_ops.trace(inputs[0])
        if input_labels.count(a) > 1:
          raise ValueError(
              'Subscript not supported: an axis appears more than once: %s' %
              input_labels)
    for a in axis_labels:
>>>>>>> a751f01a
      input_count = sum(1 for s in input_axis_labels if a in s)
      if input_count > 2 and a not in output_axis_labels:
        logging.warn(
            'Falling back to exponential-space implementation of einsum()'
            ' because index "%s" is summed over more than two inputs.', a)
        return _exponential_space_einsum(equation, *inputs)

    temp = inputs[0]
    temp_axis_labels = input_axis_labels[0]
    for i in xrange(len(inputs) - 1):
      axes_to_sum = (
          set(temp_axis_labels) &
          set(input_axis_labels[i + 1]) - set(output_axis_labels))
      temp, temp_axis_labels = _einsum_reduction(
          temp, temp_axis_labels, inputs[i + 1], input_axis_labels[i + 1],
          axes_to_sum)


    missing_indices = set(temp_axis_labels) - set(output_axis_labels)
    if missing_indices:
      reduction_indices = [
          i for i, a in enumerate(temp_axis_labels)
          if a not in output_axis_labels
      ]
      temp = math_ops.reduce_sum(temp, reduction_indices=reduction_indices)
      temp_axis_labels = ''.join(
          a for a in temp_axis_labels if a in output_axis_labels)
    if sorted(temp_axis_labels) != sorted(output_axis_labels):
      raise ValueError('Invalid equation: %s' % equation)

    perm = [temp_axis_labels.index(a) for a in output_axis_labels]
    return _transpose_if_necessary(temp, perm)


def _einsum_parse_and_resolve_equation(equation, input_shapes):
  """Helper for einsum() that splits/resolves inputs & outputs.

  Args:
    equation: Equation string given as argument to einsum().
    input_shapes: List of the shapes of all inputs given to einsum()

  Returns:
    input_axis_labels, output_axis_labels where:
      input_axis_labels: List of length len(input_shapes) of strings
      representing the character label for each dimension of each given input,
      resolving any broadcast (...) axes,
    output_axis_labels: A string of character labels for each axes of output
      tensor, filling in missing output subscripts and broadcast axes.

  Raises:
    ValueError: If equation is in the uncorrect format, incorrect number of
      inputs given or broadcast axes "..." or output axes could not be resolved.
  """
  equation = equation.replace(' ', '')
  match = re.match('^([a-zA-Z,.]+)(->[a-zA-Z.]*)?$', equation)
  if not match:
    raise ValueError('Indices have incorrect format: %s' % equation)

  input_axis_labels = match.group(1).split(',')
  output_axis_labels = match.group(2)[2:] if match.group(2) else None

  if len(input_shapes) != len(input_axis_labels):
    raise ValueError('Got %d arguments for equation "%s", expecting %d' %
                     (len(input_shapes), equation, len(input_axis_labels)))

  # Resolve Ellipsis
  # Assign axes labels for unspecified dimensions in inputs. Labels taken
  # from unused labels. Follow numpy einsum broadcasting conventions for
  # tensors of different length and unlabeled output.
  ellipsis_axes = ''
  if '...' in equation:
    unused = ''.join([c for c in string.ascii_letters
                      if c not in ''.join(input_axis_labels)])
    for i, ax in enumerate(input_axis_labels):
      if '...' in ax:
        parts = ax.split('...')
        if len(parts) != 2:
          raise ValueError('Unable to resolve ellipsis. Excess number found.')
        if input_shapes[i].ndims is None:
          raise ValueError('Unable to statically infer ellipsis axes.')
        n = input_shapes[i].ndims - len(''.join(parts))
        if n < 0:
          raise ValueError('Ellipses lengths do not match.')
        if len(unused) < n:
          raise ValueError(
              'Unable to resolve ellipsis, too many distinct labels.')
        replace_axes = unused[-n:] if n > 0 else ''
        input_axis_labels[i] = input_axis_labels[i].replace('...',
                                                            replace_axes)
        if len(replace_axes) > len(ellipsis_axes):
          ellipsis_axes = replace_axes

    if any(['.' in ax for ax in input_axis_labels]):
      raise ValueError('period "." found outside of ellipsis')

    if output_axis_labels is not None:
      output_axis_labels = output_axis_labels.replace('...', ellipsis_axes)
      if '.' in output_axis_labels:
        raise ValueError('period "." found outside of ellipsis')

  if output_axis_labels is None:
    # infer the output subscripts if not given, assume alphabetical order,
    # but always place ellipsis axes before given.
    axis_labels = set(''.join(input_axis_labels)) - set(ellipsis_axes)
    indices = ''.join(sorted(axis_labels))
    counts = {ax: 0 for ax in indices}
    for axes_ in input_axis_labels:
      for ax in axes_:
        if ax not in ellipsis_axes:
          counts[ax] += 1

    output_axis_labels = ellipsis_axes + ''.join(
        sorted(ax for ax in axis_labels if counts[ax] == 1))

  return input_axis_labels, output_axis_labels


def _einsum_reduction(t0, t0_axis_labels, t1, t1_axis_labels, axes_to_sum):
  """Helper for einsum() that computes the result of a two-argument einsum().

  Args:
    t0: a `Tensor`
    t0_axis_labels: a string of axis labels.  This string's length must equal
      the rank of t0.
    t1: a `Tensor`
    t1_axis_labels: a string to axis labels.  This string's length must equal
      the rank of t1.
    axes_to_sum: set of labels of axes to be summed over

  Returns:
    A `Tensor` whose elements are obtained by summing, over all axes in
    `axes_to_sum`, the corresponding elements of `t0` and `t1`.

    For example, if t0_axis_labels == 'abijk', t1_axis_labels == 'acjkl', and
    axes_to_sum == {j,k}, this will return a tensor x where

      out[a,b,c,i,l] = sum_j sum_k t0[a,b,i,j,k] * t1[a,c,j,k,l]

  Raises:
    ValueError: if the rank of `t0` does not match the length of
      `t0_axis_labels`, or that of `t1` does not match the length of
      `t1_axis_labels`.
  """
  if len(t0_axis_labels) != len(t0.get_shape()):
    raise ValueError(
        'Tensor t0 of rank %d does not match einsum reduction of length %d' %
        (len(t0.get_shape()), len(t0_axis_labels)))
  if len(t1_axis_labels) != len(t1.get_shape()):
    raise ValueError(
        'Tensor t1 of rank %d does not match einsum reduction of length %d' %
        (len(t1.get_shape()), len(t1_axis_labels)))

  # This function computes the result of a two-argument einsum() using batch
  # matrix multiplication.  This involves
  # 1. transposing t0 and t1 so that axes are in the correct order for
  #    batch matrix multiplication, and
  # 2. reshaping t0 and t1 so that they are both of rank 3.

  # First, we divide axes into three groups:
  #  * "preserved" axes are present in both inputs and the output
  #  * "summed" axes are present in both inputs but not the output
  #  * "broadcast" axes are present in exactly one input and the output
  #
  # As an example, if the einsum is abijk,acjkl->abcil, then "a" is a
  # preserved axis, "b" and "c" are broadcast axes, and "j" and "k" are
  # summed axes.
  assert all(a in t0_axis_labels and a in t1_axis_labels for a in axes_to_sum)
  preserved_axes = (set(t0_axis_labels) & set(t1_axis_labels)) - axes_to_sum
  broadcast_axes = {}
  for i, sym_list in enumerate([t0_axis_labels, t1_axis_labels]):
    broadcast_axes[i] = set(sym_list) - preserved_axes - axes_to_sum

  # Reorder the axes so that:
  # 1. preserved axes come first in both inputs
  # 2. in input 0, broadcast axes come next, followed by summed axes
  # 3. in input 1, summed axes come next, followed by broadcast axes
  def sort_key(input_index, a):
    if a in preserved_axes:
      return (-1, a)
    elif ((input_index == 0 and a in broadcast_axes[0]) or
          (input_index == 1 and a in axes_to_sum)):
      return (0, a)
    else:
      return (1, a)

  axis_labels = [t0_axis_labels, t1_axis_labels]
  sorted_axes = [
      sorted(sym_list, key=lambda a: sort_key(i, a))
      for i, sym_list in enumerate(axis_labels)
  ]
  inputs = [t0, t1]
  for i, axes_str in enumerate(axis_labels):
    perm = [axes_str.find(a) for a in sorted_axes[i]]
    inputs[i] = _transpose_if_necessary(inputs[i], perm)
  t0, t1 = inputs

  if not axes_to_sum:
    # In the special case where there are no axes to sum over, reduce to mul()
    # rather than to batch matrix multiplication.
    for _ in broadcast_axes[1]:
      t0 = array_ops.expand_dims(t0, -1)
    for _ in broadcast_axes[0]:
      t1 = array_ops.expand_dims(t1, len(preserved_axes))
    product = math_ops.multiply(t0, t1)
    product_axes = sorted_axes[0] + sorted_axes[1][len(preserved_axes):]
    return product, ''.join(product_axes)
  else:
    # Reduce to matmul().

    # Reshape both inputs so as to combine multiple broadcast axes
    # into a single axis, and combine multiple summed axes into a
    # single axis.

    t0_shape = _get_shape(t0)
    num_broadcast_elements_t0 = _total_size(
        t0_shape[len(preserved_axes):-len(axes_to_sum)])
    num_summed_elements = _total_size(t0_shape[-len(axes_to_sum):])
    new_shape = (
        t0_shape[:len(preserved_axes)] +
        [num_broadcast_elements_t0, num_summed_elements])
    t0 = _reshape_if_necessary(t0, new_shape)

    t1_shape = _get_shape(t1)
    num_broadcast_elements_t1 = _total_size(
        t1_shape[len(preserved_axes) + len(axes_to_sum):])
    new_shape = (
        t1_shape[:len(preserved_axes)] +
        [num_summed_elements, num_broadcast_elements_t1])
    t1 = _reshape_if_necessary(t1, new_shape)

    product = math_ops.matmul(t0, t1)

    # Undo compaction of broadcast axes
    uncompacted_shape = (
        t0_shape[:len(preserved_axes) + len(broadcast_axes[0])] +
        t1_shape[len(t1_shape) - len(broadcast_axes[1]):])
    product = _reshape_if_necessary(product, uncompacted_shape)

    product_axes = (
        sorted_axes[0][:len(preserved_axes) + len(broadcast_axes[0])] +
        sorted_axes[1][len(sorted_axes[1]) - len(broadcast_axes[1]):])

    return product, ''.join(product_axes)


def _transpose_if_necessary(tensor, perm):
  """Like transpose(), but avoids creating a new tensor if possible."""
  if perm != range(len(perm)):
    return array_ops.transpose(tensor, perm=perm)
  else:
    return tensor


def _reshape_if_necessary(tensor, new_shape):
  """Like reshape(), but avoids creating a new tensor if possible."""
  # Accept None as an alias for -1 in new_shape.
  new_shape = tuple(-1 if x is None else x for x in new_shape)
  cur_shape = tuple(x.value for x in tensor.get_shape())
  if (len(new_shape) == len(cur_shape) and
      all(d0 == d1 or d1 == -1 for d0, d1 in zip(cur_shape, new_shape))):
    return tensor
  else:
    return array_ops.reshape(tensor, new_shape)


def _get_shape(tensor):
  """Like get_shape().as_list(), but explicitly queries the shape of a tensor
  if necessary to ensure that the returned value contains no unknown value."""

  shape = tensor.get_shape().as_list()
  none_indices = [i for i, d in enumerate(shape) if d is None]
  if none_indices:
    # Query the shape if shape contains None values
    shape_tensor = array_ops.shape(tensor)
    for i in none_indices:
      shape[i] = shape_tensor[i]
  return shape


def _total_size(shape_values):
  """Given list of tensor shape values, returns total size.
  If shape_values contains tensor values (which are results of
  array_ops.shape), then it returns a scalar tensor.
  If not, it returns an integer."""

  result = 1
  for val in shape_values:
    result *= val
  return result


def _exponential_space_einsum(equation, *inputs):
  """Fallback implementation that supports summing an index over > 2 inputs."""
  inputs = list(inputs)
  input_shapes = [x.get_shape() for x in inputs]
  idx_in, idx_out = _einsum_parse_and_resolve_equation(equation, input_shapes)

  idx_all = set(''.join(idx_in) + idx_out)
  indices = ''.join(sorted(idx_all))

  missing_idx = set(idx_out).difference(idx_all)
  if missing_idx:
    raise ValueError('Unknown output axes: %s' % missing_idx)

  axis_order = {}
  for ax in indices:
    if ax not in idx_out:
      axis_order[ax] = len(axis_order)
  for ax in idx_out:
    axis_order[ax] = len(axis_order)

  # transpose inputs so axes are in order
  for i, (input_, axes_) in enumerate(zip(inputs, idx_in)):
    if input_.get_shape().ndims != len(axes_):
      raise ValueError(
          'Input %d with axes %s has incorrect' \
          ' number of dimensions (expected %d, got %d)' % (
              i, axes_, len(axes_), input_.get_shape().ndims
          )
      )

    sorted_idx = sorted(axes_, key=axis_order.get)

    if len(set(axes_)) != len(axes_):
      raise ValueError(
          'Subscript not supported: an axis appears more than once: %s' % axes_)

    if list(axes_) != sorted_idx:
      permuted = [axes_.find(ax) for ax in sorted_idx]
      inputs[i] = array_ops.transpose(input_, permuted)
      idx_in[i] = sorted_idx

  reduction_idx = []
  shapes = [[dim if dim else -1
             for dim in tensor.get_shape().as_list()]
            for tensor in inputs]

  # validate shapes for broadcasting
  for j, ax in enumerate(sorted(idx_all, key=axis_order.get)):
    dims = []
    for i, idx in enumerate(idx_in):
      if ax not in idx:
        shapes[i].insert(j, 1)
      else:
        dim = shapes[i][j]
        if isinstance(dim, int) and dim > 1:
          dims.append(dim)

    if len(set(dims)) > 1:
      raise ValueError('Dimension mismatch on axis: %s' % ax)

    if ax not in idx_out:
      reduction_idx.append(j)

  # reshape, multiply
  expanded_inputs = [
      array_ops.reshape(input_, shape) for input_, shape in zip(inputs, shapes)
  ]
  expanded_output = 1
  for input_ in expanded_inputs:
    expanded_output *= input_

  # contract
  return math_ops.reduce_sum(expanded_output, reduction_idx)<|MERGE_RESOLUTION|>--- conflicted
+++ resolved
@@ -191,12 +191,7 @@
   This function behaves like `numpy.einsum`, but does not support:
 
   * Subscripts where an axis appears more than once for a single input
-<<<<<<< HEAD
-    (e.g. `ijj,k->ik`).
-  * Subscripts that are summed across multiple inputs (e.g., `ij,ij,jk->ik`).
-=======
     (e.g. `ijj,k->ik`) unless it is a trace (e.g. `ijji`).
->>>>>>> a751f01a
 
   Args:
     equation: a `str` describing the contraction, in the same format as
@@ -230,8 +225,6 @@
     axis_labels = set(''.join(input_axis_labels) + output_axis_labels)
 
     for a in axis_labels:
-<<<<<<< HEAD
-=======
       for input_labels in input_axis_labels:
         if (len(input_axis_labels) == 1 and input_labels.count(a) == 2 and
             input_labels == input_labels[::-1] and '->' not in equation):
@@ -241,7 +234,6 @@
               'Subscript not supported: an axis appears more than once: %s' %
               input_labels)
     for a in axis_labels:
->>>>>>> a751f01a
       input_count = sum(1 for s in input_axis_labels if a in s)
       if input_count > 2 and a not in output_axis_labels:
         logging.warn(
