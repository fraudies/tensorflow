--- conflicted
+++ resolved
@@ -1202,10 +1202,6 @@
         math_ops.not_equal(x, 0), math_ops.log(x), array_ops.zeros_like(x))
   else:
     # There's no sensible real value to return if x < 0, so return 0
-<<<<<<< HEAD
-    log_x = array_ops.where(x > 0, math_ops.log(x), array_ops.zeros_like(x))
-  gy = array_ops.reshape(math_ops.reduce_sum(grad * z * log_x, ry), sy)
-=======
     mask = x > 0
   safe_x = array_ops.where(mask, x, array_ops.ones_like(x))
   log_x = array_ops.where(mask, math_ops.log(safe_x), array_ops.zeros_like(x))
@@ -1214,7 +1210,6 @@
         math_ops.reduce_sum(gen_math_ops.mul_no_nan(z * log_x, grad), ry), sy)
   else:
     gy = array_ops.reshape(math_ops.reduce_sum(grad * z * log_x, ry), sy)
->>>>>>> a751f01a
   return gx, gy
 
 
