# Copyright 2015 The TensorFlow Authors. All Rights Reserved.
#
# Licensed under the Apache License, Version 2.0 (the "License");
# you may not use this file except in compliance with the License.
# You may obtain a copy of the License at
#
#     http://www.apache.org/licenses/LICENSE-2.0
#
# Unless required by applicable law or agreed to in writing, software
# distributed under the License is distributed on an "AS IS" BASIS,
# WITHOUT WARRANTIES OR CONDITIONS OF ANY KIND, either express or implied.
# See the License for the specific language governing permissions and
# limitations under the License.
# ==============================================================================
"""Control Flow Operations.

See the [Control
Flow](https://tensorflow.org/api_guides/python/control_flow_ops) guide.
"""
# pylint: disable=g-bad-name
from __future__ import absolute_import
from __future__ import division
from __future__ import print_function

import abc
import collections
import functools
import os

import six

from tensorflow.core.framework import attr_value_pb2
from tensorflow.core.protobuf import control_flow_pb2
from tensorflow.python.eager import context
from tensorflow.python.framework import composite_tensor
from tensorflow.python.framework import constant_op
from tensorflow.python.framework import dtypes
from tensorflow.python.framework import errors
from tensorflow.python.framework import ops
from tensorflow.python.framework import tensor_shape
from tensorflow.python.framework import tensor_util
from tensorflow.python.ops import array_ops
from tensorflow.python.ops import control_flow_util as util
from tensorflow.python.ops import gen_array_ops
from tensorflow.python.ops import gen_control_flow_ops
from tensorflow.python.ops import gen_data_flow_ops
from tensorflow.python.ops import gen_logging_ops
from tensorflow.python.ops import gen_resource_variable_ops
from tensorflow.python.ops import math_ops
from tensorflow.python.ops import tensor_array_ops
# go/tf-wildcard-import
# pylint: disable=wildcard-import,undefined-variable
from tensorflow.python.ops.gen_control_flow_ops import *
# pylint: enable=wildcard-import
from tensorflow.python.platform import tf_logging as logging
from tensorflow.python.util import compat
from tensorflow.python.util import deprecation
from tensorflow.python.util import nest
from tensorflow.python.util import tf_should_use
from tensorflow.python.util.lazy_loader import LazyLoader
from tensorflow.python.util.tf_export import tf_export

# This is to avoid a circular dependency:
# cond_v2 -> gradients_util -> control_flow_ops
cond_v2 = LazyLoader("cond_v2", globals(),
                     "tensorflow.python.ops.cond_v2")

# This is to avoid circular dependencies:
# while_v2 -> control_flow_ops
# while_v2 -> gradients_util -> control_flow_ops
while_v2 = LazyLoader("while_v2", globals(),
                      "tensorflow.python.ops.while_v2")

ENABLE_COND_V2 = os.getenv("TF_ENABLE_COND_V2", "0") != "0"
ENABLE_WHILE_V2 = os.getenv("TF_ENABLE_WHILE_V2", "0") != "0"

# We override the 'tuple' for a control flow op, so we keep python's
# existing 'tuple' for later use in this module.
_basetuple = tuple


def _summarize_eager(tensor, summarize=None):
  """Returns a summarized string representation of eager `tensor`.

  Args:
    tensor: EagerTensor to summarize
    summarize: Include these many first elements of `array`
  """
  # Emulate the behavior of Tensor::SummarizeValue()
  if summarize is None:
    summarize = 3
  elif summarize < 0:
    summarize = array_ops.size(tensor)
  # reshape((-1,)) is the fastest way to get a flat array view
  if tensor._rank():  # pylint: disable=protected-access
    flat = tensor.numpy().reshape((-1,))
    lst = [str(x) for x in flat[:summarize]]
    if len(lst) < flat.size:
      lst.append("...")
  else:
    # tensor.numpy() returns a scalar for zero dimensional arrays
    if summarize != 0:
      lst = [str(tensor.numpy())]
    else:
      lst = []

  return ", ".join(lst)


# pylint: disable=protected-access


# Assert and Print are special symbols in python, so we must
# use an upper-case version of them.
@tf_export("debugging.Assert", "Assert")
@tf_should_use.should_use_result
def Assert(condition, data, summarize=None, name=None):
  """Asserts that the given condition is true.

  If `condition` evaluates to false, print the list of tensors in `data`.
  `summarize` determines how many entries of the tensors to print.

  NOTE: In graph mode, to ensure that Assert executes, one usually attaches
  a dependency:

  ```python
  # Ensure maximum element of x is smaller or equal to 1
  assert_op = tf.Assert(tf.less_equal(tf.reduce_max(x), 1.), [x])
  with tf.control_dependencies([assert_op]):
    ... code using x ...
  ```

  Args:
    condition: The condition to evaluate.
    data: The tensors to print out when condition is false.
    summarize: Print this many entries of each tensor.
    name: A name for this operation (optional).

  Returns:
    assert_op: An `Operation` that, when executed, raises a
    `tf.errors.InvalidArgumentError` if `condition` is not true.
    @compatibility(eager)
    returns None
    @end_compatibility

  Raises:
    @compatibility(eager)
    `tf.errors.InvalidArgumentError` if `condition` is not true
    @end_compatibility
  """
  if context.executing_eagerly():
    if not condition:
      xs = ops.convert_n_to_tensor(data)
      data_str = [_summarize_eager(x, summarize) for x in xs]
      raise errors.InvalidArgumentError(
          node_def=None,
          op=None,
          message="Expected '%s' to be true. Summarized data: %s" %
          (condition, "\n".join(data_str)))
    return

  with ops.name_scope(name, "Assert", [condition, data]) as name:
    xs = ops.convert_n_to_tensor(data)
    if all([x.dtype in {dtypes.string, dtypes.int32} for x in xs]):
      # As a simple heuristic, we assume that string and int32 are
      # on host to avoid the need to use cond. If it is not case,
      # we will pay the price copying the tensor to host memory.
      return gen_logging_ops._assert(condition, data, summarize, name="Assert")
    else:
      condition = ops.convert_to_tensor(condition, name="Condition")

      def true_assert():
        return gen_logging_ops._assert(
            condition, data, summarize, name="Assert")

      guarded_assert = cond(condition, no_op, true_assert, name="AssertGuard")
      if context.executing_eagerly():
        return
      return guarded_assert.op


def _Identity(data, name=None):
  """Return a tensor with the same shape and contents as the input tensor.

  Args:
    data: A Tensor.
    name: A name for this operation (optional).

  Returns:
    A Tensor with the same type and value as the input Tensor.
  """
  data = ops.internal_convert_to_tensor_or_composite(data, as_ref=True)
  if isinstance(data, ops.Tensor):
    if data.dtype._is_ref_dtype:  # pylint: disable=protected-access
      return gen_array_ops.ref_identity(data, name=name)
    else:
      return array_ops.identity(data, name=name)
  elif isinstance(data, composite_tensor.CompositeTensor):
    return nest.map_structure(_Identity, data, expand_composites=True)
  else:
    raise TypeError("Type %s not supported" % type(data))


def _NextIteration(data, name=None):
  data = ops.internal_convert_to_tensor_or_composite(data, as_ref=True)
  if isinstance(data, ops.Tensor):
    if data.dtype._is_ref_dtype:  # pylint: disable=protected-access
      return ref_next_iteration(data, name=name)
    else:
      return next_iteration(data, name=name)
  elif isinstance(data, composite_tensor.CompositeTensor):
    return nest.map_structure(_NextIteration, data, expand_composites=True)
  else:
    raise TypeError("Type %s not supported" % type(data))


def _Enter(data,
           frame_name,
           is_constant=False,
           parallel_iterations=10,
           use_ref=True,
           use_input_shape=True,
           name=None):
  """Creates or finds a child frame, and makes `data` available to it.

  The unique `frame_name` is used by the `Executor` to identify frames. If
  `is_constant` is true, `data` is a constant in the child frame; otherwise
  it may be changed in the child frame. At most `parallel_iterations`
  iterations are run in parallel in the child frame.

  Args:
    data: The tensor to be made available to the child frame.
    frame_name: The name of the child frame.
    is_constant: If true, the output is constant within the child frame.
    parallel_iterations: The number of iterations allowed to run in parallel.
    use_ref: If true, use ref_enter if data is of ref type.
    use_input_shape: If true, set the result's shape based on data's shape.
    name: A name for this operation (optional).

  Returns:
    The same tensor as `data`.
  """
  data = ops.internal_convert_to_tensor_or_composite(data, as_ref=True)
  if isinstance(data, ops.Tensor):
    if data.dtype._is_ref_dtype and use_ref:  # pylint: disable=protected-access
      result = gen_control_flow_ops.ref_enter(
          data, frame_name, is_constant, parallel_iterations, name=name)
    else:
      result = gen_control_flow_ops.enter(
          data, frame_name, is_constant, parallel_iterations, name=name)
    if use_input_shape:
      result.set_shape(data.get_shape())
    return result
  elif isinstance(data, composite_tensor.CompositeTensor):
    def enter_component(t):
      return _Enter(t, frame_name, is_constant, parallel_iterations,
                    use_ref, use_input_shape)
    return nest.map_structure(enter_component, data, expand_composites=True)
  else:
    raise TypeError("Type %s not supported" % type(data))


def exit(data, name=None):  # pylint: disable=redefined-builtin
  """Exits the current frame to its parent frame.

  Exit makes its input `data` available to the parent frame.

  Args:
    data: The tensor to be made available to the parent frame.
    name: A name for this operation (optional).

  Returns:
    The same tensor as `data`.
  """
  data = ops.internal_convert_to_tensor_or_composite(data, as_ref=True)
  if isinstance(data, ops.Tensor):
    if data.dtype._is_ref_dtype:  # pylint: disable=protected-access
      return gen_control_flow_ops.ref_exit(data, name)
    else:
      return gen_control_flow_ops._exit(data, name)
  elif isinstance(data, composite_tensor.CompositeTensor):
    return nest.map_structure(exit, data, expand_composites=True)
  else:
    raise TypeError("Type %s not supported" % type(data))


def switch(data, pred, dtype=None, name=None):
  """Forwards `data` to an output determined by `pred`.

  If `pred` is false, the `data` input is forwarded to the first output.
  Otherwise, the data goes to the second output.

  This op handles `Tensor`s and `IndexedSlices`.

  Args:
    data: The tensor to be forwarded to the appropriate output.
    pred: A scalar that specifies which output port will receive data.
    dtype: Optional element type for the returned tensor. If missing, the type
      is inferred from the type of `value`.
    name: A name for this operation (optional).

  Returns:
    `(output_false, output_true)`: If `pred` is true, data will be forwarded
    to `output_true`, otherwise it goes to `output_false`.
  """
  with ops.name_scope(name, "Switch", [data, pred]) as name:
    data = ops.internal_convert_to_tensor_or_composite(
        data, dtype=dtype, name="data", as_ref=True)
    pred = ops.convert_to_tensor(pred, name="pred")
    if isinstance(data, ops.Tensor):
      return gen_control_flow_ops.switch(data, pred, name=name)
    else:
      if not isinstance(data, composite_tensor.CompositeTensor):
        raise TypeError("Type %s not supported" % type(data))
      tensors = nest.flatten(data, expand_composites=True)
      mapped = [gen_control_flow_ops.switch(tensor, pred) for tensor in tensors]
      mapped_f, mapped_t = zip(*mapped)
      return (nest.pack_sequence_as(data, mapped_f, expand_composites=True),
              nest.pack_sequence_as(data, mapped_t, expand_composites=True))


def _SwitchRefOrTensor(data, pred, name="Switch"):
  """Forwards `data` to an output determined by `pred`.

  If `pred` is false, the `data` input is forwarded to the first output.
  Otherwise, the data goes to the second output.

  This op handles `Tensor`s and `IndexedSlices`.

  Args:
    data: The tensor to be forwarded to the appropriate output.
    pred: A scalar that specifies which output port will receive data.
    name: A name for this operation (optional).

  Returns:
    `(output_false, output_true)`: If `pred` is true, data will be forwarded to
    `output_true`, otherwise it goes to `output_false`.

  Raises:
    TypeError: if data is not a Tensor or IndexedSlices
  """
  data = ops.convert_to_tensor_or_composite(data, name="data")
  # NOTE(vrv): ops.colocate_with(data, ignore_existing=True) below
  # addresses the following scenario.
  #
  # Assume you execute Optimizer.apply_gradients() in a branch of a cond().
  #
  # 1. The update op is created inside a `with ops.colocate(var):` block
  #
  # 2. Some tensor `data` is captured and a switch is created in a
  #    `with ops.colocate_with(data):` block.
  #
  # with ops.colocate_with(var):
  #  with ops.colocate_with(data):
  #    op = ...
  #
  # var and data may be pinned to different devices, so we want to ops
  # created within ops.colocate_with(data) to ignore the existing stack.
  with ops.colocate_with(data, ignore_existing=True):
    if isinstance(data, ops.Tensor):
      if data.dtype._is_ref_dtype:  # pylint: disable=protected-access
        return ref_switch(data, pred, name=name)
    return switch(data, pred, name=name)


def merge(inputs, name=None):
  """Returns the value of an available element of `inputs`.

  This op tests each of the tensors in `inputs` in turn to determine if any of
  them is available. If it finds an available tensor, it returns it and its
  index in `inputs`.

  It is an error if more than one tensor in `inputs` is available. If no tensor
  in `inputs` is available, the returned tensor and index are not set.

  This op handles both `Tensor`s and `IndexedSlices`. If inputs has a mix of
  `Tensor`s and `IndexedSlices`, all inputs are converted to IndexedSlices
  before merging.

  Args:
    inputs: The input tensors, at most one of which is available.
    name: A name for this operation (optional).

  Returns:
    A tuple containing the chosen input tensor and its index in `inputs`.

  Raises:
    ValueError: If any of the inputs is None, or inputs are IndexedSlices and
      some but not all have a dense_shape property.
  """
  if any([inp is None for inp in inputs]):
    raise ValueError("At least one of the merge inputs is None: %s" % inputs)
  with ops.name_scope(name, "Merge", inputs) as name:
    inputs = [
        ops.internal_convert_to_tensor_or_composite(inp, as_ref=True)
        for inp in inputs
    ]
    if all([isinstance(v, ops.Tensor) for v in inputs]):
      if all([v.dtype._is_ref_dtype for v in inputs]):  # pylint: disable=protected-access
        return gen_control_flow_ops.ref_merge(inputs, name)
      else:
        return gen_control_flow_ops.merge(inputs, name)
<<<<<<< HEAD
    elif all([isinstance(v, sparse_tensor.SparseTensor) for v in inputs]):
      # Only handle the case when all inputs are SparseTensor.
      values, _ = merge([inp.values for inp in inputs], name=name)
      indices, chosen_index = gen_control_flow_ops.merge(
          [inp.indices for inp in inputs], name="indices")
      dense_shape, _ = gen_control_flow_ops.merge(
          [inp.dense_shape for inp in inputs], name="dense_shape")
      return (sparse_tensor.SparseTensor(indices, values, dense_shape),
              chosen_index)
=======
>>>>>>> a751f01a
    else:
      # If there is a mix of tensors and indexed slices, then convert the
      # tensors to indexed slices.
      if all(isinstance(v, (ops.IndexedSlices, ops.Tensor)) for v in inputs):
        inputs = math_ops._as_indexed_slices_list(inputs, optimize=False)

      for v in inputs:
        if not isinstance(v, composite_tensor.CompositeTensor):
          raise TypeError("Type %s not supported" % type(v))

      for v in inputs[1:]:
        nest.assert_same_structure(inputs[0], v, expand_composites=True)

      flat_inputs = [nest.flatten(v, expand_composites=True) for v in inputs]
      merged_results = [gen_control_flow_ops.merge(component)
                        for component in zip(*flat_inputs)]
      flat_merged = [tensor for (tensor, _) in merged_results]
      chosen_index = merged_results[0][1]
      merged_inputs = nest.pack_sequence_as(inputs[0], flat_merged,
                                            expand_composites=True)
      return (merged_inputs, chosen_index)


# pylint: enable=protected-access


def _convert_tensorarray_to_flow(tensor_or_tensor_array):
  if isinstance(tensor_or_tensor_array, tensor_array_ops.TensorArray):
    return tensor_or_tensor_array.flow
  else:
    return tensor_or_tensor_array


def _make_tensor_array(ta, t_or_flow):
  # pylint: disable=protected-access
  new_ta = tensor_array_ops.TensorArray(
      dtype=ta.dtype,
      handle=ta.handle,
      flow=t_or_flow,
      infer_shape=ta._infer_shape,
      colocate_with_first_write_call=ta._colocate_with_first_write_call)
  new_ta._colocate_with = ta._colocate_with
  new_ta._element_shape = ta._element_shape
  # pylint: enable=protected-access
  return new_ta


def _convert_flows_to_tensorarrays(tensors_or_tensorarrays, tensors_or_flows):
  if len(tensors_or_tensorarrays) != len(tensors_or_flows):
    raise ValueError(
        "Lengths of original Tensor list and new list do not match: %d vs. %d" %
        (len(tensors_or_tensorarrays), len(tensors_or_flows)))
  return [
      _make_tensor_array(ta, t_or_flow) if isinstance(
          ta, tensor_array_ops.TensorArray) else t_or_flow
      for (ta, t_or_flow) in zip(tensors_or_tensorarrays, tensors_or_flows)
  ]


def _ShapeLessThanOrEqual(shape1, shape2):
  if shape2.dims is None:
    return True
  if shape1.ndims != shape2.ndims:
    return False
  for dim1, dim2 in zip(shape1.dims, shape2.dims):
    if dim2.value is not None and dim1.value != dim2.value:
      return False
  return True


def _get_shape_invariant(var, shape=None):
  """Returns a shape invariant for the given variable.

  If `var` is a `CompositeTensor`, then this uses
  `_shape_invariant_to_components()` to get shape invariants for the
  component tensors.

  Args:
    var: The tensor whose shape is described.
    shape: The shape invariant for the tensor.  If not specified, then a default
      shape invariant for `var` is returned.

  Returns:
    The shape invariant for `var` (if it is a `Tensor`), or the shape invariants
    for the components that comprise `var` (if it is a `CompositeTensor`).
  """
  if isinstance(var, composite_tensor.CompositeTensor):
    return var._shape_invariant_to_components(shape)  # pylint: disable=protected-access
  elif shape is None:
    return var.shape
  else:
    return shape


def _SetShapeInvariants(input_vars, enter_vars, shapes):
  """Set the shapes of the tensors in `enter_vars` to `shapes`.

  Args:
    input_vars: A list of tensors that are inputs to `enter_vars`.
    enter_vars: A list of tensors whose shapes will be set.
    shapes: A (possibly nested) list of shapes.

  Raises:
    ValueError: If any tensor in `enter_vars` has a less specific shape
      than its corresponding shape in `shapes`.
  """
  if shapes is None:
    return
  flat_shapes = nest.flatten(shapes)
  if not all([isinstance(s, tensor_shape.TensorShape) for s in flat_shapes]):
    raise ValueError("`shapes` must be a (possibly nested) list of shapes.")
  # Check that the shapes of the inputs are less than the shape invariants,
  # and set the shapes of `enter_vars` to the shape invariants.
  for inp, var, shape in zip(input_vars, enter_vars, flat_shapes):
    if isinstance(var, ops.Tensor):
      if not _ShapeLessThanOrEqual(inp.get_shape(), shape):
        raise ValueError(
            "The shape invariant specified for %s is not compatible with "
            "the initial shape of the loop variable. It enters the loop "
            "with shape %s, but the specified shape invariant is %s." %
            (inp.name, inp.get_shape(), shape))
      var.set_shape(shape)
    else:
      raise TypeError("Type %s not supported" % type(var))


def _EnforceShapeInvariant(merge_var, next_var):
  """Check if the shapes of the loops variables are invariants.

  Args:
    merge_var: The list of tensors representing the initial values of the loop
      variables.
    next_var: The list of tensors representing the values of the loop variables
      after one loop iteration.

  Raises:
    ValueError: If any tensor in `merge_var` has a more specific shape than
      its correspnding tensor in `next_var`.
  """
  if isinstance(merge_var, ops.Tensor):
    m_shape = merge_var.get_shape()
    n_shape = next_var.get_shape()
    if not _ShapeLessThanOrEqual(n_shape, m_shape):
      enter = merge_var.op.inputs[0].op
      assert util.IsLoopEnter(enter)
      input_t = enter.inputs[0]
      raise ValueError(
          "Input tensor '%s' enters the loop with shape %s, but has shape %s "
          "after one iteration. To allow the shape to vary across iterations, "
          "use the `shape_invariants` argument of tf.while_loop to specify a "
          "less-specific shape." % (input_t.name, input_t.shape, n_shape))
  else:
    raise TypeError("Type %s not supported" % type(merge_var))


def _AddNextAndBackEdge(m, v, enforce_shape_invariant=True):
  """Add NextIteration and back edge from v to m."""
  if isinstance(m, ops.Tensor):
    v = ops.convert_to_tensor(v)
    v = _NextIteration(v)
    if enforce_shape_invariant:
      # Make sure the shapes of loop outputs are correct. We do this before
      # calling _update_input, which will raise a less-helpful error message if
      # the types don't match.
      # TODO(skyewm): call this for other cases below (needs testing)
      _EnforceShapeInvariant(m, v)
    m.op._update_input(1, v)  # pylint: disable=protected-access
  elif isinstance(m, composite_tensor.CompositeTensor):
    # pylint: disable=protected-access
    def update_component(m_component, v_component):
      m_component.op._update_input(1, v_component)
    if isinstance(m, ops.IndexedSlices):
      v = math_ops._as_indexed_slices(v, optimize=False)
    # pylint: enable=protected-access
    v = _NextIteration(v)
    return nest.map_structure(update_component, m, v, expand_composites=True)
  else:
    raise TypeError("Type %s not supported" % type(m))
  return v


def GetMaxSizeFromNestedMaximumIterations(value, while_ctxt):
  """Calculate a max_size for use by stack ops inside an XLA while_loop.

  Args:
    value: The value inside the while_loop forward context.  Used for printing
      error messages.
    while_ctxt: The forward context inside which value resides.  This does not
      always match the value's immediate context, as `value` may be inside e.g.
      a cond context inside the while_loop.

  Returns:
    A tensor containing the `max_size` to feed to a Stack initializer.

  Raises:
    ValueError: If `value` is nested inside a `while_loop` that either
      lacks a `maximum_iterations` parameter, or the `maximum_iterations`
      parameter:

        - is inside a `while_loop` that is a parent of the calling context, and
        - cannot be evaluated at graph build time to a constant.
  """
  value_name = value.name
  # curr_ctxt is the context that tf.gradients was called in.
  curr_ctxt = ops.get_default_graph()._get_control_flow_context()  # pylint: disable=protected-access

  curr_ctxt_name = curr_ctxt.name if curr_ctxt is not None else ""
  max_size = constant_op.constant(1)

  # Loop through all containing while contexts between value and the
  # current context, multiplying together each context's
  # max_iterations to get the maximum stack size.
  while while_ctxt not in (None, curr_ctxt):
    max_iter = while_ctxt.maximum_iterations
    if max_iter is None:
      raise ValueError(
          "Cannot create a gradient accumulator for tensor '%s' inside "
          "XLA while_loop because maximum_iterations was not passed to "
          "the tf.while_loop call ('%s')." % (value_name, while_ctxt.name))

    # pylint: disable=protected-access
    max_iter_ctxt = max_iter.op._get_control_flow_context()
    # pylint: enable=protected-access

    # If max_iter_ctxt (non-strictly) contains curr_ctxt, then it's OK to use.
    if util.IsContainingContext(curr_ctxt, max_iter_ctxt):
      max_size *= max_iter
    else:
      # We cannot use max_iter because it's defined in a nested while
      # or cond context, so will fail if we try to use it as input to
      # any ops in curr_ctxt (e.g. max_size or the final accumulator
      # stack). Attempt to get a constant value out to use instead.
      const_max_iter = tensor_util.constant_value(max_iter)
      if const_max_iter is None:
        raise ValueError(
            "Cannot create a gradient accumulator for tensor '%s' inside XLA "
            "while_loop. maximum_iterations tensor '%s' for while_loop context "
            "'%s' must be statically known (e.g. a constant value or known "
            "shape dimension), or be defined at or outside the while loop "
            "context '%s' (currently defined in '%s')." %
            (value_name, max_iter.name, while_ctxt.name, curr_ctxt_name,
             max_iter_ctxt.name))
      max_size *= const_max_iter

    # Find the next outer WhileContext (or stop if we reach the
    # tf.gradient's context).
    while_ctxt = util.GetContainingWhileContext(
        while_ctxt.outer_context, stop_ctxt=curr_ctxt)

  return max_size


class GradLoopState(object):
  """The state used for constructing the gradient graph for a while loop.

  We create a GradLoopState for each while loop in forward and its
  corresponding while loop in backprop. This gives us access to both
  the forward and the backprop WhileContexts.

  During the construction of gradient graph, any time when we detect
  a forward value that is needed for backprop, we create a history
  accumulator and add it to `history_map`. Any time when we backprop
  a loop switch op (in _SwitchGrad), we add the grad merge op in
  `switch_map`.
  """

  def __init__(self, forward_ctxt, outer_grad_state):
    # The grad loop state for the outer while loop.
    self._outer_grad_state = None

    # The while loop context for forward.
    self._forward_context = None

    # The loop counter added by AddForwardLoopCounter. It is the value
    # of the loop counter for the next iteration.
    self._forward_index = None

    # A sync op for forward.
    self._forward_sync = None

    # The while loop context for backprop.
    self._grad_context = None

    # The loop counter added by AddBackpropLoopCounter. It is the value
    # of the loop counter for the current iteration.
    self._grad_index = None

    # A sync op for backprop.
    self._grad_sync = None

    # Information needed by backprop.
    self._history_map = {}
    self._switch_map = {}
    self._unused_exits = []
    self._deferred_exits = []
    self._forward_loop_exits = list(forward_ctxt.loop_exits)
    self._pending_exits_count = len(forward_ctxt.loop_exits)

    self._outer_grad_state = outer_grad_state
    if outer_grad_state:
      outer_forward_ctxt = outer_grad_state.forward_context
    else:
      if not hasattr(forward_ctxt, "outer_context"):
        raise ValueError("Failed to call gradients on a while loop without"
                         "properly serializing graph via MetaGraphDef")
      outer_forward_ctxt = forward_ctxt.outer_context

    # Add the forward loop counter.
    with forward_ctxt._graph.as_default():  # pylint: disable=protected-access
      if outer_forward_ctxt:
        outer_forward_ctxt.Enter()
      cnt, forward_index = forward_ctxt.AddForwardLoopCounter(outer_grad_state)
      if outer_forward_ctxt:
        outer_forward_ctxt.Exit()
    self._forward_context = forward_ctxt
    self._forward_index = forward_index

    # Add the backprop WhileContext, and the backprop loop counter.
    if outer_grad_state:
      # This is a nested loop. Remember the iteration counts for each
      # execution of this inner loop.
      outer_forward_ctxt.AddName(cnt.name)
      history_cnt = outer_grad_state.AddForwardAccumulator(cnt)

      outer_grad_ctxt = outer_grad_state.grad_context
      outer_grad_ctxt.Enter()
      self._grad_context = WhileContext(
          maximum_iterations=forward_ctxt.maximum_iterations,
          parallel_iterations=forward_ctxt.parallel_iterations,
          back_prop=forward_ctxt.back_prop,
          swap_memory=forward_ctxt.swap_memory,
          name=forward_ctxt.name,
          grad_state=self)
      real_cnt = outer_grad_state.AddBackpropAccumulatedValue(history_cnt, cnt)
      self._grad_index = self._grad_context.AddBackpropLoopCounter(
          real_cnt, outer_grad_state)
      outer_grad_ctxt.Exit()
    else:
      if outer_forward_ctxt:
        outer_forward_ctxt.Enter()
      self._grad_context = WhileContext(
          maximum_iterations=forward_ctxt.maximum_iterations,
          parallel_iterations=forward_ctxt.parallel_iterations,
          back_prop=forward_ctxt.back_prop,
          swap_memory=forward_ctxt.swap_memory,
          name=forward_ctxt.name,
          grad_state=self)
      self._grad_index = self._grad_context.AddBackpropLoopCounter(
          cnt, outer_grad_state)
      if outer_forward_ctxt:
        outer_forward_ctxt.Exit()

  @property
  def outer_grad_state(self):
    """The grad loop state for outer loop."""
    return self._outer_grad_state

  @property
  def forward_context(self):
    """The while loop context for forward."""
    return self._forward_context

  @property
  def forward_index(self):
    """The loop index of forward loop."""
    return self._forward_index

  @property
  def forward_sync(self):
    """A control trigger node for synchronization in the forward loop.

    One main use is to keep the push ops of a stack executed in the
    iteration order.
    """
    if self._forward_sync is None:
      with ops.control_dependencies(None):
        self._forward_sync = control_trigger(name="f_sync")
      self._forward_sync._set_control_flow_context(self._forward_context)
      self._forward_index.op._add_control_input(self._forward_sync)
    return self._forward_sync

  @property
  def grad_context(self):
    """The corresponding WhileContext for gradient."""
    return self._grad_context

  @property
  def grad_index(self):
    """The loop index of backprop loop."""
    return self._grad_index

  @property
  def grad_sync(self):
    """A control trigger node for synchronization in the grad loop.

    One main use is to keep the pop ops of a stack executed in the
    iteration order.
    """
    if self._grad_sync is None:
      with ops.control_dependencies(None):
        self._grad_sync = control_trigger(name="b_sync")
      self._grad_sync._set_control_flow_context(self._grad_context)
      self._grad_index.op._add_control_input(self._grad_sync)
      if self._grad_context.outer_context:
        self._grad_context.outer_context.AddInnerOp(self._grad_sync)
    return self._grad_sync

  @property
  def history_map(self):
    """The map that records all the tensors needed for backprop."""
    return self._history_map

  @property
  def switch_map(self):
    """The map that records all the Switch ops for the while loop."""
    return self._switch_map

  @property
  def unused_exits(self):
    """The list of "unused" exits."""
    return self._unused_exits

  @property
  def deferred_exits(self):
    """The list of "deferred" exits."""
    return self._deferred_exits

  @property
  def forward_loop_exits(self):
    """The list of exits of the forward loop."""
    return self._forward_loop_exits

  @property
  def pending_exits_count(self):
    """The number of exits we expect to see but haven't."""
    return self._pending_exits_count

  @pending_exits_count.setter
  def pending_exits_count(self, cnt):
    """Set the pending count to cnt."""
    self._pending_exits_count = cnt

  def AddForwardAccumulator(self, value, dead_branch=False):
    """Add an accumulator for each forward tensor that is needed in backprop.

    This is added to the forward loop at the first time when a tensor
    in the forward loop is used by backprop gradient computation loop.
    We create an accumulator that accumulates the value of tensor at each
    iteration. Called in the control flow context where gradients() is called.

    The pseudocode is:
    ```
      acc = stack();
      while (_pivot) {
        acc = stack_push(acc, value);
      }
    ```

    We make sure that the stack push op in one iteration is executed before
    next iteration. This is achieved by adding a control edge from
    `forward_index.op.inputs[0].op` to the push op, and another control
    edge from the push op to either `forward_index.op` or `forward_sync`.

    Args:
      value: The source tensor in forward that is to be accumulated.
      dead_branch: True iff the tensor is on a dead branch of a cond.

    Returns:
      The stack that contains the accumulated history of the tensor.

    Raises:
      TypeError: For internal errors involving the value condition context.
      ValueError: If `value` is inside a XLA scope and a valid max size
        for the stack can't be found.
    """
    # curr_ctxt is the context that tf.gradients was called in.
    with self._forward_index.graph.as_default():
      curr_ctxt = ops.get_default_graph()._get_control_flow_context()  # pylint: disable=protected-access
      with ops.control_dependencies(None):
        if curr_ctxt:
          curr_ctxt.Enter()
        with ops.colocate_with(value):
          # We only need to pass maximum_iterations to the stack if
          # we're inside an XLA context.
          if not util.IsInXLAContext(value.op):
            max_size = constant_op.constant(-1, dtypes.int32)
          else:
            max_size = GetMaxSizeFromNestedMaximumIterations(
                value, self.forward_context)
          acc = gen_data_flow_ops.stack_v2(
              max_size=max_size, elem_type=value.dtype.base_dtype, name="f_acc")
        if curr_ctxt:
          curr_ctxt.Exit()

        # Make acc available in the forward context.
        enter_acc = self.forward_context.AddValue(acc)

        # Add the stack_push op in the context of value.op.
        swap_enabled = self.forward_context.swap_memory
        value_ctxt = util.GetOutputContext(value.op)
        if value_ctxt == self.forward_context:
          # value is not nested in the forward context.
          self.forward_context.Enter()
          push = gen_data_flow_ops.stack_push_v2(
              enter_acc, value, swap_memory=swap_enabled)
          self.forward_context.Exit()
          # Protect stack push and order it before forward_index.
          self.forward_index.op._add_control_input(push.op)
        else:
          # value is in a cond context within the forward context.
          if not isinstance(value_ctxt, CondContext):
            raise TypeError("value_ctxt is not a CondContext: %s" % value_ctxt)
          if dead_branch:
            # The special case for creating a zero tensor for a dead
            # branch of a switch. See ControlFlowState.ZerosLike().
            value_ctxt.outer_context.Enter()
            push = gen_data_flow_ops.stack_push_v2(
                enter_acc, value, swap_memory=swap_enabled)
            value_ctxt.outer_context.Exit()
            push.op._set_control_flow_context(value_ctxt)
          else:
            value_ctxt.Enter()
            push = gen_data_flow_ops.stack_push_v2(
                enter_acc, value, swap_memory=swap_enabled)
            value_ctxt.Exit()
          # Protect stack push and order it before forward_sync.
          self.forward_sync._add_control_input(push.op)
        # Order stack push after the successor of forward_index
        add_op = self.forward_index.op.inputs[0].op
        push.op._add_control_input(add_op)
        return acc

  def AddBackpropAccumulatedValue(self, history_value, value,
                                  dead_branch=False):
    """Add the getter for an accumulated value in the grad context.

    This is added to the backprop loop. Called in the grad context to
    get the value of an accumulated value. The stack pop op must be guarded
    by the pred of the controlling cond.

    Args:
      history_value: The history (a stack) of a value.
      value: The value that is pushed onto the stack.
      dead_branch: True iff the tensor is on a dead branch of a cond.

    Returns:
      The current value (the top of the stack).
    """
    history_ctxt = history_value.op._get_control_flow_context()
    # Find the cond context that controls history_value if any.
    cond_ctxt = None
    value_ctxt = value.op._get_control_flow_context()
    while value_ctxt and value_ctxt != history_ctxt:
      if isinstance(value_ctxt, CondContext):
        cond_ctxt = value_ctxt
        break
      value_ctxt = value_ctxt.outer_context
    with ops.control_dependencies(None):
      self.grad_context.Enter()
      if cond_ctxt:
        # Guard stack pop with a switch if it is controlled by a cond.
        grad_state = self
        pred = None
        while pred is None and grad_state:
          pred = grad_state.history_map.get(cond_ctxt.pred.name)
          grad_state = grad_state.outer_grad_state
        if pred is None:
          pred = cond_ctxt.pred
        branch = (1 - cond_ctxt.branch) if dead_branch else cond_ctxt.branch
        history_value = _SwitchRefOrTensor(history_value, pred)[branch]
      pop = gen_data_flow_ops.stack_pop_v2(history_value,
                                           value.dtype.base_dtype)
      pop.set_shape(value.get_shape())
      self.grad_context.Exit()
    parallel_iterations = self.grad_context.parallel_iterations
    if parallel_iterations > 1:
      # All pops are ordered after pivot_for_body and before grad_sync.
      self.grad_sync._add_control_input(pop.op)
    return pop

  def GetRealValue(self, value):
    """Get the real value of `value`.

    If backprop "uses" a value produced by forward inference, an accumulator
    is added in the forward loop to accumulate its values.  We use the
    accumulated value. This method must be called in the grad loop context.
    `value` must be in forward and needed for backprop.

    Args:
      value: A tensor to be captured.

    Returns:
      The same tensor obtained from the saved history.
    """
    assert value.op.type not in ["Variable", "VariableV2"]
    real_value = self._history_map.get(value.name)
    if real_value is None:
      cur_value = value
      cur_grad_state = self
      while True:
        enter_op = util.GetLoopConstantEnter(cur_value)
        if enter_op:
          # Special case: cur_value comes from a constant Enter node.
          cur_value = enter_op.inputs[0]
          cur_grad_state = cur_grad_state.outer_grad_state
          if cur_grad_state is None:
            # We are now outside all nested loops for this gradient(),
            # so `value` is a loop invariant and there is no need to
            # save the history of value. Just make cur_value to enter
            # the right control flow context.
            real_value = self._grad_context.AddValue(cur_value)
            break
        elif constant_op.is_constant(cur_value):
          # If the value to be forwarded is a constant, clone the constant in
          # the gradient loop rather than using a stack.
          # TODO(phawkins): consider hoisting the constant out of the loop
          # instead.
          real_value = constant_op.constant(
              tensor_util.constant_value(cur_value), dtype=cur_value.dtype)
          break
        else:
          # Record the history of this value in forward_ctxt.
          self._grad_context.Exit()
          history_value = cur_grad_state.AddForwardAccumulator(cur_value)
          self._grad_context.Enter()
          break

      if real_value is None:
        # Add the stack pop op in the grad context.
        real_value = cur_grad_state.AddBackpropAccumulatedValue(
            history_value, cur_value)
        if cur_grad_state != self:
          real_value = self._grad_context.AddValue(real_value)
      self._history_map[value.name] = real_value
    return real_value


def _GetWhileContext(op):
  """Get the WhileContext to which this op belongs."""
  ctxt = op._get_control_flow_context()
  if ctxt:
    ctxt = ctxt.GetWhileContext()
  return ctxt


class ControlFlowState(object):
  """Maintain the mapping from the loops to their grad states."""

  def __init__(self):
    self._map = {}  # maps forward loop context to GradLoopState

  def GetGradState(self, op, before):
    """Return the grad state for this op if it's in a forward loop context."""
    if before and util.IsLoopExit(op):
      forward_ctxt = op._get_control_flow_context()
      forward_ctxt = forward_ctxt.outer_context
      if forward_ctxt:
        forward_ctxt = forward_ctxt.GetWhileContext()
    else:
      forward_ctxt = _GetWhileContext(op)
    if forward_ctxt:
      return self._map.get(forward_ctxt)
    return None

  def ProcessUnusedLoopExits(self, pending_count, to_ops_set):
    """Process all the "unused" loop exits.

    The "unused" exits of the loops are added to `unused_exits`. An exit is
    unused if its pending_count is 0. If there is an exit with real gradient,
    all these deferred exits will enter the backprop loop with zero gradient.
    Otherwise, they will enter the backprop loop with None. As an example,
    people often write:

    ```python
    v1, _ = tf.while_loop(p, b, [x1, x2])
    result = gradients(v1, x1)
    ```

    The exit node for x2 is not included by the betweenness analysis. But we
    need to backprop x2 if x2 is involved in computing v1.

    Args:
      pending_count: The number of backprop inputs for every op.
      to_ops_set: The set of ops for ys in gradients(ys, xs)

    Returns:
      The set of unused loop exits that we know at this point we need
      to backprop.
    """
    loop_exits = []
    for grad_state in self._map.values():
      for y in grad_state.forward_loop_exits:
        if pending_count[y.op] == 0:
          grad_state.pending_exits_count -= 1
          if y.op not in to_ops_set:
            grad_state.unused_exits.append(y)
          if grad_state.pending_exits_count == 0:
            loop_exits.extend(grad_state.unused_exits)
      # Need to include Enters in backprop for higher-order gradients.
      for y in grad_state.forward_context.loop_enters:
        if pending_count[y.op] == 0:
          pending_count[y.op] = 1
    return loop_exits

  def EnterGradWhileContext(self, op, before):
    """Enter the WhileContext for gradient computation."""
    grad_state = self.GetGradState(op, before)
    if grad_state:
      grad_state.grad_context.Enter()

  def ExitGradWhileContext(self, op, before):
    """Exit the WhileContext for gradient computation."""
    grad_state = self.GetGradState(op, before)
    if grad_state:
      grad_state.grad_context.Exit()

  def AddWhileContext(self, op, between_op_list, between_ops):
    """Add the grad state for the while loop that op belongs to.

    Note that op is an Exit, and this method must be called in
    the control flow context where gradients() is called.

    Note that this method modifies `between_op_list` and `between_ops`.
    """
    forward_ctxt = _GetWhileContext(op)
    grad_state = self._map.get(forward_ctxt)
    if grad_state is None:
      # This is a new while loop so create a grad state for it.
      outer_forward_ctxt = forward_ctxt.outer_context
      if outer_forward_ctxt:
        outer_forward_ctxt = outer_forward_ctxt.GetWhileContext()
      outer_grad_state = None
      if outer_forward_ctxt:
        outer_grad_state = self._map.get(outer_forward_ctxt)
      grad_state = GradLoopState(forward_ctxt, outer_grad_state)
      self._map[forward_ctxt] = grad_state

      # We need to include all exits of a loop for backprop.
      for loop_exit in grad_state.forward_loop_exits:
        if loop_exit.op not in between_ops:
          between_ops.add(loop_exit.op)
          between_op_list.append(loop_exit.op)

  def ZerosLikeForExit(self, val):
    """Create zeros_like gradient for a loop exit.

    If the result of a loop variable is not used but is involved in
    computing the result of some needed loop variable, we create a
    zero-valued tensor that is fed as gradient for the Exit node of that
    loop variable. Note that val.op is an Exit, and this method must be
    called in the control flow context where gradients() is called.

    Args:
      val: The output tensor of an Exit op.

    Returns:
      A zero tensor of the same shape of val.
    """
    val_shape = val.get_shape()
    forward_ctxt = val.op._get_control_flow_context()
    outer_forward_ctxt = forward_ctxt.outer_context
    if outer_forward_ctxt:
      outer_forward_ctxt = outer_forward_ctxt.GetWhileContext()
    outer_grad_state = None
    if outer_forward_ctxt:
      outer_grad_state = self._map.get(outer_forward_ctxt)
    if outer_grad_state:
      # This is a nested loop.
      if val_shape.is_fully_defined():
        # If the shape is known statically, just create a zero tensor
        # with the right shape in the right context.
        outer_grad_state.grad_context.Enter()
        result = array_ops.zeros(val_shape.dims, val.dtype)
        outer_grad_state.grad_context.Exit()
      else:
        # Only the shape of value is needed for backprop.
        forward_ctxt.outer_context.Enter()
        shape = array_ops.shape_internal(val, optimize=False)
        forward_ctxt.outer_context.Exit()
        # Save the shape to a stack.
        history_shape = outer_grad_state.AddForwardAccumulator(shape)
        # Get the shape back from the stack.
        outer_grad_ctxt = outer_grad_state.grad_context
        outer_grad_ctxt.Enter()
        real_shape = outer_grad_state.AddBackpropAccumulatedValue(
            history_shape, shape)
        result = array_ops.zeros(real_shape, val.dtype)
        outer_grad_ctxt.Exit()
    else:
      # This is not a nested loop.
      if val_shape.is_fully_defined():
        # If the shape is known statically, just create a zero tensor
        # with the right shape.
        result = array_ops.zeros(val_shape.dims, val.dtype)
      else:
        result = array_ops.zeros_like(val, optimize=False)
    return result

  def ZerosLike(self, op, index):
    """Create zeros_like for the specified output of an op.

    If op is in a while loop that is part of gradients(), this method
    must be called in its grad loop context.

    Args:
      op: A tensorflow operation.
      index: the index for a specific output of the op.

    Returns:
      A zero tensor of the same shape of op.outputs[index].
    """
    if util.IsLoopSwitch(op):
      return None
    if op.graph._building_function:  # pylint: disable=protected-access
      # The optimization here is tricky to apply to functions
      return array_ops.zeros_like(op.outputs[index])
    dead_branch = util.IsSwitch(op)
    forward_ctxt = _GetWhileContext(op)
    grad_state = self._map.get(forward_ctxt)
    if grad_state is None:
      # op is not in a while loop that is part of gradients().
      return ZerosLikeOutsideLoop(op, index)
    op_ctxt = op._get_control_flow_context()
    val = ops.convert_to_tensor(op.outputs[index], name="tensor")
    shape = val.get_shape()
    if shape.is_fully_defined():
      # If the shape is known statically, just create a zero tensor with
      # the right shape in the grad loop context.
      result = constant_op.constant(0, shape=shape.dims, dtype=val.dtype)
      if dead_branch:
        # op is a cond switch. Guard the zero tensor with a switch.
        pred = grad_state.history_map.get(op_ctxt.pred.name)
        branch = op_ctxt.branch
        result = _SwitchRefOrTensor(result, pred)[1 - branch]
    else:
      # Unknown shape so keep a history of the shape at runtime.
      if dead_branch:
        # Need to add a special switch to guard the value.
        pred = op_ctxt.pred
        branch = op_ctxt.branch
        op_ctxt.outer_context.Enter()
        val = _SwitchRefOrTensor(op.inputs[0], pred)[1 - branch]
        zeros_shape = array_ops.shape_internal(val, optimize=False)
        op_ctxt.outer_context.Exit()
        val.op._set_control_flow_context(op_ctxt)
        zeros_shape.op._set_control_flow_context(op_ctxt)
      else:
        op_ctxt.Enter()
        zeros_shape = array_ops.shape_internal(val, optimize=False)
        op_ctxt.Exit()

      # Add forward accumulator for shape.
      grad_state.grad_context.Exit()
      history_zeros_shape = grad_state.AddForwardAccumulator(
          zeros_shape, dead_branch=dead_branch)
      grad_state.grad_context.Enter()

      # Create a zero tensor with the right shape.
      shape = grad_state.AddBackpropAccumulatedValue(history_zeros_shape,
                                                     zeros_shape, dead_branch)
      result = array_ops.zeros(shape, val.dtype)
    return result

  def PostProcessing(self):
    """Perform postprocessing at the end of gradients().

    We have created the gradient graph at this point. So this function
    can be used to perform any postprocessing on the gradient graph.
    We currently perform the following postprocessing:
      1. Patch the gradient graph if the output of a loop variable
         doesn't depend on its input.
    """
    for _, grad_state in self._map.items():
      for _, b_merge in grad_state.switch_map.items():
        if b_merge.op.inputs[0] == b_merge.op.inputs[1]:
          # The value of this loop variable at iteration i+1 doesn't
          # depend on its value at iteration i. So use zeros as the
          # gradients for all iterations > 0.
          dtype = b_merge.op.inputs[0].dtype
          shape = b_merge.op.inputs[0].get_shape()
          # pylint: disable=protected-access
          if shape.is_fully_defined():
            grad_state.grad_context.Enter()
            # Create a zeros and use it for iterations > 0.
            grad_val = constant_op.constant(0, dtype=dtype, shape=shape)
            next_grad_val = _NextIteration(grad_val)
            grad_state.grad_context.Exit()
          else:
            # Create a zeros in the outer grad context.
            outer_grad_ctxt = grad_state.grad_context.outer_context
            if outer_grad_ctxt:
              outer_grad_ctxt.Enter()
            enter_grad_op = b_merge.op.inputs[0].op
            enter_grad = enter_grad_op.inputs[0]
            grad_shape = array_ops.shape_internal(enter_grad, optimize=False)
            grad_val = array_ops.zeros(grad_shape)
            if outer_grad_ctxt:
              outer_grad_ctxt.Exit()
            # Use the zeros for iterations > 0.
            grad_state.grad_context.Enter()
            next_grad_val = _NextIteration(grad_val)
            grad_state.grad_context.Exit()
          b_merge.op._update_input(1, next_grad_val)
          # pylint: enable=protected-access


def MaybeCreateControlFlowState(between_op_list, between_ops,
                                colocate_gradients_with_ops):
  """Create the state for all the while loops involved in one gradients().

  We create a ControlFlowState when there are while loops involved in
  gradients(). In gradients(), control flow logic is only invoked when
  the ControlFlowState is not None.

  Note that this method modifies `between_op_list` and `between_ops`.
  """
  loop_state = None
  for op in between_op_list:
    if util.IsLoopExit(op):
      if loop_state is None:
        loop_state = ControlFlowState()
      if colocate_gradients_with_ops:
        with ops.colocate_with(op):
          loop_state.AddWhileContext(op, between_op_list, between_ops)
      else:
        loop_state.AddWhileContext(op, between_op_list, between_ops)
  return loop_state


def ZerosLikeOutsideLoop(op, index):
  """Create zeros_like for the specified output of an op."""
  val = op.outputs[index]
  if not util.IsSwitch(op):
    if val.dtype == dtypes.resource:
      return array_ops.zeros(gen_resource_variable_ops.variable_shape(val))
    return array_ops.zeros_like(val, optimize=False)
  else:
    op_ctxt = op._get_control_flow_context()
    if op_ctxt:
      # We are in a cond context. Use a switch to create zeros only when needed.
      pred = op_ctxt.pred
      branch = op_ctxt.branch
      switch_val = switch(op.inputs[0], pred)[1 - branch]
      # A op is created along the branch taken as control dependencies are on
      # the whole op and not on the tensor output.
      pivot = array_ops.identity(switch_val)
      if val.dtype == dtypes.resource:
        with ops.control_dependencies([pivot]):
          return array_ops.zeros(
              gen_resource_variable_ops.variable_shape(switch_val))
      zeros_shape = array_ops.shape_internal(switch_val, optimize=False)
      # Ensure ops created within array_ops.zeros are dominated by switch in
      # cond context.
      with ops.control_dependencies([pivot]):
        return array_ops.zeros(zeros_shape, dtype=val.dtype)
    else:
      return array_ops.zeros_like(val, optimize=False)


class ControlFlowContext(object):
  """The base class for control flow context.

  The usage pattern is a sequence of (Enter, Exit) followed by a final
  ExitResult.

  We maintain the following state for control flow contexts during graph
  construction:
   1. graph has _control_flow_context: the current context used to
      construct new nodes. Changed by ctxt.Enter() and ctxt.Exit()
   2. op has _control_flow_context: the context to which the op belongs.
      Set at the time the op is created. Immutable.
   3. A ControlFlowContext has _outer_context: the context in which this
      context is created. Set at the time a context is created. Immutable.
   4. A ControlFlowContext has _context_stack.
      Pushed and popped by ctxt.Enter() and ctxt.Exit()
  """

  def __init__(self, values_def=None, import_scope=None):
    self._nested_contexts = []
    self._outer_context = ops.get_default_graph()._get_control_flow_context()
    if self._outer_context:
      self._outer_context._nested_contexts.append(self)  # pylint: disable=protected-access
    self._context_stack = []
    if values_def:
      self._init_values_from_proto(values_def, import_scope=import_scope)
    else:
      # The names of tensors that have been already seen in this context.
      self._values = set()
      # The keys are the names of tensors referenced by but external to this
      # context. Each value is the Tensor that should be used by this context to
      # access the key value (e.g. a switch output guarding a cond input value).
      self._external_values = {}

  def _init_values_from_proto(self, values_def, import_scope=None):
    """Initializes values and external_values from `ValuesDef` protocol buffer.

    Args:
      values_def: `ValuesDef` protocol buffer.
      import_scope: Optional `string`. Name scope to add.
    """
    assert isinstance(values_def, control_flow_pb2.ValuesDef)
    self._values = set(
        ops.prepend_name_scope(value, import_scope)
        for value in values_def.values)
    g = ops.get_default_graph()
    self._external_values = {}
    for k, v in values_def.external_values.items():
      k = ops.prepend_name_scope(k, import_scope)
      self._external_values[k] = g.as_graph_element(
          ops.prepend_name_scope(v, import_scope))
    op_names = set([
        op.split(":")[0]
        for op in self._values - set(self._external_values.keys())
    ])
    for op in op_names:
      # pylint: disable=protected-access
      g.as_graph_element(op)._set_control_flow_context(self)
      # pylint: enable=protected-access

  @property
  def name(self):
    return self._name

  @property
  def outer_context(self):
    """Return the context containing this context."""
    return self._outer_context

  @property
  def grad_state(self):
    raise NotImplementedError("Abstract method")

  @property
  def back_prop(self):
    raise NotImplementedError("Abstract method")

  @abc.abstractmethod
  def to_control_flow_context_def(self, context_def, export_scope=None):
    """Serializes this into `context_def`.

    Args:
      context_def: a `ControlFlowContextDef` protocol buffer.
      export_scope: Optional `string`. Name scope to remove.
    """
    raise NotImplementedError("Abstract method")

  def _to_values_def(self, export_scope=None):
    """Converts the values to a `ValuesDef` protocol buffer.

    Args:
      export_scope: Optional `string`. Name scope to remove.

    Returns:
      A `ValuesDef` protocol buffer.
    """
    values_def = control_flow_pb2.ValuesDef()
    values_def.values.extend(
        [ops.strip_name_scope(v, export_scope) for v in sorted(self._values)])
    for k, v in self._external_values.items():
      k = ops.strip_name_scope(k, export_scope)
      values_def.external_values[k] = ops.strip_name_scope(v.name, export_scope)
    return values_def

  def AddName(self, name):
    self._values.add(name)

  # pylint: disable=protected-access
  def Enter(self):
    """Enter this control flow context."""
    graph = ops.get_default_graph()
    self._context_stack.append(graph._get_control_flow_context())
    graph._set_control_flow_context(self)

  def Exit(self):
    """Exit this control flow context."""
    graph = ops.get_default_graph()
    last_context = self._context_stack.pop()
    graph._set_control_flow_context(last_context)

  def EnterGradientColocation(self, op, gradient_uid):
    """Start building a gradient colocated with an op."""
    if self._outer_context:
      self._outer_context.EnterGradientColocation(op, gradient_uid)

  def ExitGradientColocation(self, op, gradient_uid):
    """Start building a gradient colocated with an op."""
    if self._outer_context:
      self._outer_context.ExitGradientColocation(op, gradient_uid)

  def ExitResult(self, result):
    """Make a list of tensors available in the outer context."""
    if self._outer_context:
      nest.map_structure(lambda x: self._outer_context.AddName(x.name), result,
                         expand_composites=True)

  def GetWhileContext(self):
    """Return the while context containing this context."""
    if self._outer_context:
      return self._outer_context.GetWhileContext()
    return None

  def _IsInOuterContext(self, op):
    op_ctxt = util.GetOutputContext(op)
    outer_ctxt = self.outer_context
    while outer_ctxt != op_ctxt:
      if outer_ctxt is None:
        return False
      outer_ctxt = outer_ctxt.outer_context
    return True

  def _RemoveExternalControlEdges(self, op):
    """Remove any external control dependency on this op."""
    while_ctxt = self.GetWhileContext()
    # A control input of `op` is internal if it is in the same while
    # loop context as the enclosing while loop context of self.
    if while_ctxt is None:
      internal_control_inputs = op.control_inputs
    else:
      internal_control_inputs = []
      for x in op.control_inputs:
        ctxt = util.GetOutputContext(x)
        if ctxt is not None and ctxt.GetWhileContext() == while_ctxt:
          internal_control_inputs.append(x)
    external_control_inputs = []
    if len(internal_control_inputs) != len(op.control_inputs):
      external_control_inputs = list(
          set(op.control_inputs) - set(internal_control_inputs))
      op._remove_all_control_inputs()
      op._add_control_inputs(internal_control_inputs)
    return internal_control_inputs, external_control_inputs

  # pylint: enable=protected-access

  def AddInnerOp(self, op):
    """Notifies a scope about an operator added to an inner scope."""
    if self._outer_context:
      self._outer_context.AddInnerOp(op)

  def GetControlPivot(self):
    """Returns the pivot node for this context, or None."""
    return None

  def IsWhileContext(self):
    return False

  def IsCondContext(self):
    return False

  def IsXLAContext(self):
    return False

  def __str__(self):
    return self.name


class CondContext(ControlFlowContext):
  """The context for the conditional construct."""

  def __init__(self,
               pred=None,
               pivot=None,
               branch=None,
               name="cond_text",
               context_def=None,
               import_scope=None):
    """Creates a `CondContext`.

    Args:
      pred: The `boolean` tensor for the conditional predicate.
      pivot: The predicate tensor in this branch.
      branch: 0 or 1 representing this branch.
      name: Name of the `CondContext` python object.
      context_def: Optional `ContextDef` protocol buffer to initialize the
        `CondContext` object from.
      import_scope: Optional `string`. Name scope to add. Only used when
        initialing from protocol buffer.
    """
    self._name = ops.get_default_graph().unique_name(name)

    if context_def:
      self._init_from_proto(context_def, import_scope=import_scope)
    else:
      # Initializes the default fields.
      ControlFlowContext.__init__(self)
      self._pred = pred  # The boolean tensor for the cond predicate
      self._pivot = pivot  # The predicate tensor in this branch
      self._branch = branch  # 0 or 1 representing this branch

      # Values considered to have been already seen in this context. pred is not
      # included in this context.
      self._values.add(pred.name)
      self._external_values[pred.name] = pred
      self._values.add(pivot.name)
      pivot.op._set_control_flow_context(self)  # pylint: disable=protected-access

  def _init_from_proto(self, context_def, import_scope=None):
    """Creates a new `CondContext` from protocol buffer.

    Args:
      context_def: `CondContextDef` protocol buffer.
      import_scope: Optional `string`. Name scope to add.
    """
    assert isinstance(context_def, control_flow_pb2.CondContextDef)
    # Create from context_def.
    g = ops.get_default_graph()
    self._name = ops.prepend_name_scope(context_def.context_name, import_scope)
    self._pred = g.as_graph_element(
        ops.prepend_name_scope(context_def.pred_name, import_scope))
    self._pivot = g.as_graph_element(
        ops.prepend_name_scope(context_def.pivot_name, import_scope))
    self._branch = context_def.branch
    super(CondContext, self).__init__(
        values_def=context_def.values_def, import_scope=import_scope)

  @property
  def pred(self):
    return self._pred

  @property
  def pivot(self):
    return self._pivot

  @property
  def branch(self):
    return self._branch

  @property
  def grad_state(self):
    if self.GetWhileContext():
      return self.GetWhileContext().grad_state
    return None

  @property
  def back_prop(self):
    if self.GetWhileContext():
      self.GetWhileContext().back_prop
    return False

  def GetControlPivot(self):
    return self._pivot

  def to_proto(self, export_scope=None):
    """Converts a `CondContext` to a `CondContextDef` protocol buffer.

    Args:
      export_scope: Optional `string`. Name scope to remove.

    Returns:
      A `CondContextDef` protocol buffer.
    """
    if (export_scope is None or self.name.startswith(export_scope)):
      context_def = control_flow_pb2.CondContextDef()
      context_def.context_name = ops.strip_name_scope(self.name, export_scope)
      context_def.pred_name = ops.strip_name_scope(self._pred.name,
                                                   export_scope)
      context_def.pivot_name = ops.strip_name_scope(self._pivot.name,
                                                    export_scope)
      context_def.branch = self._branch
      context_def.values_def.MergeFrom(
          super(CondContext, self)._to_values_def(export_scope))
      for nested in self._nested_contexts:
        nested_def = context_def.nested_contexts.add()
        nested.to_control_flow_context_def(nested_def)

      return context_def
    else:
      return None

  @staticmethod
  def from_proto(context_def, import_scope=None):
    """Returns a `CondContext` object created from `context_def`."""
    ret = CondContext(context_def=context_def, import_scope=import_scope)

    ret.Enter()
    for nested_def in context_def.nested_contexts:
      from_control_flow_context_def(nested_def, import_scope=import_scope)
    ret.Exit()
    return ret

  def to_control_flow_context_def(self, context_def, export_scope=None):
    context_def.cond_ctxt.CopyFrom(self.to_proto(export_scope=export_scope))

  def AddValue(self, val):
    """Add `val` to the current context and its outer context recursively."""
    if val.name in self._values:
      # Use the real value if it comes from outer context. This is needed in
      # particular for nested conds.
      result = self._external_values.get(val.name)
      result = val if result is None else result
    else:
      result = val
      self._values.add(val.name)
      if self._outer_context:
        result = self._outer_context.AddValue(val)
        self._values.add(result.name)
        self._external_values[result.name] = result
      with ops.control_dependencies(None):
        result = _SwitchRefOrTensor(result, self._pred)[self._branch]
        if self._outer_context:
          self._outer_context.AddInnerOp(result.op)

      result.op.graph.prevent_fetching(result.op)
      # pylint: disable=protected-access
      result.op._set_control_flow_context(self)
      # pylint: enable=protected-access

      self._values.add(result.name)
      self._external_values[val.name] = result
    return result

  def AddOp(self, op):
    self._AddOpInternal(op)

  def _AddOpInternal(self, op):
    """Add `op` to the current context."""
    if not op.inputs:
      # If we're in a while loop, remove any control inputs from outside the
      # loop.
      self._RemoveExternalControlEdges(op)

      if not any(
          util.OpInContext(input_op, self) for input_op in op.control_inputs):
        # pylint: disable=protected-access
        op._add_control_input(self._pivot.op)
        # pylint: enable=protected-access
    else:
      # Make each input to 'op' available in this CondContext. If an input is
      # already part of this context there's nothing to do, but if it's
      # external, AddValue() will handle adding the appropriate Switch node and
      # other bookkeeping.
      for index in range(len(op.inputs)):
        x = op.inputs[index]
        if op.type == "Merge" and x.op.type == "NextIteration":
          # Edge case: if we're importing a while loop inside this CondContext,
          # AddValue() will not correctly handle the NextIteration inputs to
          # Merge node. The problem is that the NextIteration should also be
          # part of this context, but if we're importing it won't have been
          # processed and added to the context yet, so AddValue() will try to
          # add a Switch which results in an invalid graph. Instead, we use the
          # NextIteration input as-is here, and it will eventually be added to
          # the context via AddOp().
          real_x = x
        else:
          real_x = self.AddValue(x)
        if real_x != x:
          # pylint: disable=protected-access
          op._update_input(index, real_x)
          # pylint: enable=protected-access
      # Remove any external control dependency on this op.
      self._RemoveExternalControlEdges(op)
      # pylint: disable=protected-access
      if op.graph._is_function(op.type) or op.type == "SymbolicGradient":
        op._add_control_input(self._pivot.op)
      # pylint: enable=protected-access

    # Mark op's outputs as seen by this context and any outer contexts.
    output_names = [x.name for x in op.outputs]
    ctxt = self
    while ctxt is not None:
      # pylint: disable=protected-access
      ctxt._values.update(output_names)
      ctxt = ctxt._outer_context
      # pylint: enable=protected-access

    if self._outer_context or not util.IsLoopExit(op):
      op.graph.prevent_fetching(op)

    if self._outer_context:
      self._outer_context.AddInnerOp(op)

  def _ProcessOutputTensor(self, val):
    """Process an output tensor of a conditional branch."""
    real_val = val
    if val.name not in self._values:
      # Handle the special case of lambda: x
      self._values.add(val.name)
      if self._outer_context:
        real_val = self._outer_context.AddValue(val)
        self._values.add(real_val.name)
        self._external_values[real_val.name] = real_val
      real_val = _SwitchRefOrTensor(real_val, self._pred)[self._branch]
      self._external_values[val.name] = real_val
    else:
      external_val = self._external_values.get(val.name)
      if external_val is not None:
        real_val = external_val
    return real_val

  def _BuildCondTensor(self, v):
    if isinstance(v, ops.Operation):
      # Use pivot as the proxy for this op.
      return with_dependencies([v], self._pivot)
    else:
      v = nest.map_structure(_convert_tensorarray_to_flow, v,
                             expand_composites=True)
      return self._ProcessOutputTensor(ops.convert_to_tensor(v))

  def BuildCondBranch(self, fn):
    """Add the subgraph defined by fn() to the graph."""
    pre_summaries = ops.get_collection(ops.GraphKeys._SUMMARY_COLLECTION)  # pylint: disable=protected-access
    original_result = fn()
    post_summaries = ops.get_collection(ops.GraphKeys._SUMMARY_COLLECTION)  # pylint: disable=protected-access
    if len(post_summaries) > len(pre_summaries):
      new_summaries = post_summaries[len(pre_summaries):]
      summary_ref = ops.get_collection_ref(ops.GraphKeys._SUMMARY_COLLECTION)  # pylint: disable=protected-access
      summary_ref[:] = pre_summaries
      with ops.control_dependencies(new_summaries):
        if original_result is None:
          return no_op(), None
        else:
          original_result = nest.map_structure(array_ops.identity,
                                               original_result,
                                               expand_composites=True)
    if original_result is None:
      return None, None

    result = nest.map_structure(self._BuildCondTensor, original_result,
                                expand_composites=True)
    if not isinstance(result, (list, _basetuple)):
      result = [result]
    return original_result, result

  def IsCondContext(self):
    return True


def _UnpackIfSingleton(res):
  if isinstance(res, (list, _basetuple)) and len(res) == 1:
    return res[0]
  else:
    return res


# pylint: disable=redefined-outer-name
# pylint: disable=g-doc-args
@tf_export("cond")
@deprecation.deprecated_args(
    None, "fn1/fn2 are deprecated in favor of the true_fn/false_fn arguments.",
    "fn1", "fn2")
def cond(pred,
         true_fn=None,
         false_fn=None,
         strict=False,
         name=None,
         fn1=None,
         fn2=None):
  """Return `true_fn()` if the predicate `pred` is true else `false_fn()`.

  `true_fn` and `false_fn` both return lists of output tensors. `true_fn` and
  `false_fn` must have the same non-zero number and type of outputs.

  **WARNING**: Any Tensors or Operations created outside of `true_fn` and
  `false_fn` will be executed regardless of which branch is selected at runtime.

  Although this behavior is consistent with the dataflow model of TensorFlow,
  it has frequently surprised users who expected a lazier semantics.
  Consider the following simple program:

  ```python
  z = tf.multiply(a, b)
  result = tf.cond(x < y, lambda: tf.add(x, z), lambda: tf.square(y))
  ```

  If `x < y`, the `tf.add` operation will be executed and `tf.square`
  operation will not be executed. Since `z` is needed for at least one
  branch of the `cond`, the `tf.multiply` operation is always executed,
  unconditionally.

  Note that `cond` calls `true_fn` and `false_fn` *exactly once* (inside the
  call to `cond`, and not at all during `Session.run()`). `cond`
  stitches together the graph fragments created during the `true_fn` and
  `false_fn` calls with some additional graph nodes to ensure that the right
  branch gets executed depending on the value of `pred`.

  `tf.cond` supports nested structures as implemented in
  `tensorflow.python.util.nest`. Both `true_fn` and `false_fn` must return the
  same (possibly nested) value structure of lists, tuples, and/or named tuples.
  Singleton lists and tuples form the only exceptions to this: when returned by
  `true_fn` and/or `false_fn`, they are implicitly unpacked to single values.
  This behavior is disabled by passing `strict=True`.

  Args:
    pred: A scalar determining whether to return the result of `true_fn` or
      `false_fn`.
    true_fn: The callable to be performed if pred is true.
    false_fn: The callable to be performed if pred is false.
    strict: A boolean that enables/disables 'strict' mode; see above.
    name: Optional name prefix for the returned tensors.

  Returns:
    Tensors returned by the call to either `true_fn` or `false_fn`. If the
    callables return a singleton list, the element is extracted from the list.

  Raises:
    TypeError: if `true_fn` or `false_fn` is not callable.
    ValueError: if `true_fn` and `false_fn` do not return the same number of
      tensors, or return tensors of different types.

  Example:

  ```python
  x = tf.constant(2)
  y = tf.constant(5)
  def f1(): return tf.multiply(x, 17)
  def f2(): return tf.add(y, 23)
  r = tf.cond(tf.less(x, y), f1, f2)
  # r is set to f1().
  # Operations in f2 (e.g., tf.add) are not executed.
  ```

  """
<<<<<<< HEAD
  if ENABLE_COND_V2 and not context.executing_eagerly():
=======
  # Always enable control flow v2 if building a function, regardless of toggle.
  if (util.EnableControlFlowV2(ops.get_default_graph()) and
      not context.executing_eagerly()):
>>>>>>> a751f01a
    return cond_v2.cond_v2(pred, true_fn, false_fn, name)

  # We needed to make true_fn/false_fn keyword arguments for
  # backwards-compatibility. This check exists so that we can convert back to
  # having them be positional arguments.
  # TODO(josh11b): Make `true_fn` and `false_fn` positional arguments after
  # `fn1` and `fn2` are deleted.
  if fn1 is not None:
    if true_fn is not None:
      raise TypeError("cond(): true_fn and fn1 may not be set simultaneously.")
    true_fn = fn1
  elif true_fn is None:
    raise TypeError("cond(): true_fn argument required")
  if fn2 is not None:
    if false_fn is not None:
      raise TypeError("cond(): false_fn and fn2 may not be set simultaneously.")
    false_fn = fn2
  elif false_fn is None:
    raise TypeError("cond(): false_fn argument required")

  if not callable(true_fn):
    raise TypeError("true_fn must be callable.")
  if not callable(false_fn):
    raise TypeError("false_fn must be callable.")

  with ops.name_scope(name, "cond", [pred]):
    if context.executing_eagerly():
      if pred:
        return _UnpackIfSingleton(true_fn())
      return _UnpackIfSingleton(false_fn())

    # Add the Switch to the graph.
    if isinstance(pred, bool):
      raise TypeError("pred must not be a Python bool")
    p_2, p_1 = switch(pred, pred)
    pivot_1 = array_ops.identity(p_1, name="switch_t")
    pivot_2 = array_ops.identity(p_2, name="switch_f")
    pred = array_ops.identity(pred, name="pred_id")
    # Disable the fetching of tensors that are only on one branch of cond.
    for tensor in [p_1, p_2, pivot_1, pivot_2, pred]:
      tensor.op.graph.prevent_fetching(tensor.op)

    # Build the graph for the true branch in a new context.
    context_t = CondContext(pred, pivot_1, branch=1)
    try:
      context_t.Enter()
      orig_res_t, res_t = context_t.BuildCondBranch(true_fn)
      if orig_res_t is None:
        raise ValueError("true_fn must have a return value.")
      context_t.ExitResult(res_t)
    finally:
      context_t.Exit()

    # Build the graph for the false branch in a new context.
    context_f = CondContext(pred, pivot_2, branch=0)
    try:
      context_f.Enter()
      orig_res_f, res_f = context_f.BuildCondBranch(false_fn)
      if orig_res_f is None:
        raise ValueError("false_fn must have a return value.")
      context_f.ExitResult(res_f)
    finally:
      context_f.Exit()

    if not strict:
      orig_res_t = _UnpackIfSingleton(orig_res_t)
      orig_res_f = _UnpackIfSingleton(orig_res_f)

    # Check that the return values of the two branches have the same structure.
    try:
      nest.assert_same_structure(orig_res_t, orig_res_f,
                                 expand_composites=True)
    except TypeError as e:
      raise TypeError(
          "Incompatible return types of true_fn and false_fn: {}".format(e))
    except ValueError as e:
      raise ValueError(
          "Incompatible return values of true_fn and false_fn: {}".format(e))

    # Add the final merge to the graph.
    if not res_t:
      raise ValueError("true_fn and false_fn must return at least one result.")

    res_t_flat = nest.flatten(res_t, expand_composites=True)
    res_f_flat = nest.flatten(res_f, expand_composites=True)

    for i, (x, y) in enumerate(zip(res_t_flat, res_f_flat)):
      assert isinstance(x, ops.Tensor) and isinstance(y, ops.Tensor)
      if x.dtype.base_dtype != y.dtype.base_dtype:
        _cast_indexed_slice_indices(res_t, res_t_flat, res_f_flat)
        if res_t_flat[i].dtype.base_dtype != res_f_flat[i].dtype.base_dtype:
          raise ValueError(
              "Outputs of true_fn and false_fn must have the same type: "
              "%s, %s" % (x.dtype.name, y.dtype.name))

    merges = [merge(pair)[0] for pair in zip(res_f_flat, res_t_flat)]
    merges = _convert_flows_to_tensorarrays(
        nest.flatten(orig_res_t, expand_composites=True), merges)

    # Only add non-nested conds to the collection. Any nested control flow will
    # be encapsulated in the root context.
    assert context_t.outer_context == context_f.outer_context
    if context_t.outer_context is None:
      ops.add_to_collection(ops.GraphKeys.COND_CONTEXT, context_t)
      ops.add_to_collection(ops.GraphKeys.COND_CONTEXT, context_f)

    merges = nest.pack_sequence_as(structure=orig_res_t, flat_sequence=merges,
                                   expand_composites=True)

    # Singleton lists and tuples are automatically unpacked if strict == False.
    if not strict:
      merges = _UnpackIfSingleton(merges)
    return merges


def _cast_indexed_slice_indices(structure, flat_a, flat_b):
  """Cast IndexedSlice.indices from int32 to int64 where necessary.

  For each `IndexedSlices` in the nested structure `structure`, find its
  indices `Tensor` in the corresponding flattened lists `flat_a` and `flat_b`
  (where composites have been expanded); and if those indices tensors have
  different dtypes (i.e., if one is int64 but the other is int32), then cast
  them to both be int64.

  Args:
    structure: The nested structure that was flattened.
    flat_a: A flattened list of `Tensors` whose structure matches
        `structure`.  Will be modified in place to cast `IndexedSlices`
        indices tensors to int64, where necessary.
    flat_a: A flattened list of `Tensors` whose structure matches
        `structure`.  Will be modified in place to cast `IndexedSlices`
        indices tensors to int64, where necessary.
  """
  # Find the locations (in flat_a and flat_b) of the IndexedSlices'
  # indices tensors.
  indexed_slice_indices = []
  current_index = 0
  for item in nest.flatten(structure, expand_composites=False):
    if isinstance(item, ops.IndexedSlices):
      # indices is the second component of the composite tensor.
      indexed_slice_indices.append(current_index + 1)
    if nest.is_sequence_or_composite(item):
      current_index += len(nest.flatten(item, expand_composites=True))
    else:
      current_index += 1
  assert current_index == len(flat_a)

  for index in indexed_slice_indices:
    assert flat_a[index].dtype in (dtypes.int32, dtypes.int64)
    assert flat_b[index].dtype in (dtypes.int32, dtypes.int64)
    if flat_a[index].dtype != flat_b[index].dtype:
      if flat_b[index].dtype == dtypes.int32:
        flat_b[index] = math_ops.cast(flat_b[index], dtypes.int64)
      else:
        flat_a[index] = math_ops.cast(flat_a[index], dtypes.int64)


# pylint: enable=g-doc-args
# pylint: enable=redefined-outer-name


def _resource_safe_shape(t):
  """Returns the shape of t or the variable it points to."""
  if t.dtype == dtypes.resource:
    while t.op.inputs:
      t = t.op.inputs[0]
    return tensor_shape.TensorShape(t.op.get_attr("shape"))
  return array_ops.shape_internal(t, optimize=False)


# TODO(yuanbyu): Consider having a unified notion of context for
# not only conditionals and loops but also control dependency and
# subgraphs.
class WhileContext(ControlFlowContext):
  """The context for the loop construct."""

  def __init__(self,
               maximum_iterations=None,
               parallel_iterations=10,
               back_prop=True,
               swap_memory=False,
               name="while_context",
               grad_state=None,
               context_def=None,
               import_scope=None):
    """"Creates a `WhileContext`.

    Args:
      maximum_iterations: Optional upper bound on number of loop iterations.
      parallel_iterations: The number of iterations allowed to run in parallel.
      back_prop: Whether backprop is enabled for this while loop.
      swap_memory: Whether GPU-CPU memory swap is enabled for this loop.
      name: Optional name prefix for the returned tensors.
      grad_state: The gradient loop state.
      context_def: Optional `WhileContextDef` protocol buffer to initialize the
        `Whilecontext` python object from.
      import_scope: Optional `string`. Name scope to add. Only used when
        initialing from protocol buffer.
    """
    if context_def:
      self._init_from_proto(context_def, import_scope=import_scope)
    else:
      ControlFlowContext.__init__(self)
      self._init_from_args(maximum_iterations, parallel_iterations, back_prop,
                           swap_memory, name)
    # The gradient loop state.
    self._grad_state = grad_state

  def _init_from_args(self, maximum_iterations, parallel_iterations, back_prop,
                      swap_memory, name):
    """Creates a new `WhileContext` from arguments.

    Args:
      maximum_iterations: Optional upper bound on number of loop iterations.
      parallel_iterations: The number of iterations allowed to run in parallel.
      back_prop: Whether backprop is enabled for this while loop.
      swap_memory: Whether GPU-CPU memory swap is enabled for this loop.
      name: Optional name prefix for the returned tensors.

    Raises:
      ValueError: If `parallel_iterations` has invalid value.
    """
    if not isinstance(parallel_iterations, int) or (parallel_iterations <= 0):
      raise ValueError("`parallel_iterations` must be a positive integer: "
                       "%s" % parallel_iterations)
    self._name = ops.get_default_graph().unique_name(name)
    self._maximum_iterations = maximum_iterations
    self._parallel_iterations = parallel_iterations
    self._back_prop = back_prop
    self._swap_memory = swap_memory
    # We use this node to control constants created by the pred lambda.
    self._pivot_for_pred = None
    # We use this node to control constants created by the body lambda.
    self._pivot_for_body = None
    # The boolean tensor for loop termination condition. Used in code
    # generation for gradient computation
    self._pivot = None
    # The list of exit tensors for loop variables.
    self._loop_exits = []
    # The list of enter tensors for loop variables.
    self._loop_enters = []
    self._graph = ops.get_default_graph()

  def _init_from_proto(self, context_def, import_scope=None):
    """Creates a new `WhileContext` from protocol buffer.

    Args:
      context_def: `WhileContextDef` protocol buffer.
      import_scope: Optional `string`. Name scope to add.
    """
    assert isinstance(context_def, control_flow_pb2.WhileContextDef)
    # Create from context_def.
    g = ops.get_default_graph()
    self._name = ops.prepend_name_scope(context_def.context_name, import_scope)
    if context_def.maximum_iterations_name:
      self._maximum_iterations = g.as_graph_element(
          ops.prepend_name_scope(context_def.maximum_iterations_name,
                                 import_scope))
    else:
      self._maximum_iterations = None
    self._parallel_iterations = context_def.parallel_iterations
    self._back_prop = context_def.back_prop
    self._swap_memory = context_def.swap_memory
    self._pivot_for_pred = g.as_graph_element(
        ops.prepend_name_scope(context_def.pivot_for_pred_name, import_scope))
    # We use this node to control constants created by the body lambda.
    self._pivot_for_body = g.as_graph_element(
        ops.prepend_name_scope(context_def.pivot_for_body_name, import_scope))
    # The boolean tensor for loop termination condition. Used in code
    # generation for gradient computation.
    self._pivot = g.as_graph_element(
        ops.prepend_name_scope(context_def.pivot_name, import_scope))
    # The list of exit tensors for loop variables.
    self._loop_exits = [
        g.as_graph_element(ops.prepend_name_scope(exit_name, import_scope))
        for exit_name in context_def.loop_exit_names
    ]
    # The list of enter tensors for loop variables.
    self._loop_enters = [
        g.as_graph_element(ops.prepend_name_scope(enter_name, import_scope))
        for enter_name in context_def.loop_enter_names
    ]
    super(WhileContext, self).__init__(
        values_def=context_def.values_def, import_scope=import_scope)

    # import_scope causes self.name to be different from the original serialized
    # context's name. Rewrite "frame_name" attrs with the new name.
    if import_scope:
      for tensor_name in self._values:
        op = g.as_graph_element(tensor_name).op
        if util.IsLoopEnter(op):
          # pylint: disable=protected-access
          op._set_attr("frame_name",
                       attr_value_pb2.AttrValue(s=compat.as_bytes(self.name)))
          # pylint: enable=protected-access
    self._graph = ops.get_default_graph()

  @property
  def maximum_iterations(self):
    """The maximum number of iterations that will be executed."""
    return self._maximum_iterations

  @property
  def parallel_iterations(self):
    """The number of iterations allowed to run in parallel."""
    return self._parallel_iterations

  @property
  def back_prop(self):
    """True iff backprop is enabled for this while loop."""
    return self._back_prop

  @property
  def swap_memory(self):
    """True iff GPU-CPU memory swap is enabled for this while loop."""
    return self._swap_memory

  @property
  def pivot(self):
    """The boolean tensor representing the loop termination condition."""
    return self._pivot

  @property
  def loop_enters(self):
    """The list of enter tensors for loop variables."""
    return self._loop_enters

  @property
  def loop_exits(self):
    """The list of exit tensors for loop variables."""
    return self._loop_exits

  @property
  def grad_state(self):
    """The gradient loop state."""
    return self._grad_state

  def to_proto(self, export_scope=None):
    """Converts a `WhileContext` to a `WhileContextDef` protocol buffer.

    Args:
      export_scope: Optional `string`. Name scope to remove.

    Returns:
      A `WhileContextDef` protocol buffer.
    """
    if (export_scope is None or self.name.startswith(export_scope)):
      context_def = control_flow_pb2.WhileContextDef()
      context_def.context_name = ops.strip_name_scope(self.name, export_scope)
      context_def.parallel_iterations = self._parallel_iterations
      if self._maximum_iterations is not None:
        context_def.maximum_iterations_name = ops.strip_name_scope(
            self._maximum_iterations.name, export_scope)
      context_def.back_prop = self._back_prop
      context_def.swap_memory = self._swap_memory
      context_def.pivot_for_pred_name = ops.strip_name_scope(
          self._pivot_for_pred.name, export_scope)
      context_def.pivot_for_body_name = ops.strip_name_scope(
          self._pivot_for_body.name, export_scope)
      context_def.pivot_name = ops.strip_name_scope(self._pivot.name,
                                                    export_scope)
      context_def.loop_exit_names.extend([
          ops.strip_name_scope(l.name, export_scope) for l in self._loop_exits
      ])
      context_def.loop_enter_names.extend([
          ops.strip_name_scope(l.name, export_scope) for l in self._loop_enters
      ])
      context_def.values_def.MergeFrom(
          super(WhileContext, self)._to_values_def(export_scope=export_scope))
      for nested in self._nested_contexts:
        nested_def = context_def.nested_contexts.add()
        nested.to_control_flow_context_def(nested_def)

      return context_def
    else:
      return None

  def to_control_flow_context_def(self, context_def, export_scope=None):
    context_def.while_ctxt.CopyFrom(self.to_proto(export_scope=export_scope))

  @staticmethod
  def from_proto(context_def, import_scope=None):
    """Returns a `WhileContext` object created from `context_def`.

    Args:
      context_def: A `WhileContextDef` protocol buffer.
      import_scope: Optional `string`. Name scope to add.

    Returns:
      A `WhileContext` Python object.
    """
    ret = WhileContext(context_def=context_def, import_scope=import_scope)
    ret.Enter()
    for nested_def in context_def.nested_contexts:
      from_control_flow_context_def(nested_def, import_scope=import_scope)
    ret.Exit()
    return ret

  def GetWhileContext(self):
    return self

  def GetControlPivot(self):
    if self._pivot_for_body is not None:
      return self._pivot_for_body
    return self._pivot_for_pred

  def AddValue(self, val):
    """Add `val` to the current context and its outer context recursively."""
    result = val
    new_value = val.name not in self._values
    # Don't treat ops in this context as new values. Usually all known values
    # are in self._values, except when we're importing a while loop inside this
    # WhileContext. Since there's a cycle in this case, `val` may be part of the
    # imported while loop but not yet processed by this context and added to
    # self._values in _AddOpInternal. We only want to process external input
    # tensors to the while loop here.
    new_value &= val.op._control_flow_context is not self  # pylint: disable=protected-access
    if new_value:
      self._values.add(val.name)

      # If we are in a grad context and val is from its forward context,
      # use GetRealValue(), which adds the logic to save the history of
      # val in forward.
      grad_ctxt = ops.get_default_graph()._get_control_flow_context()
      if grad_ctxt:
        grad_ctxt = grad_ctxt.GetWhileContext()
        if grad_ctxt.grad_state:
          forward_ctxt = _GetWhileContext(val.op)
          if util.IsLoopExit(val.op):
            forward_ctxt = forward_ctxt.outer_context
            if forward_ctxt:
              forward_ctxt = forward_ctxt.GetWhileContext()
          if forward_ctxt == grad_ctxt.grad_state.forward_context:
            real_val = grad_ctxt.grad_state.GetRealValue(val)
            self._external_values[val.name] = real_val
            return real_val

      if self._outer_context is not None:
        result = self._outer_context.AddValue(val)
      # Create an Enter to make `result` known to this loop context.
      with ops.control_dependencies(None):
        enter = _Enter(
            result,
            self._name,
            is_constant=True,
            parallel_iterations=self._parallel_iterations)
        enter.graph.prevent_feeding(enter)
        if self._outer_context:
          self._outer_context.AddInnerOp(enter.op)
      # Fix the control inputs and control flow context of these enter ops.
      self._FixControlInputsAndContext([enter])

      # Add `enter` in this context.
      self._values.add(enter.name)
      self._external_values[val.name] = enter
      result = enter
    else:
      actual_val = self._external_values.get(val.name)
      if actual_val is not None:
        result = actual_val
    return result

  def AddOp(self, op):
    """Add `op` to the current context."""
    # For a reduction op, if op is in a grad context and its input is from
    # its forward context, moving op to the forward context means we would
    # store the tensor after the reduction as opposed to the tensor before
    # reduction, and therefore could significantly reduce memory consumption.
    # For now, we do this only for a few ops.
    #
    # If in XLA context, do not move constant ops to forward pass as pushing to
    # and popping from a stack removes the constant property of an op and breaks
    # XLA compilation, which requires certain inputs to be constant for certain
    # ops.
    if not util.IsInXLAContext(op) and op.type in {"Shape", "Size", "Rank"}:
      grad_ctxt = ops.get_default_graph()._get_control_flow_context()
      if grad_ctxt:
        grad_ctxt = grad_ctxt.GetWhileContext()
        if grad_ctxt.grad_state:
          op_input_forward_ctxt = _GetWhileContext(op.inputs[0].op)
          if op_input_forward_ctxt == grad_ctxt.grad_state.forward_context:
            op_input_ctxt = op.inputs[0].op._get_control_flow_context()
            op._set_control_flow_context(op_input_ctxt)
            op_input_ctxt._AddOpInternal(op)
            return
    self._AddOpInternal(op)

  def _AddOpInternal(self, op):
    """Add `op` to the current context.

    We move any external control dependencies of the op to the loop pivot, to
    ensure they get executed.
    """
    if not op.inputs:
      # Remove any external control dependency on this op
      control_inputs, external_inputs = self._RemoveExternalControlEdges(op)
      # Add a control edge from the control pivot to this op.
      if not control_inputs:
        # pylint: disable=protected-access
        op._add_control_input(self.GetControlPivot().op)
        # pylint: enable=protected-access
      for x in op.outputs:
        self._values.add(x.name)
    else:
      for index in range(len(op.inputs)):
        x = op.inputs[index]
        real_x = self.AddValue(x)
        if real_x != x:
          op._update_input(index, real_x)  # pylint: disable=protected-access
      # Remove any external control dependency on this op.
      _, external_inputs = self._RemoveExternalControlEdges(op)
      # Add a control dependency to prevent loop invariants from
      # enabling ops that should not be executed.
      self._MaybeAddControlDependency(op)
      for x in op.outputs:
        self._values.add(x.name)
    if external_inputs:
      # Use an identity to pull control inputs as data inputs. Note that we
      # ignore ops which don't have outputs. TODO(apassos): fix that
      with ops.control_dependencies(None):
        self.Enter()
        external_inputs = [
            array_ops.identity(x.outputs[0]).op
            for x in external_inputs
            if x.outputs
        ]
        self.Exit()
      op._add_control_inputs(external_inputs)  # pylint: disable=protected-access
    if self._outer_context or not util.IsLoopExit(op):
      op.graph.prevent_fetching(op)
      for x in op.outputs:
        op.graph.prevent_feeding(x)

    if self._outer_context:
      self._outer_context.AddInnerOp(op)

  def _MaybeAddControlDependency(self, op):
    """Add a control input to the op if it only depends on loop invariants."""

    def _IsOpFree(op):
      """Determines if `op` needs a control dependency."""
      if op.control_inputs:
        return False
      # pylint: disable=protected-access
      if op.graph._is_function(op.type) or op.type == "SymbolicGradient":
        return True
      # pylint: enable=protected-access
      for x in op.inputs:
        if not util.IsLoopConstantEnter(x.op):
          return False
      return True

    if _IsOpFree(op):
      # pylint: disable=protected-access
      op._add_control_input(self.GetControlPivot().op)
      # pylint: enable=protected-access

  def AddForwardLoopCounter(self, outer_grad_state):
    """Adds a loop that counts the number of iterations.

    This is added to the forward loop at the time when we start to
    create the loop for backprop gradient computation. Called in
    the outer context of this forward context.

    The pseudocode is:
      `n = 0; while (_pivot) { n++; }`

    Note that a control dependency is added to `n` to ensure the correct
    execution order of stack push ops.

    Args:
      outer_grad_state: The outer grad state. None if not nested.

    Returns:
      The number of iterations taken by the forward loop and the loop index.
    """
    n = constant_op.constant(0, name="f_count")
    if outer_grad_state is not None:
      # Force the stack pushes of i-th execution of an inner loop to be ordered
      # before the pushes of (i+1)-th execution of the same inner loop.
      outer_add_op = outer_grad_state.forward_index.op.inputs[0].op
      n.op._add_control_input(outer_add_op)  # pylint: disable=protected-access

    self.Enter()
    self.AddName(n.name)
    enter_n = _Enter(
        n,
        self._name,
        is_constant=False,
        parallel_iterations=self._parallel_iterations,
        name="f_count")
    self.loop_enters.append(enter_n)

    merge_n = merge([enter_n, enter_n])[0]
    switch_n = switch(merge_n, self._pivot)

    index = math_ops.add(switch_n[1], 1)
    next_n = _NextIteration(index)
    merge_n.op._update_input(1, next_n)

    total_iterations = exit(switch_n[0], name="f_count")
    self.loop_exits.append(total_iterations)
    self.ExitResult([total_iterations])
    self.Exit()
    return total_iterations, next_n

  def AddBackpropLoopCounter(self, count, outer_grad_state):
    """Add the backprop loop that controls the iterations.

    This is added to the backprop loop. It is used to control the loop
    termination of the backprop loop. Called in the outer context of
    this grad context.

    The pseudocode is:
      `n = count; while (n >= 1) { n--; }`

    Note that a control dependency is added to `final_zero` to ensure the
    correct execution order of stack pop ops.

    Args:
      count: The number of iterations for backprop.
      outer_grad_state: The outer grad state. None if not nested.

    Returns:
      The loop index.
    """
    in_separate_functions = count.graph is not ops.get_default_graph()
    if in_separate_functions:
      # Brings the count into this graph
      count = array_ops.identity(count)
    else:
      # TODO(apassos) XLA expects this constant to be created outside the loop,
      # so doing that for now.
      one = constant_op.constant(1, name="b_count")

    self.Enter()
    self.AddName(count.name)
    enter_count = _Enter(
        count,
        self._name,
        is_constant=False,
        parallel_iterations=self._parallel_iterations,
        name="b_count")
    self.loop_enters.append(enter_count)

    merge_count = merge([enter_count, enter_count])[0]
    self._pivot_for_pred = merge_count

    if in_separate_functions:
      one = constant_op.constant(1, name="b_count")
    pred = math_ops.greater_equal(merge_count, one)
    self._pivot = loop_cond(pred, name="b_count")
    switch_count = switch(merge_count, self._pivot)

    index = math_ops.subtract(switch_count[1], one)
    self._pivot_for_body = index
    next_count = _NextIteration(index)
    merge_count.op._update_input(1, next_count)

    final_zero = exit(switch_count[0], name="b_count")
    self.loop_exits.append(final_zero)
    if outer_grad_state is not None:
      # Force the stack pops of i-th execution of an inner loop to be ordered
      # before the pops of (i+1)-th execution of the same inner loop.
      # pylint: disable=protected-access
      outer_grad_state.grad_sync._add_control_input(final_zero.op)
      # pylint: enable=protected-access

    self.ExitResult([final_zero])
    self.Exit()
    return next_count

  def AddBackpropAccumulator(self, op, grad):
    """Add an accumulation loop for every loop invariant.

    This is added to the backprop loop. It is used to accumulate partial
    gradients within each loop iteration. Called when in the gradient while
    context.

    The pseudocode is:
      ```
      acc = 0.0;
      while (_pivot) {
        acc += grad;
      }
      ```

    Args:
      op: The Enter op for a loop invariant.
      grad: The partial gradient of an iteration for a loop invariant.

    Returns:
      The gradient for a loop invariant.
    """
    self.Exit()
    # Create a zeros tensor with the right shape for acc. If we don't
    # know the full shape statically, we will have to get the shape
    # dynamically from the forward inference. Getting the shape right
    # for the zeros is only needed for the base case when the loop exits
    # without running any iterations.
    shape = grad.get_shape()
    if shape.is_fully_defined():
      if self.outer_context:
        self.outer_context.Enter()
      acc = constant_op.constant(0, grad.dtype, shape=shape, name="b_acc")
      if self.outer_context:
        self.outer_context.Exit()
    else:
      value = op.inputs[0]
      if (isinstance(self.outer_context, WhileContext) and
          self.outer_context.grad_state is not None):
        # We are in a nested while loop.
        forward_ctxt = self.grad_state.forward_context
        forward_ctxt.outer_context.Enter()
        zeros_shape = array_ops.shape_internal(value, optimize=False)
        forward_ctxt.outer_context.Exit()
        outer_grad_state = self.grad_state.outer_grad_state
        history_zeros_shape = outer_grad_state.AddForwardAccumulator(
            zeros_shape)
        self.outer_context.Enter()
        real_shape = outer_grad_state.AddBackpropAccumulatedValue(
            history_zeros_shape, zeros_shape)
        acc = array_ops.zeros(real_shape, grad.dtype)
        self.outer_context.Exit()
      else:
        if self.outer_context:
          self.outer_context.Enter()
        zeros_shape = array_ops.shape_internal(value, optimize=False)
        acc = array_ops.zeros(zeros_shape, grad.dtype)
        if self.outer_context:
          self.outer_context.Exit()

    self.Enter()
    self.AddName(acc.name)
    enter_acc = _Enter(
        acc,
        self._name,
        is_constant=False,
        parallel_iterations=self._parallel_iterations,
        name="b_acc")
    self.loop_enters.append(enter_acc)

    merge_acc = merge([enter_acc, enter_acc], name="b_acc")[0]
    switch_acc_false, switch_acc_true = switch(merge_acc, self._pivot)

    add_acc = math_ops.add(switch_acc_true, grad)
    next_acc = _NextIteration(add_acc)
    merge_acc.op._update_input(1, next_acc)  # pylint: disable=protected-access

    result_acc = exit(switch_acc_false, name="b_acc")
    self.loop_exits.append(result_acc)
    self.ExitResult([result_acc])
    return result_acc

  def AddBackpropIndexedSlicesAccumulator(self, op, grad):
    """This is used for accumulating gradients that are IndexedSlices.

    This is essentially the equivalent of AddBackpropAccumulator but optimized
    for things like updating embeddings from within a while loop.

    Args:
      op: The Enter op for a loop invariant.
      grad: The partial gradients represented as an IndexedSlices.

    Returns:
      The accumulated IndexedSlices gradient of the loop invariant.
    """
    values = grad.values
    indices = grad.indices
    dense_shape = grad.dense_shape

    self.Exit()
    if self.outer_context:
      self.outer_context.Enter()
    if values.get_shape().is_fully_defined():
      values_shape = tensor_shape.TensorShape([tensor_shape.Dimension(1)] +
                                              values.get_shape().dims[1:])
      if self.outer_context:
        self.outer_context.Enter()
      values_acc = constant_op.constant(
          0, values.dtype, shape=values_shape, name="b_acc")
      if self.outer_context:
        self.outer_context.Exit()
    else:
      values_shape = _resource_safe_shape(op.inputs[0])[1:]
      values_shape = array_ops.concat([[1], values_shape], 0)
      values_acc = array_ops.zeros(values_shape, dtype=values.dtype)
    indices_acc = constant_op.constant([0], indices.dtype)
    shape_acc = None
    if dense_shape is not None:
      if dense_shape.get_shape().is_fully_defined():
        if self.outer_context:
          self.outer_context.Enter()
        shape_acc = constant_op.constant(
            0, dense_shape.dtype, shape=dense_shape.get_shape())
        if self.outer_context:
          self.outer_context.Exit()
      else:
        shape_acc = array_ops.zeros_like(
            array_ops.shape_internal(
                op.inputs[0], optimize=False, out_type=dense_shape.dtype),
            optimize=False)

    if self.outer_context:
      self.outer_context.Exit()

    self.Enter()
    self.AddName(values_acc.name)
    self.AddName(indices_acc.name)
    init_acc = [indices_acc, values_acc]
    if shape_acc is not None:
      self.AddName(shape_acc.name)
      init_acc.append(shape_acc)

    # Set use_input_shape=False since the accumulator tensors will grow in
    # size. If use_input_shape=True, the _update_input call below will result in
    # incompatible shapes.
    enter_acc = [
        _Enter(
            x,
            self._name,
            is_constant=False,
            parallel_iterations=self._parallel_iterations,
            use_input_shape=False,
            name="b_acc") for x in init_acc
    ]
    # Manually set appropriate partial shapes.
    enter_acc[0].set_shape([None])
    if values_acc.shape.dims is not None:
      enter_acc[1].set_shape([None] + values_acc.shape.as_list()[1:])
    self.loop_enters.extend(enter_acc)

    merge_acc = [merge([x, x], name="b_acc")[0] for x in enter_acc]
    switch_acc = [switch(x, self._pivot) for x in merge_acc]

    # The actual accumulation.
    acc_indexed_slices = [
        array_ops.concat([xa[1], xv], 0)
        for xa, xv in zip(switch_acc[:2], [indices, values])
    ]
    if shape_acc is not None:
      # For the shape we just keep the maximum
      acc_indexed_slices.append(math_ops.maximum(dense_shape, switch_acc[2][1]))

    next_acc = [_NextIteration(x) for x in acc_indexed_slices]
    for xm, xn in zip(merge_acc, next_acc):
      xm.op._update_input(1, xn)  # pylint: disable=protected-access

    exit_acc = [exit(x[0], name="b_acc") for x in switch_acc]
    self.loop_exits.extend(exit_acc)

    self.ExitResult(exit_acc)
    return ops.IndexedSlices(
        indices=exit_acc[0],
        values=exit_acc[1],
        dense_shape=exit_acc[2] if shape_acc is not None else None)

  def _InitializeValues(self, values):
    """Makes the values known to this context."""
    self._values = set()
    for x in values:
      if isinstance(x, ops.Tensor):
        self._values.add(x.name)
      else:
        raise TypeError("Type %s not supported" % type(x))

  def _BuildLoop(self, pred, body, original_loop_vars, loop_vars,
                 shape_invariants):
    """Core: Add the loop termination condition and body to the graph."""
    flat_loop_vars = nest.flatten(original_loop_vars, expand_composites=True)

    # Let the context know the loop variables so the loop variables
    # would be added in the outer contexts properly.
    self._InitializeValues(loop_vars)
    real_vars = loop_vars
    if self._outer_context:
      real_vars = [self._outer_context.AddValue(x) for x in loop_vars]
    with ops.control_dependencies(None):
      enter_vars = [
          _Enter(
              x,
              self._name,
              is_constant=False,
              parallel_iterations=self._parallel_iterations,
              use_input_shape=(shape_invariants is None)) for x in real_vars
      ]
      for x in enter_vars:
        x.graph.prevent_feeding(x)
        if self._outer_context:
          self._outer_context.AddInnerOp(x.op)

    # Finds the closest enclosing non-None control pivot.
    outer_context = self._outer_context
    control_pivot = None
    while outer_context is not None and control_pivot is None:
      control_pivot = outer_context.GetControlPivot()
      # pylint: disable=protected-access
      outer_context = outer_context._outer_context
      # pylint: enable=protected-access

    if control_pivot is not None:
      for var in enter_vars:
        if util.IsLoopConstantEnter(var.op.inputs[0].op):
          # pylint: disable=protected-access
          var.op._add_control_input(control_pivot.op)
          # pylint: enable=protected-access
    _SetShapeInvariants(real_vars, enter_vars, shape_invariants)

    # Fix the control inputs and control flow context of these enter ops.
    self._FixControlInputsAndContext(enter_vars)
    self._InitializeValues(enter_vars)
    self._loop_enters = enter_vars

    merge_vars = [merge([x, x])[0] for x in enter_vars]
    self._pivot_for_pred = merge_vars[0]

    # Build the graph for pred.
    merge_vars_with_tensor_arrays = (
        _convert_flows_to_tensorarrays(flat_loop_vars, merge_vars))
    packed_vars = nest.pack_sequence_as(
        structure=original_loop_vars,
        flat_sequence=merge_vars_with_tensor_arrays,
        expand_composites=True)
    c = ops.convert_to_tensor(pred(*packed_vars))
    self._pivot = loop_cond(c, name="LoopCond")
    switch_vars = [_SwitchRefOrTensor(x, self._pivot) for x in merge_vars]

    # Build the graph for body.
    vars_for_body = [_Identity(x[1]) for x in switch_vars]
    self._pivot_for_body = vars_for_body[0]
    # Convert TensorArray flow variables inside the context back into
    # their associated TensorArrays for calling the body.
    vars_for_body_with_tensor_arrays = (
        _convert_flows_to_tensorarrays(flat_loop_vars, vars_for_body))
    packed_vars_for_body = nest.pack_sequence_as(
        structure=original_loop_vars,
        flat_sequence=vars_for_body_with_tensor_arrays,
        expand_composites=True)
    pre_summaries = ops.get_collection(ops.GraphKeys._SUMMARY_COLLECTION)  # pylint: disable=protected-access
    body_result = body(*packed_vars_for_body)
    post_summaries = ops.get_collection(ops.GraphKeys._SUMMARY_COLLECTION)  # pylint: disable=protected-access
    if not nest.is_sequence_or_composite(body_result):
      body_result = [body_result]
    if len(post_summaries) > len(pre_summaries):
      new_summaries = post_summaries[len(pre_summaries):]
      summary_ref = ops.get_collection_ref(ops.GraphKeys._SUMMARY_COLLECTION)  # pylint: disable=protected-access
      summary_ref[:] = pre_summaries
      with ops.control_dependencies(new_summaries):

        def map_fn(x):
          # TODO(apassos) figure out how to trigger with tensor arrays as well
          if isinstance(x, tensor_array_ops.TensorArray):
            return x
          return array_ops.identity(x)

        body_result = nest.map_structure(map_fn, body_result,
                                         expand_composites=True)

    # Compare the structure types of input and output of body.
    # For backwards compatibility, the first layer is forced to a list
    # during this comparison, because inputs are typically lists and
    # outputs of the body are typically tuples.
    nest.assert_same_structure(list(packed_vars_for_body), list(body_result),
                               expand_composites=True)

    # Store body_result to keep track of TensorArrays returned by body
    original_body_result = body_result
    # Convert TensorArrays returned by body into their flow variables
    result = nest.map_structure(
        _convert_tensorarray_to_flow,
        nest.flatten(body_result, expand_composites=True),
        expand_composites=True)
    result = ops.convert_n_to_tensor_or_composite(result)

    # Add NextIteration and the back edges to complete the loop.
    if len(merge_vars) != len(result):
      raise ValueError("Number of inputs and outputs of body must match "
                       "loop_vars: %d, %d" % (len(merge_vars), len(result)))
    next_vars = []
    for m, v in zip(merge_vars, result):
      next_vars.append(_AddNextAndBackEdge(m, v))

    # Add the exit ops.
    exit_vars = [exit(x[0]) for x in switch_vars]
    self._loop_exits = exit_vars

    # Exit the loop.
    self.ExitResult(exit_vars)

    return original_body_result, exit_vars

  def BuildLoop(self, pred, body, loop_vars, shape_invariants,
                return_same_structure):
    """Add the loop termination condition and body to the graph."""

    # Keep original_loop_vars to identify which are TensorArrays
    original_loop_vars = loop_vars
    # Convert TensorArrays to their flow variables
    loop_vars = nest.map_structure(
        _convert_tensorarray_to_flow,
        nest.flatten(loop_vars, expand_composites=False),
        expand_composites=True)
    loop_vars = ops.convert_n_to_tensor_or_composite(loop_vars)
    if shape_invariants is None:
      shape_invariants = nest.map_structure(
          _get_shape_invariant, loop_vars, expand_composites=False)
    loop_vars = nest.flatten(loop_vars, expand_composites=True)
    try:
      self.Enter()
      # _BuildLoop calls _update_input in several places. _mutation_lock()
      # ensures a Session.run call cannot occur between creating and mutating
      # new ops.
      with ops.get_default_graph()._mutation_lock():  # pylint: disable=protected-access
        original_body_result, exit_vars = self._BuildLoop(
            pred, body, original_loop_vars, loop_vars, shape_invariants)
    finally:
      self.Exit()

    flat_result = nest.flatten(original_body_result, expand_composites=True)
    # Convert TensorArray flow variables outside the context back into
    # their associated TensorArrays for returning to caller.
    exit_vars_with_tensor_arrays = (
        _convert_flows_to_tensorarrays(flat_result, exit_vars))
    packed_exit_vars = nest.pack_sequence_as(
        structure=original_body_result,
        flat_sequence=exit_vars_with_tensor_arrays,
        expand_composites=True)

    if return_same_structure:
      return packed_exit_vars
    else:
      return packed_exit_vars[0] if len(exit_vars) == 1 else packed_exit_vars

  def _FixControlInputsAndContext(self, enters):
    graph = ops.get_default_graph()
    # pylint: disable=protected-access
    for e in enters:
      if isinstance(e, ops.Tensor):
        xs = [e]
      else:
        raise TypeError("Type %s not supported" % type(e))
      for x in xs:
        inp_op = x.op.inputs[0].op
        control_inputs = graph._control_dependencies_for_inputs([inp_op])
        outer_control_inputs = [
            op for op in control_inputs if self._IsInOuterContext(op)
        ]
        x.op._set_control_flow_context(self)
        x.op._add_control_inputs(outer_control_inputs)
        graph._record_op_seen_by_control_dependencies(x.op)
    # pylint: enable=protected-access

  def IsWhileContext(self):
    return True


# pylint: disable=redefined-outer-name
@tf_export("while_loop")
def while_loop(cond,
               body,
               loop_vars,
               shape_invariants=None,
               parallel_iterations=10,
               back_prop=True,
               swap_memory=False,
               name=None,
               maximum_iterations=None,
               return_same_structure=False):
  """Repeat `body` while the condition `cond` is true.

  `cond` is a callable returning a boolean scalar tensor. `body` is a callable
  returning a (possibly nested) tuple, namedtuple or list of tensors of the same
  arity (length and structure) and types as `loop_vars`. `loop_vars` is a
  (possibly nested) tuple, namedtuple or list of tensors that is passed to both
  `cond` and `body`. `cond` and `body` both take as many arguments as there are
  `loop_vars`.

  In addition to regular Tensors or IndexedSlices, the body may accept and
  return TensorArray objects.  The flows of the TensorArray objects will
  be appropriately forwarded between loops and during gradient calculations.

  Note that `while_loop` calls `cond` and `body` *exactly once* (inside the
  call to `while_loop`, and not at all during `Session.run()`). `while_loop`
  stitches together the graph fragments created during the `cond` and `body`
  calls with some additional graph nodes to create the graph flow that
  repeats `body` until `cond` returns false.

  For correctness, `tf.while_loop()` strictly enforces shape invariants for
  the loop variables. A shape invariant is a (possibly partial) shape that
  is unchanged across the iterations of the loop. An error will be raised
  if the shape of a loop variable after an iteration is determined to be more
  general than or incompatible with its shape invariant. For example, a shape
  of [11, None] is more general than a shape of [11, 17], and [11, 21] is not
  compatible with [11, 17]. By default (if the argument `shape_invariants` is
  not specified), it is assumed that the initial shape of each tensor in
  `loop_vars` is the same in every iteration. The `shape_invariants` argument
  allows the caller to specify a less specific shape invariant for each loop
  variable, which is needed if the shape varies between iterations. The
  `tf.Tensor.set_shape`
  function may also be used in the `body` function to indicate that
  the output loop variable has a particular shape. The shape invariant for
  SparseTensor and IndexedSlices are treated specially as follows:

  a) If a loop variable is a SparseTensor, the shape invariant must be
  TensorShape([r]) where r is the rank of the dense tensor represented
  by the sparse tensor. It means the shapes of the three tensors of the
  SparseTensor are ([None], [None, r], [r]). NOTE: The shape invariant here
  is the shape of the SparseTensor.dense_shape property. It must be the shape of
  a vector.

  b) If a loop variable is an IndexedSlices, the shape invariant must be
  a shape invariant of the values tensor of the IndexedSlices. It means
  the shapes of the three tensors of the IndexedSlices are (shape, [shape[0]],
  [shape.ndims]).

  `while_loop` implements non-strict semantics, enabling multiple iterations
  to run in parallel. The maximum number of parallel iterations can be
  controlled by `parallel_iterations`, which gives users some control over
  memory consumption and execution order. For correct programs, `while_loop`
  should return the same result for any parallel_iterations > 0.

  For training, TensorFlow stores the tensors that are produced in the
  forward inference and are needed in back propagation. These tensors are a
  main source of memory consumption and often cause OOM errors when training
  on GPUs. When the flag swap_memory is true, we swap out these tensors from
  GPU to CPU. This for example allows us to train RNN models with very long
  sequences and large batches.

  Args:
    cond: A callable that represents the termination condition of the loop.
    body: A callable that represents the loop body.
    loop_vars: A (possibly nested) tuple, namedtuple or list of numpy array,
      `Tensor`, and `TensorArray` objects.
    shape_invariants: The shape invariants for the loop variables.
    parallel_iterations: The number of iterations allowed to run in parallel. It
      must be a positive integer.
    back_prop: Whether backprop is enabled for this while loop.
    swap_memory: Whether GPU-CPU memory swap is enabled for this loop.
    name: Optional name prefix for the returned tensors.
    maximum_iterations: Optional maximum number of iterations of the while loop
      to run.  If provided, the `cond` output is AND-ed with an additional
      condition ensuring the number of iterations executed is no greater than
      `maximum_iterations`.
    return_same_structure: If True, output has same structure as `loop_vars`. If
      eager execution is enabled, this is ignored (and always treated as True).

  Returns:
    The output tensors for the loop variables after the loop.
     If `return_same_structure` is True, the return value has the same
     structure as `loop_vars`.
     If `return_same_structure` is False, the return value is a Tensor,
     TensorArray or IndexedSlice if the length of `loop_vars` is 1, or a list
     otherwise.

  Raises:
    TypeError: if `cond` or `body` is not callable.
    ValueError: if `loop_vars` is empty.

  Example:

  ```python
  i = tf.constant(0)
  c = lambda i: tf.less(i, 10)
  b = lambda i: tf.add(i, 1)
  r = tf.while_loop(c, b, [i])
  ```

  Example with nesting and a namedtuple:

  ```python
  import collections
  Pair = collections.namedtuple('Pair', 'j, k')
  ijk_0 = (tf.constant(0), Pair(tf.constant(1), tf.constant(2)))
  c = lambda i, p: i < 10
  b = lambda i, p: (i + 1, Pair((p.j + p.k), (p.j - p.k)))
  ijk_final = tf.while_loop(c, b, ijk_0)
  ```

  Example using shape_invariants:

  ```python
  i0 = tf.constant(0)
  m0 = tf.ones([2, 2])
  c = lambda i, m: i < 10
  b = lambda i, m: [i+1, tf.concat([m, m], axis=0)]
  tf.while_loop(
      c, b, loop_vars=[i0, m0],
      shape_invariants=[i0.get_shape(), tf.TensorShape([None, 2])])
  ```

  Example which demonstrates non-strict semantics: In the following
  example, the final value of the counter `i` does not depend on `x`. So
  the `while_loop` can increment the counter parallel to updates of `x`.
  However, because the loop counter at one loop iteration depends
  on the value at the previous iteration, the loop counter itself cannot
  be incremented in parallel. Hence if we just want the final value of the
  counter (which we print on the line `print(sess.run(i))`), then
  `x` will never be incremented, but the counter will be updated on a
  single thread. Conversely, if we want the value of the output (which we
  print on the line `print(sess.run(out).shape)`), then the counter may be
  incremented on its own thread, while `x` can be incremented in
  parallel on a separate thread. In the extreme case, it is conceivable
  that the thread incrementing the counter runs until completion before
  `x` is incremented even a single time. The only thing that can never
  happen is that the thread updating `x` can never get ahead of the
  counter thread because the thread incrementing `x` depends on the value
  of the counter.

  ```python
  import tensorflow as tf

  n = 10000
  x = tf.constant(list(range(n)))
  c = lambda i, x: i < n
  b = lambda i, x: (tf.Print(i + 1, [i]), tf.Print(x + 1, [i], "x:"))
  i, out = tf.while_loop(c, b, (0, x))
  with tf.Session() as sess:
      print(sess.run(i))  # prints [0] ... [9999]

      # The following line may increment the counter and x in parallel.
      # The counter thread may get ahead of the other thread, but not the
      # other way around. So you may see things like
      # [9996] x:[9987]
      # meaning that the counter thread is on iteration 9996,
      # while the other thread is on iteration 9987
      print(sess.run(out).shape)
  ```

  """
<<<<<<< HEAD
  if ENABLE_WHILE_V2 and not context.executing_eagerly():
    return while_v2.while_loop(
        cond, body, loop_vars, shape_invariants=shape_invariants, name=name)
=======
  # Always enable control flow v2 if building a function, regardless of toggle.
  if (util.EnableControlFlowV2(ops.get_default_graph()) and
      not context.executing_eagerly()):
    return while_v2.while_loop(
        cond,
        body,
        loop_vars,
        shape_invariants=shape_invariants,
        parallel_iterations=parallel_iterations,
        maximum_iterations=maximum_iterations,
        name=name,
        return_same_structure=return_same_structure)
>>>>>>> a751f01a

  with ops.name_scope(name, "while", loop_vars):
    if not loop_vars:
      raise ValueError("No loop variables provided")
    if not callable(cond):
      raise TypeError("cond must be callable.")
    if not callable(body):
      raise TypeError("body must be callable.")
    if parallel_iterations < 1:
      raise TypeError("parallel_iterations must be a positive integer.")

    if maximum_iterations is not None:
      maximum_iterations = ops.convert_to_tensor(
          maximum_iterations, name="maximum_iterations")
      if maximum_iterations.shape.ndims != 0:
        raise ValueError("maximum_iterations must be a scalar, saw shape: %s" %
                         maximum_iterations.shape)

      counter = constant_op.constant(
          0, dtype=maximum_iterations.dtype, name="iteration_counter")
      orig_cond = cond
      orig_body = body
      if len(loop_vars) == 1:
        loop_vars = (counter, loop_vars[0])
        cond = lambda i, lv: (  # pylint: disable=g-long-lambda
            math_ops.logical_and(i < maximum_iterations, orig_cond(lv)))
        body = lambda i, lv: (i + 1, orig_body(lv))
      else:
        loop_vars = (counter, loop_vars)
        cond = lambda i, lv: (  # pylint: disable=g-long-lambda
            math_ops.logical_and(i < maximum_iterations, orig_cond(*lv)))
        body = lambda i, lv: (i + 1, orig_body(*lv))

    if context.executing_eagerly():
      try_to_pack = len(loop_vars) == 1
      packed = False  # whether the body result was packed into a 1-item tuple

      while cond(*loop_vars):
        loop_vars = body(*loop_vars)
        if try_to_pack and not isinstance(loop_vars, (list, _basetuple)):
          packed = True
          loop_vars = (loop_vars,)

      def convert(x):
        if isinstance(x, tensor_array_ops.TensorArray):
          return x
        return ops.convert_to_tensor(x)
      loop_vars = nest.map_structure(convert, loop_vars)
      if maximum_iterations is not None:
        return loop_vars[1]
      else:
        return loop_vars[0] if packed else loop_vars

    if shape_invariants is not None:
      if maximum_iterations is not None:
        shape_invariants = (tensor_shape.TensorShape([]), shape_invariants)

      nest.assert_same_structure(loop_vars, shape_invariants,
                                 expand_composites=False)
      shape_invariants = nest.map_structure(
          _get_shape_invariant, loop_vars, shape_invariants,
          expand_composites=False)

    loop_context = WhileContext(
        maximum_iterations=maximum_iterations,
        parallel_iterations=parallel_iterations,
        back_prop=back_prop,
        swap_memory=swap_memory)
    # Only add non-nested loops to the collection. Any nested control flow will
    # be encapsulated in the root context.
    if loop_context.outer_context is None:
      ops.add_to_collection(ops.GraphKeys.WHILE_CONTEXT, loop_context)
    result = loop_context.BuildLoop(cond, body, loop_vars, shape_invariants,
                                    return_same_structure)
    if maximum_iterations is not None:
      return result[1]
    else:
      return result


# pylint: enable=redefined-outer-name


def _AsTensorList(x, p):
  """Return x as a list of Tensors or IndexedSlices.

  For entries of `x` that are Operations, this returns an Identity of `p`
  with a dependency on the operation.

  Args:
    x: A Tensor/IndexedSlices/Operation or a list or tuple of them.
    p: A Tensor to return for entries in `x` that are Operations.

  Returns:
    A list of Tensors or IndexedSlices.
  """
  if not isinstance(x, (list, _basetuple)):
    x = [x]

  l = []
  for v in x:
    if isinstance(v, ops.Operation):
      v = with_dependencies([v], p)
    v = ops.convert_to_tensor_or_composite(v)
    if isinstance(v, ops.Tensor):
      l.append(array_ops.identity(v))
    else:
      l.append(
          ops.IndexedSlices(
              array_ops.identity(v.values), array_ops.identity(v.indices)))
  return l


def _CheckResults(a, b):
  assert len(a) == len(b), (
      "Values returned by a() and b() must have the same length.")
  for x, y in zip(a, b):
    assert x.dtype == y.dtype, (
        "Values returned by a() [%s] and b() [%s] must have "
        "the same type: %s, %s." % (x.name, y.name, x.dtype.name, y.dtype.name))


def with_dependencies(dependencies, output_tensor, name=None):
  """Produces the content of `output_tensor` only after `dependencies`.

  In some cases, a user may want the output of an operation to be
  consumed externally only after some other dependencies have run
  first. This function ensures returns `output_tensor`, but only after all
  operations in `dependencies` have run. Note that this means that there is
  no guarantee that `output_tensor` will be evaluated after any `dependencies`
  have run.

  See also `tf.tuple` and `tf.group`.

  Args:
    dependencies: Iterable of operations to run before this op finishes.
    output_tensor: A `Tensor` or `IndexedSlices` that will be returned.
    name: (Optional) A name for this operation.

  Returns:
    Same as `output_tensor`.

  Raises:
    TypeError: if `output_tensor` is not a `Tensor` or `IndexedSlices`.
  """
  if context.executing_eagerly():
    return output_tensor
  with ops.name_scope(name, "control_dependency",
                      list(dependencies) + [output_tensor]) as name:
    with ops.colocate_with(output_tensor):
      with ops.control_dependencies(dependencies):
        output_tensor = ops.convert_to_tensor_or_composite(output_tensor)
        if isinstance(output_tensor, ops.Tensor):
          return _Identity(output_tensor, name=name)
        else:
          return ops.IndexedSlices(
              _Identity(output_tensor.values, name=name), output_tensor.indices,
              output_tensor.dense_shape)


def _GroupControlDeps(dev, deps, name=None):
  with ops.control_dependencies(deps):
    if dev is None:
      return no_op(name=name)
    else:
      with ops.device(dev):
        return no_op(name=name)


# TODO(touts): Accept "inputs" as a list.
@tf_export("group")
def group(*inputs, **kwargs):
  """Create an op that groups multiple operations.

  When this op finishes, all ops in `inputs` have finished. This op has no
  output.

  See also `tf.tuple` and
  `tf.control_dependencies`.

  Args:
    *inputs: Zero or more tensors to group.
    name: A name for this operation (optional).

  Returns:
    An Operation that executes all its inputs.

  Raises:
    ValueError: If an unknown keyword argument is provided.
  """
  if context.executing_eagerly():
    return None
  name = kwargs.pop("name", None)
  if kwargs:
    raise ValueError("Unknown keyword arguments: " + ", ".join(kwargs.keys()))
  with ops.name_scope(name, "group_deps", inputs) as name:
    # Grouping no inputs means do nothing
    if not inputs:
      return no_op(name=name)

    # Sorts *inputs according to their devices.
    ops_on_device = {}  # device -> operations specified on the device.
    for inp in nest.flatten(inputs, expand_composites=True):
      if not hasattr(inp, "device"):
        raise TypeError("Expected tf.group() expected Tensor arguments not "
                        "'%s' with type '%s'" % (inp, type(inp)))
      dev = inp.device
      if dev in ops_on_device:
        ops_on_device[dev].append(inp)
      else:
        ops_on_device[dev] = [inp]
    if len(ops_on_device) == 1:
      # 1-level tree. The root node is the returned NoOp node.
      (dev, deps), = ops_on_device.items()
      return _GroupControlDeps(dev, deps, name=name)

    # 2-level tree. The root node is the returned NoOp node.
    # deps contains 1 NoOp node for each device.
    deps = []

    def device_key(dev):
      """A sort key that allows None to be compared to strings."""
      return "" if dev is None else dev

    for dev in sorted(ops_on_device, key=device_key):
      deps.append(_GroupControlDeps(dev, ops_on_device[dev]))

    with ops.control_dependencies(deps):
      return no_op(name=name)


@tf_export("tuple")
def tuple(tensors, name=None, control_inputs=None):  # pylint: disable=redefined-builtin
  """Group tensors together.

  This creates a tuple of tensors with the same values as the `tensors`
  argument, except that the value of each tensor is only returned after the
  values of all tensors have been computed.

  `control_inputs` contains additional ops that have to finish before this op
  finishes, but whose outputs are not returned.

  This can be used as a "join" mechanism for parallel computations: all the
  argument tensors can be computed in parallel, but the values of any tensor
  returned by `tuple` are only available after all the parallel computations
  are done.

  See also `tf.group` and
  `tf.control_dependencies`.

  Args:
    tensors: A list of `Tensor`s or `IndexedSlices`, some entries can be `None`.
    name: (optional) A name to use as a `name_scope` for the operation.
    control_inputs: List of additional ops to finish before returning.

  Returns:
    Same as `tensors`.

  Raises:
    ValueError: If `tensors` does not contain any `Tensor` or `IndexedSlices`.
    TypeError: If `control_inputs` is not a list of `Operation` or `Tensor`
      objects.

  """
  if context.executing_eagerly():
    return tensors
  with ops.name_scope(name, "tuple", tensors) as name:
    tensors = [
        t if (isinstance(t, ops.Operation) or tensor_util.is_tensor(t) or
              t is None) else ops.convert_to_tensor(t) for t in tensors
    ]
    gating_ops = [
        t if isinstance(t, ops.Operation) else t.op
        for t in tensors
        if t is not None
    ]
    if control_inputs:
      for c in control_inputs:
        if isinstance(c, ops.Tensor):
          c = c.op
        elif not isinstance(c, ops.Operation):
          raise TypeError("Control input must be Operation or Tensor: %s" % c)
        gating_ops.append(c)
    # Note that in order to ensure ordering in the pbtxt, we must take care to
    # ensure the order here.
    gating_ops = sorted(set(gating_ops), key=lambda op: op._id)  # Uniquify ops.
    if not gating_ops:
      raise ValueError("Must have at least one Tensor: %s" % tensors)
    gate = group(*gating_ops)
    tpl = []
    for t in tensors:
      if tensor_util.is_tensor(t):
        tpl.append(with_dependencies([gate], t))
      elif isinstance(t, ops.Operation):
        with ops.control_dependencies([gate]):
          tpl.append(group(t))
      else:
        tpl.append(None)
    return tpl


def _assert_at_most_n_true(predicates, n, msg):
  """Returns an Assert op that checks that at most n predicates are True.

  Args:
    predicates: list of bool scalar tensors.
    n: maximum number of true predicates allowed.
    msg: Error message.
  """
  preds_c = array_ops.stack(predicates, name="preds_c")
  num_true_conditions = math_ops.reduce_sum(
      math_ops.cast(preds_c, dtypes.int32), name="num_true_conds")
  condition = math_ops.less_equal(num_true_conditions,
                                  constant_op.constant(n, name="n_true_conds"))
  preds_names = ", ".join(getattr(p, "name", "?") for p in predicates)
  error_msg = [
      "%s: more than %d conditions (%s) evaluated as True:" %
      (msg, n, preds_names), preds_c
  ]
  return Assert(condition, data=error_msg, summarize=len(predicates))


def _case_create_default_action(predicates, actions):
  """Creates default action for a list of actions and their predicates.

  It uses the input actions to select an arbitrary as default and makes sure
  that corresponding predicates have valid values.

  Args:
    predicates: a list of bool scalar tensors
    actions: a list of callable objects which return tensors.

  Returns:
    a callable
  """
  k = len(predicates) - 1  # could pick any
  predicate, action = predicates[k], actions[k]
  other_predicates, other_actions = predicates[:k], actions[:k]

  def default_action():
    others_msg = ("Implementation error: "
                  "selected default action #%d was called, but some of other "
                  "predicates are True: " % k)
    default_msg = ("Input error: "
                   "None of conditions evaluated as True:",
                   array_ops.stack(predicates, name="preds_c"))
    with ops.control_dependencies([
        _assert_at_most_n_true(other_predicates, n=0, msg=others_msg),
        Assert(predicate, data=default_msg)
    ]):
      return action()

  return default_action, other_predicates, other_actions


def _case_verify_and_canonicalize_args(pred_fn_pairs, exclusive, name,
                                       allow_python_preds):
  """Verifies input arguments for the case function.

  Args:
    pred_fn_pairs: Dict or list of pairs of a boolean scalar tensor, and a
      callable which returns a list of tensors.
    exclusive: True iff at most one predicate is allowed to evaluate to `True`.
    name: A name for the case operation.
    allow_python_preds: if true, pred_fn_pairs may contain Python bools in
      addition to boolean Tensors

  Raises:
    TypeError: If `pred_fn_pairs` is not a list/dictionary.
    TypeError: If `pred_fn_pairs` is a list but does not contain 2-tuples.
    TypeError: If `fns[i]` is not callable for any i, or `default` is not
               callable.

  Returns:
    a tuple <list of scalar bool tensors, list of callables>.
  """
  if not isinstance(pred_fn_pairs, (list, _basetuple, dict)):
    raise TypeError("fns must be a list, tuple, or dict")

  if isinstance(pred_fn_pairs, collections.OrderedDict):
    pred_fn_pairs = pred_fn_pairs.items()
  elif isinstance(pred_fn_pairs, dict):
    pred_fn_pairs = sorted(pred_fn_pairs.items(), key=lambda item: item[0].name)
    if not exclusive:
      logging.warn(
          "%s: An unordered dictionary of predicate/fn pairs was "
          "provided, but exclusive=False. The order of conditional "
          "tests is deterministic but not guaranteed.", name)
  for pred_fn_pair in pred_fn_pairs:
    if not isinstance(pred_fn_pair, _basetuple) or len(pred_fn_pair) != 2:
      raise TypeError("Each entry in pred_fn_pairs must be a 2-tuple")
    pred, fn = pred_fn_pair

    if isinstance(pred, ops.Tensor):
      if pred.dtype != dtypes.bool:
        raise TypeError("pred must be Tensor of type bool: %s" % pred.name)
    elif not allow_python_preds:
      raise TypeError("pred must be a Tensor, got: %s" % pred)
    elif not isinstance(pred, bool):
      raise TypeError("pred must be a Tensor or bool, got: %s" % pred)

    if not callable(fn):
      raise TypeError("fn for pred %s must be callable." % pred.name)

  predicates, actions = zip(*pred_fn_pairs)
  return predicates, actions


def _case_helper(cond_fn,
                 pred_fn_pairs,
                 default,
                 exclusive,
                 name,
                 allow_python_preds=False,
                 **cond_kwargs):
  """Implementation of case that allows for different cond functions.

  Args:
    cond_fn: method that has signature and semantics of `cond` above.
    pred_fn_pairs: Dict or list of pairs of a boolean scalar tensor, and a
      callable which returns a list of tensors.
    default: Optional callable that returns a list of tensors.
    exclusive: True iff at most one predicate is allowed to evaluate to `True`.
    name: A name for this operation (optional).
    allow_python_preds: if true, pred_fn_pairs may contain Python bools in
      addition to boolean Tensors
    **cond_kwargs: keyword arguments that will be passed to `cond_fn`.

  Returns:
    The tensors returned by the first pair whose predicate evaluated to True, or
    those returned by `default` if none does.

  Raises:
    TypeError: If `pred_fn_pairs` is not a list/dictionary.
    TypeError: If `pred_fn_pairs` is a list but does not contain 2-tuples.
    TypeError: If `fns[i]` is not callable for any i, or `default` is not
               callable.
  """
  predicates, actions = _case_verify_and_canonicalize_args(
      pred_fn_pairs, exclusive, name, allow_python_preds)
  with ops.name_scope(name, "case", [predicates]):
    if default is None:
      default, predicates, actions = _case_create_default_action(
          predicates, actions)
    fn = default
    # To eval conditions in direct order we create nested conditions in reverse:
    #   cond_fn(c[0], true_fn=.., false_fn=cond_fn(c[1], ...))
    for predicate, action in reversed(list(zip(predicates, actions))):
      fn = functools.partial(
          cond_fn, predicate, true_fn=action, false_fn=fn, **cond_kwargs)
    if exclusive:
      with ops.control_dependencies([
          _assert_at_most_n_true(
              predicates, n=1, msg="Input error: exclusive=True")
      ]):
        return fn()
    else:
      return fn()


@tf_export("case")
def case(pred_fn_pairs,
         default=None,
         exclusive=False,
         strict=False,
         name="case"):
  """Create a case operation.

  The `pred_fn_pairs` parameter is a dict or list of pairs of size N.
  Each pair contains a boolean scalar tensor and a python callable that
  creates the tensors to be returned if the boolean evaluates to True.
  `default` is a callable generating a list of tensors. All the callables
  in `pred_fn_pairs` as well as `default` (if provided) should return the same
  number and types of tensors.

  If `exclusive==True`, all predicates are evaluated, and an exception is
  thrown if more than one of the predicates evaluates to `True`.
  If `exclusive==False`, execution stops at the first predicate which
  evaluates to True, and the tensors generated by the corresponding function
  are returned immediately. If none of the predicates evaluate to True, this
  operation returns the tensors generated by `default`.

  `tf.case` supports nested structures as implemented in
  `tensorflow.python.util.nest`. All of the callables must return the same
  (possibly nested) value structure of lists, tuples, and/or named tuples.
  Singleton lists and tuples form the only exceptions to this: when returned by
  a callable, they are implicitly unpacked to single values. This
  behavior is disabled by passing `strict=True`.

  If an unordered dictionary is used for `pred_fn_pairs`, the order of the
  conditional tests is not guaranteed. However, the order is guaranteed to be
  deterministic, so that variables created in conditional branches are created
  in fixed order across runs.

<<<<<<< HEAD
=======
  @compatibility(eager)
  Unordered dictionaries are not supported in eager mode when `exclusive=False`.
  Use a list of tuples instead.
  @end_compatibility


>>>>>>> a751f01a
  **Example 1:**

  Pseudocode:

  ```
  if (x < y) return 17;
  else return 23;
  ```

  Expressions:

  ```python
  f1 = lambda: tf.constant(17)
  f2 = lambda: tf.constant(23)
  r = case([(tf.less(x, y), f1)], default=f2)
  ```

  **Example 2:**

  Pseudocode:

  ```
  if (x < y && x > z) raise OpError("Only one predicate may evaluate true");
  if (x < y) return 17;
  else if (x > z) return 23;
  else return -1;
  ```

  Expressions:

  ```python
  def f1(): return tf.constant(17)
  def f2(): return tf.constant(23)
  def f3(): return tf.constant(-1)
  r = case({tf.less(x, y): f1, tf.greater(x, z): f2},
           default=f3, exclusive=True)
  ```

  Args:
    pred_fn_pairs: Dict or list of pairs of a boolean scalar tensor and a
      callable which returns a list of tensors.
    default: Optional callable that returns a list of tensors.
    exclusive: True iff at most one predicate is allowed to evaluate to `True`.
    strict: A boolean that enables/disables 'strict' mode; see above.
    name: A name for this operation (optional).

  Returns:
    The tensors returned by the first pair whose predicate evaluated to True, or
    those returned by `default` if none does.

  Raises:
    TypeError: If `pred_fn_pairs` is not a list/dictionary.
    TypeError: If `pred_fn_pairs` is a list but does not contain 2-tuples.
    TypeError: If `fns[i]` is not callable for any i, or `default` is not
               callable.
  """
  return _case_helper(
      cond,
      pred_fn_pairs,
      default,
      exclusive,
      name,
      allow_python_preds=False,
      strict=strict)


class XLAControlFlowContext(ControlFlowContext):
  """Base class for XLA and TPU control flow contexts."""

  def __init__(self):
    super(XLAControlFlowContext, self).__init__()
    self._name = "XLAControlFlowContext"

  def IsXLAContext(self):
    return True

  def AddOp(self, _):
    pass

  def AddValue(self, x):
    return x


def from_control_flow_context_def(context_def, import_scope=None):
  """Deserializes `context_def` into the appropriate ControlFlowContext.

  Args:
    context_def: ControlFlowContextDef proto
    import_scope: Optional `string`. Name scope to add.

  Returns:
    A ControlFlowContext subclass
  """
  if context_def.HasField("cond_ctxt"):
    return CondContext.from_proto(
        context_def.cond_ctxt, import_scope=import_scope)
  if context_def.HasField("while_ctxt"):
    return WhileContext.from_proto(
        context_def.while_ctxt, import_scope=import_scope)
  raise NotImplementedError("Unknown ControlFlowContextDef field: %s" %
                            context_def.WhichOneof("ctxt"))


ops.register_proto_function(
    ops.GraphKeys.COND_CONTEXT,
    proto_type=control_flow_pb2.CondContextDef,
    to_proto=CondContext.to_proto,
    from_proto=CondContext.from_proto)

ops.register_proto_function(
    ops.GraphKeys.WHILE_CONTEXT,
    proto_type=control_flow_pb2.WhileContextDef,
    to_proto=WhileContext.to_proto,
    from_proto=WhileContext.from_proto)<|MERGE_RESOLUTION|>--- conflicted
+++ resolved
@@ -400,18 +400,6 @@
         return gen_control_flow_ops.ref_merge(inputs, name)
       else:
         return gen_control_flow_ops.merge(inputs, name)
-<<<<<<< HEAD
-    elif all([isinstance(v, sparse_tensor.SparseTensor) for v in inputs]):
-      # Only handle the case when all inputs are SparseTensor.
-      values, _ = merge([inp.values for inp in inputs], name=name)
-      indices, chosen_index = gen_control_flow_ops.merge(
-          [inp.indices for inp in inputs], name="indices")
-      dense_shape, _ = gen_control_flow_ops.merge(
-          [inp.dense_shape for inp in inputs], name="dense_shape")
-      return (sparse_tensor.SparseTensor(indices, values, dense_shape),
-              chosen_index)
-=======
->>>>>>> a751f01a
     else:
       # If there is a mix of tensors and indexed slices, then convert the
       # tensors to indexed slices.
@@ -1923,13 +1911,9 @@
   ```
 
   """
-<<<<<<< HEAD
-  if ENABLE_COND_V2 and not context.executing_eagerly():
-=======
   # Always enable control flow v2 if building a function, regardless of toggle.
   if (util.EnableControlFlowV2(ops.get_default_graph()) and
       not context.executing_eagerly()):
->>>>>>> a751f01a
     return cond_v2.cond_v2(pred, true_fn, false_fn, name)
 
   # We needed to make true_fn/false_fn keyword arguments for
@@ -3159,11 +3143,6 @@
   ```
 
   """
-<<<<<<< HEAD
-  if ENABLE_WHILE_V2 and not context.executing_eagerly():
-    return while_v2.while_loop(
-        cond, body, loop_vars, shape_invariants=shape_invariants, name=name)
-=======
   # Always enable control flow v2 if building a function, regardless of toggle.
   if (util.EnableControlFlowV2(ops.get_default_graph()) and
       not context.executing_eagerly()):
@@ -3176,7 +3155,6 @@
         maximum_iterations=maximum_iterations,
         name=name,
         return_same_structure=return_same_structure)
->>>>>>> a751f01a
 
   with ops.name_scope(name, "while", loop_vars):
     if not loop_vars:
@@ -3671,15 +3649,12 @@
   deterministic, so that variables created in conditional branches are created
   in fixed order across runs.
 
-<<<<<<< HEAD
-=======
   @compatibility(eager)
   Unordered dictionaries are not supported in eager mode when `exclusive=False`.
   Use a list of tuples instead.
   @end_compatibility
 
 
->>>>>>> a751f01a
   **Example 1:**
 
   Pseudocode:
