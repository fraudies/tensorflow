--- conflicted
+++ resolved
@@ -292,14 +292,11 @@
     for case in self.long_cases:
       self.run_test(case)
 
-<<<<<<< HEAD
-=======
   def test_ellipsis(self):
     for (axes, expanded_axes) in self.ellipsis_cases:
       self.run_test(axes, expanded_axes)
 
   @test_util.run_deprecated_v1
->>>>>>> a751f01a
   def test_invalid(self):
     for axes in self.invalid_cases:
       inputs = [
