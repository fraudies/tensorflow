--- conflicted
+++ resolved
@@ -42,10 +42,7 @@
 # pylint: enable=unused-import
 
 from tensorflow.python.training import saver
-<<<<<<< HEAD
-=======
 from tensorflow.python.training.tracking import tracking
->>>>>>> 4c307bd3
 
 
 class PruningMode(object):
@@ -63,8 +60,6 @@
           sorted(cls._map))))
 
 
-<<<<<<< HEAD
-=======
 class QuantileAccumulatorSaveable(saver.BaseSaverBuilder.SaveableObject):
   """SaveableObject implementation for QuantileAccumulator."""
 
@@ -160,7 +155,6 @@
     return get_bucket_boundaries(self.resource_handle, self._num_streams)
 
 
->>>>>>> 4c307bd3
 class _TreeEnsembleSavable(saver.BaseSaverBuilder.SaveableObject):
   """SaveableObject implementation for TreeEnsemble."""
 
@@ -211,23 +205,10 @@
 
   def __init__(self, name, stamp_token=0, is_local=False, serialized_proto=''):
     with ops.name_scope(name, 'TreeEnsemble') as name:
-<<<<<<< HEAD
-      self._resource_handle = (
-          gen_boosted_trees_ops.boosted_trees_ensemble_resource_handle_op(
-              container='', shared_name=name, name=name))
-      create_op = gen_boosted_trees_ops.boosted_trees_create_ensemble(
-          self.resource_handle,
-          stamp_token,
-          tree_ensemble_serialized=serialized_proto)
-      is_initialized_op = (
-          gen_boosted_trees_ops.is_boosted_trees_ensemble_initialized(
-              self._resource_handle))
-=======
       self._name = name
       self._resource_handle = self._create_resource()
       self._init_op = self._initialize()
       is_initialized_op = self.is_initialized()
->>>>>>> 4c307bd3
       # Adds the variable to the savable list.
       if not is_local:
         saveable = _TreeEnsembleSavable(self.resource_handle, create_op,
@@ -239,11 +220,6 @@
           is_initialized_op,
           is_shared=not is_local)
 
-<<<<<<< HEAD
-  @property
-  def resource_handle(self):
-    return self._resource_handle
-=======
   def _create_resource(self):
     return gen_boosted_trees_ops.boosted_trees_ensemble_resource_handle_op(
         container='', shared_name=self._name, name=self._name)
@@ -267,7 +243,6 @@
   def _gather_saveables_for_checkpoint(self):
     if not self._is_local:
       return {'tree_ensemble': self._saveable}
->>>>>>> 4c307bd3
 
   def get_stamp_token(self):
     """Returns the current stamp token of the resource."""
