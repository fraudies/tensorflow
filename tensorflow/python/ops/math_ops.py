--- conflicted
+++ resolved
@@ -135,8 +135,6 @@
            output_type=dtypes.int64):
   axis = deprecation.deprecated_argument_lookup(
       "axis", axis, "dimension", dimension)
-<<<<<<< HEAD
-=======
   return argmax_v2(input, axis, output_type, name)
 
 
@@ -174,7 +172,6 @@
   # here a[4] = 166.32 which is the largest element of a across axis 0
   ```
   """
->>>>>>> a751f01a
   if axis is None:
     axis = 0
   return gen_math_ops.arg_max(input, axis, name=name, output_type=output_type)
@@ -193,8 +190,6 @@
            output_type=dtypes.int64):
   axis = deprecation.deprecated_argument_lookup(
       "axis", axis, "dimension", dimension)
-<<<<<<< HEAD
-=======
   return argmin_v2(input, axis, output_type, name)
 
 
@@ -232,7 +227,6 @@
   # here a[0] = 1 which is the smallest element of a across axis 0
   ```
   """
->>>>>>> a751f01a
   if axis is None:
     axis = 0
   return gen_math_ops.arg_min(input, axis, name=name, output_type=output_type)
@@ -845,13 +839,8 @@
                                        name="max"))
     return cast(value, dtype, name=name)
 
-<<<<<<< HEAD
-
-@tf_export("to_float")
-=======
 @deprecation.deprecated(date=None, instructions="Use `tf.cast` instead.")
 @tf_export(v1=["to_float"])
->>>>>>> a751f01a
 def to_float(x, name="ToFloat"):
   """Casts a tensor to type `float32`.
 
@@ -869,12 +858,8 @@
   return cast(x, dtypes.float32, name=name)
 
 
-<<<<<<< HEAD
-@tf_export("to_double")
-=======
 @deprecation.deprecated(date=None, instructions="Use `tf.cast` instead.")
 @tf_export(v1=["to_double"])
->>>>>>> a751f01a
 def to_double(x, name="ToDouble"):
   """Casts a tensor to type `float64`.
 
@@ -892,12 +877,8 @@
   return cast(x, dtypes.float64, name=name)
 
 
-<<<<<<< HEAD
-@tf_export("to_int32")
-=======
 @deprecation.deprecated(date=None, instructions="Use `tf.cast` instead.")
 @tf_export(v1=["to_int32"])
->>>>>>> a751f01a
 def to_int32(x, name="ToInt32"):
   """Casts a tensor to type `int32`.
 
@@ -915,12 +896,8 @@
   return cast(x, dtypes.int32, name=name)
 
 
-<<<<<<< HEAD
-@tf_export("to_int64")
-=======
 @deprecation.deprecated(date=None, instructions="Use `tf.cast` instead.")
 @tf_export(v1=["to_int64"])
->>>>>>> a751f01a
 def to_int64(x, name="ToInt64"):
   """Casts a tensor to type `int64`.
 
@@ -938,12 +915,8 @@
   return cast(x, dtypes.int64, name=name)
 
 
-<<<<<<< HEAD
-@tf_export("to_bfloat16")
-=======
 @deprecation.deprecated(date=None, instructions="Use `tf.cast` instead.")
 @tf_export(v1=["to_bfloat16"])
->>>>>>> a751f01a
 def to_bfloat16(x, name="ToBFloat16"):
   """Casts a tensor to type `bfloat16`.
 
@@ -961,12 +934,8 @@
   return cast(x, dtypes.bfloat16, name=name)
 
 
-<<<<<<< HEAD
-@tf_export("to_complex64")
-=======
 @deprecation.deprecated(date=None, instructions="Use `tf.cast` instead.")
 @tf_export(v1=["to_complex64"])
->>>>>>> a751f01a
 def to_complex64(x, name="ToComplex64"):
   """Casts a tensor to type `complex64`.
 
@@ -984,12 +953,8 @@
   return cast(x, dtypes.complex64, name=name)
 
 
-<<<<<<< HEAD
-@tf_export("to_complex128")
-=======
 @deprecation.deprecated(date=None, instructions="Use `tf.cast` instead.")
 @tf_export(v1=["to_complex128"])
->>>>>>> a751f01a
 def to_complex128(x, name="ToComplex128"):
   """Casts a tensor to type `complex128`.
 
@@ -1221,13 +1186,9 @@
   return _div_python2(x, y, name)
 
 
-<<<<<<< HEAD
-@tf_export("div_no_nan")
-=======
 @tf_export("math.divide_no_nan", v1=["math.divide_no_nan", "div_no_nan"])
 @deprecation.deprecated_endpoints("div_no_nan")
 @dispatch.add_dispatch_support
->>>>>>> a751f01a
 def div_no_nan(x, y, name=None):
   """Computes an unsafe divide which returns 0 if the y is zero.
 
@@ -1544,9 +1505,6 @@
                                    name=name))
 
 
-<<<<<<< HEAD
-@tf_export("math.count_nonzero", "count_nonzero")
-=======
 @tf_export("math.reduce_euclidean_norm")
 def reduce_euclidean_norm(input_tensor, axis=None, keepdims=False, name=None):
   """Computes the Euclidean norm of elements across dimensions of a tensor.
@@ -1589,7 +1547,6 @@
 
 
 @tf_export(v1=["math.count_nonzero", "count_nonzero"])
->>>>>>> a751f01a
 @deprecation.deprecated_args(
     None, "keep_dims is deprecated, use keepdims instead", "keep_dims")
 @deprecation.deprecated_args(
@@ -1654,8 +1611,6 @@
   """
   keepdims = deprecation.deprecated_argument_lookup("keepdims", keepdims,
                                                     "keep_dims", keep_dims)
-<<<<<<< HEAD
-=======
   input_tensor = deprecation.deprecated_argument_lookup(
       "input", input, "input_tensor", input_tensor)
   axis = deprecation.deprecated_argument_lookup(
@@ -1719,7 +1674,6 @@
   Returns:
     The reduced tensor (number of nonzero values).
   """
->>>>>>> a751f01a
   if keepdims is None:
     keepdims = False
 
@@ -2466,8 +2420,6 @@
 def add_n(inputs, name=None):
   """Adds all input tensors element-wise.
 
-<<<<<<< HEAD
-=======
   Converts `IndexedSlices` objects into dense tensors prior to adding.
 
   `tf.math.add_n` performs the same operation as `tf.math.accumulate_n` but it
@@ -2484,7 +2436,6 @@
   tf.math.add_n([a, b, a])  # [[7, 16], [10, 25]]
   ```
 
->>>>>>> a751f01a
   Args:
     inputs: A list of `Tensor` or `IndexedSlices` objects, each with same shape
       and type.
@@ -3136,11 +3087,6 @@
         data=data, indices=indices, segment_ids=segment_ids, name=name)
 
 
-<<<<<<< HEAD
-@tf_export(
-    "sparse.segment_sqrt_n",
-    v1=["sparse.segment_sqrt_n", "sparse_segment_sqrt_n"])
-=======
 @tf_export("sparse.segment_mean", v1=[])
 def sparse_segment_mean_v2(data,
                            indices,
@@ -3179,7 +3125,6 @@
 
 
 @tf_export(v1=["sparse.segment_sqrt_n", "sparse_segment_sqrt_n"])
->>>>>>> a751f01a
 @deprecation.deprecated_endpoints("sparse_segment_sqrt_n")
 def sparse_segment_sqrt_n(data,
                           indices,
