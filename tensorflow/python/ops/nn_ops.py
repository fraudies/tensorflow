# Copyright 2015 The TensorFlow Authors. All Rights Reserved.
#
# Licensed under the Apache License, Version 2.0 (the "License");
# you may not use this file except in compliance with the License.
# You may obtain a copy of the License at
#
#     http://www.apache.org/licenses/LICENSE-2.0
#
# Unless required by applicable law or agreed to in writing, software
# distributed under the License is distributed on an "AS IS" BASIS,
# WITHOUT WARRANTIES OR CONDITIONS OF ANY KIND, either express or implied.
# See the License for the specific language governing permissions and
# limitations under the License.
# ==============================================================================
"""Wrappers for primitive Neural Net (NN) Operations."""

from __future__ import absolute_import
from __future__ import division
from __future__ import print_function

import collections
import numbers

import numpy as np

from tensorflow.python.compat import compat
from tensorflow.python.eager import context
from tensorflow.python.framework import dtypes
from tensorflow.python.framework import graph_util
from tensorflow.python.framework import ops
from tensorflow.python.framework import tensor_shape
from tensorflow.python.framework import tensor_util
from tensorflow.python.ops import array_ops
from tensorflow.python.ops import check_ops
from tensorflow.python.ops import gen_nn_ops
from tensorflow.python.ops import math_ops
from tensorflow.python.ops import random_ops

# go/tf-wildcard-import
# pylint: disable=wildcard-import
from tensorflow.python.ops.gen_nn_ops import *
# pylint: enable=wildcard-import
<<<<<<< HEAD
=======
from tensorflow.python.platform import tf_logging as logging
from tensorflow.python.util import deprecation
from tensorflow.python.util.deprecation import deprecated_args
from tensorflow.python.util.deprecation import deprecated_argument_lookup
>>>>>>> 4c307bd3

from tensorflow.python.util import deprecation
from tensorflow.python.util.tf_export import tf_export

# Aliases for some automatically-generated names.
local_response_normalization = gen_nn_ops.lrn

# pylint: disable=protected-access


def _get_sequence(value, n, channel_index, name):
  """Formats a value input for gen_nn_ops."""
  if value is None:
    value = [1]
  elif not isinstance(value, collections.Sized):
    value = [value]

  current_n = len(value)
  if current_n == n + 2:
    return value
  elif current_n == 1:
    value = list((value[0],) * n)
  elif current_n == n:
    value = list(value)
  else:
    raise ValueError("{} should be of length 1, {} or {} but was {}".format(
        name, n, n + 2, current_n))

  if channel_index == 1:
    return [1, 1] + value
  else:
    return [1] + value + [1]


def _non_atrous_convolution(
    input,  # pylint: disable=redefined-builtin
    filter,  # pylint: disable=redefined-builtin
    padding,
    data_format=None,  # pylint: disable=redefined-builtin
    strides=None,
    name=None):
  """Computes sums of N-D convolutions (actually cross correlation).

  It is required that 1 <= N <= 3.

  This is used to implement the more generic `convolution` function, which
  extends the interface of this function with a `dilation_rate` parameter.

  Args:

    input: Rank N+2 tensor of type T of shape
      `[batch_size] + input_spatial_shape + [in_channels]` if `data_format`
      does not start with `"NC"`, or
      `[batch_size, in_channels] + input_spatial_shape` if `data_format` starts
      with `"NC"`.
    filter: Rank N+2 tensor of type T of shape
      `filter_spatial_shape + [in_channels, out_channels]`.  Rank of either
      `input` or `filter` must be known.
    padding: Padding method to use, must be either "VALID" or "SAME".
    data_format: A string or None.  Specifies whether the channel dimension of
      the `input` and output is the last dimension (default, or if `data_format`
      does not start with "NC"), or the second dimension (if `data_format`
      starts with "NC").  For N=1, the valid values are "NWC" (default) and
      "NCW".  For N=2, the valid values are "NHWC" (default) and "NCHW".
      For N=3, the valid values are "NDHWC" (default) and "NCDHW".
    strides: Sequence of N positive integers, defaults to `[1] * N`.
    name: Name prefix to use.

  Returns:
    Rank N+2 tensor of type T of shape
    `[batch_size] + output_spatial_shape + [out_channels]`, where
    if padding == "SAME":
      output_spatial_shape = input_spatial_shape
    if padding == "VALID":
      output_spatial_shape = input_spatial_shape - filter_spatial_shape + 1.

  Raises:
    ValueError: if ranks are incompatible.

  """
  with ops.name_scope(name, "non_atrous_convolution", [input, filter]) as scope:
    input = ops.convert_to_tensor(input, name="input")  # pylint: disable=redefined-builtin
    input_shape = input.get_shape()
    filter = ops.convert_to_tensor(filter, name="filter")  # pylint: disable=redefined-builtin
    filter_shape = filter.get_shape()
    op = _NonAtrousConvolution(
        input_shape,
        filter_shape=filter_shape,
        padding=padding,
        data_format=data_format,
        strides=strides,
        name=scope)
    return op(input, filter)


class _NonAtrousConvolution(object):
  """Helper class for _non_atrous_convolution.

  Note that this class assumes that shapes of input and filter passed to
  __call__ are compatible with input_shape and filter_shape passed to the
  constructor.

  Arguments:
    input_shape: static input shape, i.e. input.get_shape().
    filter_shape: static filter shape, i.e. filter.get_shape().
    padding: see _non_atrous_convolution.
    data_format: see _non_atrous_convolution.
    strides: see _non_atrous_convolution.
    name: see _non_atrous_convolution.
  """

  def __init__(
      self,
      input_shape,
      filter_shape,  # pylint: disable=redefined-builtin
      padding,
      data_format=None,
      strides=None,
      name=None):
    filter_shape = filter_shape.with_rank(input_shape.ndims)
    self.padding = padding
    self.name = name
    input_shape = input_shape.with_rank(filter_shape.ndims)
    if input_shape.ndims is None:
      raise ValueError("Rank of convolution must be known")
    if input_shape.ndims < 3 or input_shape.ndims > 5:
      raise ValueError(
          "`input` and `filter` must have rank at least 3 and at most 5")
    conv_dims = input_shape.ndims - 2
    if strides is None:
      strides = [1] * conv_dims
    elif len(strides) != conv_dims:
      raise ValueError("len(strides)=%d, but should be %d" % (len(strides),
                                                              conv_dims))
    if conv_dims == 1:
      # conv1d uses the 2-d data format names
      if data_format is None:
        data_format = "NWC"
      elif data_format not in {"NCW", "NWC", "NCHW", "NHWC"}:
        raise ValueError("data_format must be \"NWC\" or \"NCW\".")
      self.strides = strides[0]
      self.data_format = data_format
      self.conv_op = self._conv1d
    elif conv_dims == 2:
      if data_format is None or data_format == "NHWC":
        data_format = "NHWC"
        strides = [1] + list(strides) + [1]
      elif data_format == "NCHW":
        strides = [1, 1] + list(strides)
      else:
        raise ValueError("data_format must be \"NHWC\" or \"NCHW\".")
      self.strides = strides
      self.data_format = data_format
      self.conv_op = conv2d
    elif conv_dims == 3:
      if data_format is None or data_format == "NDHWC":
        strides = [1] + list(strides) + [1]
      elif data_format == "NCDHW":
        strides = [1, 1] + list(strides)
      else:
        raise ValueError("data_format must be \"NDHWC\" or \"NCDHW\". Have: %s"
                         % data_format)
      self.strides = strides
      self.data_format = data_format
      self.conv_op = gen_nn_ops.conv3d

  # Note that we need this adapter since argument names for conv1d don't match
  # those for gen_nn_ops.conv2d and gen_nn_ops.conv3d.
  # pylint: disable=redefined-builtin
  def _conv1d(self, input, filter, strides, padding, data_format, name):
    return conv1d(
        value=input,
        filters=filter,
        stride=strides,
        padding=padding,
        data_format=data_format,
        name=name)

  # pylint: enable=redefined-builtin

  def __call__(self, inp, filter):  # pylint: disable=redefined-builtin
    return self.conv_op(
        input=inp,
        filter=filter,
        strides=self.strides,
        padding=self.padding,
        data_format=self.data_format,
        name=self.name)


<<<<<<< HEAD
=======
@tf_export("nn.dilation2d", v1=[])
def dilation2d_v2(
    input,   # pylint: disable=redefined-builtin
    filters,  # pylint: disable=redefined-builtin
    strides,
    padding,
    data_format,
    dilations,
    name=None):
  """Computes the grayscale dilation of 4-D `input` and 3-D `filters` tensors.

  The `input` tensor has shape `[batch, in_height, in_width, depth]` and the
  `filters` tensor has shape `[filter_height, filter_width, depth]`, i.e., each
  input channel is processed independently of the others with its own
  structuring function. The `output` tensor has shape
  `[batch, out_height, out_width, depth]`. The spatial dimensions of the output
  tensor depend on the `padding` algorithm. We currently only support the
  default "NHWC" `data_format`.

  In detail, the grayscale morphological 2-D dilation is the max-sum correlation
  (for consistency with `conv2d`, we use unmirrored filters):

      output[b, y, x, c] =
         max_{dy, dx} input[b,
                            strides[1] * y + rates[1] * dy,
                            strides[2] * x + rates[2] * dx,
                            c] +
                      filters[dy, dx, c]

  Max-pooling is a special case when the filter has size equal to the pooling
  kernel size and contains all zeros.

  Note on duality: The dilation of `input` by the `filters` is equal to the
  negation of the erosion of `-input` by the reflected `filters`.

  Args:
    input: A `Tensor`. Must be one of the following types: `float32`, `float64`,
      `int32`, `uint8`, `int16`, `int8`, `int64`, `bfloat16`, `uint16`, `half`,
      `uint32`, `uint64`.
      4-D with shape `[batch, in_height, in_width, depth]`.
    filters: A `Tensor`. Must have the same type as `input`.
      3-D with shape `[filter_height, filter_width, depth]`.
    strides: A list of `ints` that has length `>= 4`.
      The stride of the sliding window for each dimension of the input
      tensor. Must be: `[1, stride_height, stride_width, 1]`.
    padding: A `string` from: `"SAME", "VALID"`.
      The type of padding algorithm to use.
    data_format: A `string`, only `"NCHW"` is currently supported.
    dilations: A list of `ints` that has length `>= 4`.
      The input stride for atrous morphological dilation. Must be:
      `[1, rate_height, rate_width, 1]`.
    name: A name for the operation (optional).

  Returns:
    A `Tensor`. Has the same type as `input`.
  """
  if data_format != "NCHW":
    raise ValueError("Data formats other than NCHW are not yet supported")

  return gen_nn_ops.dilation2d(input=input,
                               filter=filters,
                               strides=strides,
                               rates=dilations,
                               padding=padding,
                               name=name)


@tf_export(v1=["nn.dilation2d"])
def dilation2d_v1(  # pylint: disable=missing-docstring
    input,  # pylint: disable=redefined-builtin
    filter=None,  # pylint: disable=redefined-builtin
    strides=None,
    rates=None,
    padding=None,
    name=None,
    filters=None,
    dilations=None):
  filter = deprecated_argument_lookup("filters", filters, "filter", filter)
  rates = deprecated_argument_lookup("dilations", dilations, "rates", rates)
  return gen_nn_ops.dilation2d(input, filter, strides, rates, padding, name)


dilation2d_v1.__doc__ = gen_nn_ops.dilation2d.__doc__


>>>>>>> 4c307bd3
@tf_export("nn.with_space_to_batch")
def with_space_to_batch(
    input,  # pylint: disable=redefined-builtin
    dilation_rate,
    padding,
    op,
    filter_shape=None,
    spatial_dims=None,
    data_format=None):
  """Performs `op` on the space-to-batch representation of `input`.

  This has the effect of transforming sliding window operations into the
  corresponding "atrous" operation in which the input is sampled at the
  specified `dilation_rate`.

  In the special case that `dilation_rate` is uniformly 1, this simply returns:

    op(input, num_spatial_dims, padding)

  Otherwise, it returns:

    batch_to_space_nd(
      op(space_to_batch_nd(input, adjusted_dilation_rate, adjusted_paddings),
         num_spatial_dims,
         "VALID")
      adjusted_dilation_rate,
      adjusted_crops),

  where:

    adjusted_dilation_rate is an int64 tensor of shape [max(spatial_dims)],
    adjusted_{paddings,crops} are int64 tensors of shape [max(spatial_dims), 2]

  defined as follows:

  We first define two int64 tensors `paddings` and `crops` of shape
  `[num_spatial_dims, 2]` based on the value of `padding` and the spatial
  dimensions of the `input`:

  If `padding = "VALID"`, then:

    paddings, crops = required_space_to_batch_paddings(
      input_shape[spatial_dims],
      dilation_rate)

  If `padding = "SAME"`, then:

    dilated_filter_shape =
      filter_shape + (filter_shape - 1) * (dilation_rate - 1)

    paddings, crops = required_space_to_batch_paddings(
      input_shape[spatial_dims],
      dilation_rate,
      [(dilated_filter_shape - 1) // 2,
       dilated_filter_shape - 1 - (dilated_filter_shape - 1) // 2])

  Because `space_to_batch_nd` and `batch_to_space_nd` assume that the spatial
  dimensions are contiguous starting at the second dimension, but the specified
  `spatial_dims` may not be, we must adjust `dilation_rate`, `paddings` and
  `crops` in order to be usable with these operations.  For a given dimension,
  if the block size is 1, and both the starting and ending padding and crop
  amounts are 0, then space_to_batch_nd effectively leaves that dimension alone,
  which is what is needed for dimensions not part of `spatial_dims`.
  Furthermore, `space_to_batch_nd` and `batch_to_space_nd` handle this case
  efficiently for any number of leading and trailing dimensions.

  For 0 <= i < len(spatial_dims), we assign:

    adjusted_dilation_rate[spatial_dims[i] - 1] = dilation_rate[i]
    adjusted_paddings[spatial_dims[i] - 1, :] = paddings[i, :]
    adjusted_crops[spatial_dims[i] - 1, :] = crops[i, :]

  All unassigned values of `adjusted_dilation_rate` default to 1, while all
  unassigned values of `adjusted_paddings` and `adjusted_crops` default to 0.

  Note in the case that `dilation_rate` is not uniformly 1, specifying "VALID"
  padding is equivalent to specifying `padding = "SAME"` with a filter_shape of
  `[1]*N`.

  Advanced usage. Note the following optimization: A sequence of
  `with_space_to_batch` operations with identical (not uniformly 1)
  `dilation_rate` parameters and "VALID" padding

    net = with_space_to_batch(net, dilation_rate, "VALID", op_1)
    ...
    net = with_space_to_batch(net, dilation_rate, "VALID", op_k)

  can be combined into a single `with_space_to_batch` operation as follows:

    def combined_op(converted_input, num_spatial_dims, _):
      result = op_1(converted_input, num_spatial_dims, "VALID")
      ...
      result = op_k(result, num_spatial_dims, "VALID")

    net = with_space_to_batch(net, dilation_rate, "VALID", combined_op)

  This eliminates the overhead of `k-1` calls to `space_to_batch_nd` and
  `batch_to_space_nd`.

  Similarly, a sequence of `with_space_to_batch` operations with identical (not
  uniformly 1) `dilation_rate` parameters, "SAME" padding, and odd filter
  dimensions

    net = with_space_to_batch(net, dilation_rate, "SAME", op_1, filter_shape_1)
    ...
    net = with_space_to_batch(net, dilation_rate, "SAME", op_k, filter_shape_k)

  can be combined into a single `with_space_to_batch` operation as follows:

    def combined_op(converted_input, num_spatial_dims, _):
      result = op_1(converted_input, num_spatial_dims, "SAME")
      ...
      result = op_k(result, num_spatial_dims, "SAME")

    net = with_space_to_batch(net, dilation_rate, "VALID", combined_op)

  Args:
    input: Tensor of rank > max(spatial_dims).
    dilation_rate: int32 Tensor of *known* shape [num_spatial_dims].
    padding: str constant equal to "VALID" or "SAME"
    op: Function that maps (input, num_spatial_dims, padding) -> output
    filter_shape: If padding = "SAME", specifies the shape of the convolution
      kernel/pooling window as an integer Tensor of shape [>=num_spatial_dims].
      If padding = "VALID", filter_shape is ignored and need not be specified.
    spatial_dims: Monotonically increasing sequence of `num_spatial_dims`
      integers (which are >= 1) specifying the spatial dimensions of `input`
      and output.  Defaults to: `range(1, num_spatial_dims+1)`.
    data_format: A string or None.  Specifies whether the channel dimension of
      the `input` and output is the last dimension (default, or if `data_format`
      does not start with "NC"), or the second dimension (if `data_format`
      starts with "NC").  For N=1, the valid values are "NWC" (default) and
      "NCW".  For N=2, the valid values are "NHWC" (default) and "NCHW".
      For N=3, the valid values are "NDHWC" (default) and "NCDHW".

  Returns:
    The output Tensor as described above, dimensions will vary based on the op
    provided.

  Raises:
    ValueError: if `padding` is invalid or the arguments are incompatible.
    ValueError: if `spatial_dims` are invalid.

  """
  input = ops.convert_to_tensor(input, name="input")  # pylint: disable=redefined-builtin
  input_shape = input.get_shape()

  def build_op(num_spatial_dims, padding):
    return lambda inp, _: op(inp, num_spatial_dims, padding)

  new_op = _WithSpaceToBatch(
      input_shape,
      dilation_rate,
      padding,
      build_op,
      filter_shape=filter_shape,
      spatial_dims=spatial_dims,
      data_format=data_format)
  return new_op(input, None)


class _WithSpaceToBatch(object):
  """Helper class for with_space_to_batch.

  Note that this class assumes that shapes of input and filter passed to
  __call__ are compatible with input_shape and filter_shape passed to the
  constructor.

  Arguments
    input_shape: static shape of input. i.e. input.get_shape().
    dilation_rate: see with_space_to_batch
    padding: see with_space_to_batch
    build_op: Function that maps (num_spatial_dims, paddings) -> (function that
      maps (input, filter) -> output).
    filter_shape: see with_space_to_batch
    spatial_dims: see with_space_to_batch
    data_format: see with_space_to_batch
  """

  def __init__(self,
               input_shape,
               dilation_rate,
               padding,
               build_op,
               filter_shape=None,
               spatial_dims=None,
               data_format=None):
    """Helper class for _with_space_to_batch."""
    dilation_rate = ops.convert_to_tensor(
        dilation_rate, dtypes.int32, name="dilation_rate")
    try:
      rate_shape = dilation_rate.get_shape().with_rank(1)
    except ValueError:
      raise ValueError("rate must be rank 1")

    if not dilation_rate.get_shape().is_fully_defined():
      raise ValueError("rate must have known shape")

    num_spatial_dims = rate_shape[0].value

    if data_format is not None and data_format.startswith("NC"):
      starting_spatial_dim = 2
    else:
      starting_spatial_dim = 1

    if spatial_dims is None:
      spatial_dims = range(starting_spatial_dim,
                           num_spatial_dims + starting_spatial_dim)
    orig_spatial_dims = list(spatial_dims)
    spatial_dims = sorted(set(int(x) for x in orig_spatial_dims))
    if spatial_dims != orig_spatial_dims or any(x < 1 for x in spatial_dims):
      raise ValueError(
          "spatial_dims must be a montonically increasing sequence of positive "
          "integers")

    if data_format is not None and data_format.startswith("NC"):
      expected_input_rank = spatial_dims[-1]
    else:
      expected_input_rank = spatial_dims[-1] + 1

    try:
      input_shape.with_rank_at_least(expected_input_rank)
    except ValueError:
      raise ValueError(
          "input tensor must have rank %d at least" % (expected_input_rank))

    const_rate = tensor_util.constant_value(dilation_rate)
    rate_or_const_rate = dilation_rate
    if const_rate is not None:
      rate_or_const_rate = const_rate
      if np.any(const_rate < 1):
        raise ValueError("dilation_rate must be positive")
      if np.all(const_rate == 1):
        self.call = build_op(num_spatial_dims, padding)
        return

    # We have two padding contributions. The first is used for converting "SAME"
    # to "VALID". The second is required so that the height and width of the
    # zero-padded value tensor are multiples of rate.

    # Padding required to reduce to "VALID" convolution
    if padding == "SAME":
      if filter_shape is None:
        raise ValueError("filter_shape must be specified for SAME padding")
      filter_shape = ops.convert_to_tensor(filter_shape, name="filter_shape")
      const_filter_shape = tensor_util.constant_value(filter_shape)
      if const_filter_shape is not None:
        filter_shape = const_filter_shape
        self.base_paddings = _with_space_to_batch_base_paddings(
            const_filter_shape, num_spatial_dims, rate_or_const_rate)
      else:
        self.num_spatial_dims = num_spatial_dims
        self.rate_or_const_rate = rate_or_const_rate
        self.base_paddings = None
    elif padding == "VALID":
      self.base_paddings = np.zeros([num_spatial_dims, 2], np.int32)
    else:
      raise ValueError("Invalid padding method %r" % padding)

    self.input_shape = input_shape
    self.spatial_dims = spatial_dims
    self.dilation_rate = dilation_rate
    self.data_format = data_format
    self.op = build_op(num_spatial_dims, "VALID")
    self.call = self._with_space_to_batch_call

  def _with_space_to_batch_call(self, inp, filter):  # pylint: disable=redefined-builtin
    """Call functionality for with_space_to_batch."""
    # Handle input whose shape is unknown during graph creation.
    input_spatial_shape = None
    input_shape = self.input_shape
    spatial_dims = self.spatial_dims
    if input_shape.ndims is not None:
      input_shape_list = input_shape.as_list()
      input_spatial_shape = [input_shape_list[i] for i in spatial_dims]
    if input_spatial_shape is None or None in input_spatial_shape:
      input_shape_tensor = array_ops.shape(inp)
      input_spatial_shape = array_ops.stack(
          [input_shape_tensor[i] for i in spatial_dims])

    base_paddings = self.base_paddings
    if base_paddings is None:
      # base_paddings could not be computed at build time since static filter
      # shape was not fully defined.
      filter_shape = array_ops.shape(filter)
      base_paddings = _with_space_to_batch_base_paddings(
          filter_shape, self.num_spatial_dims, self.rate_or_const_rate)
    paddings, crops = array_ops.required_space_to_batch_paddings(
        input_shape=input_spatial_shape,
        base_paddings=base_paddings,
        block_shape=self.dilation_rate)

    dilation_rate = _with_space_to_batch_adjust(self.dilation_rate, 1,
                                                spatial_dims)
    paddings = _with_space_to_batch_adjust(paddings, 0, spatial_dims)
    crops = _with_space_to_batch_adjust(crops, 0, spatial_dims)
    input_converted = array_ops.space_to_batch_nd(
        input=inp, block_shape=dilation_rate, paddings=paddings)

    result = self.op(input_converted, filter)

    result_converted = array_ops.batch_to_space_nd(
        input=result, block_shape=dilation_rate, crops=crops)

    # Recover channel information for output shape if channels are not last.
    if self.data_format is not None and self.data_format.startswith("NC"):
      if not result_converted.shape[1].value and filter is not None:
        output_shape = result_converted.shape.as_list()
        output_shape[1] = filter.shape[-1]
        result_converted.set_shape(output_shape)

    return result_converted

  def __call__(self, inp, filter):  # pylint: disable=redefined-builtin
    return self.call(inp, filter)


def _with_space_to_batch_base_paddings(filter_shape, num_spatial_dims,
                                       rate_or_const_rate):
  """Helper function to compute base_paddings."""
  # Spatial dimensions of the filters and the upsampled filters in which we
  # introduce (rate - 1) zeros between consecutive filter values.
  filter_spatial_shape = filter_shape[:num_spatial_dims]
  dilated_filter_spatial_shape = (
      filter_spatial_shape + (filter_spatial_shape - 1) *
      (rate_or_const_rate - 1))
  pad_extra_shape = dilated_filter_spatial_shape - 1

  # When full_padding_shape is odd, we pad more at end, following the same
  # convention as conv2d.
  pad_extra_start = pad_extra_shape // 2
  pad_extra_end = pad_extra_shape - pad_extra_start
  base_paddings = array_ops.stack(
      [[pad_extra_start[i], pad_extra_end[i]] for i in range(num_spatial_dims)])
  return base_paddings


def _with_space_to_batch_adjust(orig, fill_value, spatial_dims):
  """Returns an `adjusted` version of `orig` based on `spatial_dims`.

  Tensor of the same type as `orig` and with shape
  `[max(spatial_dims), ...]` where:

    adjusted[spatial_dims[i] - 1, ...] = orig[i, ...]

  for 0 <= i < len(spatial_dims), and

    adjusted[j, ...] = fill_value

  for j != spatial_dims[i] - 1 for some i.

  If `orig` is a constant value, then the result will be a constant value.

  Args:
    orig: Tensor of rank > max(spatial_dims).
    fill_value: Numpy scalar (of same data type as `orig) specifying the fill
      value for non-spatial dimensions.
    spatial_dims: See with_space_to_batch.

  Returns:
    `adjusted` tensor.
  """
  fill_dims = orig.get_shape().as_list()[1:]
  dtype = orig.dtype.as_numpy_dtype
  parts = []
  const_orig = tensor_util.constant_value(orig)
  const_or_orig = const_orig if const_orig is not None else orig
  prev_spatial_dim = 0
  i = 0
  while i < len(spatial_dims):
    start_i = i
    start_spatial_dim = spatial_dims[i]
    if start_spatial_dim > 1:
      # Fill in any gap from the previous spatial dimension (or dimension 1 if
      # this is the first spatial dimension) with `fill_value`.
      parts.append(
          np.full(
              [start_spatial_dim - 1 - prev_spatial_dim] + fill_dims,
              fill_value,
              dtype=dtype))
    # Find the largest value of i such that:
    #   [spatial_dims[start_i], ..., spatial_dims[i]]
    #     == [start_spatial_dim, ..., start_spatial_dim + i - start_i],
    # i.e. the end of a contiguous group of spatial dimensions.
    while (i + 1 < len(spatial_dims) and
           spatial_dims[i + 1] == spatial_dims[i] + 1):
      i += 1
    parts.append(const_or_orig[start_i:i + 1])
    prev_spatial_dim = spatial_dims[i]
    i += 1
  if const_orig is not None:
    return np.concatenate(parts)
  else:
    return array_ops.concat(parts, 0)


def _get_strides_and_dilation_rate(num_spatial_dims, strides, dilation_rate):
  """Helper function for verifying strides and dilation_rate arguments.

  This is used by `convolution` and `pool`.

  Args:
    num_spatial_dims: int
    strides: Optional.  List of N ints >= 1.  Defaults to [1]*N.  If any value
      of strides is > 1, then all values of dilation_rate must be 1.
    dilation_rate: Optional.  List of N ints >= 1.  Defaults to [1]*N.  If any
      value of dilation_rate is > 1, then all values of strides must be 1.

  Returns:
    Normalized (strides, dilation_rate) as int32 numpy arrays of shape
    [num_spatial_dims].

  Raises:
    ValueError: if the parameters are invalid.
  """
  if dilation_rate is None:
    dilation_rate = [1] * num_spatial_dims
  elif len(dilation_rate) != num_spatial_dims:
    raise ValueError("len(dilation_rate)=%d but should be %d" %
                     (len(dilation_rate), num_spatial_dims))
  dilation_rate = np.array(dilation_rate, dtype=np.int32)
  if np.any(dilation_rate < 1):
    raise ValueError("all values of dilation_rate must be positive")

  if strides is None:
    strides = [1] * num_spatial_dims
  elif len(strides) != num_spatial_dims:
    raise ValueError("len(strides)=%d but should be %d" % (len(strides),
                                                           num_spatial_dims))
  strides = np.array(strides, dtype=np.int32)
  if np.any(strides < 1):
    raise ValueError("all values of strides must be positive")

  if np.any(strides > 1) and np.any(dilation_rate > 1):
    raise ValueError(
        "strides > 1 not supported in conjunction with dilation_rate > 1")
  return strides, dilation_rate


@tf_export("nn.convolution")
def convolution(
    input,  # pylint: disable=redefined-builtin
    filter,  # pylint: disable=redefined-builtin
    padding,
    strides=None,
    dilation_rate=None,
    name=None,
    data_format=None,
    filters=None,
    dilations=None):
  """Computes sums of N-D convolutions (actually cross-correlation).

  This also supports either output striding via the optional `strides` parameter
  or atrous convolution (also known as convolution with holes or dilated
  convolution, based on the French word "trous" meaning holes in English) via
  the optional `dilation_rate` parameter.  Currently, however, output striding
  is not supported for atrous convolutions.

  Specifically, in the case that `data_format` does not start with "NC", given
  a rank (N+2) `input` Tensor of shape

    [num_batches,
     input_spatial_shape[0],
     ...,
     input_spatial_shape[N-1],
     num_input_channels],

  a rank (N+2) `filter` Tensor of shape

    [spatial_filter_shape[0],
     ...,
     spatial_filter_shape[N-1],
     num_input_channels,
     num_output_channels],

  an optional `dilation_rate` tensor of shape [N] (defaulting to [1]*N)
  specifying the filter upsampling/input downsampling rate, and an optional list
  of N `strides` (defaulting [1]*N), this computes for each N-D spatial output
  position (x[0], ..., x[N-1]):

  ```
    output[b, x[0], ..., x[N-1], k] =
        sum_{z[0], ..., z[N-1], q}
            filter[z[0], ..., z[N-1], q, k] *
            padded_input[b,
                         x[0]*strides[0] + dilation_rate[0]*z[0],
                         ...,
                         x[N-1]*strides[N-1] + dilation_rate[N-1]*z[N-1],
                         q]
  ```
  where b is the index into the batch, k is the output channel number, q is the
  input channel number, and z is the N-D spatial offset within the filter. Here,
  `padded_input` is obtained by zero padding the input using an effective
  spatial filter shape of `(spatial_filter_shape-1) * dilation_rate + 1` and
  output striding `strides` as described in the
  [comment here](https://tensorflow.org/api_guides/python/nn#Convolution).

  In the case that `data_format` does start with `"NC"`, the `input` and output
  (but not the `filter`) are simply transposed as follows:

    convolution(input, data_format, **kwargs) =
      tf.transpose(convolution(tf.transpose(input, [0] + range(2,N+2) + [1]),
                               **kwargs),
                   [0, N+1] + range(1, N+1))

  It is required that 1 <= N <= 3.

  Args:
    input: An (N+2)-D `Tensor` of type `T`, of shape
      `[batch_size] + input_spatial_shape + [in_channels]` if data_format does
      not start with "NC" (default), or
      `[batch_size, in_channels] + input_spatial_shape` if data_format starts
      with "NC".
    filter: An (N+2)-D `Tensor` with the same type as `input` and shape
      `spatial_filter_shape + [in_channels, out_channels]`.
    padding: A string, either `"VALID"` or `"SAME"`. The padding algorithm.
    strides: Optional.  Sequence of N ints >= 1.  Specifies the output stride.
      Defaults to [1]*N.  If any value of strides is > 1, then all values of
      dilation_rate must be 1.
    dilation_rate: Optional.  Sequence of N ints >= 1.  Specifies the filter
      upsampling/input downsampling rate.  In the literature, the same parameter
      is sometimes called `input stride` or `dilation`.  The effective filter
      size used for the convolution will be `spatial_filter_shape +
      (spatial_filter_shape - 1) * (rate - 1)`, obtained by inserting
      (dilation_rate[i]-1) zeros between consecutive elements of the original
      filter in each spatial dimension i.  If any value of dilation_rate is > 1,
      then all values of strides must be 1.
    name: Optional name for the returned tensor.
    data_format: A string or None.  Specifies whether the channel dimension of
      the `input` and output is the last dimension (default, or if `data_format`
      does not start with "NC"), or the second dimension (if `data_format`
      starts with "NC").  For N=1, the valid values are "NWC" (default) and
      "NCW".  For N=2, the valid values are "NHWC" (default) and "NCHW".
      For N=3, the valid values are "NDHWC" (default) and "NCDHW".
    filters: Alias of filter.
    dilations: Alias of dilation_rate.

  Returns:
    A `Tensor` with the same type as `input` of shape

        `[batch_size] + output_spatial_shape + [out_channels]`

    if data_format is None or does not start with "NC", or

        `[batch_size, out_channels] + output_spatial_shape`

    if data_format starts with "NC",
    where `output_spatial_shape` depends on the value of `padding`.

    If padding == "SAME":
      output_spatial_shape[i] = ceil(input_spatial_shape[i] / strides[i])

    If padding == "VALID":
      output_spatial_shape[i] =
        ceil((input_spatial_shape[i] -
              (spatial_filter_shape[i]-1) * dilation_rate[i])
             / strides[i]).

  Raises:
    ValueError: If input/output depth does not match `filter` shape, if padding
      is other than `"VALID"` or `"SAME"`, or if data_format is invalid.

  """
  filter = deprecated_argument_lookup("filters", filters, "filter", filter)
  dilation_rate = deprecated_argument_lookup(
      "dilations", dilations, "dilation_rate", dilation_rate)
  return convolution_internal(
      input,
      filter,
      strides=strides,
      padding=padding,
      data_format=data_format,
      dilations=dilation_rate,
      name=name)


<<<<<<< HEAD
=======
@tf_export("nn.convolution", v1=[])
def convolution_v2(
    input,  # pylint: disable=redefined-builtin
    filters,
    strides=None,
    padding="VALID",
    data_format=None,
    dilations=None,
    name=None):
  return convolution_internal(
      input,  # pylint: disable=redefined-builtin
      filters,
      strides=strides,
      padding=padding,
      data_format=data_format,
      dilations=dilations,
      name=name)


convolution_v2.__doc__ = deprecation.rewrite_argument_docstring(
    deprecation.rewrite_argument_docstring(
        convolution.__doc__, "dilation_rate", "dilations"),
    "filter", "filters")


def convolution_internal(
    input,  # pylint: disable=redefined-builtin
    filters,
    strides=None,
    padding="VALID",
    data_format=None,
    dilations=None,
    name=None):
  """Internal function which performs rank agnostic convolution."""
  with ops.name_scope(name, "convolution", [input, filters]) as name:
    if isinstance(input.shape, tensor_shape.TensorShape) and \
        input.shape.rank is not None:
      n = len(input.shape) - 2
    elif not isinstance(input.shape, tensor_shape.TensorShape) and \
        input.shape is not None:
      n = len(input.shape) - 2
    elif isinstance(filters.shape, tensor_shape.TensorShape) and \
        filters.shape.rank is not None:
      n = len(filters.shape) - 2
    elif not isinstance(filters.shape, tensor_shape.TensorShape) and \
        filters.shape is not None:
      n = len(filters.shape) - 2
    else:
      raise ValueError("rank of input or filter must be known")

    if not 1 <= n <= 3:
      raise ValueError(
          "Input tensor must be of rank 3, 4 or 5 but was {}.".format(n + 2))

    if data_format is None:
      channel_index = n + 1
    else:
      channel_index = 1 if data_format.startswith("NC") else n + 1

    strides = _get_sequence(strides, n, channel_index, "strides")
    dilations = _get_sequence(dilations, n, channel_index, "dilations")

    conv_ops = {1: conv1d, 2: gen_nn_ops.conv2d, 3: gen_nn_ops.conv3d}

    if all(i == 1 for i in dilations):
      # fast path if no dilation as gradient only supported on GPU for dilations
      op = conv_ops[n]
      return op(
          input,
          filters,
          strides,
          padding=padding,
          data_format=data_format,
          dilations=dilations,
          name=name)
    else:
      if channel_index == 1:
        strides = strides[2:]
        dilations = dilations[2:]
      else:
        strides = strides[1:-1]
        dilations = dilations[1:-1]

      op = Convolution(
          tensor_shape.as_shape(input.shape),
          tensor_shape.as_shape(filters.shape),
          padding,
          strides=strides,
          dilation_rate=dilations,
          name=name,
          data_format=data_format)
      return op(input, filters)


>>>>>>> 4c307bd3
class Convolution(object):
  """Helper class for convolution.

  Note that this class assumes that shapes of input and filter passed to
  __call__ are compatible with input_shape and filter_shape passed to the
  constructor.

  Arguments
    input_shape: static shape of input. i.e. input.get_shape().
    filter_shape: static shape of the filter. i.e. filter.get_shape().
    padding:  see convolution.
    strides: see convolution.
    dilation_rate: see convolution.
    name: see convolution.
    data_format: see convolution.
  """

  def __init__(self,
               input_shape,
               filter_shape,
               padding,
               strides=None,
               dilation_rate=None,
               name=None,
               data_format=None):
    """Helper function for convolution."""
    num_total_dims = filter_shape.ndims
    if num_total_dims is None:
      num_total_dims = input_shape.ndims
    if num_total_dims is None:
      raise ValueError("rank of input or filter must be known")

    num_spatial_dims = num_total_dims - 2

    try:
      input_shape.with_rank(num_spatial_dims + 2)
    except ValueError:
      raise ValueError(
          "input tensor must have rank %d" % (num_spatial_dims + 2))

    try:
      filter_shape.with_rank(num_spatial_dims + 2)
    except ValueError:
      raise ValueError(
          "filter tensor must have rank %d" % (num_spatial_dims + 2))

    if data_format is None or not data_format.startswith("NC"):
      input_channels_dim = input_shape[num_spatial_dims + 1]
      spatial_dims = range(1, num_spatial_dims + 1)
    else:
      input_channels_dim = input_shape[1]
      spatial_dims = range(2, num_spatial_dims + 2)

    if not input_channels_dim.is_compatible_with(
        filter_shape[num_spatial_dims]):
      raise ValueError(
          "number of input channels does not match corresponding dimension of "
          "filter, {} != {}".format(input_channels_dim,
                                    filter_shape[num_spatial_dims]))

    strides, dilation_rate = _get_strides_and_dilation_rate(
        num_spatial_dims, strides, dilation_rate)

    self.input_shape = input_shape
    self.filter_shape = filter_shape
    self.data_format = data_format
    self.strides = strides
    self.name = name
    self.conv_op = _WithSpaceToBatch(
        input_shape,
        dilation_rate=dilation_rate,
        padding=padding,
        build_op=self._build_op,
        filter_shape=filter_shape,
        spatial_dims=spatial_dims,
        data_format=data_format)

  def _build_op(self, _, padding):
    return _NonAtrousConvolution(
        self.input_shape,
        filter_shape=self.filter_shape,
        padding=padding,
        data_format=self.data_format,
        strides=self.strides,
        name=self.name)

  def __call__(self, inp, filter):  # pylint: disable=redefined-builtin
    return self.conv_op(inp, filter)


@tf_export("nn.pool")
def pool(
    input,  # pylint: disable=redefined-builtin
    window_shape,
    pooling_type,
    padding,
    dilation_rate=None,
    strides=None,
    name=None,
    data_format=None,
    dilations=None):
  """Performs an N-D pooling operation.

  In the case that `data_format` does not start with "NC", computes for
      0 <= b < batch_size,
      0 <= x[i] < output_spatial_shape[i],
      0 <= c < num_channels:

  ```
    output[b, x[0], ..., x[N-1], c] =
      REDUCE_{z[0], ..., z[N-1]}
        input[b,
              x[0] * strides[0] - pad_before[0] + dilation_rate[0]*z[0],
              ...
              x[N-1]*strides[N-1] - pad_before[N-1] + dilation_rate[N-1]*z[N-1],
              c],
  ```

  where the reduction function REDUCE depends on the value of `pooling_type`,
  and pad_before is defined based on the value of `padding` as described in
  the "returns" section of `tf.nn.convolution` for details.
  The reduction never includes out-of-bounds positions.

  In the case that `data_format` starts with `"NC"`, the `input` and output are
  simply transposed as follows:

  ```
    pool(input, data_format, **kwargs) =
      tf.transpose(pool(tf.transpose(input, [0] + range(2,N+2) + [1]),
                        **kwargs),
                   [0, N+1] + range(1, N+1))
  ```

  Args:
    input: Tensor of rank N+2, of shape
      `[batch_size] + input_spatial_shape + [num_channels]` if data_format does
      not start with "NC" (default), or
      `[batch_size, num_channels] + input_spatial_shape` if data_format starts
      with "NC".  Pooling happens over the spatial dimensions only.
    window_shape: Sequence of N ints >= 1.
    pooling_type: Specifies pooling operation, must be "AVG" or "MAX".
    padding: The padding algorithm, must be "SAME" or "VALID".
      See the "returns" section of `tf.nn.convolution` for details.
    dilation_rate: Optional.  Dilation rate.  List of N ints >= 1.
      Defaults to [1]*N.  If any value of dilation_rate is > 1, then all values
      of strides must be 1.
    strides: Optional.  Sequence of N ints >= 1.  Defaults to [1]*N.
      If any value of strides is > 1, then all values of dilation_rate must be
      1.
    name: Optional. Name of the op.
    data_format: A string or None.  Specifies whether the channel dimension of
      the `input` and output is the last dimension (default, or if `data_format`
      does not start with "NC"), or the second dimension (if `data_format`
      starts with "NC").  For N=1, the valid values are "NWC" (default) and
      "NCW".  For N=2, the valid values are "NHWC" (default) and "NCHW".
      For N=3, the valid values are "NDHWC" (default) and "NCDHW".
    dilations: Alias for dilation_rate

  Returns:
    Tensor of rank N+2, of shape
      [batch_size] + output_spatial_shape + [num_channels]

    if data_format is None or does not start with "NC", or

      [batch_size, num_channels] + output_spatial_shape

    if data_format starts with "NC",
    where `output_spatial_shape` depends on the value of padding:

    If padding = "SAME":
      output_spatial_shape[i] = ceil(input_spatial_shape[i] / strides[i])

    If padding = "VALID":
      output_spatial_shape[i] =
        ceil((input_spatial_shape[i] - (window_shape[i] - 1) * dilation_rate[i])
             / strides[i]).

  Raises:
    ValueError: if arguments are invalid.

  """
  dilation_rate = deprecated_argument_lookup(
      "dilations", dilations, "dilation_rate", dilation_rate)
  # pylint: enable=line-too-long
  with ops.name_scope(name, "%s_pool" % (pooling_type.lower()),
                      [input]) as scope:
    input = ops.convert_to_tensor(input, name="input")  # pylint: disable=redefined-builtin

    num_spatial_dims = len(window_shape)
    if num_spatial_dims < 1 or num_spatial_dims > 3:
      raise ValueError("It is required that 1 <= num_spatial_dims <= 3.")

    input.get_shape().with_rank(num_spatial_dims + 2)

    strides, dilation_rate = _get_strides_and_dilation_rate(
        num_spatial_dims, strides, dilation_rate)

    if padding == "SAME" and np.any(dilation_rate > 1):
      raise ValueError(
          "pooling with SAME padding is not implemented for dilation_rate > 1")

    if np.any(strides > window_shape):
      raise ValueError(
          "strides > window_shape not supported due to inconsistency between "
          "CPU and GPU implementations")

    pooling_ops = {
        ("MAX", 1): max_pool,
        ("MAX", 2): max_pool,
        ("MAX", 3): max_pool3d,  # pylint: disable=undefined-variable
        ("AVG", 1): avg_pool,
        ("AVG", 2): avg_pool,
        ("AVG", 3): avg_pool3d,  # pylint: disable=undefined-variable
    }
    op_key = (pooling_type, num_spatial_dims)
    if op_key not in pooling_ops:
      raise ValueError("%d-D %s pooling is not supported." % (op_key[1],
                                                              op_key[0]))

    if data_format is None or not data_format.startswith("NC"):
      adjusted_window_shape = [1] + list(window_shape) + [1]
      adjusted_strides = [1] + list(strides) + [1]
      spatial_dims = range(1, num_spatial_dims + 1)
    else:
      adjusted_window_shape = [1, 1] + list(window_shape)
      adjusted_strides = [1, 1] + list(strides)
      spatial_dims = range(2, num_spatial_dims + 2)

    if num_spatial_dims == 1:
      if data_format is None or data_format == "NWC":
        data_format_kwargs = dict(data_format="NHWC")
      elif data_format == "NCW":
        data_format_kwargs = dict(data_format="NCHW")
      else:
        raise ValueError("data_format must be either \"NWC\" or \"NCW\".")
      adjusted_window_shape = [1] + adjusted_window_shape
      adjusted_strides = [1] + adjusted_strides
    else:
      data_format_kwargs = dict(data_format=data_format)

    def op(converted_input, _, converted_padding):  # pylint: disable=missing-docstring
      if num_spatial_dims == 1:
        converted_input = array_ops.expand_dims(converted_input,
                                                spatial_dims[0])
      result = pooling_ops[op_key](
          converted_input,
          adjusted_window_shape,
          adjusted_strides,
          converted_padding,
          name=scope,
          **data_format_kwargs)
      if num_spatial_dims == 1:
        result = array_ops.squeeze(result, [spatial_dims[0]])
      return result

    return with_space_to_batch(
        input=input,
        dilation_rate=dilation_rate,
        padding=padding,
        op=op,
        spatial_dims=spatial_dims,
        filter_shape=window_shape)


@tf_export("nn.atrous_conv2d")
def atrous_conv2d(value, filters, rate, padding, name=None):
  """Atrous convolution (a.k.a. convolution with holes or dilated convolution).

  This function is a simpler wrapper around the more general
  `tf.nn.convolution`, and exists only for backwards compatibility. You can
  use `tf.nn.convolution` to perform 1-D, 2-D, or 3-D atrous convolution.


  Computes a 2-D atrous convolution, also known as convolution with holes or
  dilated convolution, given 4-D `value` and `filters` tensors. If the `rate`
  parameter is equal to one, it performs regular 2-D convolution. If the `rate`
  parameter is greater than one, it performs convolution with holes, sampling
  the input values every `rate` pixels in the `height` and `width` dimensions.
  This is equivalent to convolving the input with a set of upsampled filters,
  produced by inserting `rate - 1` zeros between two consecutive values of the
  filters along the `height` and `width` dimensions, hence the name atrous
  convolution or convolution with holes (the French word trous means holes in
  English).

  More specifically:

  ```
  output[batch, height, width, out_channel] =
      sum_{dheight, dwidth, in_channel} (
          filters[dheight, dwidth, in_channel, out_channel] *
          value[batch, height + rate*dheight, width + rate*dwidth, in_channel]
      )
  ```

  Atrous convolution allows us to explicitly control how densely to compute
  feature responses in fully convolutional networks. Used in conjunction with
  bilinear interpolation, it offers an alternative to `conv2d_transpose` in
  dense prediction tasks such as semantic image segmentation, optical flow
  computation, or depth estimation. It also allows us to effectively enlarge
  the field of view of filters without increasing the number of parameters or
  the amount of computation.

  For a description of atrous convolution and how it can be used for dense
  feature extraction, please see: [Semantic Image Segmentation with Deep
  Convolutional Nets and Fully Connected CRFs](http://arxiv.org/abs/1412.7062).
  The same operation is investigated further in [Multi-Scale Context Aggregation
  by Dilated Convolutions](http://arxiv.org/abs/1511.07122). Previous works
  that effectively use atrous convolution in different ways are, among others,
  [OverFeat: Integrated Recognition, Localization and Detection using
  Convolutional Networks](http://arxiv.org/abs/1312.6229) and [Fast Image
  Scanning with Deep Max-Pooling Convolutional Neural
  Networks](http://arxiv.org/abs/1302.1700).
  Atrous convolution is also closely related to the so-called noble identities
  in multi-rate signal processing.

  There are many different ways to implement atrous convolution (see the refs
  above). The implementation here reduces

  ```python
      atrous_conv2d(value, filters, rate, padding=padding)
  ```

  to the following three operations:

  ```python
      paddings = ...
      net = space_to_batch(value, paddings, block_size=rate)
      net = conv2d(net, filters, strides=[1, 1, 1, 1], padding="VALID")
      crops = ...
      net = batch_to_space(net, crops, block_size=rate)
  ```

  Advanced usage. Note the following optimization: A sequence of `atrous_conv2d`
  operations with identical `rate` parameters, 'SAME' `padding`, and filters
  with odd heights/ widths:

  ```python
      net = atrous_conv2d(net, filters1, rate, padding="SAME")
      net = atrous_conv2d(net, filters2, rate, padding="SAME")
      ...
      net = atrous_conv2d(net, filtersK, rate, padding="SAME")
  ```

  can be equivalently performed cheaper in terms of computation and memory as:

  ```python
      pad = ...  # padding so that the input dims are multiples of rate
      net = space_to_batch(net, paddings=pad, block_size=rate)
      net = conv2d(net, filters1, strides=[1, 1, 1, 1], padding="SAME")
      net = conv2d(net, filters2, strides=[1, 1, 1, 1], padding="SAME")
      ...
      net = conv2d(net, filtersK, strides=[1, 1, 1, 1], padding="SAME")
      net = batch_to_space(net, crops=pad, block_size=rate)
  ```

  because a pair of consecutive `space_to_batch` and `batch_to_space` ops with
  the same `block_size` cancel out when their respective `paddings` and `crops`
  inputs are identical.

  Args:
    value: A 4-D `Tensor` of type `float`. It needs to be in the default "NHWC"
      format. Its shape is `[batch, in_height, in_width, in_channels]`.
    filters: A 4-D `Tensor` with the same type as `value` and shape
      `[filter_height, filter_width, in_channels, out_channels]`. `filters`'
      `in_channels` dimension must match that of `value`. Atrous convolution is
      equivalent to standard convolution with upsampled filters with effective
      height `filter_height + (filter_height - 1) * (rate - 1)` and effective
      width `filter_width + (filter_width - 1) * (rate - 1)`, produced by
      inserting `rate - 1` zeros along consecutive elements across the
      `filters`' spatial dimensions.
    rate: A positive int32. The stride with which we sample input values across
      the `height` and `width` dimensions. Equivalently, the rate by which we
      upsample the filter values by inserting zeros across the `height` and
      `width` dimensions. In the literature, the same parameter is sometimes
      called `input stride` or `dilation`.
    padding: A string, either `'VALID'` or `'SAME'`. The padding algorithm.
    name: Optional name for the returned tensor.

  Returns:
    A `Tensor` with the same type as `value`.
    Output shape with `'VALID'` padding is:

        [batch, height - 2 * (filter_width - 1),
         width - 2 * (filter_height - 1), out_channels].

    Output shape with `'SAME'` padding is:

        [batch, height, width, out_channels].

  Raises:
    ValueError: If input/output depth does not match `filters`' shape, or if
      padding is other than `'VALID'` or `'SAME'`.
  """
  return convolution(
      input=value,
      filter=filters,
      padding=padding,
      dilation_rate=np.broadcast_to(rate, (2,)),
      name=name)


<<<<<<< HEAD
@tf_export("nn.conv2d_transpose")
=======
def _convert_padding(padding):
  """Converts Python padding to C++ padding for ops which take EXPLICIT padding.

  Args:
    padding: the `padding` argument for a Python op which supports EXPLICIT
      padding.

  Returns:
    (padding, explicit_paddings) pair, which should be passed as attributes to a
    C++ op.

  Raises:
    ValueError: If padding is invalid.
  """
  explicit_paddings = []
  if padding == "EXPLICIT":
    # Give a better error message if EXPLICIT is passed.
    raise ValueError('"EXPLICIT" is not a valid value for the padding '
                     "parameter. To use explicit padding, the padding "
                     "parameter must be a list.")
  if isinstance(padding, (list, tuple)):
    for i, dim_paddings in enumerate(padding):
      if not isinstance(dim_paddings, (list, tuple)):
        raise ValueError("When padding is a list, each element of padding must "
                         "be a list/tuple of size 2. Element with index %d of "
                         "padding is not a list/tuple" % i)
      if len(dim_paddings) != 2:
        raise ValueError("When padding is a list, each element of padding must "
                         "be a list/tuple of size 2. Element with index %d of "
                         "padding has size %d" % (i, len(dim_paddings)))
      explicit_paddings.extend(dim_paddings)
    if len(padding) != 4:
      raise ValueError("When padding is a list, it must be of size 4. Got "
                       "padding of size: %d" % len(padding))
    padding = "EXPLICIT"
  return padding, explicit_paddings


@tf_export(v1=["nn.conv1d"])
@deprecation.deprecated_arg_values(
    None,
    "`NCHW` for data_format is deprecated, use `NCW` instead",
    warn_once=True,
    data_format="NCHW")
@deprecation.deprecated_arg_values(
    None,
    "`NHWC` for data_format is deprecated, use `NWC` instead",
    warn_once=True,
    data_format="NHWC")
def conv1d(
    value=None,
    filters=None,
    stride=None,
    padding=None,
    use_cudnn_on_gpu=None,
    data_format=None,
    name=None,
    input=None,  # pylint: disable=redefined-builtin
    dilations=None):
  r"""Computes a 1-D convolution given 3-D input and filter tensors.

  Given an input tensor of shape
    [batch, in_width, in_channels]
  if data_format is "NWC", or
    [batch, in_channels, in_width]
  if data_format is "NCW",
  and a filter / kernel tensor of shape
  [filter_width, in_channels, out_channels], this op reshapes
  the arguments to pass them to conv2d to perform the equivalent
  convolution operation.

  Internally, this op reshapes the input tensors and invokes `tf.nn.conv2d`.
  For example, if `data_format` does not start with "NC", a tensor of shape
    [batch, in_width, in_channels]
  is reshaped to
    [batch, 1, in_width, in_channels],
  and the filter is reshaped to
    [1, filter_width, in_channels, out_channels].
  The result is then reshaped back to
    [batch, out_width, out_channels]
  \(where out_width is a function of the stride and padding as in conv2d\) and
  returned to the caller.

  Args:
    value: A 3D `Tensor`.  Must be of type `float16`, `float32`, or `float64`.
    filters: A 3D `Tensor`.  Must have the same type as `value`.
    stride: An int or list of `ints` that has length `1` or `3`.  The number of
      entries by which the filter is moved right at each step.
    padding: 'SAME' or 'VALID'
    use_cudnn_on_gpu: An optional `bool`.  Defaults to `True`.
    data_format: An optional `string` from `"NWC", "NCW"`.  Defaults to `"NWC"`,
      the data is stored in the order of [batch, in_width, in_channels].  The
      `"NCW"` format stores data as [batch, in_channels, in_width].
    name: A name for the operation (optional).
    input: Alias for value.
    dilations: An int or list of `ints` that has length `1` or `3` which
      defaults to 1. The dilation factor for each dimension of input. If set to
      k > 1, there will be k-1 skipped cells between each filter element on that
      dimension. Dilations in the batch and depth dimensions must be 1.

  Returns:
    A `Tensor`.  Has the same type as input.

  Raises:
    ValueError: if `data_format` is invalid.
  """
  value = deprecation.deprecated_argument_lookup("input", input, "value", value)
  with ops.name_scope(name, "conv1d", [value, filters]) as name:
    # Reshape the input tensor to [batch, 1, in_width, in_channels]
    if data_format is None or data_format == "NHWC" or data_format == "NWC":
      data_format = "NHWC"
      spatial_start_dim = 1
      channel_index = 2
    elif data_format == "NCHW" or data_format == "NCW":
      data_format = "NCHW"
      spatial_start_dim = 2
      channel_index = 1
    else:
      raise ValueError("data_format must be \"NWC\" or \"NCW\".")
    strides = [1] + _get_sequence(stride, 1, channel_index, "stride")
    dilations = [1] + _get_sequence(dilations, 1, channel_index, "dilations")

    value = array_ops.expand_dims(value, spatial_start_dim)
    filters = array_ops.expand_dims(filters, 0)
    result = gen_nn_ops.conv2d(
        value,
        filters,
        strides,
        padding,
        use_cudnn_on_gpu=use_cudnn_on_gpu,
        data_format=data_format,
        dilations=dilations,
        name=name)
    return array_ops.squeeze(result, [spatial_start_dim])


@tf_export("nn.conv1d", v1=[])
def conv1d_v2(
    input,  # pylint: disable=redefined-builtin
    filters,
    stride,
    padding,
    data_format="NWC",
    dilations=None,
    name=None):
  r"""Computes a 1-D convolution given 3-D input and filter tensors.

  Given an input tensor of shape
    [batch, in_width, in_channels]
  if data_format is "NWC", or
    [batch, in_channels, in_width]
  if data_format is "NCW",
  and a filter / kernel tensor of shape
  [filter_width, in_channels, out_channels], this op reshapes
  the arguments to pass them to conv2d to perform the equivalent
  convolution operation.

  Internally, this op reshapes the input tensors and invokes `tf.nn.conv2d`.
  For example, if `data_format` does not start with "NC", a tensor of shape
    [batch, in_width, in_channels]
  is reshaped to
    [batch, 1, in_width, in_channels],
  and the filter is reshaped to
    [1, filter_width, in_channels, out_channels].
  The result is then reshaped back to
    [batch, out_width, out_channels]
  \(where out_width is a function of the stride and padding as in conv2d\) and
  returned to the caller.

  Args:
    input: A 3D `Tensor`.  Must be of type `float16`, `float32`, or `float64`.
    filters: A 3D `Tensor`.  Must have the same type as `input`.
    stride: An int or list of `ints` that has length `1` or `3`.  The number of
      entries by which the filter is moved right at each step.
    padding: 'SAME' or 'VALID'
    data_format: An optional `string` from `"NWC", "NCW"`.  Defaults to `"NWC"`,
      the data is stored in the order of [batch, in_width, in_channels].  The
      `"NCW"` format stores data as [batch, in_channels, in_width].
    dilations: An int or list of `ints` that has length `1` or `3` which
      defaults to 1. The dilation factor for each dimension of input. If set to
      k > 1, there will be k-1 skipped cells between each filter element on that
      dimension. Dilations in the batch and depth dimensions must be 1.
    name: A name for the operation (optional).

  Returns:
    A `Tensor`.  Has the same type as input.

  Raises:
    ValueError: if `data_format` is invalid.
  """
  return conv1d(
      input,  # pylint: disable=redefined-builtin
      filters,
      stride,
      padding,
      use_cudnn_on_gpu=True,
      data_format=data_format,
      name=name,
      dilations=dilations)


@tf_export("nn.conv1d_transpose")
def conv1d_transpose(
    input,  # pylint: disable=redefined-builtin
    filters,
    output_shape,
    strides,
    padding="SAME",
    data_format="NWC",
    dilations=None,
    name=None):
  """The transpose of `conv1d`.

  This operation is sometimes called "deconvolution" after [Deconvolutional
  Networks](https://www.matthewzeiler.com/mattzeiler/deconvolutionalnetworks.pdf),
  but is really the transpose (gradient) of `conv1d` rather than an actual
  deconvolution.

  Args:
    input: A 3-D `Tensor` of type `float` and shape
      `[batch, in_width, in_channels]` for `NWC` data format or
      `[batch, in_channels, in_width]` for `NCW` data format.
    filters: A 3-D `Tensor` with the same type as `value` and shape
      `[filter_width, output_channels, in_channels]`.  `filter`'s
      `in_channels` dimension must match that of `value`.
    output_shape: A 1-D `Tensor`, containing three elements, representing the
      output shape of the deconvolution op.
    strides: An int or list of `ints` that has length `1` or `3`.  The number of
      entries by which the filter is moved right at each step.
    padding: A string, either `'VALID'` or `'SAME'`. The padding algorithm.
      See the "returns" section of `tf.nn.convolution` for details.
    data_format: A string. `'NWC'` and `'NCW'` are supported.
    dilations: An int or list of `ints` that has length `1` or `3` which
      defaults to 1. The dilation factor for each dimension of input. If set to
      k > 1, there will be k-1 skipped cells between each filter element on that
      dimension. Dilations in the batch and depth dimensions must be 1.
    name: Optional name for the returned tensor.

  Returns:
    A `Tensor` with the same type as `value`.

  Raises:
    ValueError: If input/output depth does not match `filter`'s shape, if
      `output_shape` is not at 3-element vector, if `padding` is other than
      `'VALID'` or `'SAME'`, or if `data_format` is invalid.
  """
  with ops.name_scope(name, "conv1d_transpose",
                      [input, filters, output_shape]) as name:
    # The format could be either NWC or NCW, map to NHWC or NCHW
    if data_format is None or data_format == "NWC":
      data_format = "NHWC"
      spatial_start_dim = 1
      channel_index = 2
    elif data_format == "NCW":
      data_format = "NCHW"
      spatial_start_dim = 2
      channel_index = 1
    else:
      raise ValueError("data_format must be \"NWC\" or \"NCW\".")

    # Reshape the input tensor to [batch, 1, in_width, in_channels]
    strides = [1] + _get_sequence(strides, 1, channel_index, "stride")
    dilations = [1] + _get_sequence(dilations, 1, channel_index, "dilations")

    input = array_ops.expand_dims(input, spatial_start_dim)
    filters = array_ops.expand_dims(filters, 0)
    output_shape = list(output_shape) if not isinstance(
        output_shape, ops.Tensor) else output_shape
    output_shape = array_ops.concat([output_shape[: spatial_start_dim], [1],
                                     output_shape[spatial_start_dim:]], 0)

    result = gen_nn_ops.conv2d_backprop_input(
        input_sizes=output_shape,
        filter=filters,
        out_backprop=input,
        strides=strides,
        padding=padding,
        data_format=data_format,
        dilations=dilations,
        name=name)
    return array_ops.squeeze(result, spatial_start_dim)


@tf_export("nn.conv2d", v1=[])
def conv2d_v2(input,  # pylint: disable=redefined-builtin
              filters,
              strides,
              padding,
              data_format="NHWC",
              dilations=None,
              name=None):
  # pylint: disable=line-too-long
  r"""Computes a 2-D convolution given 4-D `input` and `filters` tensors.

  Given an input tensor of shape `[batch, in_height, in_width, in_channels]`
  and a filter / kernel tensor of shape
  `[filter_height, filter_width, in_channels, out_channels]`, this op
  performs the following:

  1. Flattens the filter to a 2-D matrix with shape
     `[filter_height * filter_width * in_channels, output_channels]`.
  2. Extracts image patches from the input tensor to form a *virtual*
     tensor of shape `[batch, out_height, out_width,
     filter_height * filter_width * in_channels]`.
  3. For each patch, right-multiplies the filter matrix and the image patch
     vector.

  In detail, with the default NHWC format,

      output[b, i, j, k] =
          sum_{di, dj, q} input[b, strides[1] * i + di, strides[2] * j + dj, q] *
                          filter[di, dj, q, k]

  Must have `strides[0] = strides[3] = 1`.  For the most common case of the same
  horizontal and vertices strides, `strides = [1, stride, stride, 1]`.

  Args:
    input: A `Tensor`. Must be one of the following types:
      `half`, `bfloat16`, `float32`, `float64`.
      A 4-D tensor. The dimension order is interpreted according to the value
      of `data_format`, see below for details.
    filters: A `Tensor`. Must have the same type as `input`.
      A 4-D tensor of shape
      `[filter_height, filter_width, in_channels, out_channels]`
    strides: An int or list of `ints` that has length `1`, `2` or `4`.  The
      stride of the sliding window for each dimension of `input`. If a single
      value is given it is replicated in the `H` and `W` dimension. By default
      the `N` and `C` dimensions are set to 1. The dimension order is determined
      by the value of `data_format`, see below for details.
    padding: Either the `string` `"SAME"` or `"VALID"` indicating the type of
      padding algorithm to use, or a list indicating the explicit paddings at
      the start and end of each dimension. When explicit padding is used and
      data_format is `"NHWC"`, this should be in the form `[[0, 0], [pad_top,
      pad_bottom], [pad_left, pad_right], [0, 0]]`. When explicit padding used
      and data_format is `"NCHW"`, this should be in the form `[[0, 0], [0, 0],
      [pad_top, pad_bottom], [pad_left, pad_right]]`.
    data_format: An optional `string` from: `"NHWC", "NCHW"`.
      Defaults to `"NHWC"`.
      Specify the data format of the input and output data. With the
      default format "NHWC", the data is stored in the order of:
          [batch, height, width, channels].
      Alternatively, the format could be "NCHW", the data storage order of:
          [batch, channels, height, width].
    dilations: An int or list of `ints` that has length `1`, `2` or `4`,
      defaults to 1. The dilation factor for each dimension of`input`. If a
      single value is given it is replicated in the `H` and `W` dimension. By
      default the `N` and `C` dimensions are set to 1. If set to k > 1, there
      will be k-1 skipped cells between each filter element on that dimension.
      The dimension order is determined by the value of `data_format`, see above
      for details. Dilations in the batch and depth dimensions if a 4-d tensor
      must be 1.
    name: A name for the operation (optional).

  Returns:
    A `Tensor`. Has the same type as `input`.
  """
  # pylint: enable=line-too-long
  return conv2d(input,  # pylint: disable=redefined-builtin
                filters,
                strides,
                padding,
                use_cudnn_on_gpu=True,
                data_format=data_format,
                dilations=dilations,
                name=name)


@tf_export(v1=["nn.conv2d"])
def conv2d(  # pylint: disable=redefined-builtin,dangerous-default-value
    input,
    filter=None,
    strides=None,
    padding=None,
    use_cudnn_on_gpu=True,
    data_format="NHWC",
    dilations=[1, 1, 1, 1],
    name=None,
    filters=None):
  r"""Computes a 2-D convolution given 4-D `input` and `filter` tensors.

  Given an input tensor of shape `[batch, in_height, in_width, in_channels]`
  and a filter / kernel tensor of shape
  `[filter_height, filter_width, in_channels, out_channels]`, this op
  performs the following:

  1. Flattens the filter to a 2-D matrix with shape
     `[filter_height * filter_width * in_channels, output_channels]`.
  2. Extracts image patches from the input tensor to form a *virtual*
     tensor of shape `[batch, out_height, out_width,
     filter_height * filter_width * in_channels]`.
  3. For each patch, right-multiplies the filter matrix and the image patch
     vector.

  In detail, with the default NHWC format,

      output[b, i, j, k] =
          sum_{di, dj, q} input[b, strides[1] * i + di, strides[2] * j + dj, q]
                          * filter[di, dj, q, k]

  Must have `strides[0] = strides[3] = 1`.  For the most common case of the same
  horizontal and vertices strides, `strides = [1, stride, stride, 1]`.

  Args:
    input: A `Tensor`. Must be one of the following types:
      `half`, `bfloat16`, `float32`, `float64`.
      A 4-D tensor. The dimension order is interpreted according to the value
      of `data_format`, see below for details.
    filter: A `Tensor`. Must have the same type as `input`.
      A 4-D tensor of shape
      `[filter_height, filter_width, in_channels, out_channels]`
    strides: An int or list of `ints` that has length `1`, `2` or `4`.  The
      stride of the sliding window for each dimension of `input`. If a single
      value is given it is replicated in the `H` and `W` dimension. By default
      the `N` and `C` dimensions are set to 1. The dimension order is determined
      by the value of `data_format`, see below for details.
    padding: Either the `string `"SAME"` or `"VALID"` indicating the type of
      padding algorithm to use, or a list indicating the explicit paddings at
      the start and end of each dimension. When explicit padding is used and
      data_format is `"NHWC"`, this should be in the form `[[0, 0], [pad_top,
      pad_bottom], [pad_left, pad_right], [0, 0]]`. When explicit padding used
      and data_format is `"NCHW"`, this should be in the form `[[0, 0], [0, 0],
      [pad_top, pad_bottom], [pad_left, pad_right]]`.
    use_cudnn_on_gpu: An optional `bool`. Defaults to `True`.
    data_format: An optional `string` from: `"NHWC", "NCHW"`.
      Defaults to `"NHWC"`.
      Specify the data format of the input and output data. With the
      default format "NHWC", the data is stored in the order of:
          [batch, height, width, channels].
      Alternatively, the format could be "NCHW", the data storage order of:
          [batch, channels, height, width].
    dilations: An int or list of `ints` that has length `1`, `2` or `4`,
      defaults to 1. The dilation factor for each dimension of`input`. If a
      single value is given it is replicated in the `H` and `W` dimension. By
      default the `N` and `C` dimensions are set to 1. If set to k > 1, there
      will be k-1 skipped cells between each filter element on that dimension.
      The dimension order is determined by the value of `data_format`, see above
      for details. Dilations in the batch and depth dimensions if a 4-d tensor
      must be 1.
    name: A name for the operation (optional).
    filters: Alias for filter.

  Returns:
    A `Tensor`. Has the same type as `input`.
  """
  filter = deprecation.deprecated_argument_lookup(
      "filters", filters, "filter", filter)
  padding, explicit_paddings = _convert_padding(padding)
  if data_format is None:
    data_format = "NHWC"
  channel_index = 1 if data_format.startswith("NC") else 3

  strides = _get_sequence(strides, 2, channel_index, "strides")
  dilations = _get_sequence(dilations, 2, channel_index, "dilations")
  return gen_nn_ops.conv2d(input,  # pylint: disable=redefined-builtin
                           filter,
                           strides,
                           padding,
                           use_cudnn_on_gpu=use_cudnn_on_gpu,
                           explicit_paddings=explicit_paddings,
                           data_format=data_format,
                           dilations=dilations,
                           name=name)


@tf_export(v1=["nn.conv2d_backprop_filter"])
def conv2d_backprop_filter(  # pylint: disable=redefined-builtin,dangerous-default-value
    input,
    filter_sizes,
    out_backprop,
    strides,
    padding,
    use_cudnn_on_gpu=True,
    data_format="NHWC",
    dilations=[1, 1, 1, 1],
    name=None):
  r"""Computes the gradients of convolution with respect to the filter.

  Args:
    input: A `Tensor`. Must be one of the following types:
      `half`, `bfloat16`, `float32`, `float64`.
      4-D with shape `[batch, in_height, in_width, in_channels]`.
    filter_sizes: A `Tensor` of type `int32`.
      An integer vector representing the tensor shape of `filter`,
      where `filter` is a 4-D
      `[filter_height, filter_width, in_channels, out_channels]` tensor.
    out_backprop: A `Tensor`. Must have the same type as `input`.
      4-D with shape `[batch, out_height, out_width, out_channels]`.
      Gradients w.r.t. the output of the convolution.
    strides: A list of `ints`.
      The stride of the sliding window for each dimension of the input
      of the convolution. Must be in the same order as the dimension specified
      with format.
    padding: Either the `string `"SAME"` or `"VALID"` indicating the type of
      padding algorithm to use, or a list indicating the explicit paddings at
      the start and end of each dimension. When explicit padding is used and
      data_format is `"NHWC"`, this should be in the form `[[0, 0], [pad_top,
      pad_bottom], [pad_left, pad_right], [0, 0]]`. When explicit padding used
      and data_format is `"NCHW"`, this should be in the form `[[0, 0], [0, 0],
      [pad_top, pad_bottom], [pad_left, pad_right]]`.
    use_cudnn_on_gpu: An optional `bool`. Defaults to `True`.
    data_format: An optional `string` from: `"NHWC", "NCHW"`.
      Defaults to `"NHWC"`.
      Specify the data format of the input and output data. With the
      default format "NHWC", the data is stored in the order of:
          [batch, in_height, in_width, in_channels].
      Alternatively, the format could be "NCHW", the data storage order of:
          [batch, in_channels, in_height, in_width].
    dilations: An optional list of `ints`. Defaults to `[1, 1, 1, 1]`.
      1-D tensor of length 4.  The dilation factor for each dimension of
      `input`. If set to k > 1, there will be k-1 skipped cells between each
      filter element on that dimension. The dimension order is determined by
      the value of `data_format`, see above for details. Dilations in the batch
      and depth dimensions must be 1.
    name: A name for the operation (optional).

  Returns:
    A `Tensor`. Has the same type as `input`.
  """
  padding, explicit_paddings = _convert_padding(padding)
  return gen_nn_ops.conv2d_backprop_filter(
      input, filter_sizes, out_backprop, strides, padding, use_cudnn_on_gpu,
      explicit_paddings, data_format, dilations, name)


@tf_export(v1=["nn.conv2d_backprop_input"])
def conv2d_backprop_input(  # pylint: disable=redefined-builtin,dangerous-default-value
    input_sizes,
    filter=None,
    out_backprop=None,
    strides=None,
    padding=None,
    use_cudnn_on_gpu=True,
    data_format="NHWC",
    dilations=[1, 1, 1, 1],
    name=None,
    filters=None):
  r"""Computes the gradients of convolution with respect to the input.

  Args:
    input_sizes: A `Tensor` of type `int32`.
      An integer vector representing the shape of `input`,
      where `input` is a 4-D `[batch, height, width, channels]` tensor.
    filter: A `Tensor`. Must be one of the following types:
      `half`, `bfloat16`, `float32`, `float64`.
      4-D with shape
      `[filter_height, filter_width, in_channels, out_channels]`.
    out_backprop: A `Tensor`. Must have the same type as `filter`.
      4-D with shape `[batch, out_height, out_width, out_channels]`.
      Gradients w.r.t. the output of the convolution.
    strides: A list of `ints`.
      The stride of the sliding window for each dimension of the input
      of the convolution. Must be in the same order as the dimension specified
      with format.
    padding: Either the `string `"SAME"` or `"VALID"` indicating the type of
      padding algorithm to use, or a list indicating the explicit paddings at
      the start and end of each dimension. When explicit padding is used and
      data_format is `"NHWC"`, this should be in the form `[[0, 0], [pad_top,
      pad_bottom], [pad_left, pad_right], [0, 0]]`. When explicit padding used
      and data_format is `"NCHW"`, this should be in the form `[[0, 0], [0, 0],
      [pad_top, pad_bottom], [pad_left, pad_right]]`.
    use_cudnn_on_gpu: An optional `bool`. Defaults to `True`.
    data_format: An optional `string` from: `"NHWC", "NCHW"`.
      Defaults to `"NHWC"`.
      Specify the data format of the input and output data. With the
      default format "NHWC", the data is stored in the order of:
          [batch, in_height, in_width, in_channels].
      Alternatively, the format could be "NCHW", the data storage order of:
          [batch, in_channels, in_height, in_width].
    dilations: An optional list of `ints`. Defaults to `[1, 1, 1, 1]`.
      1-D tensor of length 4.  The dilation factor for each dimension of
      `input`. If set to k > 1, there will be k-1 skipped cells between each
      filter element on that dimension. The dimension order is determined by
      the value of `data_format`, see above for details. Dilations in the batch
      and depth dimensions must be 1.
    name: A name for the operation (optional).
    filters: Alias for filter.

  Returns:
    A `Tensor`. Has the same type as `filter`.
  """
  filter = deprecation.deprecated_argument_lookup(
      "filters", filters, "filter", filter)
  padding, explicit_paddings = _convert_padding(padding)
  return gen_nn_ops.conv2d_backprop_input(
      input_sizes, filter, out_backprop, strides, padding, use_cudnn_on_gpu,
      explicit_paddings, data_format, dilations, name)


@tf_export(v1=["nn.conv2d_transpose"])
>>>>>>> 4c307bd3
def conv2d_transpose(
    value=None,
    filter=None,  # pylint: disable=redefined-builtin
    output_shape=None,
    strides=None,
    padding="SAME",
    data_format="NHWC",
    name=None,
    input=None,  # pylint: disable=redefined-builtin
    filters=None,
    dilations=None):
  """The transpose of `conv2d`.

  This operation is sometimes called "deconvolution" after [Deconvolutional
  Networks](https://www.matthewzeiler.com/mattzeiler/deconvolutionalnetworks.pdf),
  but is really the transpose (gradient) of `conv2d` rather than an actual
  deconvolution.

  Args:
    value: A 4-D `Tensor` of type `float` and shape
      `[batch, height, width, in_channels]` for `NHWC` data format or
      `[batch, in_channels, height, width]` for `NCHW` data format.
    filter: A 4-D `Tensor` with the same type as `value` and shape
      `[height, width, output_channels, in_channels]`.  `filter`'s
      `in_channels` dimension must match that of `value`.
    output_shape: A 1-D `Tensor` representing the output shape of the
      deconvolution op.
    strides: An int or list of `ints` that has length `1`, `2` or `4`.  The
      stride of the sliding window for each dimension of `input`. If a single
      value is given it is replicated in the `H` and `W` dimension. By default
      the `N` and `C` dimensions are set to 0. The dimension order is determined
      by the value of `data_format`, see below for details.
    padding: A string, either `'VALID'` or `'SAME'`. The padding algorithm.
      See the "returns" section of `tf.nn.convolution` for details.
    data_format: A string. 'NHWC' and 'NCHW' are supported.
    name: Optional name for the returned tensor.
    input: Alias for value.
    filters: Alias for filter.
    dilations: An int or list of `ints` that has length `1`, `2` or `4`,
      defaults to 1. The dilation factor for each dimension of`input`. If a
      single value is given it is replicated in the `H` and `W` dimension. By
      default the `N` and `C` dimensions are set to 1. If set to k > 1, there
      will be k-1 skipped cells between each filter element on that dimension.
      The dimension order is determined by the value of `data_format`, see above
      for details. Dilations in the batch and depth dimensions if a 4-d tensor
      must be 1.

  Returns:
    A `Tensor` with the same type as `value`.

  Raises:
    ValueError: If input/output depth does not match `filter`'s shape, or if
      padding is other than `'VALID'` or `'SAME'`.
  """
  value = deprecated_argument_lookup("input", input, "value", value)
  filter = deprecated_argument_lookup("filters", filters, "filter", filter)
  with ops.name_scope(name, "conv2d_transpose",
                      [value, filter, output_shape]) as name:
<<<<<<< HEAD
    if data_format not in ("NCHW", "NHWC"):
      raise ValueError("data_format has to be either NCHW or NHWC.")
    value = ops.convert_to_tensor(value, name="value")
    filter = ops.convert_to_tensor(filter, name="filter")  # pylint: disable=redefined-builtin
    axis = 3 if data_format == "NHWC" else 1
    if not value.get_shape()[axis].is_compatible_with(filter.get_shape()[3]):
      raise ValueError("input channels does not match filter's input channels, "
                       "{} != {}".format(value.get_shape()[axis],
                                         filter.get_shape()[3]))

    output_shape_ = ops.convert_to_tensor(output_shape, name="output_shape")
    if not output_shape_.get_shape().is_compatible_with(tensor_shape.vector(4)):
      raise ValueError("output_shape must have shape (4,), got {}".format(
          output_shape_.get_shape()))

    if isinstance(output_shape, (list, np.ndarray)):
      # output_shape's shape should be == [4] if reached this point.
      if not filter.get_shape()[2].is_compatible_with(output_shape[axis]):
        raise ValueError(
            "output_shape does not match filter's output channels, "
            "{} != {}".format(output_shape[axis],
                              filter.get_shape()[2]))

    if padding != "VALID" and padding != "SAME":
      raise ValueError("padding must be either VALID or SAME:"
                       " {}".format(padding))

    return gen_nn_ops.conv2d_backprop_input(
        input_sizes=output_shape_,
        filter=filter,
        out_backprop=value,
        strides=strides,
=======
    return conv2d_transpose_v2(
        value,
        filter,
        output_shape,
        strides,
>>>>>>> 4c307bd3
        padding=padding,
        data_format=data_format,
        dilations=dilations,
        name=name)


<<<<<<< HEAD
=======
@tf_export("nn.conv2d_transpose", v1=[])
def conv2d_transpose_v2(
    input,  # pylint: disable=redefined-builtin
    filters,  # pylint: disable=redefined-builtin
    output_shape,
    strides,
    padding="SAME",
    data_format="NHWC",
    dilations=None,
    name=None):
  """The transpose of `conv2d`.

  This operation is sometimes called "deconvolution" after [Deconvolutional
  Networks](http://www.matthewzeiler.com/pubs/cvpr2010/cvpr2010.pdf), but is
  actually the transpose (gradient) of `conv2d` rather than an actual
  deconvolution.

  Args:
    input: A 4-D `Tensor` of type `float` and shape `[batch, height, width,
      in_channels]` for `NHWC` data format or `[batch, in_channels, height,
      width]` for `NCHW` data format.
    filters: A 4-D `Tensor` with the same type as `value` and shape `[height,
      width, output_channels, in_channels]`.  `filter`'s `in_channels` dimension
      must match that of `value`.
    output_shape: A 1-D `Tensor` representing the output shape of the
      deconvolution op.
    strides: An int or list of `ints` that has length `1`, `2` or `4`.  The
      stride of the sliding window for each dimension of `input`. If a single
      value is given it is replicated in the `H` and `W` dimension. By default
      the `N` and `C` dimensions are set to 0. The dimension order is determined
      by the value of `data_format`, see below for details.
    padding: A string, either `'VALID'` or `'SAME'`. The padding algorithm. See
      the "returns" section of `tf.nn.convolution` for details.
    data_format: A string. 'NHWC' and 'NCHW' are supported.
    dilations: An int or list of `ints` that has length `1`, `2` or `4`,
      defaults to 1. The dilation factor for each dimension of`input`. If a
      single value is given it is replicated in the `H` and `W` dimension. By
      default the `N` and `C` dimensions are set to 1. If set to k > 1, there
      will be k-1 skipped cells between each filter element on that dimension.
      The dimension order is determined by the value of `data_format`, see above
      for details. Dilations in the batch and depth dimensions if a 4-d tensor
      must be 1.
    name: Optional name for the returned tensor.

  Returns:
    A `Tensor` with the same type as `value`.

  Raises:
    ValueError: If input/output depth does not match `filter`'s shape, or if
      padding is other than `'VALID'` or `'SAME'`.
  """
  with ops.name_scope(name, "conv2d_transpose",
                      [input, filter, output_shape]) as name:
    if data_format is None:
      data_format = "NHWC"
    channel_index = 1 if data_format.startswith("NC") else 3

    strides = _get_sequence(strides, 2, channel_index, "strides")
    dilations = _get_sequence(dilations, 2, channel_index, "dilations")

    return gen_nn_ops.conv2d_backprop_input(
        input_sizes=output_shape,
        filter=filters,
        out_backprop=input,
        strides=strides,
        padding=padding,
        data_format=data_format,
        dilations=dilations,
        name=name)


>>>>>>> 4c307bd3
@tf_export("nn.atrous_conv2d_transpose")
def atrous_conv2d_transpose(value,
                            filters,
                            output_shape,
                            rate,
                            padding,
                            name=None):
  """The transpose of `atrous_conv2d`.

  This operation is sometimes called "deconvolution" after [Deconvolutional
  Networks](https://www.matthewzeiler.com/mattzeiler/deconvolutionalnetworks.pdf),
  but is really the transpose (gradient) of `atrous_conv2d` rather than an
  actual deconvolution.

  Args:
    value: A 4-D `Tensor` of type `float`. It needs to be in the default `NHWC`
      format. Its shape is `[batch, in_height, in_width, in_channels]`.
    filters: A 4-D `Tensor` with the same type as `value` and shape
      `[filter_height, filter_width, out_channels, in_channels]`. `filters`'
      `in_channels` dimension must match that of `value`. Atrous convolution is
      equivalent to standard convolution with upsampled filters with effective
      height `filter_height + (filter_height - 1) * (rate - 1)` and effective
      width `filter_width + (filter_width - 1) * (rate - 1)`, produced by
      inserting `rate - 1` zeros along consecutive elements across the
      `filters`' spatial dimensions.
    output_shape: A 1-D `Tensor` of shape representing the output shape of the
      deconvolution op.
    rate: A positive int32. The stride with which we sample input values across
      the `height` and `width` dimensions. Equivalently, the rate by which we
      upsample the filter values by inserting zeros across the `height` and
      `width` dimensions. In the literature, the same parameter is sometimes
      called `input stride` or `dilation`.
    padding: A string, either `'VALID'` or `'SAME'`. The padding algorithm.
    name: Optional name for the returned tensor.

  Returns:
    A `Tensor` with the same type as `value`.

  Raises:
    ValueError: If input/output depth does not match `filters`' shape, or if
      padding is other than `'VALID'` or `'SAME'`, or if the `rate` is less
      than one, or if the output_shape is not a tensor with 4 elements.
  """
  with ops.name_scope(name, "atrous_conv2d_transpose",
                      [value, filters, output_shape]) as name:
    value = ops.convert_to_tensor(value, name="value")
    filters = ops.convert_to_tensor(filters, name="filters")
    if not value.get_shape()[3].is_compatible_with(filters.get_shape()[3]):
      raise ValueError(
          "value's input channels does not match filters' input channels, "
          "{} != {}".format(value.get_shape()[3],
                            filters.get_shape()[3]))
    if rate < 1:
      raise ValueError("rate {} cannot be less than one".format(rate))

    if rate == 1:
      return conv2d_transpose(
          value,
          filters,
          output_shape,
          strides=[1, 1, 1, 1],
          padding=padding,
          data_format="NHWC")

    output_shape_ = ops.convert_to_tensor(output_shape, name="output_shape")
    if not output_shape_.get_shape().is_compatible_with(tensor_shape.vector(4)):
      raise ValueError("output_shape must have shape (4,), got {}".format(
          output_shape_.get_shape()))

    if isinstance(output_shape, tuple):
      output_shape = list(output_shape)

    if isinstance(output_shape, (list, np.ndarray)):
      # output_shape's shape should be == [4] if reached this point.
      if not filters.get_shape()[2].is_compatible_with(output_shape[3]):
        raise ValueError(
            "output_shape does not match filter's output channels, "
            "{} != {}".format(output_shape[3],
                              filters.get_shape()[2]))

    # We have two padding contributions. The first is used for converting "SAME"
    # to "VALID". The second is required so that the height and width of the
    # zero-padded value tensor are multiples of rate.

    # Padding required to reduce to "VALID" convolution
    if padding == "SAME":
      # Handle filters whose shape is unknown during graph creation.
      if filters.get_shape().is_fully_defined():
        filter_shape = filters.get_shape().as_list()
      else:
        filter_shape = array_ops.shape(filters)
      filter_height, filter_width = filter_shape[0], filter_shape[1]

      # Spatial dimensions of the filters and the upsampled filters in which we
      # introduce (rate - 1) zeros between consecutive filter values.
      filter_height_up = filter_height + (filter_height - 1) * (rate - 1)
      filter_width_up = filter_width + (filter_width - 1) * (rate - 1)

      pad_height = filter_height_up - 1
      pad_width = filter_width_up - 1

      # When pad_height (pad_width) is odd, we pad more to bottom (right),
      # following the same convention as conv2d().
      pad_top = pad_height // 2
      pad_bottom = pad_height - pad_top
      pad_left = pad_width // 2
      pad_right = pad_width - pad_left
    elif padding == "VALID":
      pad_top = 0
      pad_bottom = 0
      pad_left = 0
      pad_right = 0
    else:
      raise ValueError("padding must be either VALID or SAME:"
                       " {}".format(padding))

    in_height = output_shape[1] + pad_top + pad_bottom
    in_width = output_shape[2] + pad_left + pad_right

    # More padding so that rate divides the height and width of the input.
    pad_bottom_extra = (rate - in_height % rate) % rate
    pad_right_extra = (rate - in_width % rate) % rate

    # The paddings argument to space_to_batch is just the extra padding
    # component.
    space_to_batch_pad = [[0, pad_bottom_extra], [0, pad_right_extra]]

    value = array_ops.space_to_batch(
        input=value, paddings=space_to_batch_pad, block_size=rate)

    input_sizes = [
        rate * rate * output_shape[0], (in_height + pad_bottom_extra) // rate,
        (in_width + pad_right_extra) // rate, output_shape[3]
    ]

    value = gen_nn_ops.conv2d_backprop_input(
        input_sizes=input_sizes,
        filter=filters,
        out_backprop=value,
        strides=[1, 1, 1, 1],
        padding="VALID",
        data_format="NHWC")

    # The crops argument to batch_to_space includes both padding components.
    batch_to_space_crop = [[pad_top, pad_bottom + pad_bottom_extra],
                           [pad_left, pad_right + pad_right_extra]]

    return array_ops.batch_to_space(
        input=value, crops=batch_to_space_crop, block_size=rate)


<<<<<<< HEAD
@tf_export("nn.conv3d_transpose")
=======
@tf_export("nn.conv3d", v1=[])
def conv3d_v2(input,  # pylint: disable=redefined-builtin,missing-docstring
              filters,
              strides,
              padding,
              data_format="NDHWC",
              dilations=None,
              name=None):
  if dilations is None:
    dilations = [1, 1, 1, 1, 1]
  return gen_nn_ops.conv3d(input,
                           filters,
                           strides,
                           padding,
                           data_format=data_format,
                           dilations=dilations,
                           name=name)


@tf_export(v1=["nn.conv3d"])
def conv3d_v1(  # pylint: disable=missing-docstring,dangerous-default-value
    input,  # pylint: disable=redefined-builtin
    filter=None,  # pylint: disable=redefined-builtin
    strides=None,
    padding=None,
    data_format="NDHWC",
    dilations=[1, 1, 1, 1, 1],
    name=None,
    filters=None):
  filter = deprecated_argument_lookup("filters", filters, "filter", filter)
  return gen_nn_ops.conv3d(
      input, filter, strides, padding, data_format, dilations, name)


conv3d_v2.__doc__ = deprecation.rewrite_argument_docstring(
    gen_nn_ops.conv3d.__doc__, "filter", "filters")
conv3d_v1.__doc__ = gen_nn_ops.conv3d.__doc__


@tf_export(v1=["nn.conv3d_transpose"])
>>>>>>> 4c307bd3
def conv3d_transpose(
    value,
    filter=None,  # pylint: disable=redefined-builtin
    output_shape=None,
    strides=None,
    padding="SAME",
    data_format="NDHWC",
    name=None,
    input=None,  # pylint: disable=redefined-builtin
    filters=None,
    dilations=None):
  """The transpose of `conv3d`.

  This operation is sometimes called "deconvolution" after [Deconvolutional
  Networks](https://www.matthewzeiler.com/mattzeiler/deconvolutionalnetworks.pdf),
  but is really the transpose (gradient) of `conv3d` rather than an actual
  deconvolution.

  Args:
    value: A 5-D `Tensor` of type `float` and shape
      `[batch, depth, height, width, in_channels]`.
    filter: A 5-D `Tensor` with the same type as `value` and shape
      `[depth, height, width, output_channels, in_channels]`.  `filter`'s
      `in_channels` dimension must match that of `value`.
    output_shape: A 1-D `Tensor` representing the output shape of the
      deconvolution op.
    strides: A list of ints. The stride of the sliding window for each
      dimension of the input tensor.
    padding: A string, either `'VALID'` or `'SAME'`. The padding algorithm.
      See the "returns" section of `tf.nn.convolution` for details.
    data_format: A string, either `'NDHWC'` or `'NCDHW`' specifying the layout
      of the input and output tensors. Defaults to `'NDHWC'`.
    name: Optional name for the returned tensor.
    input: Alias of value.
    filters: Alias of filter.
    dilations: An int or list of `ints` that has length `1`, `3` or `5`,
      defaults to 1. The dilation factor for each dimension of`input`. If a
      single value is given it is replicated in the `D`, `H` and `W` dimension.
      By default the `N` and `C` dimensions are set to 1. If set to k > 1, there
      will be k-1 skipped cells between each filter element on that dimension.
      The dimension order is determined by the value of `data_format`, see above
      for details. Dilations in the batch and depth dimensions if a 5-d tensor
      must be 1.

  Returns:
    A `Tensor` with the same type as `value`.

  Raises:
    ValueError: If input/output depth does not match `filter`'s shape, or if
      padding is other than `'VALID'` or `'SAME'`.
  """
<<<<<<< HEAD
  with ops.name_scope(name, "conv3d_transpose",
                      [value, filter, output_shape]) as name:
    value = ops.convert_to_tensor(value, name="value")
    filter = ops.convert_to_tensor(filter, name="filter")  # pylint: disable=redefined-builtin
    axis = 1 if data_format == "NCDHW" else 4
    if not value.get_shape()[axis].is_compatible_with(filter.get_shape()[4]):
      raise ValueError("input channels does not match filter's input channels, "
                       "{} != {}".format(value.get_shape()[axis],
                                         filter.get_shape()[4]))
=======
  filter = deprecated_argument_lookup("filters", filters, "filter", filter)
  value = deprecated_argument_lookup("input", input, "value", value)
  return conv3d_transpose_v2(
      value,
      filter,
      output_shape,
      strides,
      padding=padding,
      data_format=data_format,
      dilations=dilations,
      name=name)
>>>>>>> 4c307bd3


<<<<<<< HEAD
    if isinstance(output_shape, (list, np.ndarray)):
      # output_shape's shape should be == [5] if reached this point.
      if not filter.get_shape()[3].is_compatible_with(output_shape[axis]):
        raise ValueError(
            "output_shape does not match filter's output channels, "
            "{} != {}".format(output_shape[axis],
                              filter.get_shape()[3]))
=======
@tf_export("nn.conv3d_transpose", v1=[])
def conv3d_transpose_v2(input,  # pylint: disable=redefined-builtin
                        filters,
                        output_shape,
                        strides,
                        padding="SAME",
                        data_format="NDHWC",
                        dilations=None,
                        name=None):
  """The transpose of `conv3d`.
>>>>>>> 4c307bd3

  This operation is sometimes called "deconvolution" after [Deconvolutional
  Networks](http://www.matthewzeiler.com/pubs/cvpr2010/cvpr2010.pdf), but is
  actually the transpose (gradient) of `conv2d` rather than an actual
  deconvolution.

  Args:
    input: A 5-D `Tensor` of type `float` and shape `[batch, height, width,
      in_channels]` for `NHWC` data format or `[batch, in_channels, height,
      width]` for `NCHW` data format.
    filters: A 5-D `Tensor` with the same type as `value` and shape `[height,
      width, output_channels, in_channels]`.  `filter`'s `in_channels` dimension
      must match that of `value`.
    output_shape: A 1-D `Tensor` representing the output shape of the
      deconvolution op.
    strides: An int or list of `ints` that has length `1`, `3` or `5`.  The
      stride of the sliding window for each dimension of `input`. If a single
      value is given it is replicated in the `D`, `H` and `W` dimension. By
      default the `N` and `C` dimensions are set to 0. The dimension order is
      determined by the value of `data_format`, see below for details.
    padding: A string, either `'VALID'` or `'SAME'`. The padding algorithm. See
      the "returns" section of `tf.nn.convolution` for details.
    data_format: A string. 'NDHWC' and 'NCDHW' are supported.
    dilations: An int or list of `ints` that has length `1`, `3` or `5`,
      defaults to 1. The dilation factor for each dimension of`input`. If a
      single value is given it is replicated in the `D`, `H` and `W` dimension.
      By default the `N` and `C` dimensions are set to 1. If set to k > 1, there
      will be k-1 skipped cells between each filter element on that dimension.
      The dimension order is determined by the value of `data_format`, see above
      for details. Dilations in the batch and depth dimensions if a 5-d tensor
      must be 1.
    name: Optional name for the returned tensor.

  Returns:
    A `Tensor` with the same type as `value`.
  """
  with ops.name_scope(name, "conv3d_transpose",
                      [input, filter, output_shape]) as name:
    if data_format is None:
      data_format = "NDHWC"
    channel_index = 1 if data_format.startswith("NC") else 4

    strides = _get_sequence(strides, 3, channel_index, "strides")
    dilations = _get_sequence(dilations, 3, channel_index, "dilations")

    return gen_nn_ops.conv3d_backprop_input_v2(
        input_sizes=output_shape,
        filter=filters,
        out_backprop=input,
        strides=strides,
        padding=padding,
        data_format=data_format,
        dilations=dilations,
        name=name)


<<<<<<< HEAD
=======
CONV_TRANSPOSE_OPS = (
    conv1d_transpose,
    conv2d_transpose_v2,
    conv3d_transpose_v2,
)


@tf_export("nn.conv_transpose")
def conv_transpose(input,  # pylint: disable=redefined-builtin
                   filters,
                   output_shape,
                   strides,
                   padding="SAME",
                   data_format=None,
                   dilations=None,
                   name=None):
  """The transpose of `convolution`.

  This operation is sometimes called "deconvolution" after [Deconvolutional
  Networks](http://www.matthewzeiler.com/pubs/cvpr2010/cvpr2010.pdf), but is
  actually the transpose (gradient) of `convolution` rather than an actual
  deconvolution.

  Args:
    input: An N+2 dimensional `Tensor` of shape
      `[batch_size] + input_spatial_shape + [in_channels]` if data_format does
      not start with "NC" (default), or
      `[batch_size, in_channels] + input_spatial_shape` if data_format starts
      with "NC". It must be one of the following types:
      `half`, `bfloat16`, `float32`, `float64`.
    filters: An N+2 dimensional `Tensor` with the same type as `input` and
      shape `spatial_filter_shape + [in_channels, out_channels]`.
    output_shape: A 1-D `Tensor` representing the output shape of the
      deconvolution op.
    strides: An int or list of `ints` that has length `1`, `N` or `N+2`.  The
      stride of the sliding window for each dimension of `input`. If a single
      value is given it is replicated in the spatial dimensions. By default
      the `N` and `C` dimensions are set to 0. The dimension order is determined
      by the value of `data_format`, see below for details.
    padding: A string, either `'VALID'` or `'SAME'`. The padding algorithm. See
      the "returns" section of `tf.nn.convolution` for details.
    data_format: A string or None.  Specifies whether the channel dimension of
      the `input` and output is the last dimension (default, or if `data_format`
      does not start with "NC"), or the second dimension (if `data_format`
      starts with "NC").  For N=1, the valid values are "NWC" (default) and
      "NCW".  For N=2, the valid values are "NHWC" (default) and "NCHW".
      For N=3, the valid values are "NDHWC" (default) and "NCDHW".
    dilations: An int or list of `ints` that has length `1`, `N` or `N+2`,
      defaults to 1. The dilation factor for each dimension of`input`. If a
      single value is given it is replicated in the spatial dimensions. By
      default the `N` and `C` dimensions are set to 1. If set to k > 1, there
      will be k-1 skipped cells between each filter element on that dimension.
      The dimension order is determined by the value of `data_format`, see above
      for details.
    name: A name for the operation (optional). If not specified "conv_transpose"
      is used.

  Returns:
    A `Tensor` with the same type as `value`.
  """
  with ops.name_scope(name, "conv_transpose",
                      [input, filter, output_shape]) as name:
    if isinstance(output_shape, collections.Sized):
      n = len(output_shape) - 2
    elif isinstance(output_shape, ops.Tensor):
      n = output_shape.shape[0] - 2
    else:
      raise ValueError("output_shape must be a tensor or sized collection.")

    if not 1 <= n <= 3:
      raise ValueError(
          "output_shape must be of length 3, 4 or 5 but was {}.".format(n + 2))

    op = CONV_TRANSPOSE_OPS[n-1]
    return op(
        input,
        filters,
        output_shape,
        strides,
        padding=padding,
        data_format=data_format,
        dilations=dilations,
        name=name)


>>>>>>> 4c307bd3
@tf_export("nn.bias_add")
def bias_add(value, bias, data_format=None, name=None):
  """Adds `bias` to `value`.

  This is (mostly) a special case of `tf.add` where `bias` is restricted to 1-D.
  Broadcasting is supported, so `value` may have any number of dimensions.
  Unlike `tf.add`, the type of `bias` is allowed to differ from `value` in the
  case where both types are quantized.

  Args:
    value: A `Tensor` with type `float`, `double`, `int64`, `int32`, `uint8`,
      `int16`, `int8`, `complex64`, or `complex128`.
    bias: A 1-D `Tensor` with size matching the last dimension of `value`.
      Must be the same type as `value` unless `value` is a quantized type,
      in which case a different quantized type may be used.
    data_format: A string. 'N...C' and 'NC...' are supported.
    name: A name for the operation (optional).

  Returns:
    A `Tensor` with the same type as `value`.
  """
  with ops.name_scope(name, "BiasAdd", [value, bias]) as name:
    if data_format is not None:
      if data_format.startswith("NC"):
        data_format = "NCHW"
      elif data_format.startswith("N") and data_format.endswith("C"):
        data_format = "NHWC"
      else:
        raise ValueError("data_format must be of the form `N...C` or `NC...`")

    if not context.executing_eagerly():
      value = ops.convert_to_tensor(value, name="input")
      bias = ops.convert_to_tensor(bias, dtype=value.dtype, name="bias")
    return gen_nn_ops.bias_add(value, bias, data_format=data_format, name=name)


def bias_add_v1(value, bias, name=None):
  """Adds `bias` to `value`.

  This is a deprecated version of bias_add and will soon to be removed.

  This is (mostly) a special case of `tf.add` where `bias` is restricted to 1-D.
  Broadcasting is supported, so `value` may have any number of dimensions.
  Unlike `tf.add`, the type of `bias` is allowed to differ from `value` in the
  case where both types are quantized.

  Args:
    value: A `Tensor` with type `float`, `double`, `int64`, `int32`, `uint8`,
      `int16`, `int8`, `complex64`, or `complex128`.
    bias: A 1-D `Tensor` with size matching the last dimension of `value`.
      Must be the same type as `value` unless `value` is a quantized type,
      in which case a different quantized type may be used.
    name: A name for the operation (optional).

  Returns:
    A `Tensor` with the same type as `value`.
  """
  with ops.name_scope(name, "BiasAddV1", [value, bias]) as name:
    value = ops.convert_to_tensor(value, name="input")
    bias = ops.convert_to_tensor(bias, dtype=value.dtype, name="bias")
    return gen_nn_ops.bias_add_v1(value, bias, name=name)


@tf_export("nn.crelu")
def crelu(features, name=None, axis=-1):
  """Computes Concatenated ReLU.

  Concatenates a ReLU which selects only the positive part of the activation
  with a ReLU which selects only the *negative* part of the activation.
  Note that as a result this non-linearity doubles the depth of the activations.
  Source: [Understanding and Improving Convolutional Neural Networks via
  Concatenated Rectified Linear Units. W. Shang, et
  al.](https://arxiv.org/abs/1603.05201)

  Args:
    features: A `Tensor` with type `float`, `double`, `int32`, `int64`, `uint8`,
      `int16`, or `int8`.
    name: A name for the operation (optional).
    axis: The axis that the output values are concatenated along. Default is -1.

  Returns:
    A `Tensor` with the same type as `features`.
  """
  with ops.name_scope(name, "CRelu", [features]) as name:
    features = ops.convert_to_tensor(features, name="features")
    c = array_ops.concat([features, -features], axis, name=name)
    return gen_nn_ops.relu(c)


@tf_export("nn.relu6")
def relu6(features, name=None):
  """Computes Rectified Linear 6: `min(max(features, 0), 6)`.

  Source: [Convolutional Deep Belief Networks on CIFAR-10. A.
  Krizhevsky](http://www.cs.utoronto.ca/~kriz/conv-cifar10-aug2010.pdf)

  Args:
    features: A `Tensor` with type `float`, `double`, `int32`, `int64`, `uint8`,
      `int16`, or `int8`.
    name: A name for the operation (optional).

  Returns:
    A `Tensor` with the same type as `features`.
  """
  with ops.name_scope(name, "Relu6", [features]) as name:
    features = ops.convert_to_tensor(features, name="features")
    return gen_nn_ops.relu6(features, name=name)


@tf_export("nn.leaky_relu")
def leaky_relu(features, alpha=0.2, name=None):
  """Compute the Leaky ReLU activation function.

  Source: [Rectifier Nonlinearities Improve Neural Network Acoustic Models. 
  AL Maas, AY Hannun, AY Ng - Proc. ICML, 2013](https://ai.stanford.edu/~amaas/papers/relu_hybrid_icml2013_final.pdf).

  Args:
    features: A `Tensor` representing preactivation values. Must be one of
      the following types: `float16`, `float32`, `float64`, `int32`, `int64`.
    alpha: Slope of the activation function at x < 0.
    name: A name for the operation (optional).

  Returns:
    The activation value.
  """
  with ops.name_scope(name, "LeakyRelu", [features, alpha]) as name:
    features = ops.convert_to_tensor(features, name="features")
    if features.dtype.is_integer:
      features = math_ops.cast(features, dtypes.float32)
    if compat.forward_compatible(2018, 11, 1):
<<<<<<< HEAD
=======
      if isinstance(alpha, np.ndarray):
        alpha = alpha.item()
>>>>>>> 4c307bd3
      return gen_nn_ops.leaky_relu(features, alpha=alpha, name=name)
    alpha = ops.convert_to_tensor(alpha, dtype=features.dtype, name="alpha")
    return math_ops.maximum(alpha * features, features, name=name)


def _flatten_outer_dims(logits):
  """Flattens logits' outer dimensions and keep its last dimension."""
  rank = array_ops.rank(logits)
  last_dim_size = array_ops.slice(
      array_ops.shape(logits), [math_ops.subtract(rank, 1)], [1])
  output = array_ops.reshape(logits, array_ops.concat([[-1], last_dim_size], 0))

  # Set output shape if known.
  if not context.executing_eagerly():
    shape = logits.get_shape()
    if shape is not None and shape.dims is not None:
      shape = shape.as_list()
      product = 1
      product_valid = True
      for d in shape[:-1]:
        if d is None:
          product_valid = False
          break
        else:
          product *= d
      if product_valid:
        output_shape = [product, shape[-1]]
        output.set_shape(output_shape)

  return output


def _softmax(logits, compute_op, dim=-1, name=None):
  """Helper function for softmax and log_softmax.

  It reshapes and transposes the input logits into a 2-D Tensor and then invokes
  the tf.nn._softmax or tf.nn._log_softmax function. The output would be
  transposed and reshaped back.

  Args:
    logits: A non-empty `Tensor`. Must be one of the following types: `half`,
      `float32`, `float64`.
    compute_op: Either gen_nn_ops.softmax or gen_nn_ops.log_softmax
    dim: The dimension softmax would be performed on. The default is -1 which
      indicates the last dimension.
    name: A name for the operation (optional).

  Returns:
    A `Tensor`. Has the same type as `logits`. Same shape as `logits`.
  Raises:
    InvalidArgumentError: if `logits` is empty or `dim` is beyond the last
      dimension of `logits`.
  """

  def _swap_axis(logits, dim_index, last_index, name=None):
    """Swaps logits's dim_index and last_index."""
    return array_ops.transpose(
        logits,
        array_ops.concat([
            math_ops.range(dim_index), [last_index],
            math_ops.range(dim_index + 1, last_index), [dim_index]
        ], 0),
        name=name)

  logits = ops.convert_to_tensor(logits)

  # We need its original shape for shape inference.
  shape = logits.get_shape()
  is_last_dim = (dim == -1) or (dim == shape.ndims - 1)

  if is_last_dim:
    return compute_op(logits, name=name)

<<<<<<< HEAD
=======
  dim_val = dim
  if isinstance(dim, ops.Tensor):
    dim_val = tensor_util.constant_value(dim)
  if dim_val is not None and not -shape.ndims <= dim_val < shape.ndims:
    raise errors_impl.InvalidArgumentError(
        None, None,
        "Dimension (%d) must be in the range [%d, %d) where %d is the number of"
        " dimensions in the input." % (dim_val, -shape.ndims, shape.ndims,
                                       shape.ndims))

>>>>>>> 4c307bd3
  # If dim is not the last dimension, we have to do a transpose so that we can
  # still perform softmax on its last dimension.

  # Swap logits' dimension of dim and its last dimension.
  input_rank = array_ops.rank(logits)
  dim_axis = dim % shape.ndims
  logits = _swap_axis(logits, dim_axis, math_ops.subtract(input_rank, 1))

  # Do the actual softmax on its last dimension.
  output = compute_op(logits)

  output = _swap_axis(
      output, dim_axis, math_ops.subtract(input_rank, 1), name=name)

  # Make shape inference work since transpose may erase its static shape.
  output.set_shape(shape)

  return output


@tf_export("nn.softmax", "math.softmax")
@deprecation.deprecated_args(None, "dim is deprecated, use axis instead", "dim")
def softmax(logits, axis=None, name=None, dim=None):
  """Computes softmax activations.

  This function performs the equivalent of

      softmax = tf.exp(logits) / tf.reduce_sum(tf.exp(logits), axis)

  Args:
    logits: A non-empty `Tensor`. Must be one of the following types: `half`,
      `float32`, `float64`.
    axis: The dimension softmax would be performed on. The default is -1 which
      indicates the last dimension.
    name: A name for the operation (optional).
    dim: Deprecated alias for `axis`.

  Returns:
    A `Tensor`. Has the same type and shape as `logits`.

  Raises:
    InvalidArgumentError: if `logits` is empty or `axis` is beyond the last
      dimension of `logits`.
  """
  axis = deprecation.deprecated_argument_lookup("axis", axis, "dim", dim)
  if axis is None:
    axis = -1
  return _softmax(logits, gen_nn_ops.softmax, axis, name)


@tf_export("nn.log_softmax", "math.log_softmax")
@deprecation.deprecated_args(None, "dim is deprecated, use axis instead", "dim")
def log_softmax(logits, axis=None, name=None, dim=None):
  """Computes log softmax activations.

  For each batch `i` and class `j` we have

      logsoftmax = logits - log(reduce_sum(exp(logits), axis))

  Args:
    logits: A non-empty `Tensor`. Must be one of the following types: `half`,
      `float32`, `float64`.
    axis: The dimension softmax would be performed on. The default is -1 which
      indicates the last dimension.
    name: A name for the operation (optional).
    dim: Deprecated alias for `axis`.

  Returns:
    A `Tensor`. Has the same type as `logits`. Same shape as `logits`.

  Raises:
    InvalidArgumentError: if `logits` is empty or `axis` is beyond the last
      dimension of `logits`.
  """
  axis = deprecation.deprecated_argument_lookup("axis", axis, "dim", dim)
  if axis is None:
    axis = -1
  return _softmax(logits, gen_nn_ops.log_softmax, axis, name)


def _ensure_xent_args(name, sentinel, labels, logits):
  # Make sure that all arguments were passed as named arguments.
  if sentinel is not None:
    raise ValueError("Only call `%s` with "
                     "named arguments (labels=..., logits=..., ...)" % name)
  if labels is None or logits is None:
    raise ValueError("Both labels and logits must be provided.")


@tf_export("nn.softmax_cross_entropy_with_logits_v2")
def softmax_cross_entropy_with_logits_v2(
    _sentinel=None,  # pylint: disable=invalid-name
    labels=None,
    logits=None,
    dim=-1,
    name=None):
  """Computes softmax cross entropy between `logits` and `labels`.

  Measures the probability error in discrete classification tasks in which the
  classes are mutually exclusive (each entry is in exactly one class).  For
  example, each CIFAR-10 image is labeled with one and only one label: an image
  can be a dog or a truck, but not both.

  **NOTE:**  While the classes are mutually exclusive, their probabilities
  need not be.  All that is required is that each row of `labels` is
  a valid probability distribution.  If they are not, the computation of the
  gradient will be incorrect.

  If using exclusive `labels` (wherein one and only
  one class is true at a time), see `sparse_softmax_cross_entropy_with_logits`.

  **WARNING:** This op expects unscaled logits, since it performs a `softmax`
  on `logits` internally for efficiency.  Do not call this op with the
  output of `softmax`, as it will produce incorrect results.

  A common use case is to have logits and labels of shape
  `[batch_size, num_classes]`, but higher dimensions are supported, with
  the `dim` argument specifying the class dimension.

  `logits` and `labels` must have the same dtype (either `float16`, `float32`,
  or `float64`).

  Backpropagation will happen into both `logits` and `labels`.  To disallow
  backpropagation into `labels`, pass label tensors through `tf.stop_gradient`
  before feeding it to this function.

  **Note that to avoid confusion, it is required to pass only named arguments to
  this function.**

  Args:
    _sentinel: Used to prevent positional parameters. Internal, do not use.
    labels: Each vector along the class dimension should hold a valid
      probability distribution e.g. for the case in which labels are of shape
      `[batch_size, num_classes]`, each row of `labels[i]` must be a valid
      probability distribution.
    logits: Unscaled log probabilities.
    dim: The class dimension. Defaulted to -1 which is the last dimension.
    name: A name for the operation (optional).

  Returns:
    A `Tensor` that contains the softmax cross entropy loss. Its type is the
    same as `logits` and its shape is the same as `labels` except that it does
    not have the last dimension of `labels`.
  """
  _ensure_xent_args("softmax_cross_entropy_with_logits", _sentinel, labels,
                    logits)

  # TODO(pcmurray) Raise an error when the labels do not sum to 1. Note: This
  # could break users who call this with bad labels, but disregard the bad
  # results.

  with ops.name_scope(name, "softmax_cross_entropy_with_logits",
                      [logits, labels]) as name:
    logits = ops.convert_to_tensor(logits, name="logits")
    labels = ops.convert_to_tensor(labels, name="labels")
    convert_to_float32 = (
        logits.dtype == dtypes.float16 or logits.dtype == dtypes.bfloat16)
    precise_logits = math_ops.cast(
        logits, dtypes.float32) if convert_to_float32 else logits
    # labels and logits must be of the same type
    labels = math_ops.cast(labels, precise_logits.dtype)
    input_rank = array_ops.rank(precise_logits)
    # For shape inference.
    shape = logits.get_shape()

    # Move the dim to the end if dim is not the last dimension.
    if dim is not -1:

      def _move_dim_to_end(tensor, dim_index, rank):
        return array_ops.transpose(
            tensor,
            array_ops.concat([
                math_ops.range(dim_index),
                math_ops.range(dim_index + 1, rank), [dim_index]
            ], 0))

      precise_logits = _move_dim_to_end(precise_logits, dim, input_rank)
      labels = _move_dim_to_end(labels, dim, input_rank)

    input_shape = array_ops.shape(precise_logits)

    # Make precise_logits and labels into matrices.
    precise_logits = _flatten_outer_dims(precise_logits)
    labels = _flatten_outer_dims(labels)

    # Do the actual op computation.
    # The second output tensor contains the gradients.  We use it in
    # _CrossEntropyGrad() in nn_grad but not here.
    cost, unused_backprop = gen_nn_ops.softmax_cross_entropy_with_logits(
        precise_logits, labels, name=name)

    # The output cost shape should be the input minus dim.
    output_shape = array_ops.slice(input_shape, [0],
                                   [math_ops.subtract(input_rank, 1)])
    cost = array_ops.reshape(cost, output_shape)

    # Make shape inference work since reshape and transpose may erase its static
    # shape.
    if not context.executing_eagerly(
    ) and shape is not None and shape.dims is not None:
      shape = shape.as_list()
      del shape[dim]
      cost.set_shape(shape)

    if convert_to_float32:
      return math_ops.cast(cost, logits.dtype)
    else:
      return cost


_XENT_DEPRECATION = """
Future major versions of TensorFlow will allow gradients to flow
into the labels input on backprop by default.

See `tf.nn.softmax_cross_entropy_with_logits_v2`.
"""


@tf_export("nn.softmax_cross_entropy_with_logits")
@deprecation.deprecated(date=None, instructions=_XENT_DEPRECATION)
def softmax_cross_entropy_with_logits(
    _sentinel=None,  # pylint: disable=invalid-name
    labels=None,
    logits=None,
    dim=-1,
    name=None,
    axis=None):
  """Computes softmax cross entropy between `logits` and `labels`.

  Measures the probability error in discrete classification tasks in which the
  classes are mutually exclusive (each entry is in exactly one class).  For
  example, each CIFAR-10 image is labeled with one and only one label: an image
  can be a dog or a truck, but not both.

  **NOTE:**  While the classes are mutually exclusive, their probabilities
  need not be.  All that is required is that each row of `labels` is
  a valid probability distribution.  If they are not, the computation of the
  gradient will be incorrect.

  If using exclusive `labels` (wherein one and only
  one class is true at a time), see `sparse_softmax_cross_entropy_with_logits`.

  **WARNING:** This op expects unscaled logits, since it performs a `softmax`
  on `logits` internally for efficiency.  Do not call this op with the
  output of `softmax`, as it will produce incorrect results.

  A common use case is to have logits and labels of shape
  `[batch_size, num_classes]`, but higher dimensions are supported, with
  the `dim` argument specifying the class dimension.

  Backpropagation will happen only into `logits`.  To calculate a cross entropy
  loss that allows backpropagation into both `logits` and `labels`, see
  `tf.nn.softmax_cross_entropy_with_logits_v2`.

  **Note that to avoid confusion, it is required to pass only named arguments to
  this function.**

  Args:
    _sentinel: Used to prevent positional parameters. Internal, do not use.
    labels: Each vector along the class dimension should hold a valid
      probability distribution e.g. for the case in which labels are of shape
      `[batch_size, num_classes]`, each row of `labels[i]` must be a valid
      probability distribution.
    logits: Unscaled log probabilities.
    dim: The class dimension. Defaulted to -1 which is the last dimension.
    name: A name for the operation (optional).
    axis: Alias for dim.

  Returns:
    A `Tensor` that contains the softmax cross entropy loss. Its type is the
    same as `logits` and its shape is the same as `labels` except that it does
    not have the last dimension of `labels`.
  """
  dim = deprecated_argument_lookup("axis", axis, "dim", dim)
  _ensure_xent_args("softmax_cross_entropy_with_logits", _sentinel, labels,
                    logits)

  with ops.name_scope(name, "softmax_cross_entropy_with_logits_sg",
                      [logits, labels]) as name:
    labels = array_ops.stop_gradient(labels, name="labels_stop_gradient")

  return softmax_cross_entropy_with_logits_v2(
      labels=labels, logits=logits, dim=dim, name=name)


@tf_export(v1=["nn.sparse_softmax_cross_entropy_with_logits"])
def sparse_softmax_cross_entropy_with_logits(
    _sentinel=None,  # pylint: disable=invalid-name
    labels=None,
    logits=None,
    name=None):
  """Computes sparse softmax cross entropy between `logits` and `labels`.

  Measures the probability error in discrete classification tasks in which the
  classes are mutually exclusive (each entry is in exactly one class).  For
  example, each CIFAR-10 image is labeled with one and only one label: an image
  can be a dog or a truck, but not both.

  **NOTE:**  For this operation, the probability of a given label is considered
  exclusive.  That is, soft classes are not allowed, and the `labels` vector
  must provide a single specific index for the true class for each row of
  `logits` (each minibatch entry).  For soft softmax classification with
  a probability distribution for each entry, see
  `softmax_cross_entropy_with_logits_v2`.

  **WARNING:** This op expects unscaled logits, since it performs a `softmax`
  on `logits` internally for efficiency.  Do not call this op with the
  output of `softmax`, as it will produce incorrect results.

  A common use case is to have logits and labels of shape
  `[batch_size, num_classes]`, but higher dimensions are supported, in which
  case the `dim`-th dimension is assumed to be of size `num_classes`.
  `logits` must have the dtype of `float16`, `float32`, or `float64`, and
  `labels` must have the dtype of `int32` or `int64`.

  **Note that to avoid confusion, it is required to pass only named arguments to
  this function.**

  Args:
    _sentinel: Used to prevent positional parameters. Internal, do not use.
    labels: `Tensor` of shape `[d_0, d_1, ..., d_{r-1}]` (where `r` is rank of
      `labels` and result) and dtype `int32` or `int64`. Each entry in `labels`
      must be an index in `[0, num_classes)`. Other values will raise an
      exception when this op is run on CPU, and return `NaN` for corresponding
      loss and gradient rows on GPU.
    logits: Unscaled log probabilities of shape
      `[d_0, d_1, ..., d_{r-1}, num_classes]` and dtype `float16`, `float32`, or
      `float64`.
    name: A name for the operation (optional).

  Returns:
    A `Tensor` of the same shape as `labels` and of the same type as `logits`
    with the softmax cross entropy loss.

  Raises:
    ValueError: If logits are scalars (need to have rank >= 1) or if the rank
      of the labels is not equal to the rank of the logits minus one.
  """
  _ensure_xent_args("sparse_softmax_cross_entropy_with_logits", _sentinel,
                    labels, logits)

  # TODO(pcmurray) Raise an error when the label is not an index in
  # [0, num_classes). Note: This could break users who call this with bad
  # labels, but disregard the bad results.

  # Reshape logits and labels to rank 2.
  with ops.name_scope(name, "SparseSoftmaxCrossEntropyWithLogits",
                      [labels, logits]):
    labels = ops.convert_to_tensor(labels)
    logits = ops.convert_to_tensor(logits)
    precise_logits = math_ops.cast(logits, dtypes.float32) if (dtypes.as_dtype(
        logits.dtype) == dtypes.float16) else logits

    # Store label shape for result later.
    labels_static_shape = labels.get_shape()
    labels_shape = array_ops.shape(labels)
    static_shapes_fully_defined = (
        labels_static_shape.is_fully_defined() and
        logits.get_shape()[:-1].is_fully_defined())
    if logits.get_shape().ndims is not None and logits.get_shape().ndims == 0:
      raise ValueError(
          "Logits cannot be scalars - received shape %s." % logits.get_shape())
    if logits.get_shape().ndims is not None and (
        labels_static_shape.ndims is not None and
        labels_static_shape.ndims != logits.get_shape().ndims - 1):
      raise ValueError("Rank mismatch: Rank of labels (received %s) should "
                       "equal rank of logits minus 1 (received %s)." %
                       (labels_static_shape.ndims, logits.get_shape().ndims))
    if (static_shapes_fully_defined and
        labels_static_shape != logits.get_shape()[:-1]):
      raise ValueError("Shape mismatch: The shape of labels (received %s) "
                       "should equal the shape of logits except for the last "
                       "dimension (received %s)." % (labels_static_shape,
                                                     logits.get_shape()))
    # Check if no reshapes are required.
    if logits.get_shape().ndims == 2:
      cost, _ = gen_nn_ops.sparse_softmax_cross_entropy_with_logits(
          precise_logits, labels, name=name)
      if logits.dtype == dtypes.float16:
        return math_ops.cast(cost, dtypes.float16)
      else:
        return cost

    # Perform a check of the dynamic shapes if the static shapes are not fully
    # defined.
    shape_checks = []
    if not static_shapes_fully_defined:
      shape_checks.append(
          check_ops.assert_equal(
              array_ops.shape(labels),
              array_ops.shape(logits)[:-1]))
    with ops.control_dependencies(shape_checks):
      # Reshape logits to 2 dim, labels to 1 dim.
      num_classes = array_ops.shape(logits)[array_ops.rank(logits) - 1]
      precise_logits = array_ops.reshape(precise_logits, [-1, num_classes])
      labels = array_ops.reshape(labels, [-1])
      # The second output tensor contains the gradients.  We use it in
      # _CrossEntropyGrad() in nn_grad but not here.
      cost, _ = gen_nn_ops.sparse_softmax_cross_entropy_with_logits(
          precise_logits, labels, name=name)
      cost = array_ops.reshape(cost, labels_shape)
      cost.set_shape(labels_static_shape)
      if logits.dtype == dtypes.float16:
        return math_ops.cast(cost, dtypes.float16)
      else:
        return cost


@tf_export("nn.sparse_softmax_cross_entropy_with_logits", v1=[])
def sparse_softmax_cross_entropy_with_logits_v2(labels, logits, name=None):
  """Computes sparse softmax cross entropy between `logits` and `labels`.

  Measures the probability error in discrete classification tasks in which the
  classes are mutually exclusive (each entry is in exactly one class).  For
  example, each CIFAR-10 image is labeled with one and only one label: an image
  can be a dog or a truck, but not both.

  **NOTE:**  For this operation, the probability of a given label is considered
  exclusive.  That is, soft classes are not allowed, and the `labels` vector
  must provide a single specific index for the true class for each row of
  `logits` (each minibatch entry).  For soft softmax classification with
  a probability distribution for each entry, see
  `softmax_cross_entropy_with_logits_v2`.

  **WARNING:** This op expects unscaled logits, since it performs a `softmax`
  on `logits` internally for efficiency.  Do not call this op with the
  output of `softmax`, as it will produce incorrect results.

  A common use case is to have logits of shape
  `[batch_size, num_classes]` and have labels of shape
  `[batch_size]`, but higher dimensions are supported, in which
  case the `dim`-th dimension is assumed to be of size `num_classes`.
  `logits` must have the dtype of `float16`, `float32`, or `float64`, and
  `labels` must have the dtype of `int32` or `int64`.

  **Note that to avoid confusion, it is required to pass only named arguments to
  this function.**

  Args:
    labels: `Tensor` of shape `[d_0, d_1, ..., d_{r-1}]` (where `r` is rank of
      `labels` and result) and dtype `int32` or `int64`. Each entry in `labels`
      must be an index in `[0, num_classes)`. Other values will raise an
      exception when this op is run on CPU, and return `NaN` for corresponding
      loss and gradient rows on GPU.
    logits: Unscaled log probabilities of shape `[d_0, d_1, ..., d_{r-1},
      num_classes]` and dtype `float16`, `float32`, or `float64`.
    name: A name for the operation (optional).

  Returns:
    A `Tensor` of the same shape as `labels` and of the same type as `logits`
    with the softmax cross entropy loss.

  Raises:
    ValueError: If logits are scalars (need to have rank >= 1) or if the rank
      of the labels is not equal to the rank of the logits minus one.
  """
  return sparse_softmax_cross_entropy_with_logits(
      labels=labels, logits=logits, name=name)


@tf_export("nn.avg_pool", v1=["nn.avg_pool_v2"])
def avg_pool_v2(input, ksize, strides, padding, data_format=None, name=None):  # pylint: disable=redefined-builtin
  """Performs the avg pooling on the input.

  Each entry in `output` is the mean of the corresponding size `ksize`
  window in `value`.

  Args:
    input:  Tensor of rank N+2, of shape `[batch_size] + input_spatial_shape +
      [num_channels]` if `data_format` does not start with "NC" (default), or
      `[batch_size, num_channels] + input_spatial_shape` if data_format starts
      with "NC". Pooling happens over the spatial dimensions only.
    ksize: An int or list of `ints` that has length `1`, `N` or `N+2`. The size
      of the window for each dimension of the input tensor.
    strides: An int or list of `ints` that has length `1`, `N` or `N+2`. The
      stride of the sliding window for each dimension of the input tensor.
    padding: A string, either `'VALID'` or `'SAME'`. The padding algorithm. See
      the "returns" section of `tf.nn.convolution` for details.
    data_format: A string. Specifies the channel dimension. For N=1 it can be
      either "NWC" (default) or "NCW", for N=2 it can be either "NHWC" (default)
      or "NCHW" and for N=3 either "NDHWC" (default) or "NCDHW".
    name: Optional name for the operation.

  Returns:
    A `Tensor` of format specified by `data_format`.
    The average pooled output tensor.
  """
  if input.shape is not None:
    n = len(input.shape) - 2
  elif data_format is not None:
    n = len(data_format) - 2
  else:
    raise ValueError(
        "The input must have a rank or a data format must be given.")
  if not 1 <= n <= 3:
    raise ValueError(
        "Input tensor must be of rank 3, 4 or 5 but was {}.".format(n + 2))

  if data_format is None:
    channel_index = n + 1
  else:
    channel_index = 1 if data_format.startswith("NC") else n + 1

  ksize = _get_sequence(ksize, n, channel_index, "ksize")
  strides = _get_sequence(strides, n, channel_index, "strides")

  avg_pooling_ops = {
      1: avg_pool1d,
      2: gen_nn_ops.avg_pool,
      3: gen_nn_ops.avg_pool3d
  }

  op = avg_pooling_ops[n]
  return op(
      input,
      ksize=ksize,
      strides=strides,
      padding=padding,
      data_format=data_format,
      name=name)


@tf_export(v1=["nn.avg_pool", "nn.avg_pool2d"])
def avg_pool(value, ksize, strides, padding, data_format="NHWC",
             name=None, input=None):  # pylint: disable=redefined-builtin
  """Performs the average pooling on the input.

  Each entry in `output` is the mean of the corresponding size `ksize`
  window in `value`.

  Args:
    value: A 4-D `Tensor` of shape `[batch, height, width, channels]` and type
      `float32`, `float64`, `qint8`, `quint8`, or `qint32`.
    ksize: An int or list of `ints` that has length `1`, `2` or `4`. The size of
      the window for each dimension of the input tensor.
    strides: An int or list of `ints` that has length `1`, `2` or `4`. The
      stride of the sliding window for each dimension of the input tensor.
    padding: A string, either `'VALID'` or `'SAME'`. The padding algorithm.
      See the "returns" section of `tf.nn.convolution` for details.
    data_format: A string. 'NHWC' and 'NCHW' are supported.
    name: Optional name for the operation.
    input: Alias for value.

  Returns:
    A `Tensor` with the same type as `value`.  The average pooled output tensor.
  """
  with ops.name_scope(name, "AvgPool", [value]) as name:
    value = deprecation.deprecated_argument_lookup(
        "input", input, "value", value)

    if data_format is None:
      data_format = "NHWC"
    channel_index = 1 if data_format.startswith("NC") else 3

    ksize = _get_sequence(ksize, 2, channel_index, "ksize")
    strides = _get_sequence(strides, 2, channel_index, "strides")

    return gen_nn_ops.avg_pool(
        value,
        ksize=ksize,
        strides=strides,
        padding=padding,
        data_format=data_format,
        name=name)


@tf_export("nn.avg_pool2d", v1=[])
def avg_pool2d(input, ksize, strides, padding, data_format="NHWC", name=None):  # pylint: disable=redefined-builtin
  """Performs the average pooling on the input.

  Each entry in `output` is the mean of the corresponding size `ksize`
  window in `value`.

  Args:
    input: A 4-D `Tensor` of shape `[batch, height, width, channels]` and type
      `float32`, `float64`, `qint8`, `quint8`, or `qint32`.
    ksize: An int or list of `ints` that has length `1`, `2` or `4`. The size of
      the window for each dimension of the input tensor.
    strides: An int or list of `ints` that has length `1`, `2` or `4`. The
      stride of the sliding window for each dimension of the input tensor.
    padding: A string, either `'VALID'` or `'SAME'`. The padding algorithm.
      See the "returns" section of `tf.nn.convolution` for details.
    data_format: A string. 'NHWC' and 'NCHW' are supported.
    name: Optional name for the operation.

  Returns:
    A `Tensor` with the same type as `value`.  The average pooled output tensor.
  """
  with ops.name_scope(name, "AvgPool2D", [input]) as name:
    if data_format is None:
      data_format = "NHWC"
    channel_index = 1 if data_format.startswith("NC") else 3

    ksize = _get_sequence(ksize, 2, channel_index, "ksize")
    strides = _get_sequence(strides, 2, channel_index, "strides")

    return gen_nn_ops.avg_pool(
        input,
        ksize=ksize,
        strides=strides,
        padding=padding,
        data_format=data_format,
        name=name)


@tf_export("nn.avg_pool1d")
def avg_pool1d(input, ksize, strides, padding, data_format="NWC", name=None):  # pylint: disable=redefined-builtin
  """Performs the average pooling on the input.

  Each entry in `output` is the mean of the corresponding size `ksize`
  window in `value`.

  Note internally this op reshapes and uses the underlying 2d operation.

  Args:
    input: A 3-D `Tensor` of the format specified by `data_format`.
    ksize: An int or list of `ints` that has length `1` or `3`. The size of the
      window for each dimension of the input tensor.
    strides: An int or list of `ints` that has length `1` or `3`. The stride of
      the sliding window for each dimension of the input tensor.
    padding: A string, either `'VALID'` or `'SAME'`. The padding algorithm. See
      the "returns" section of `tf.nn.convolution` for details.
    data_format: An optional string from: "NWC", "NCW". Defaults to "NWC".
    name: A name for the operation (optional).

  Returns:
    A `Tensor` of format specified by `data_format`.
    The max pooled output tensor.
  """
  with ops.name_scope(name, "AvgPool1D", [input]) as name:
    if data_format is None:
      data_format = "NWC"
    channel_index = 1 if data_format.startswith("NC") else 2
    ksize = [1] + _get_sequence(ksize, 1, channel_index, "ksize")
    strides = [1] + _get_sequence(strides, 1, channel_index, "strides")

    data_format = "NHWC" if data_format == "NWC" else "NCHW"
    expanding_dim = 1 if data_format == "NWC" else 2

    input = array_ops.expand_dims_v2(input, expanding_dim)
    result = gen_nn_ops.avg_pool(
        input,
        ksize=ksize,
        strides=strides,
        padding=padding,
        data_format=data_format,
        name=name)
    return array_ops.squeeze(result, expanding_dim)


@tf_export("nn.avg_pool3d")
def avg_pool3d(input, ksize, strides, padding, data_format="NDHWC", name=None):  # pylint: disable=redefined-builtin
  """Performs the average pooling on the input.

  Each entry in `output` is the mean of the corresponding size `ksize`
  window in `value`.

  Args:
    input: A 5-D `Tensor` of shape `[batch, height, width, channels]` and type
      `float32`, `float64`, `qint8`, `quint8`, or `qint32`.
    ksize: An int or list of `ints` that has length `1`, `3` or `5`. The size of
      the window for each dimension of the input tensor.
    strides: An int or list of `ints` that has length `1`, `3` or `5`. The
      stride of the sliding window for each dimension of the input tensor.
    padding: A string, either `'VALID'` or `'SAME'`. The padding algorithm.
      See the "returns" section of `tf.nn.convolution` for details.
    data_format: A string. 'NDHWC' and 'NCDHW' are supported.
    name: Optional name for the operation.

  Returns:
    A `Tensor` with the same type as `value`.  The average pooled output tensor.
  """
  with ops.name_scope(name, "AvgPool3D", [input]) as name:
    if data_format is None:
      data_format = "NDHWC"
    channel_index = 1 if data_format.startswith("NC") else 3

    ksize = _get_sequence(ksize, 3, channel_index, "ksize")
    strides = _get_sequence(strides, 3, channel_index, "strides")

    return gen_nn_ops.avg_pool3d(
        input,
        ksize=ksize,
        strides=strides,
        padding=padding,
        data_format=data_format,
        name=name)


# pylint: disable=redefined-builtin
@tf_export("nn.max_pool", v1=["nn.max_pool_v2"])
def max_pool_v2(input, ksize, strides, padding, data_format=None, name=None):
  """Performs the max pooling on the input.

  Args:
    input:  Tensor of rank N+2, of shape `[batch_size] + input_spatial_shape +
      [num_channels]` if `data_format` does not start with "NC" (default), or
      `[batch_size, num_channels] + input_spatial_shape` if data_format starts
      with "NC". Pooling happens over the spatial dimensions only.
    ksize: An int or list of `ints` that has length `1`, `N` or `N+2`. The size
      of the window for each dimension of the input tensor.
    strides: An int or list of `ints` that has length `1`, `N` or `N+2`. The
      stride of the sliding window for each dimension of the input tensor.
    padding: A string, either `'VALID'` or `'SAME'`. The padding algorithm. See
      the "returns" section of `tf.nn.convolution` for details.
    data_format: A string. Specifies the channel dimension. For N=1 it can be
      either "NWC" (default) or "NCW", for N=2 it can be either "NHWC" (default)
      or "NCHW" and for N=3 either "NDHWC" (default) or "NCDHW".
    name: Optional name for the operation.

  Returns:
    A `Tensor` of format specified by `data_format`.
    The max pooled output tensor.
  """
  if input.shape is not None:
    n = len(input.shape) - 2
  elif data_format is not None:
    n = len(data_format) - 2
  else:
    raise ValueError(
        "The input must have a rank or a data format must be given.")
  if not 1 <= n <= 3:
    raise ValueError(
        "Input tensor must be of rank 3, 4 or 5 but was {}.".format(n + 2))

  if data_format is None:
    channel_index = n + 1
  else:
    channel_index = 1 if data_format.startswith("NC") else n + 1

  ksize = _get_sequence(ksize, n, channel_index, "ksize")
  strides = _get_sequence(strides, n, channel_index, "strides")

  max_pooling_ops = {
      1: max_pool1d,
      2: gen_nn_ops.max_pool,
      3: gen_nn_ops.max_pool3d
  }

  op = max_pooling_ops[n]
  return op(
      input,
      ksize=ksize,
      strides=strides,
      padding=padding,
      data_format=data_format,
      name=name)
# pylint: enable=redefined-builtin


@tf_export(v1=["nn.max_pool"])
def max_pool(value,
             ksize,
             strides,
             padding,
             data_format="NHWC",
             name=None,
             input=None):  # pylint: disable=redefined-builtin
  """Performs the max pooling on the input.

  Args:
    value: A 4-D `Tensor` of the format specified by `data_format`.
    ksize: An int or list of `ints` that has length `1`, `2` or `4`.
      The size of the window for each dimension of the input tensor.
    strides: An int or list of `ints` that has length `1`, `2` or `4`.
      The stride of the sliding window for each dimension of the input tensor.
    padding: A string, either `'VALID'` or `'SAME'`. The padding algorithm.
      See the "returns" section of `tf.nn.convolution` for details.
    data_format: A string. 'NHWC', 'NCHW' and 'NCHW_VECT_C' are supported.
    name: Optional name for the operation.
    input: Alias for value.

  Returns:
    A `Tensor` of format specified by `data_format`.
    The max pooled output tensor.
  """
  value = deprecation.deprecated_argument_lookup("input", input, "value", value)
  with ops.name_scope(name, "MaxPool", [value]) as name:
    if data_format is None:
      data_format = "NHWC"
    channel_index = 1 if data_format.startswith("NC") else 3

    ksize = _get_sequence(ksize, 2, channel_index, "ksize")
    strides = _get_sequence(strides, 2, channel_index, "strides")

    return gen_nn_ops.max_pool(
        value,
        ksize=ksize,
        strides=strides,
        padding=padding,
        data_format=data_format,
        name=name)


# pylint: disable=redefined-builtin
@tf_export("nn.max_pool1d")
def max_pool1d(input, ksize, strides, padding, data_format="NWC", name=None):
  """Performs the max pooling on the input.

  Note internally this op reshapes and uses the underlying 2d operation.

  Args:
    input: A 3-D `Tensor` of the format specified by `data_format`.
    ksize: An int or list of `ints` that has length `1` or `3`. The size of the
      window for each dimension of the input tensor.
    strides: An int or list of `ints` that has length `1` or `3`. The stride of
      the sliding window for each dimension of the input tensor.
    padding: A string, either `'VALID'` or `'SAME'`. The padding algorithm. See
      the "returns" section of `tf.nn.convolution` for details.
    data_format: An optional string from: "NWC", "NCW". Defaults to "NWC".
    name: A name for the operation (optional).

  Returns:
    A `Tensor` of format specified by `data_format`.
    The max pooled output tensor.
  """
  with ops.name_scope(name, "MaxPool1d", [input]) as name:
    if data_format is None:
      data_format = "NWC"
    channel_index = 1 if data_format.startswith("NC") else 2
    ksize = [1] + _get_sequence(ksize, 1, channel_index, "ksize")
    strides = [1] + _get_sequence(strides, 1, channel_index, "strides")

    data_format = "NHWC" if data_format == "NWC" else "NCHW"
    expanding_dim = 1 if data_format == "NWC" else 2

    input = array_ops.expand_dims_v2(input, expanding_dim)
    result = gen_nn_ops.max_pool(
        input,
        ksize=ksize,
        strides=strides,
        padding=padding,
        data_format=data_format,
        name=name)
    return array_ops.squeeze(result, expanding_dim)
# pylint: enable=redefined-builtin


# pylint: disable=redefined-builtin
@tf_export("nn.max_pool2d")
def max_pool2d(input, ksize, strides, padding, data_format="NHWC", name=None):
  """Performs the max pooling on the input.

  Args:
    input: A 4-D `Tensor` of the format specified by `data_format`.
    ksize: An int or list of `ints` that has length `1`, `2` or `4`. The size of
      the window for each dimension of the input tensor.
    strides: An int or list of `ints` that has length `1`, `2` or `4`. The
      stride of the sliding window for each dimension of the input tensor.
    padding: A string, either `'VALID'` or `'SAME'`. The padding algorithm. See
      the "returns" section of `tf.nn.convolution` for details.
    data_format: A string. 'NHWC', 'NCHW' and 'NCHW_VECT_C' are supported.
    name: Optional name for the operation.

  Returns:
    A `Tensor` of format specified by `data_format`.
    The max pooled output tensor.
  """
  with ops.name_scope(name, "MaxPool2d", [input]) as name:
    if data_format is None:
      data_format = "NHWC"
    channel_index = 1 if data_format.startswith("NC") else 3

    ksize = _get_sequence(ksize, 2, channel_index, "ksize")
    strides = _get_sequence(strides, 2, channel_index, "strides")

    return gen_nn_ops.max_pool(
        input,
        ksize=ksize,
        strides=strides,
        padding=padding,
        data_format=data_format,
        name=name)
# pylint: enable=redefined-builtin


# pylint: disable=redefined-builtin
@tf_export("nn.max_pool3d")
def max_pool3d(input, ksize, strides, padding, data_format="NDHWC", name=None):
  """Performs the max pooling on the input.

  Args:
    input: A 5-D `Tensor` of the format specified by `data_format`.
    ksize: An int or list of `ints` that has length `1`, `3` or `5`. The size of
      the window for each dimension of the input tensor.
    strides: An int or list of `ints` that has length `1`, `3` or `5`. The
      stride of the sliding window for each dimension of the input tensor.
    padding: A string, either `'VALID'` or `'SAME'`. The padding algorithm. See
      the "returns" section of `tf.nn.convolution` for details.
    data_format: An optional string from: "NDHWC", "NCDHW". Defaults to "NDHWC".
      The data format of the input and output data. With the default format
      "NDHWC", the data is stored in the order of: [batch, in_depth, in_height,
        in_width, in_channels]. Alternatively, the format could be "NCDHW", the
      data storage order is: [batch, in_channels, in_depth, in_height,
        in_width].
    name: A name for the operation (optional).

  Returns:
    A `Tensor` of format specified by `data_format`.
    The max pooled output tensor.
  """
  with ops.name_scope(name, "MaxPool3D", [input]) as name:
    if data_format is None:
      data_format = "NDHWC"
    channel_index = 1 if data_format.startswith("NC") else 4

    ksize = _get_sequence(ksize, 3, channel_index, "ksize")
    strides = _get_sequence(strides, 3, channel_index, "strides")

    return gen_nn_ops.max_pool3d(
        input,
        ksize=ksize,
        strides=strides,
        padding=padding,
        data_format=data_format,
        name=name)
# pylint: enable=redefined-builtin


<<<<<<< HEAD
=======
@tf_export("nn.max_pool_with_argmax", v1=[])
def max_pool_with_argmax_v2(
    input,  # pylint: disable=redefined-builtin
    ksize,
    strides,
    padding,
    data_format="NHWC",
    output_dtype=dtypes.int64,
    include_batch_in_index=False,
    name=None):
  """Performs max pooling on the input and outputs both max values and indices.

  The indices in `argmax` are flattened, so that a maximum value at position
  `[b, y, x, c]` becomes flattened index: `(y * width + x) * channels + c` if
  `include_batch_in_index` is False;
  `((b * height + y) * width + x) * channels + c`
  if `include_batch_in_index` is True.

  The indices returned are always in `[0, height) x [0, width)` before
  flattening, even if padding is involved and the mathematically correct answer
  is outside (either negative or too large).  This is a bug, but fixing it is
  difficult to do in a safe backwards compatible way, especially due to
  flattening.

  Args:
    input: A `Tensor`. Must be one of the following types: `float32`, `float64`,
      `int32`, `uint8`, `int16`, `int8`, `int64`, `bfloat16`, `uint16`, `half`,
      `uint32`, `uint64`.
      4-D with shape `[batch, height, width, channels]`.  Input to pool over.
    ksize: An int or list of `ints` that has length `1`, `2` or `4`.
      The size of the window for each dimension of the input tensor.
    strides: An int or list of `ints` that has length `1`, `2` or `4`.
      The stride of the sliding window for each dimension of the
      input tensor.
    padding: A `string` from: `"SAME", "VALID"`.
      The type of padding algorithm to use.
    data_format: An optional `string`, must be set to `"NHWC"`. Defaults to
      `"NHWC"`.
      Specify the data format of the input and output data.
    output_dtype: An optional `tf.DType` from: `tf.int32, tf.int64`.
      Defaults to `tf.int64`.
      The dtype of the returned argmax tensor.
    include_batch_in_index: An optional `boolean`. Defaults to `False`.
      Whether to include batch dimension in flattened index of `argmax`.
    name: A name for the operation (optional).

  Returns:
    A tuple of `Tensor` objects (output, argmax).

    output: A `Tensor`. Has the same type as `input`.
    argmax: A `Tensor` of type `output_dtype`.
  """

  if data_format != "NHWC":
    raise ValueError("Data formats other than 'NHWC' are not yet supported")

  ksize = _get_sequence(ksize, 2, 3, "ksize")
  strides = _get_sequence(strides, 2, 3, "strides")

  return gen_nn_ops.max_pool_with_argmax(
      input=input,
      ksize=ksize,
      strides=strides,
      padding=padding,
      Targmax=output_dtype,
      include_batch_in_index=include_batch_in_index,
      name=name)


@tf_export(v1=["nn.max_pool_with_argmax"])
def max_pool_with_argmax_v1(  # pylint: disable=missing-docstring,invalid-name
    input,  # pylint: disable=redefined-builtin
    ksize,
    strides,
    padding,
    data_format="NHWC",
    Targmax=None,
    name=None,
    output_dtype=None,
    include_batch_in_index=False):
  if data_format != "NHWC":
    raise ValueError("Data formats other than 'NHWC' are not yet supported")

  Targmax = deprecated_argument_lookup(
      "output_dtype", output_dtype, "Targmax", Targmax)
  if Targmax is None:
    Targmax = dtypes.int64
  return gen_nn_ops.max_pool_with_argmax(
      input=input,
      ksize=ksize,
      strides=strides,
      padding=padding,
      Targmax=Targmax,
      include_batch_in_index=include_batch_in_index,
      name=name)


max_pool_with_argmax_v1.__doc__ = gen_nn_ops.max_pool_with_argmax.__doc__


>>>>>>> 4c307bd3
@ops.RegisterStatistics("Conv2D", "flops")
def _calc_conv_flops(graph, node):
  """Calculates the compute resources needed for Conv2D."""
  input_shape = graph_util.tensor_shape_from_node_def_name(graph, node.input[0])
  input_shape.assert_is_fully_defined()
  filter_shape = graph_util.tensor_shape_from_node_def_name(
      graph, node.input[1])
  filter_shape.assert_is_fully_defined()
  output_shape = graph_util.tensor_shape_from_node_def_name(graph, node.name)
  output_shape.assert_is_fully_defined()
  filter_height = int(filter_shape[0])
  filter_width = int(filter_shape[1])
  filter_in_depth = int(filter_shape[2])
  output_count = np.prod(output_shape.as_list(), dtype=np.int64)
  return ops.OpStats(
      "flops",
      (output_count * filter_in_depth * filter_height * filter_width * 2))


@ops.RegisterStatistics("DepthwiseConv2dNative", "flops")
def _calc_depthwise_conv_flops(graph, node):
  """Calculates the compute resources needed for DepthwiseConv2dNative."""
  input_shape = graph_util.tensor_shape_from_node_def_name(graph, node.input[0])
  input_shape.assert_is_fully_defined()
  filter_shape = graph_util.tensor_shape_from_node_def_name(
      graph, node.input[1])
  filter_shape.assert_is_fully_defined()
  output_shape = graph_util.tensor_shape_from_node_def_name(graph, node.name)
  output_shape.assert_is_fully_defined()
  filter_height = int(filter_shape[0])
  filter_width = int(filter_shape[1])
  output_count = np.prod(output_shape.as_list(), dtype=np.int64)
  return ops.OpStats("flops", (output_count * filter_height * filter_width * 2))


@ops.RegisterStatistics("BiasAdd", "flops")
def _calc_bias_add_flops(graph, node):
  """Calculates the computing needed for BiasAdd."""
  input_shape = graph_util.tensor_shape_from_node_def_name(graph, node.input[0])
  input_shape.assert_is_fully_defined()
  input_count = np.prod(input_shape.as_list())
  return ops.OpStats("flops", input_count)


@tf_export("nn.xw_plus_b")
def xw_plus_b(x, weights, biases, name=None):  # pylint: disable=invalid-name
  """Computes matmul(x, weights) + biases.

  Args:
    x: a 2D tensor.  Dimensions typically: batch, in_units
    weights: a 2D tensor.  Dimensions typically: in_units, out_units
    biases: a 1D tensor.  Dimensions: out_units
    name: A name for the operation (optional).  If not specified
      "xw_plus_b" is used.

  Returns:
    A 2-D Tensor computing matmul(x, weights) + biases.
    Dimensions typically: batch, out_units.
  """
  with ops.name_scope(name, "xw_plus_b", [x, weights, biases]) as name:
    x = ops.convert_to_tensor(x, name="x")
    weights = ops.convert_to_tensor(weights, name="weights")
    biases = ops.convert_to_tensor(biases, name="biases")
    mm = math_ops.matmul(x, weights)
    return bias_add(mm, biases, name=name)


def xw_plus_b_v1(x, weights, biases, name=None):
  """Computes matmul(x, weights) + biases.

  This is a deprecated version of that will soon be removed.

  Args:
    x: a 2D tensor.  Dimensions typically: batch, in_units
    weights: a 2D tensor.  Dimensions typically: in_units, out_units
    biases: a 1D tensor.  Dimensions: out_units
    name: A name for the operation (optional).  If not specified
      "xw_plus_b_v1" is used.

  Returns:
    A 2-D Tensor computing matmul(x, weights) + biases.
    Dimensions typically: batch, out_units.
  """
  with ops.name_scope(name, "xw_plus_b_v1", [x, weights, biases]) as name:
    x = ops.convert_to_tensor(x, name="x")
    weights = ops.convert_to_tensor(weights, name="weights")
    biases = ops.convert_to_tensor(biases, name="biases")
    mm = math_ops.matmul(x, weights)
    return bias_add_v1(mm, biases, name=name)


def _get_noise_shape(x, noise_shape):
  # If noise_shape is none return immediately.
  if noise_shape is None:
    return array_ops.shape(x)

  try:
    # Best effort to figure out the intended shape.
    # If not possible, let the op to handle it.
    # In eager mode exception will show up.
    noise_shape_ = tensor_shape.as_shape(noise_shape)
  except (TypeError, ValueError):
    return noise_shape

  if x.shape.dims is not None and len(x.shape.dims) == len(noise_shape_.dims):
    new_dims = []
    for i, dim in enumerate(x.shape.dims):
      if noise_shape_.dims[i].value is None and dim.value is not None:
        new_dims.append(dim.value)
      else:
        new_dims.append(noise_shape_.dims[i].value)
    return tensor_shape.TensorShape(new_dims)

  return noise_shape


<<<<<<< HEAD
@tf_export("nn.dropout")
def dropout(x, keep_prob, noise_shape=None, seed=None, name=None):  # pylint: disable=invalid-name
=======
@tf_export(v1=["nn.dropout"])
@deprecation.deprecated_args(None, "Please use `rate` instead of `keep_prob`. "
                             "Rate should be set to `rate = 1 - keep_prob`.",
                             "keep_prob")
def dropout(x, keep_prob=None, noise_shape=None, seed=None, name=None,
            rate=None):
>>>>>>> 4c307bd3
  """Computes dropout.

  With probability `keep_prob`, outputs the input element scaled up by
  `1 / keep_prob`, otherwise outputs `0`.  The scaling is so that the expected
  sum is unchanged.

  By default, each element is kept or dropped independently.  If `noise_shape`
  is specified, it must be
  [broadcastable](http://docs.scipy.org/doc/numpy/user/basics.broadcasting.html)
  to the shape of `x`, and only dimensions with `noise_shape[i] == shape(x)[i]`
  will make independent decisions.  For example, if `shape(x) = [k, l, m, n]`
  and `noise_shape = [k, 1, 1, n]`, each batch and channel component will be
  kept independently and each row and column will be kept or not kept together.

  Args:
    x: A floating point tensor.
<<<<<<< HEAD
    keep_prob: A scalar `Tensor` with the same type as x. The probability
      that each element is kept.
=======
    keep_prob: (deprecated) A deprecated alias for `(1-rate)`.
    noise_shape: A 1-D `Tensor` of type `int32`, representing the
      shape for randomly generated keep/drop flags.
    seed: A Python integer. Used to create random seeds. See
      `tf.set_random_seed` for behavior.
    name: A name for this operation (optional).
    rate: A scalar `Tensor` with the same type as `x`. The probability that each
      element of `x` is discarded.

  Returns:
    A Tensor of the same shape of `x`.

  Raises:
    ValueError: If `rate` is not in `[0, 1)` or if `x` is not a floating
      point tensor.
  """
  try:
    keep = 1. - keep_prob if keep_prob is not None else None
  except TypeError:
    raise ValueError("keep_prob must be a floating point number or Tensor "
                     "(got %r)" % keep_prob)

  rate = deprecation.deprecated_argument_lookup(
      "rate", rate,
      "keep_prob", keep)

  if rate is None:
    raise ValueError("You must provide a rate to dropout.")

  return dropout_v2(x, rate, noise_shape=noise_shape, seed=seed, name=name)


@tf_export("nn.dropout", v1=[])
def dropout_v2(x, rate, noise_shape=None, seed=None, name=None):
  """Computes dropout.

  With probability `rate`, drops elements of `x`. Input that are kept are
  scaled up by `1 / (1 - rate)`, otherwise outputs `0`.  The scaling is so that
  the expected sum is unchanged.

  **Note:** The behavior of dropout has changed between TensorFlow 1.x and 2.x.
  When converting 1.x code, please use named arguments to ensure behavior stays
  consistent.

  By default, each element is kept or dropped independently.  If `noise_shape`
  is specified, it must be
  [broadcastable](http://docs.scipy.org/doc/numpy/user/basics.broadcasting.html)
  to the shape of `x`, and only dimensions with `noise_shape[i] == shape(x)[i]`
  will make independent decisions.  For example, if `shape(x) = [k, l, m, n]`
  and `noise_shape = [k, 1, 1, n]`, each batch and channel component will be
  kept independently and each row and column will be kept or not kept together.

  Args:
    x: A floating point tensor.
    rate: A scalar `Tensor` with the same type as x. The probability
      that each element is dropped. For example, setting rate=0.1 would drop
      10% of input elements.
>>>>>>> 4c307bd3
    noise_shape: A 1-D `Tensor` of type `int32`, representing the
      shape for randomly generated keep/drop flags.
    seed: A Python integer. Used to create random seeds. See
      `tf.set_random_seed` for behavior.
    name: A name for this operation (optional).

  Returns:
    A Tensor of the same shape of `x`.

  Raises:
    ValueError: If `rate` is not in `(0, 1]` or if `x` is not a floating point
      tensor.
  """
  with ops.name_scope(name, "dropout", [x]) as name:
    x = ops.convert_to_tensor(x, name="x")
    if not x.dtype.is_floating:
      raise ValueError("x has to be a floating point tensor since it's going to"
                       " be scaled. Got a %s tensor instead." % x.dtype)
<<<<<<< HEAD
    if isinstance(keep_prob, numbers.Real) and not 0 < keep_prob <= 1:
      raise ValueError("keep_prob must be a scalar tensor or a float in the "
                       "range (0, 1], got %g" % keep_prob)
=======
    if isinstance(rate, numbers.Real):
      if not (rate >= 0 and rate < 1):
        raise ValueError("rate must be a scalar tensor or a float in the "
                         "range [0, 1), got %g" % rate)
      if rate > 0.5:
        logging.log_first_n(
            logging.WARN, "Large dropout rate: %g (>0.5). In TensorFlow "
            "2.x, dropout() uses dropout rate instead of keep_prob. "
            "Please ensure that this is intended.", 5, rate)
>>>>>>> 4c307bd3

    # Early return if nothing needs to be dropped.
    if isinstance(keep_prob, float) and keep_prob == 1:
      return x
    if context.executing_eagerly():
      if isinstance(keep_prob, ops.EagerTensor):
        if keep_prob.numpy() == 1:
          return x
    else:
      keep_prob = ops.convert_to_tensor(
          keep_prob, dtype=x.dtype, name="keep_prob")
      keep_prob.get_shape().assert_is_compatible_with(tensor_shape.scalar())

      # Do nothing if we know keep_prob == 1
      if tensor_util.constant_value(keep_prob) == 1:
        return x

    noise_shape = _get_noise_shape(x, noise_shape)
<<<<<<< HEAD

    # uniform [keep_prob, 1.0 + keep_prob)
    random_tensor = keep_prob
    random_tensor += random_ops.random_uniform(
        noise_shape, seed=seed, dtype=x.dtype)
    # 0. if [keep_prob, 1.0) and 1. if [1.0, 1.0 + keep_prob)
    binary_tensor = math_ops.floor(random_tensor)
    ret = math_ops.div(x, keep_prob) * binary_tensor
=======
    # Sample a uniform distribution on [0.0, 1.0) and select values larger than
    # rate.
    #
    # NOTE: Random uniform actually can only generate 2^23 floats on [1.0, 2.0)
    # and subtract 1.0.
    random_tensor = random_ops.random_uniform(
        noise_shape, seed=seed, dtype=x.dtype)
    keep_prob = 1 - rate
    scale = 1 / keep_prob
    # NOTE: if (1.0 + rate) - 1 is equal to rate, then we want to consider that
    # float to be selected, hence we use a >= comparison.
    keep_mask = random_tensor >= rate
    ret = x * scale * math_ops.cast(keep_mask, x.dtype)
>>>>>>> 4c307bd3
    if not context.executing_eagerly():
      ret.set_shape(x.get_shape())
    return ret


@tf_export("math.top_k", "nn.top_k")
def top_k(input, k=1, sorted=True, name=None):  # pylint: disable=redefined-builtin
  """Finds values and indices of the `k` largest entries for the last dimension.

  If the input is a vector (rank=1), finds the `k` largest entries in the vector
  and outputs their values and indices as vectors.  Thus `values[j]` is the
  `j`-th largest entry in `input`, and its index is `indices[j]`.

  For matrices (resp. higher rank input), computes the top `k` entries in each
  row (resp. vector along the last dimension).  Thus,

      values.shape = indices.shape = input.shape[:-1] + [k]

  If two elements are equal, the lower-index element appears first.

  Args:
    input: 1-D or higher `Tensor` with last dimension at least `k`.
    k: 0-D `int32` `Tensor`.  Number of top elements to look for along the last
      dimension (along each row for matrices).
    sorted: If true the resulting `k` elements will be sorted by the values in
      descending order.
    name: Optional name for the operation.

  Returns:
    values: The `k` largest elements along each last dimensional slice.
    indices: The indices of `values` within the last dimension of `input`.
  """
  return gen_nn_ops.top_kv2(input, k=k, sorted=sorted, name=name)


def nth_element(input, n, reverse=False, name=None):  # pylint: disable=redefined-builtin
  r"""Finds values of the `n`-th smallest value for the last dimension.

  Note that n is zero-indexed.

  If the input is a vector (rank-1), finds the entries which is the nth-smallest
  value in the vector and outputs their values as scalar tensor.

  For matrices (resp. higher rank input), computes the entries which is the
  nth-smallest value in each row (resp. vector along the last dimension). Thus,

      values.shape = input.shape[:-1]

  Args:
    input: 1-D or higher `Tensor` with last dimension at least `n+1`.
    n: A `Tensor` of type `int32`.
      0-D. Position of sorted vector to select along the last dimension (along
      each row for matrices). Valid range of n is `[0, input.shape[:-1])`
    reverse: An optional `bool`. Defaults to `False`.
      When set to True, find the nth-largest value in the vector and vice
      versa.
    name: A name for the operation (optional).

  Returns:
    A `Tensor`. Has the same type as `input`.
    The `n`-th order statistic along each last dimensional slice.
  """
  return gen_nn_ops.nth_element(input, n, reverse=reverse, name=name)


<<<<<<< HEAD
@tf_export("nn.conv1d")
@deprecation.deprecated_arg_values(
    None,
    "`NCHW` for data_format is deprecated, use `NCW` instead",
    warn_once=True,
    data_format="NCHW")
@deprecation.deprecated_arg_values(
    None,
    "`NHWC` for data_format is deprecated, use `NWC` instead",
    warn_once=True,
    data_format="NHWC")
def conv1d(value,
           filters,
           stride,
           padding,
           use_cudnn_on_gpu=None,
           data_format=None,
           name=None):
  r"""Computes a 1-D convolution given 3-D input and filter tensors.

  Given an input tensor of shape
    [batch, in_width, in_channels]
  if data_format is "NWC", or
    [batch, in_channels, in_width]
  if data_format is "NCW",
  and a filter / kernel tensor of shape
  [filter_width, in_channels, out_channels], this op reshapes
  the arguments to pass them to conv2d to perform the equivalent
  convolution operation.

  Internally, this op reshapes the input tensors and invokes `tf.nn.conv2d`.
  For example, if `data_format` does not start with "NC", a tensor of shape
    [batch, in_width, in_channels]
  is reshaped to
    [batch, 1, in_width, in_channels],
  and the filter is reshaped to
    [1, filter_width, in_channels, out_channels].
  The result is then reshaped back to
    [batch, out_width, out_channels]
  \(where out_width is a function of the stride and padding as in conv2d\) and
  returned to the caller.

  Args:
    value: A 3D `Tensor`.  Must be of type `float16`, `float32`, or `float64`.
    filters: A 3D `Tensor`.  Must have the same type as `value`.
    stride: An `integer`.  The number of entries by which
      the filter is moved right at each step.
    padding: 'SAME' or 'VALID'
    use_cudnn_on_gpu: An optional `bool`.  Defaults to `True`.
    data_format: An optional `string` from `"NWC", "NCW"`.  Defaults
      to `"NWC"`, the data is stored in the order of
      [batch, in_width, in_channels].  The `"NCW"` format stores
      data as [batch, in_channels, in_width].
    name: A name for the operation (optional).

  Returns:
    A `Tensor`.  Has the same type as input.

  Raises:
    ValueError: if `data_format` is invalid.
  """
  with ops.name_scope(name, "conv1d", [value, filters]) as name:
    # Reshape the input tensor to [batch, 1, in_width, in_channels]
    if data_format is None or data_format == "NHWC" or data_format == "NWC":
      data_format = "NHWC"
      spatial_start_dim = 1
      strides = [1, 1, stride, 1]
    elif data_format == "NCHW" or data_format == "NCW":
      data_format = "NCHW"
      spatial_start_dim = 2
      strides = [1, 1, 1, stride]
    else:
      raise ValueError("data_format must be \"NWC\" or \"NCW\".")
    value = array_ops.expand_dims(value, spatial_start_dim)
    filters = array_ops.expand_dims(filters, 0)
    result = gen_nn_ops.conv2d(
        value,
        filters,
        strides,
        padding,
        use_cudnn_on_gpu=use_cudnn_on_gpu,
        data_format=data_format)
    return array_ops.squeeze(result, [spatial_start_dim])


def conv1d_transpose(
    value,
    filter,  # pylint: disable=redefined-builtin
    output_shape,
    stride,
    padding="SAME",
    data_format="NWC",
    name=None):
  """The transpose of `conv1d`.

  This operation is sometimes called "deconvolution" after [Deconvolutional
  Networks](http://www.matthewzeiler.com/pubs/cvpr2010/cvpr2010.pdf), but is
  actually the transpose (gradient) of `conv1d` rather than an actual
  deconvolution.

  Args:
    value: A 3-D `Tensor` of type `float` and shape
      `[batch, in_width, in_channels]` for `NWC` data format or
      `[batch, in_channels, in_width]` for `NCW` data format.
    filter: A 3-D `Tensor` with the same type as `value` and shape
      `[filter_width, output_channels, in_channels]`.  `filter`'s
      `in_channels` dimension must match that of `value`.
    output_shape: A 1-D `Tensor` representing the output shape of the
      deconvolution op.
    stride: An `integer`.  The number of entries by which
      the filter is moved right at each step.
    padding: A string, either `'VALID'` or `'SAME'`. The padding algorithm.
      See the "returns" section of `tf.nn.convolution` for details.
    data_format: A string. 'NHWC' and 'NCHW' are supported.
    name: Optional name for the returned tensor.

  Returns:
    A `Tensor` with the same type as `value`.

  Raises:
    ValueError: If input/output depth does not match `filter`'s shape, or if
      padding is other than `'VALID'` or `'SAME'`.
  """
  with ops.name_scope(name, "conv1d_transpose",
                      [value, filter, output_shape]) as name:
    output_shape_ = ops.convert_to_tensor(output_shape, name="output_shape")
    if not output_shape_.get_shape().is_compatible_with(tensor_shape.vector(3)):
      raise ValueError("output_shape must have shape (3,), got {}".format(
          output_shape_.get_shape()))

    # The format could be either NWC or NCW, map to NHWC or NCHW
    if data_format is None or data_format == "NWC":
      data_format_2d = "NHWC"
      axis = 2
    elif data_format == "NCW":
      data_format_2d = "NCHW"
      axis = 1
    else:
      raise ValueError("data_format must be \"NWC\" or \"NCW\".")

    if not value.get_shape()[axis].is_compatible_with(filter.get_shape()[2]):
      raise ValueError("input channels does not match filter's input channels, "
                       "{} != {}".format(value.get_shape()[axis],
                                         filter.get_shape()[2]))

    if isinstance(output_shape, (list, np.ndarray)):
      # output_shape's shape should be == [3] if reached this point.
      if not filter.get_shape()[1].is_compatible_with(output_shape[axis]):
        raise ValueError(
            "output_shape does not match filter's output channels, "
            "{} != {}".format(output_shape[axis],
                              filter.get_shape()[1]))

    if padding != "VALID" and padding != "SAME":
      raise ValueError("padding must be either VALID or SAME:"
                       " {}".format(padding))

    # Reshape the input tensor to [batch, 1, in_width, in_channels]
    if data_format_2d == "NHWC":
      output_shape_ = array_ops.concat(
          [output_shape_[:1], [1], output_shape_[1:]], axis=0)
      spatial_start_dim = 1
      strides = [1, 1, stride, 1]
    else:
      output_shape_ = array_ops.concat(
          [output_shape_[:2], [1], output_shape_[2:]], axis=0)
      spatial_start_dim = 2
      strides = [1, 1, 1, stride]
    value = array_ops.expand_dims(value, spatial_start_dim)
    filter = array_ops.expand_dims(filter, 0)  # pylint: disable=redefined-builtin

    result = gen_nn_ops.conv2d_backprop_input(
        input_sizes=output_shape_,
        filter=filter,
        out_backprop=value,
        strides=strides,
        padding=padding,
        data_format=data_format_2d,
        name=name)
    return array_ops.squeeze(result, [spatial_start_dim])
=======
@tf_export(v1=["nn.fractional_max_pool"])
@deprecation.deprecated(date=None, instructions="`seed2` and `deterministic` "
                        "args are deprecated.  Use fractional_max_pool_v2.")
def fractional_max_pool(value,
                        pooling_ratio,
                        pseudo_random=False,
                        overlapping=False,
                        deterministic=False,
                        seed=0,
                        seed2=0,
                        name=None):   # pylint: disable=redefined-builtin
  r"""Performs fractional max pooling on the input.

  This is a deprecated version of `fractional_max_pool`.

  Fractional max pooling is slightly different than regular max pooling.  In
  regular max pooling, you downsize an input set by taking the maximum value of
  smaller N x N subsections of the set (often 2x2), and try to reduce the set by
  a factor of N, where N is an integer.  Fractional max pooling, as you might
  expect from the word "fractional", means that the overall reduction ratio N
  does not have to be an integer.

  The sizes of the pooling regions are generated randomly but are fairly
  uniform.  For example, let's look at the height dimension, and the constraints
  on the list of rows that will be pool boundaries.

  First we define the following:

  1.  input_row_length : the number of rows from the input set
  2.  output_row_length : which will be smaller than the input
  3.  alpha = input_row_length / output_row_length : our reduction ratio
  4.  K = floor(alpha)
  5.  row_pooling_sequence : this is the result list of pool boundary rows

  Then, row_pooling_sequence should satisfy:

  1.  a[0] = 0 : the first value of the sequence is 0
  2.  a[end] = input_row_length : the last value of the sequence is the size
  3.  K <= (a[i+1] - a[i]) <= K+1 : all intervals are K or K+1 size
  4.  length(row_pooling_sequence) = output_row_length+1

  For more details on fractional max pooling, see this paper: [Benjamin Graham,
  Fractional Max-Pooling](http://arxiv.org/abs/1412.6071)

  Args:
    value: A `Tensor`. 4-D with shape `[batch, height, width, channels]`.
    pooling_ratio: A list of `floats` that has length >= 4.  Pooling ratio for
      each dimension of `value`, currently only supports row and col dimension
      and should be >= 1.0. For example, a valid pooling ratio looks like [1.0,
      1.44, 1.73, 1.0]. The first and last elements must be 1.0 because we don't
      allow pooling on batch and channels dimensions.  1.44 and 1.73 are pooling
      ratio on height and width dimensions respectively.
    pseudo_random: An optional `bool`.  Defaults to `False`. When set to `True`,
      generates the pooling sequence in a pseudorandom fashion, otherwise, in a
      random fashion. Check paper [Benjamin Graham, Fractional
      Max-Pooling](http://arxiv.org/abs/1412.6071) for difference between
      pseudorandom and random.
    overlapping: An optional `bool`.  Defaults to `False`.  When set to `True`,
      it means when pooling, the values at the boundary of adjacent pooling
      cells are used by both cells. For example:
      `index  0  1  2  3  4`
      `value  20 5  16 3  7`
      If the pooling sequence is [0, 2, 4], then 16, at index 2 will be used
      twice.  The result would be [20, 16] for fractional max pooling.
    deterministic: An optional `bool`.  Deprecated; use `fractional_max_pool_v2`
      instead.
    seed: An optional `int`.  Defaults to `0`.  If set to be non-zero, the
      random number generator is seeded by the given seed.  Otherwise it is
      seeded by a random seed.
    seed2: An optional `int`.  Deprecated; use `fractional_max_pool_v2` instead.
    name: A name for the operation (optional).

  Returns:
  A tuple of `Tensor` objects (`output`, `row_pooling_sequence`,
  `col_pooling_sequence`).
    output: Output `Tensor` after fractional max pooling.  Has the same type as
      `value`.
    row_pooling_sequence: A `Tensor` of type `int64`.
    col_pooling_sequence: A `Tensor` of type `int64`.
  """
  return gen_nn_ops.fractional_max_pool(value, pooling_ratio, pseudo_random,
                                        overlapping, deterministic, seed, seed2,
                                        name)


@tf_export("nn.fractional_max_pool", v1=[])
def fractional_max_pool_v2(value,
                           pooling_ratio,
                           pseudo_random=False,
                           overlapping=False,
                           seed=0,
                           name=None):  # pylint: disable=redefined-builtin
  r"""Performs fractional max pooling on the input.

  Fractional max pooling is slightly different than regular max pooling.  In
  regular max pooling, you downsize an input set by taking the maximum value of
  smaller N x N subsections of the set (often 2x2), and try to reduce the set by
  a factor of N, where N is an integer.  Fractional max pooling, as you might
  expect from the word "fractional", means that the overall reduction ratio N
  does not have to be an integer.

  The sizes of the pooling regions are generated randomly but are fairly
  uniform.  For example, let's look at the height dimension, and the constraints
  on the list of rows that will be pool boundaries.

  First we define the following:

  1.  input_row_length : the number of rows from the input set
  2.  output_row_length : which will be smaller than the input
  3.  alpha = input_row_length / output_row_length : our reduction ratio
  4.  K = floor(alpha)
  5.  row_pooling_sequence : this is the result list of pool boundary rows

  Then, row_pooling_sequence should satisfy:

  1.  a[0] = 0 : the first value of the sequence is 0
  2.  a[end] = input_row_length : the last value of the sequence is the size
  3.  K <= (a[i+1] - a[i]) <= K+1 : all intervals are K or K+1 size
  4.  length(row_pooling_sequence) = output_row_length+1

  For more details on fractional max pooling, see this paper: [Benjamin Graham,
  Fractional Max-Pooling](http://arxiv.org/abs/1412.6071)

  Args:
    value: A `Tensor`. 4-D with shape `[batch, height, width, channels]`.
    pooling_ratio: An int or list of `ints` that has length `1`, `2` or `4`.
      Pooling ratio for each dimension of `value`, currently only supports row
      and col dimension and should be >= 1.0. For example, a valid pooling ratio
      looks like [1.0, 1.44, 1.73, 1.0]. The first and last elements must be 1.0
      because we don't allow pooling on batch and channels dimensions.  1.44 and
      1.73 are pooling ratio on height and width dimensions respectively.
    pseudo_random: An optional `bool`.  Defaults to `False`. When set to `True`,
      generates the pooling sequence in a pseudorandom fashion, otherwise, in a
      random fashion. Check paper [Benjamin Graham, Fractional
      Max-Pooling](http://arxiv.org/abs/1412.6071) for difference between
      pseudorandom and random.
    overlapping: An optional `bool`.  Defaults to `False`.  When set to `True`,
      it means when pooling, the values at the boundary of adjacent pooling
      cells are used by both cells. For example:
      `index  0  1  2  3  4`
      `value  20 5  16 3  7`
      If the pooling sequence is [0, 2, 4], then 16, at index 2 will be used
      twice.  The result would be [20, 16] for fractional max pooling.
    seed: An optional `int`.  Defaults to `0`.  If set to be non-zero, the
      random number generator is seeded by the given seed.  Otherwise it is
      seeded by a random seed.
    name: A name for the operation (optional).

  Returns:
  A tuple of `Tensor` objects (`output`, `row_pooling_sequence`,
  `col_pooling_sequence`).
    output: Output `Tensor` after fractional max pooling.  Has the same type as
      `value`.
    row_pooling_sequence: A `Tensor` of type `int64`.
    col_pooling_sequence: A `Tensor` of type `int64`.
  """
  pooling_ratio = _get_sequence(pooling_ratio, 2, 3, "pooling_ratio")

  if seed == 0:
    return gen_nn_ops.fractional_max_pool(value, pooling_ratio, pseudo_random,
                                          overlapping, deterministic=False,
                                          seed=0, seed2=0, name=name)
  else:
    seed1, seed2 = random_seed.get_seed(seed)
    return gen_nn_ops.fractional_max_pool(value, pooling_ratio, pseudo_random,
                                          overlapping, deterministic=True,
                                          seed=seed1, seed2=seed2, name=name)


@tf_export(v1=["nn.fractional_avg_pool"])
@deprecation.deprecated(date=None, instructions="`seed2` and `deterministic` "
                        "args are deprecated.  Use fractional_avg_pool_v2.")
def fractional_avg_pool(value,
                        pooling_ratio,
                        pseudo_random=False,
                        overlapping=False,
                        deterministic=False,
                        seed=0,
                        seed2=0,
                        name=None):  # pylint: disable=redefined-builtin
  r"""Performs fractional average pooling on the input.

  This is a deprecated version of `fractional_avg_pool`.

  Fractional average pooling is similar to Fractional max pooling in the pooling
  region generation step. The only difference is that after pooling regions are
  generated, a mean operation is performed instead of a max operation in each
  pooling region.

  Args:
    value: A `Tensor`. 4-D with shape `[batch, height, width, channels]`.
    pooling_ratio: A list of `floats` that has length >= 4.  Pooling ratio for
      each dimension of `value`, currently only supports row and col dimension
      and should be >= 1.0. For example, a valid pooling ratio looks like [1.0,
      1.44, 1.73, 1.0]. The first and last elements must be 1.0 because we don't
      allow pooling on batch and channels dimensions.  1.44 and 1.73 are pooling
      ratio on height and width dimensions respectively.
    pseudo_random: An optional `bool`.  Defaults to `False`. When set to `True`,
      generates the pooling sequence in a pseudorandom fashion, otherwise, in a
      random fashion. Check paper [Benjamin Graham, Fractional
      Max-Pooling](http://arxiv.org/abs/1412.6071) for difference between
      pseudorandom and random.
    overlapping: An optional `bool`.  Defaults to `False`.  When set to `True`,
      it means when pooling, the values at the boundary of adjacent pooling
      cells are used by both cells. For example:
      `index  0  1  2  3  4`
      `value  20 5  16 3  7`
      If the pooling sequence is [0, 2, 4], then 16, at index 2 will be used
      twice.  The result would be [20, 16] for fractional avg pooling.
    deterministic: An optional `bool`.  Deprecated; use `fractional_avg_pool_v2`
      instead.
    seed: An optional `int`.  Defaults to `0`.  If set to be non-zero, the
      random number generator is seeded by the given seed.  Otherwise it is
      seeded by a random seed.
    seed2: An optional `int`.  Deprecated; use `fractional_avg_pool_v2` instead.
    name: A name for the operation (optional).

  Returns:
  A tuple of `Tensor` objects (`output`, `row_pooling_sequence`,
  `col_pooling_sequence`).
    output: Output `Tensor` after fractional avg pooling.  Has the same type as
      `value`.
    row_pooling_sequence: A `Tensor` of type `int64`.
    col_pooling_sequence: A `Tensor` of type `int64`.
  """
  return gen_nn_ops.fractional_avg_pool(value, pooling_ratio, pseudo_random,
                                        overlapping, deterministic, seed, seed2,
                                        name=name)


@tf_export("nn.fractional_avg_pool", v1=[])
def fractional_avg_pool_v2(value,
                           pooling_ratio,
                           pseudo_random=False,
                           overlapping=False,
                           seed=0,
                           name=None):  # pylint: disable=redefined-builtin
  r"""Performs fractional average pooling on the input.

  Fractional average pooling is similar to Fractional max pooling in the pooling
  region generation step. The only difference is that after pooling regions are
  generated, a mean operation is performed instead of a max operation in each
  pooling region.

  Args:
    value: A `Tensor`. 4-D with shape `[batch, height, width, channels]`.
    pooling_ratio: A list of `floats` that has length >= 4.  Pooling ratio for
      each dimension of `value`, currently only supports row and col dimension
      and should be >= 1.0. For example, a valid pooling ratio looks like [1.0,
      1.44, 1.73, 1.0]. The first and last elements must be 1.0 because we don't
      allow pooling on batch and channels dimensions.  1.44 and 1.73 are pooling
      ratio on height and width dimensions respectively.
    pseudo_random: An optional `bool`.  Defaults to `False`. When set to `True`,
      generates the pooling sequence in a pseudorandom fashion, otherwise, in a
      random fashion. Check paper [Benjamin Graham, Fractional
      Max-Pooling](http://arxiv.org/abs/1412.6071) for difference between
      pseudorandom and random.
    overlapping: An optional `bool`.  Defaults to `False`.  When set to `True`,
      it means when pooling, the values at the boundary of adjacent pooling
      cells are used by both cells. For example:
      `index  0  1  2  3  4`
      `value  20 5  16 3  7`
      If the pooling sequence is [0, 2, 4], then 16, at index 2 will be used
      twice.  The result would be [20, 16] for fractional avg pooling.
    seed: An optional `int`.  Defaults to `0`.  If set to be non-zero, the
      random number generator is seeded by the given seed.  Otherwise it is
      seeded by a random seed.
    name: A name for the operation (optional).

  Returns:
  A tuple of `Tensor` objects (`output`, `row_pooling_sequence`,
  `col_pooling_sequence`).
    output: Output `Tensor` after fractional avg pooling.  Has the same type as
      `value`.
    row_pooling_sequence: A `Tensor` of type `int64`.
    col_pooling_sequence: A `Tensor` of type `int64`.
  """
  if seed == 0:
    return gen_nn_ops.fractional_avg_pool(value, pooling_ratio, pseudo_random,
                                          overlapping, deterministic=False,
                                          seed=0, seed2=0, name=name)
  else:
    seed1, seed2 = random_seed.get_seed(seed)
    return gen_nn_ops.fractional_avg_pool(value, pooling_ratio, pseudo_random,
                                          overlapping, deterministic=True,
                                          seed=seed1, seed2=seed2, name=name)
>>>>>>> 4c307bd3


@ops.RegisterStatistics("Dilation2D", "flops")
def _calc_dilation2d_flops(graph, node):
  """Calculates the compute resources needed for Dilation2D."""
  input_shape = graph_util.tensor_shape_from_node_def_name(graph, node.input[0])
  input_shape.assert_is_fully_defined()
  filter_shape = graph_util.tensor_shape_from_node_def_name(
      graph, node.input[1])
  filter_shape.assert_is_fully_defined()
  output_shape = graph_util.tensor_shape_from_node_def_name(graph, node.name)
  output_shape.assert_is_fully_defined()
  filter_height = int(filter_shape[0])
  filter_width = int(filter_shape[1])
  output_count = np.prod(output_shape.as_list(), dtype=np.int64)
  return ops.OpStats("flops", (output_count * filter_height * filter_width * 2))


@tf_export("nn.erosion2d")
def erosion2d(value, kernel, strides, rates, padding, name=None):
  """Computes the grayscale erosion of 4-D `value` and 3-D `kernel` tensors.

  The `value` tensor has shape `[batch, in_height, in_width, depth]` and the
  `kernel` tensor has shape `[kernel_height, kernel_width, depth]`, i.e.,
  each input channel is processed independently of the others with its own
  structuring function. The `output` tensor has shape
  `[batch, out_height, out_width, depth]`. The spatial dimensions of the
  output tensor depend on the `padding` algorithm. We currently only support the
  default "NHWC" `data_format`.

  In detail, the grayscale morphological 2-D erosion is given by:

      output[b, y, x, c] =
         min_{dy, dx} value[b,
                            strides[1] * y - rates[1] * dy,
                            strides[2] * x - rates[2] * dx,
                            c] -
                      kernel[dy, dx, c]

  Duality: The erosion of `value` by the `kernel` is equal to the negation of
  the dilation of `-value` by the reflected `kernel`.

  Args:
    value: A `Tensor`. 4-D with shape `[batch, in_height, in_width, depth]`.
    kernel: A `Tensor`. Must have the same type as `value`.
      3-D with shape `[kernel_height, kernel_width, depth]`.
    strides: A list of `ints` that has length `>= 4`.
      1-D of length 4. The stride of the sliding window for each dimension of
      the input tensor. Must be: `[1, stride_height, stride_width, 1]`.
    rates: A list of `ints` that has length `>= 4`.
      1-D of length 4. The input stride for atrous morphological dilation.
      Must be: `[1, rate_height, rate_width, 1]`.
    padding: A `string` from: `"SAME", "VALID"`.
      The type of padding algorithm to use.
    name: A name for the operation (optional). If not specified "erosion2d"
      is used.

  Returns:
    A `Tensor`. Has the same type as `value`.
    4-D with shape `[batch, out_height, out_width, depth]`.

  Raises:
    ValueError: If the `value` depth does not match `kernel`' shape, or if
      padding is other than `'VALID'` or `'SAME'`.
  """
  with ops.name_scope(name, "erosion2d", [value, kernel]) as name:
    # Reduce erosion to dilation by duality.
    return math_ops.negative(
        gen_nn_ops.dilation2d(
            input=math_ops.negative(value),
            filter=array_ops.reverse_v2(kernel, [0, 1]),
            strides=strides,
            rates=rates,
            padding=padding,
            name=name))


@tf_export("math.in_top_k", "nn.in_top_k")
def in_top_k(predictions, targets, k, name=None):
  r"""Says whether the targets are in the top `K` predictions.

  This outputs a `batch_size` bool array, an entry `out[i]` is `true` if the
  prediction for the target class is among the top `k` predictions among
  all predictions for example `i`. Note that the behavior of `InTopK` differs
  from the `TopK` op in its handling of ties; if multiple classes have the
  same prediction value and straddle the top-`k` boundary, all of those
  classes are considered to be in the top `k`.

  More formally, let

    \\(predictions_i\\) be the predictions for all classes for example `i`,
    \\(targets_i\\) be the target class for example `i`,
    \\(out_i\\) be the output for example `i`,

  $$out_i = predictions_{i, targets_i} \in TopKIncludingTies(predictions_i)$$

  Args:
    predictions: A `Tensor` of type `float32`.
      A `batch_size` x `classes` tensor.
    targets: A `Tensor`. Must be one of the following types: `int32`, `int64`.
      A `batch_size` vector of class ids.
    k: An `int`. Number of top elements to look at for computing precision.
    name: A name for the operation (optional).

  Returns:
    A `Tensor` of type `bool`. Computed Precision at `k` as a `bool Tensor`.
  """
  with ops.name_scope(name, "in_top_k"):
    return gen_nn_ops.in_top_kv2(predictions, targets, k, name=name)<|MERGE_RESOLUTION|>--- conflicted
+++ resolved
@@ -40,13 +40,10 @@
 # pylint: disable=wildcard-import
 from tensorflow.python.ops.gen_nn_ops import *
 # pylint: enable=wildcard-import
-<<<<<<< HEAD
-=======
 from tensorflow.python.platform import tf_logging as logging
 from tensorflow.python.util import deprecation
 from tensorflow.python.util.deprecation import deprecated_args
 from tensorflow.python.util.deprecation import deprecated_argument_lookup
->>>>>>> 4c307bd3
 
 from tensorflow.python.util import deprecation
 from tensorflow.python.util.tf_export import tf_export
@@ -237,8 +234,6 @@
         name=self.name)
 
 
-<<<<<<< HEAD
-=======
 @tf_export("nn.dilation2d", v1=[])
 def dilation2d_v2(
     input,   # pylint: disable=redefined-builtin
@@ -324,7 +319,6 @@
 dilation2d_v1.__doc__ = gen_nn_ops.dilation2d.__doc__
 
 
->>>>>>> 4c307bd3
 @tf_export("nn.with_space_to_batch")
 def with_space_to_batch(
     input,  # pylint: disable=redefined-builtin
@@ -900,8 +894,6 @@
       name=name)
 
 
-<<<<<<< HEAD
-=======
 @tf_export("nn.convolution", v1=[])
 def convolution_v2(
     input,  # pylint: disable=redefined-builtin
@@ -996,7 +988,6 @@
       return op(input, filters)
 
 
->>>>>>> 4c307bd3
 class Convolution(object):
   """Helper class for convolution.
 
@@ -1398,9 +1389,6 @@
       name=name)
 
 
-<<<<<<< HEAD
-@tf_export("nn.conv2d_transpose")
-=======
 def _convert_padding(padding):
   """Converts Python padding to C++ padding for ops which take EXPLICIT padding.
 
@@ -1990,7 +1978,6 @@
 
 
 @tf_export(v1=["nn.conv2d_transpose"])
->>>>>>> 4c307bd3
 def conv2d_transpose(
     value=None,
     filter=None,  # pylint: disable=redefined-builtin
@@ -2049,54 +2036,17 @@
   filter = deprecated_argument_lookup("filters", filters, "filter", filter)
   with ops.name_scope(name, "conv2d_transpose",
                       [value, filter, output_shape]) as name:
-<<<<<<< HEAD
-    if data_format not in ("NCHW", "NHWC"):
-      raise ValueError("data_format has to be either NCHW or NHWC.")
-    value = ops.convert_to_tensor(value, name="value")
-    filter = ops.convert_to_tensor(filter, name="filter")  # pylint: disable=redefined-builtin
-    axis = 3 if data_format == "NHWC" else 1
-    if not value.get_shape()[axis].is_compatible_with(filter.get_shape()[3]):
-      raise ValueError("input channels does not match filter's input channels, "
-                       "{} != {}".format(value.get_shape()[axis],
-                                         filter.get_shape()[3]))
-
-    output_shape_ = ops.convert_to_tensor(output_shape, name="output_shape")
-    if not output_shape_.get_shape().is_compatible_with(tensor_shape.vector(4)):
-      raise ValueError("output_shape must have shape (4,), got {}".format(
-          output_shape_.get_shape()))
-
-    if isinstance(output_shape, (list, np.ndarray)):
-      # output_shape's shape should be == [4] if reached this point.
-      if not filter.get_shape()[2].is_compatible_with(output_shape[axis]):
-        raise ValueError(
-            "output_shape does not match filter's output channels, "
-            "{} != {}".format(output_shape[axis],
-                              filter.get_shape()[2]))
-
-    if padding != "VALID" and padding != "SAME":
-      raise ValueError("padding must be either VALID or SAME:"
-                       " {}".format(padding))
-
-    return gen_nn_ops.conv2d_backprop_input(
-        input_sizes=output_shape_,
-        filter=filter,
-        out_backprop=value,
-        strides=strides,
-=======
     return conv2d_transpose_v2(
         value,
         filter,
         output_shape,
         strides,
->>>>>>> 4c307bd3
         padding=padding,
         data_format=data_format,
         dilations=dilations,
         name=name)
 
 
-<<<<<<< HEAD
-=======
 @tf_export("nn.conv2d_transpose", v1=[])
 def conv2d_transpose_v2(
     input,  # pylint: disable=redefined-builtin
@@ -2168,7 +2118,6 @@
         name=name)
 
 
->>>>>>> 4c307bd3
 @tf_export("nn.atrous_conv2d_transpose")
 def atrous_conv2d_transpose(value,
                             filters,
@@ -2320,9 +2269,6 @@
         input=value, crops=batch_to_space_crop, block_size=rate)
 
 
-<<<<<<< HEAD
-@tf_export("nn.conv3d_transpose")
-=======
 @tf_export("nn.conv3d", v1=[])
 def conv3d_v2(input,  # pylint: disable=redefined-builtin,missing-docstring
               filters,
@@ -2363,7 +2309,6 @@
 
 
 @tf_export(v1=["nn.conv3d_transpose"])
->>>>>>> 4c307bd3
 def conv3d_transpose(
     value,
     filter=None,  # pylint: disable=redefined-builtin
@@ -2415,17 +2360,6 @@
     ValueError: If input/output depth does not match `filter`'s shape, or if
       padding is other than `'VALID'` or `'SAME'`.
   """
-<<<<<<< HEAD
-  with ops.name_scope(name, "conv3d_transpose",
-                      [value, filter, output_shape]) as name:
-    value = ops.convert_to_tensor(value, name="value")
-    filter = ops.convert_to_tensor(filter, name="filter")  # pylint: disable=redefined-builtin
-    axis = 1 if data_format == "NCDHW" else 4
-    if not value.get_shape()[axis].is_compatible_with(filter.get_shape()[4]):
-      raise ValueError("input channels does not match filter's input channels, "
-                       "{} != {}".format(value.get_shape()[axis],
-                                         filter.get_shape()[4]))
-=======
   filter = deprecated_argument_lookup("filters", filters, "filter", filter)
   value = deprecated_argument_lookup("input", input, "value", value)
   return conv3d_transpose_v2(
@@ -2437,18 +2371,8 @@
       data_format=data_format,
       dilations=dilations,
       name=name)
->>>>>>> 4c307bd3
-
-
-<<<<<<< HEAD
-    if isinstance(output_shape, (list, np.ndarray)):
-      # output_shape's shape should be == [5] if reached this point.
-      if not filter.get_shape()[3].is_compatible_with(output_shape[axis]):
-        raise ValueError(
-            "output_shape does not match filter's output channels, "
-            "{} != {}".format(output_shape[axis],
-                              filter.get_shape()[3]))
-=======
+
+
 @tf_export("nn.conv3d_transpose", v1=[])
 def conv3d_transpose_v2(input,  # pylint: disable=redefined-builtin
                         filters,
@@ -2459,7 +2383,6 @@
                         dilations=None,
                         name=None):
   """The transpose of `conv3d`.
->>>>>>> 4c307bd3
 
   This operation is sometimes called "deconvolution" after [Deconvolutional
   Networks](http://www.matthewzeiler.com/pubs/cvpr2010/cvpr2010.pdf), but is
@@ -2516,8 +2439,6 @@
         name=name)
 
 
-<<<<<<< HEAD
-=======
 CONV_TRANSPOSE_OPS = (
     conv1d_transpose,
     conv2d_transpose_v2,
@@ -2603,7 +2524,6 @@
         name=name)
 
 
->>>>>>> 4c307bd3
 @tf_export("nn.bias_add")
 def bias_add(value, bias, data_format=None, name=None):
   """Adds `bias` to `value`.
@@ -2734,11 +2654,8 @@
     if features.dtype.is_integer:
       features = math_ops.cast(features, dtypes.float32)
     if compat.forward_compatible(2018, 11, 1):
-<<<<<<< HEAD
-=======
       if isinstance(alpha, np.ndarray):
         alpha = alpha.item()
->>>>>>> 4c307bd3
       return gen_nn_ops.leaky_relu(features, alpha=alpha, name=name)
     alpha = ops.convert_to_tensor(alpha, dtype=features.dtype, name="alpha")
     return math_ops.maximum(alpha * features, features, name=name)
@@ -2812,8 +2729,6 @@
   if is_last_dim:
     return compute_op(logits, name=name)
 
-<<<<<<< HEAD
-=======
   dim_val = dim
   if isinstance(dim, ops.Tensor):
     dim_val = tensor_util.constant_value(dim)
@@ -2824,7 +2739,6 @@
         " dimensions in the input." % (dim_val, -shape.ndims, shape.ndims,
                                        shape.ndims))
 
->>>>>>> 4c307bd3
   # If dim is not the last dimension, we have to do a transpose so that we can
   # still perform softmax on its last dimension.
 
@@ -3744,8 +3658,6 @@
 # pylint: enable=redefined-builtin
 
 
-<<<<<<< HEAD
-=======
 @tf_export("nn.max_pool_with_argmax", v1=[])
 def max_pool_with_argmax_v2(
     input,  # pylint: disable=redefined-builtin
@@ -3846,7 +3758,6 @@
 max_pool_with_argmax_v1.__doc__ = gen_nn_ops.max_pool_with_argmax.__doc__
 
 
->>>>>>> 4c307bd3
 @ops.RegisterStatistics("Conv2D", "flops")
 def _calc_conv_flops(graph, node):
   """Calculates the compute resources needed for Conv2D."""
@@ -3963,17 +3874,12 @@
   return noise_shape
 
 
-<<<<<<< HEAD
-@tf_export("nn.dropout")
-def dropout(x, keep_prob, noise_shape=None, seed=None, name=None):  # pylint: disable=invalid-name
-=======
 @tf_export(v1=["nn.dropout"])
 @deprecation.deprecated_args(None, "Please use `rate` instead of `keep_prob`. "
                              "Rate should be set to `rate = 1 - keep_prob`.",
                              "keep_prob")
 def dropout(x, keep_prob=None, noise_shape=None, seed=None, name=None,
             rate=None):
->>>>>>> 4c307bd3
   """Computes dropout.
 
   With probability `keep_prob`, outputs the input element scaled up by
@@ -3990,10 +3896,6 @@
 
   Args:
     x: A floating point tensor.
-<<<<<<< HEAD
-    keep_prob: A scalar `Tensor` with the same type as x. The probability
-      that each element is kept.
-=======
     keep_prob: (deprecated) A deprecated alias for `(1-rate)`.
     noise_shape: A 1-D `Tensor` of type `int32`, representing the
       shape for randomly generated keep/drop flags.
@@ -4051,7 +3953,6 @@
     rate: A scalar `Tensor` with the same type as x. The probability
       that each element is dropped. For example, setting rate=0.1 would drop
       10% of input elements.
->>>>>>> 4c307bd3
     noise_shape: A 1-D `Tensor` of type `int32`, representing the
       shape for randomly generated keep/drop flags.
     seed: A Python integer. Used to create random seeds. See
@@ -4070,11 +3971,6 @@
     if not x.dtype.is_floating:
       raise ValueError("x has to be a floating point tensor since it's going to"
                        " be scaled. Got a %s tensor instead." % x.dtype)
-<<<<<<< HEAD
-    if isinstance(keep_prob, numbers.Real) and not 0 < keep_prob <= 1:
-      raise ValueError("keep_prob must be a scalar tensor or a float in the "
-                       "range (0, 1], got %g" % keep_prob)
-=======
     if isinstance(rate, numbers.Real):
       if not (rate >= 0 and rate < 1):
         raise ValueError("rate must be a scalar tensor or a float in the "
@@ -4084,7 +3980,6 @@
             logging.WARN, "Large dropout rate: %g (>0.5). In TensorFlow "
             "2.x, dropout() uses dropout rate instead of keep_prob. "
             "Please ensure that this is intended.", 5, rate)
->>>>>>> 4c307bd3
 
     # Early return if nothing needs to be dropped.
     if isinstance(keep_prob, float) and keep_prob == 1:
@@ -4103,16 +3998,6 @@
         return x
 
     noise_shape = _get_noise_shape(x, noise_shape)
-<<<<<<< HEAD
-
-    # uniform [keep_prob, 1.0 + keep_prob)
-    random_tensor = keep_prob
-    random_tensor += random_ops.random_uniform(
-        noise_shape, seed=seed, dtype=x.dtype)
-    # 0. if [keep_prob, 1.0) and 1. if [1.0, 1.0 + keep_prob)
-    binary_tensor = math_ops.floor(random_tensor)
-    ret = math_ops.div(x, keep_prob) * binary_tensor
-=======
     # Sample a uniform distribution on [0.0, 1.0) and select values larger than
     # rate.
     #
@@ -4126,7 +4011,6 @@
     # float to be selected, hence we use a >= comparison.
     keep_mask = random_tensor >= rate
     ret = x * scale * math_ops.cast(keep_mask, x.dtype)
->>>>>>> 4c307bd3
     if not context.executing_eagerly():
       ret.set_shape(x.get_shape())
     return ret
@@ -4192,188 +4076,6 @@
   return gen_nn_ops.nth_element(input, n, reverse=reverse, name=name)
 
 
-<<<<<<< HEAD
-@tf_export("nn.conv1d")
-@deprecation.deprecated_arg_values(
-    None,
-    "`NCHW` for data_format is deprecated, use `NCW` instead",
-    warn_once=True,
-    data_format="NCHW")
-@deprecation.deprecated_arg_values(
-    None,
-    "`NHWC` for data_format is deprecated, use `NWC` instead",
-    warn_once=True,
-    data_format="NHWC")
-def conv1d(value,
-           filters,
-           stride,
-           padding,
-           use_cudnn_on_gpu=None,
-           data_format=None,
-           name=None):
-  r"""Computes a 1-D convolution given 3-D input and filter tensors.
-
-  Given an input tensor of shape
-    [batch, in_width, in_channels]
-  if data_format is "NWC", or
-    [batch, in_channels, in_width]
-  if data_format is "NCW",
-  and a filter / kernel tensor of shape
-  [filter_width, in_channels, out_channels], this op reshapes
-  the arguments to pass them to conv2d to perform the equivalent
-  convolution operation.
-
-  Internally, this op reshapes the input tensors and invokes `tf.nn.conv2d`.
-  For example, if `data_format` does not start with "NC", a tensor of shape
-    [batch, in_width, in_channels]
-  is reshaped to
-    [batch, 1, in_width, in_channels],
-  and the filter is reshaped to
-    [1, filter_width, in_channels, out_channels].
-  The result is then reshaped back to
-    [batch, out_width, out_channels]
-  \(where out_width is a function of the stride and padding as in conv2d\) and
-  returned to the caller.
-
-  Args:
-    value: A 3D `Tensor`.  Must be of type `float16`, `float32`, or `float64`.
-    filters: A 3D `Tensor`.  Must have the same type as `value`.
-    stride: An `integer`.  The number of entries by which
-      the filter is moved right at each step.
-    padding: 'SAME' or 'VALID'
-    use_cudnn_on_gpu: An optional `bool`.  Defaults to `True`.
-    data_format: An optional `string` from `"NWC", "NCW"`.  Defaults
-      to `"NWC"`, the data is stored in the order of
-      [batch, in_width, in_channels].  The `"NCW"` format stores
-      data as [batch, in_channels, in_width].
-    name: A name for the operation (optional).
-
-  Returns:
-    A `Tensor`.  Has the same type as input.
-
-  Raises:
-    ValueError: if `data_format` is invalid.
-  """
-  with ops.name_scope(name, "conv1d", [value, filters]) as name:
-    # Reshape the input tensor to [batch, 1, in_width, in_channels]
-    if data_format is None or data_format == "NHWC" or data_format == "NWC":
-      data_format = "NHWC"
-      spatial_start_dim = 1
-      strides = [1, 1, stride, 1]
-    elif data_format == "NCHW" or data_format == "NCW":
-      data_format = "NCHW"
-      spatial_start_dim = 2
-      strides = [1, 1, 1, stride]
-    else:
-      raise ValueError("data_format must be \"NWC\" or \"NCW\".")
-    value = array_ops.expand_dims(value, spatial_start_dim)
-    filters = array_ops.expand_dims(filters, 0)
-    result = gen_nn_ops.conv2d(
-        value,
-        filters,
-        strides,
-        padding,
-        use_cudnn_on_gpu=use_cudnn_on_gpu,
-        data_format=data_format)
-    return array_ops.squeeze(result, [spatial_start_dim])
-
-
-def conv1d_transpose(
-    value,
-    filter,  # pylint: disable=redefined-builtin
-    output_shape,
-    stride,
-    padding="SAME",
-    data_format="NWC",
-    name=None):
-  """The transpose of `conv1d`.
-
-  This operation is sometimes called "deconvolution" after [Deconvolutional
-  Networks](http://www.matthewzeiler.com/pubs/cvpr2010/cvpr2010.pdf), but is
-  actually the transpose (gradient) of `conv1d` rather than an actual
-  deconvolution.
-
-  Args:
-    value: A 3-D `Tensor` of type `float` and shape
-      `[batch, in_width, in_channels]` for `NWC` data format or
-      `[batch, in_channels, in_width]` for `NCW` data format.
-    filter: A 3-D `Tensor` with the same type as `value` and shape
-      `[filter_width, output_channels, in_channels]`.  `filter`'s
-      `in_channels` dimension must match that of `value`.
-    output_shape: A 1-D `Tensor` representing the output shape of the
-      deconvolution op.
-    stride: An `integer`.  The number of entries by which
-      the filter is moved right at each step.
-    padding: A string, either `'VALID'` or `'SAME'`. The padding algorithm.
-      See the "returns" section of `tf.nn.convolution` for details.
-    data_format: A string. 'NHWC' and 'NCHW' are supported.
-    name: Optional name for the returned tensor.
-
-  Returns:
-    A `Tensor` with the same type as `value`.
-
-  Raises:
-    ValueError: If input/output depth does not match `filter`'s shape, or if
-      padding is other than `'VALID'` or `'SAME'`.
-  """
-  with ops.name_scope(name, "conv1d_transpose",
-                      [value, filter, output_shape]) as name:
-    output_shape_ = ops.convert_to_tensor(output_shape, name="output_shape")
-    if not output_shape_.get_shape().is_compatible_with(tensor_shape.vector(3)):
-      raise ValueError("output_shape must have shape (3,), got {}".format(
-          output_shape_.get_shape()))
-
-    # The format could be either NWC or NCW, map to NHWC or NCHW
-    if data_format is None or data_format == "NWC":
-      data_format_2d = "NHWC"
-      axis = 2
-    elif data_format == "NCW":
-      data_format_2d = "NCHW"
-      axis = 1
-    else:
-      raise ValueError("data_format must be \"NWC\" or \"NCW\".")
-
-    if not value.get_shape()[axis].is_compatible_with(filter.get_shape()[2]):
-      raise ValueError("input channels does not match filter's input channels, "
-                       "{} != {}".format(value.get_shape()[axis],
-                                         filter.get_shape()[2]))
-
-    if isinstance(output_shape, (list, np.ndarray)):
-      # output_shape's shape should be == [3] if reached this point.
-      if not filter.get_shape()[1].is_compatible_with(output_shape[axis]):
-        raise ValueError(
-            "output_shape does not match filter's output channels, "
-            "{} != {}".format(output_shape[axis],
-                              filter.get_shape()[1]))
-
-    if padding != "VALID" and padding != "SAME":
-      raise ValueError("padding must be either VALID or SAME:"
-                       " {}".format(padding))
-
-    # Reshape the input tensor to [batch, 1, in_width, in_channels]
-    if data_format_2d == "NHWC":
-      output_shape_ = array_ops.concat(
-          [output_shape_[:1], [1], output_shape_[1:]], axis=0)
-      spatial_start_dim = 1
-      strides = [1, 1, stride, 1]
-    else:
-      output_shape_ = array_ops.concat(
-          [output_shape_[:2], [1], output_shape_[2:]], axis=0)
-      spatial_start_dim = 2
-      strides = [1, 1, 1, stride]
-    value = array_ops.expand_dims(value, spatial_start_dim)
-    filter = array_ops.expand_dims(filter, 0)  # pylint: disable=redefined-builtin
-
-    result = gen_nn_ops.conv2d_backprop_input(
-        input_sizes=output_shape_,
-        filter=filter,
-        out_backprop=value,
-        strides=strides,
-        padding=padding,
-        data_format=data_format_2d,
-        name=name)
-    return array_ops.squeeze(result, [spatial_start_dim])
-=======
 @tf_export(v1=["nn.fractional_max_pool"])
 @deprecation.deprecated(date=None, instructions="`seed2` and `deterministic` "
                         "args are deprecated.  Use fractional_max_pool_v2.")
@@ -4660,7 +4362,6 @@
     return gen_nn_ops.fractional_avg_pool(value, pooling_ratio, pseudo_random,
                                           overlapping, deterministic=True,
                                           seed=seed1, seed2=seed2, name=name)
->>>>>>> 4c307bd3
 
 
 @ops.RegisterStatistics("Dilation2D", "flops")
