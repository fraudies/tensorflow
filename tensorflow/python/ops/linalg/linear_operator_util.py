--- conflicted
+++ resolved
@@ -359,9 +359,6 @@
         matrix,
         rhs,
         lower=lower,
-<<<<<<< HEAD
-        adjoint=adjoint)
-=======
         adjoint=adjoint and still_need_to_transpose)
 
     return reshape_inv(solution)
@@ -458,5 +455,4 @@
     inverse_perm = np.argsort(perm)
     return array_ops.transpose(y_extra_on_end, perm=inverse_perm)
 
-  return a, b_squashed_end, reshape_inv, still_need_to_transpose
->>>>>>> 4c307bd3
+  return a, b_squashed_end, reshape_inv, still_need_to_transpose