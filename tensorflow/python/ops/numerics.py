# Copyright 2015 The TensorFlow Authors. All Rights Reserved.
#
# Licensed under the Apache License, Version 2.0 (the "License");
# you may not use this file except in compliance with the License.
# You may obtain a copy of the License at
#
#     http://www.apache.org/licenses/LICENSE-2.0
#
# Unless required by applicable law or agreed to in writing, software
# distributed under the License is distributed on an "AS IS" BASIS,
# WITHOUT WARRANTIES OR CONDITIONS OF ANY KIND, either express or implied.
# See the License for the specific language governing permissions and
# limitations under the License.
# ==============================================================================

"""Connects all half, float and double tensors to CheckNumericsOp."""

from __future__ import absolute_import
from __future__ import division
from __future__ import print_function

from tensorflow.python.eager import context
from tensorflow.python.framework import dtypes
from tensorflow.python.framework import ops
from tensorflow.python.ops import array_ops
from tensorflow.python.ops import control_flow_ops
from tensorflow.python.util import deprecation
from tensorflow.python.util.tf_export import tf_export


@tf_export(
    "debugging.assert_all_finite",
    v1=["debugging.assert_all_finite", "verify_tensor_all_finite"])
@deprecation.deprecated_endpoints("verify_tensor_all_finite")
def verify_tensor_all_finite(t=None, msg=None, name=None, x=None, message=None):
  """Assert that the tensor does not contain any NaN's or Inf's.

  Args:
    t: Tensor to check.
    msg: Message to log on failure.
    name: A name for this operation (optional).
    x: Alias for t.
    message: Alias for msg.

  Returns:
    Same tensor as `t`.
  """
<<<<<<< HEAD
  with ops.name_scope(name, "VerifyFinite", [t]) as name:
    t = ops.convert_to_tensor(t, name="t")
    with ops.colocate_with(t):
      verify_input = array_ops.check_numerics(t, message=msg)
      out = control_flow_ops.with_dependencies([verify_input], t)
=======
  x = deprecation.deprecated_argument_lookup("x", x, "t", t)
  message = deprecation.deprecated_argument_lookup(
      "message", message, "msg", msg)
  return verify_tensor_all_finite_v2(x, message, name)


@tf_export("debugging.assert_all_finite", v1=[])
def verify_tensor_all_finite_v2(x, message, name=None):
  """Assert that the tensor does not contain any NaN's or Inf's.

  Args:
    x: Tensor to check.
    message: Message to log on failure.
    name: A name for this operation (optional).

  Returns:
    Same tensor as `x`.
  """
  with ops.name_scope(name, "VerifyFinite", [x]) as name:
    x = ops.convert_to_tensor(x, name="x")
    with ops.colocate_with(x):
      verify_input = array_ops.check_numerics(x, message=message)
      out = control_flow_ops.with_dependencies([verify_input], x)
>>>>>>> 4c307bd3
  return out


@tf_export("add_check_numerics_ops")
def add_check_numerics_ops():
  """Connect a `check_numerics` to every floating point tensor.

  `check_numerics` operations themselves are added for each `half`, `float`,
  or `double` tensor in the graph. For all ops in the graph, the
  `check_numerics` op for all of its (`half`, `float`, or `double`) inputs
  is guaranteed to run before the `check_numerics` op on any of its outputs.

  Note: This API is not compatible with the use of `tf.cond` or
  `tf.while_loop`, and will raise a `ValueError` if you attempt to call it
  in such a graph.

  Returns:
    A `group` op depending on all `check_numerics` ops added.

  Raises:
    ValueError: If the graph contains any numeric operations in a control flow
      structure.
    RuntimeError: If called with eager execution enabled.

  @compatibility(eager)
  Not compatible with eager execution. To check for `Inf`s and `NaN`s under
  eager execution, call tfe.seterr(inf_or_nan='raise') once before executing
  the checked operations.
  @enc_compatibility
  """
  if context.executing_eagerly():
    raise RuntimeError(
        "add_check_numerics_ops() is not compatible with eager execution. "
        "To check for Inf's and NaN's under eager execution, call "
        "tfe.seterr(inf_or_nan='raise') once before executing the "
        "checked operations.")

  check_op = []
  # This code relies on the ordering of ops in get_operations().
  # The producer of a tensor always comes before that tensor's consumer in
  # this list. This is true because get_operations() returns ops in the order
  # added, and an op can only be added after its inputs are added.
  for op in ops.get_default_graph().get_operations():
    for output in op.outputs:
      if output.dtype in [dtypes.float16, dtypes.float32, dtypes.float64]:
        if op._get_control_flow_context() is not None:  # pylint: disable=protected-access
          raise ValueError("`tf.add_check_numerics_ops() is not compatible "
                           "with TensorFlow control flow operations such as "
                           "`tf.cond()` or `tf.while_loop()`.")

        message = op.name + ":" + str(output.value_index)
        with ops.control_dependencies(check_op):
          check_op = [array_ops.check_numerics(output, message=message)]
  return control_flow_ops.group(*check_op)<|MERGE_RESOLUTION|>--- conflicted
+++ resolved
@@ -45,13 +45,6 @@
   Returns:
     Same tensor as `t`.
   """
-<<<<<<< HEAD
-  with ops.name_scope(name, "VerifyFinite", [t]) as name:
-    t = ops.convert_to_tensor(t, name="t")
-    with ops.colocate_with(t):
-      verify_input = array_ops.check_numerics(t, message=msg)
-      out = control_flow_ops.with_dependencies([verify_input], t)
-=======
   x = deprecation.deprecated_argument_lookup("x", x, "t", t)
   message = deprecation.deprecated_argument_lookup(
       "message", message, "msg", msg)
@@ -75,7 +68,6 @@
     with ops.colocate_with(x):
       verify_input = array_ops.check_numerics(x, message=message)
       out = control_flow_ops.with_dependencies([verify_input], x)
->>>>>>> 4c307bd3
   return out
 
 
