--- conflicted
+++ resolved
@@ -40,11 +40,8 @@
 from tensorflow.python.ops.gen_lookup_ops import *
 from tensorflow.python.training.saver import BaseSaverBuilder
 # pylint: enable=wildcard-import
-<<<<<<< HEAD
-=======
 from tensorflow.python.training.tracking import base as trackable_base
 from tensorflow.python.training.tracking import tracking as trackable
->>>>>>> 4c307bd3
 from tensorflow.python.util import compat
 from tensorflow.python.util.deprecation import deprecated
 from tensorflow.python.util.tf_export import tf_export
@@ -105,11 +102,7 @@
                     (table.value_dtype, value_dtype))
 
 
-<<<<<<< HEAD
-class LookupInterface(object):
-=======
 class LookupInterface(trackable.TrackableResource):
->>>>>>> 4c307bd3
   """Represent a lookup table that persists across different steps."""
 
   def __init__(self, key_dtype, value_dtype, name):
@@ -122,14 +115,10 @@
     """
     self._key_dtype = dtypes.as_dtype(key_dtype)
     self._value_dtype = dtypes.as_dtype(value_dtype)
-<<<<<<< HEAD
-    self._name = name
-=======
     super(LookupInterface, self).__init__()
 
   def _create_resource(self):
     raise NotImplementedError
->>>>>>> 4c307bd3
 
   @property
   def key_dtype(self):
@@ -189,16 +178,6 @@
     self._default_value = ops.convert_to_tensor(
         default_value, dtype=self._value_dtype)
     self._default_value.get_shape().merge_with(tensor_shape.scalar())
-<<<<<<< HEAD
-    self._init = initializer.initialize(self)
-
-  @property
-  def table_ref(self):
-    """Get the underlying table reference."""
-    return self._table_ref
-
-  @property
-=======
     if isinstance(initializer, trackable_base.Trackable):
       self._initializer = self._track_trackable(
           initializer, "_initializer")
@@ -210,7 +189,6 @@
     return self._initializer.initialize(self)
 
   @property
->>>>>>> 4c307bd3
   def default_value(self):
     """The default value of the table."""
     return self._default_value
@@ -229,14 +207,8 @@
     Returns:
       A scalar tensor containing the number of elements in this table.
     """
-<<<<<<< HEAD
-    with ops.name_scope(name, "%s_Size" % self._name,
-                        [self._table_ref]) as scope:
-      return gen_lookup_ops.lookup_table_size_v2(self._table_ref, name=scope)
-=======
     with ops.name_scope(name, "%s_Size" % self.name, [self.resource_handle]):
       return gen_lookup_ops.lookup_table_size_v2(self.resource_handle)
->>>>>>> 4c307bd3
 
   def lookup(self, keys, name=None):
     """Looks up `keys` in a table, outputs the corresponding values.
@@ -262,19 +234,11 @@
       raise TypeError("Signature mismatch. Keys must be dtype %s, got %s." %
                       (self._key_dtype, keys.dtype))
 
-<<<<<<< HEAD
-    with ops.name_scope(name, "%s_Lookup" % self._name,
-                        (self._table_ref, key_tensor,
-                         self._default_value)) as scope:
-      values = gen_lookup_ops.lookup_table_find_v2(
-          self._table_ref, key_tensor, self._default_value, name=scope)
-=======
     with ops.name_scope(
         name, "%s_Lookup" % self.name,
         (self.resource_handle, key_tensor, self._default_value)):
       values = gen_lookup_ops.lookup_table_find_v2(
           self.resource_handle, key_tensor, self._default_value)
->>>>>>> 4c307bd3
 
     values.set_shape(key_tensor.get_shape())
     if isinstance(keys, sparse_tensor.SparseTensor):
@@ -322,15 +286,6 @@
     Returns:
       A `HashTable` object.
     """
-<<<<<<< HEAD
-    with ops.name_scope(name, "hash_table", (initializer,
-                                             default_value)) as scope:
-      table_ref = gen_lookup_ops.hash_table_v2(
-          shared_name=shared_name,
-          key_dtype=initializer.key_dtype,
-          value_dtype=initializer.value_dtype,
-          name=scope)
-=======
     self._initializer = initializer
     self._default_value = default_value
     self._shared_name = self._initializer._shared_name  # pylint: disable=protected-access
@@ -350,7 +305,6 @@
     else:
       self._table_name = table_ref.op.name.split("/")[-1]
     return table_ref
->>>>>>> 4c307bd3
 
       super(HashTable, self).__init__(table_ref, default_value, initializer)
       self._value_shape = self._default_value.get_shape()
@@ -365,26 +319,15 @@
       A pair of tensors with the first tensor containing all keys and the
         second tensors containing all values in the table.
     """
-<<<<<<< HEAD
-    with ops.name_scope(name, "%s_Export" % self._name,
-                        [self._table_ref]) as name:
-      with ops.colocate_with(self._table_ref):
-        exported_keys, exported_values = gen_lookup_ops.lookup_table_export_v2(
-            self._table_ref, self._key_dtype, self._value_dtype, name=name)
-=======
     with ops.name_scope(name, "%s_Export" % self.name, [self.resource_handle]):
       exported_keys, exported_values = gen_lookup_ops.lookup_table_export_v2(
           self.resource_handle, self._key_dtype, self._value_dtype)
->>>>>>> 4c307bd3
 
     exported_values.set_shape(exported_keys.get_shape().concatenate(
         self._value_shape))
     return exported_keys, exported_values
 
 
-<<<<<<< HEAD
-class TableInitializerBase(object):
-=======
 @tf_export(v1=["lookup.StaticHashTable"])
 class StaticHashTableV1(StaticHashTable):
 
@@ -402,7 +345,6 @@
 
 
 class TableInitializerBase(trackable_base.Trackable):
->>>>>>> 4c307bd3
   """Base class for lookup table initializers."""
 
   def __init__(self, key_dtype, value_dtype):
@@ -484,21 +426,6 @@
     """
     _check_table_dtypes(table, self._keys.dtype, self._values.dtype)
     with ops.name_scope(
-<<<<<<< HEAD
-        self._name, values=(table.table_ref, self._keys,
-                            self._values)) as scope:
-      if context.executing_eagerly():
-        # Ensure a unique name when eager execution is enabled to avoid spurious
-        # sharing issues.
-        scope += str(ops.uid())
-      if fwd_compat.forward_compatible(2018, 9, 19):
-        init_op = gen_lookup_ops.lookup_table_import_v2(
-            table.table_ref, self._keys, self._values, name=scope)
-      else:
-        # To maintain forward compatibiltiy, use the old implementation.
-        init_op = gen_lookup_ops.initialize_table_v2(
-            table.table_ref, self._keys, self._values, name=scope)
-=======
         self._name, values=(table.resource_handle, self._keys, self._values)):
       if fwd_compat.forward_compatible(2018, 9, 19):
         init_op = gen_lookup_ops.lookup_table_import_v2(
@@ -507,7 +434,6 @@
         # To maintain forward compatibiltiy, use the old implementation.
         init_op = gen_lookup_ops.initialize_table_v2(table.resource_handle,
                                                      self._keys, self._values)
->>>>>>> 4c307bd3
     ops.add_to_collection(ops.GraphKeys.TABLE_INITIALIZERS, init_op)
     return init_op
 
@@ -666,12 +592,9 @@
     self._vocab_size = vocab_size
     self._delimiter = delimiter
     self._name = name
-<<<<<<< HEAD
-=======
     self._filename = self._track_trackable(
         trackable.TrackableAsset(filename),
         "_filename")
->>>>>>> 4c307bd3
 
     super(TextFileInitializer, self).__init__(key_dtype, value_dtype)
 
@@ -689,27 +612,12 @@
       key and value data types.
     """
     _check_table_dtypes(table, self.key_dtype, self.value_dtype)
-<<<<<<< HEAD
-    with ops.name_scope(self._name, "text_file_init",
-                        (table.table_ref,)) as scope:
-      filename = ops.convert_to_tensor(
-          self._filename, dtypes.string, name="asset_filepath")
-      init_op = gen_lookup_ops.initialize_table_from_text_file_v2(
-          table.table_ref,
-          filename,
-          self._key_index,
-          self._value_index,
-          -1 if self._vocab_size is None else self._vocab_size,
-          self._delimiter,
-          name=scope)
-=======
     with ops.name_scope(self._name, "text_file_init", (table.resource_handle,)):
       filename = ops.convert_to_tensor(
           self._filename, dtypes.string, name="asset_filepath")
       init_op = gen_lookup_ops.initialize_table_from_text_file_v2(
           table.resource_handle, filename, self._key_index, self._value_index,
           -1 if self._vocab_size is None else self._vocab_size, self._delimiter)
->>>>>>> 4c307bd3
     ops.add_to_collection(ops.GraphKeys.TABLE_INITIALIZERS, init_op)
     # If the filename tensor is anything other than a string constant (e.g.,
     # if it is a placeholder) then it does not make sense to track it as an
@@ -984,10 +892,6 @@
       raise TypeError(
           "hasher_spec must be of type HasherSpec, got %s" % hasher_spec)
     self._hasher_spec = hasher_spec
-<<<<<<< HEAD
-    super(IdTableWithHashBuckets, self).__init__(key_dtype, dtypes.int64,
-                                                 name.split("/")[-1])
-=======
     if name:
       self._table_name = name.split("/")[-1]
     else:
@@ -1004,7 +908,6 @@
       return self._table._initialize()  # pylint: disable=protected-access
     with ops.name_scope(None, "init"):
       return control_flow_ops.no_op()
->>>>>>> 4c307bd3
 
   @property
   def init(self):
