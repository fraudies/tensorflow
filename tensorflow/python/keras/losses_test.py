--- conflicted
+++ resolved
@@ -24,13 +24,10 @@
 import numpy as np
 
 from tensorflow.python import keras
-<<<<<<< HEAD
-=======
 from tensorflow.python.framework import constant_op
 from tensorflow.python.framework import dtypes
 from tensorflow.python.framework import test_util
 from tensorflow.python.keras.utils import losses_utils
->>>>>>> a751f01a
 from tensorflow.python.platform import test
 
 try:
@@ -205,8 +202,6 @@
     self.assertAllClose(self.evaluate(loss), 16, 1e-2)
 
 
-<<<<<<< HEAD
-=======
 @test_util.run_all_in_graph_and_eager_modes
 class MeanSquaredErrorTest(test.TestCase):
 
@@ -1543,6 +1538,5 @@
     self.assertAlmostEqual(self.evaluate(loss), actual_loss, 3)
 
 
->>>>>>> a751f01a
 if __name__ == '__main__':
   test.main()