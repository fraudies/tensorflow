--- conflicted
+++ resolved
@@ -24,34 +24,21 @@
 import numpy as np
 
 from tensorflow.python.eager import context
-<<<<<<< HEAD
-=======
 from tensorflow.python.eager import function as eager_function
 from tensorflow.python.framework import constant_op
->>>>>>> a751f01a
 from tensorflow.python.framework import dtypes
 from tensorflow.python.framework import ops
 from tensorflow.python.framework import test_util
 from tensorflow.python.keras import backend as K
 from tensorflow.python.keras import layers
 from tensorflow.python.keras import metrics
-<<<<<<< HEAD
-from tensorflow.python.keras.engine.training import Model
-from tensorflow.python.ops import array_ops
-from tensorflow.python.ops import math_ops
-from tensorflow.python.ops import state_ops
-=======
 from tensorflow.python.keras import Model
 from tensorflow.python.keras import testing_utils
 from tensorflow.python.ops import array_ops
 from tensorflow.python.ops import math_ops
->>>>>>> a751f01a
 from tensorflow.python.ops import variables
 from tensorflow.python.ops import weights_broadcast_ops
 from tensorflow.python.platform import test
-<<<<<<< HEAD
-from tensorflow.python.training.checkpointable import util as checkpointable_utils
-=======
 from tensorflow.python.training.tracking import util as trackable_utils
 
 
@@ -169,7 +156,6 @@
     status.assert_consumed().run_restore_ops()
     self.evaluate(restore_update)
     self.assertEqual(600., self.evaluate(restore_sum.result()))
->>>>>>> a751f01a
 
 
 class KerasMetricsTest(test.TestCase):
@@ -405,9 +391,6 @@
     self.assertEqual(self.evaluate(m.total), 0)
     self.assertEqual(self.evaluate(m.count), 0)
 
-<<<<<<< HEAD
-  @test_util.run_in_graph_and_eager_modes
-=======
     # Check save and restore config
     m2 = metrics.Mean.from_config(m.get_config())
     self.assertEqual(m2.name, 'my_mean')
@@ -415,7 +398,6 @@
     self.assertEqual(m2.dtype, dtypes.float32)
     self.assertEqual(len(m2.variables), 2)
 
->>>>>>> a751f01a
   def test_mean_with_sample_weight(self):
     m = metrics.Mean(dtype=dtypes.float64)
     self.assertEqual(m.dtype, dtypes.float64)
@@ -510,9 +492,6 @@
     self.assertEqual(200., self.evaluate(restore_mean.result()))
     self.assertEqual(3, self.evaluate(restore_mean.count))
 
-<<<<<<< HEAD
-  @test_util.run_in_graph_and_eager_modes
-=======
 
 @test_util.run_all_in_graph_and_eager_modes
 class KerasAccuracyTest(test.TestCase):
@@ -545,7 +524,6 @@
     result = self.evaluate(result_t)
     self.assertAlmostEqual(result, 0.96, 2)  # 4.5/4.7
 
->>>>>>> a751f01a
   def test_binary_accuracy(self):
     acc_obj = metrics.BinaryAccuracy(name='my_acc')
 
@@ -615,10 +593,6 @@
     result = self.evaluate(result_t)
     self.assertAlmostEqual(result, 0.93, 2)  # 2.5/2.7
 
-<<<<<<< HEAD
-  @test_util.run_in_graph_and_eager_modes
-  def test_invalid_result(self):
-=======
   def test_sparse_categorical_accuracy(self):
     acc_obj = metrics.SparseCategoricalAccuracy(name='my_acc')
 
@@ -682,38 +656,9 @@
               w: [[0.5], [0.2]]
           }))
       self.assertAlmostEqual(result, 0.71, 2)  # 2.5/2.7
->>>>>>> a751f01a
 
     class InvalidResult(metrics.Metric):
 
-<<<<<<< HEAD
-      def __init__(self, name='invalid-result', dtype=dtypes.float64):
-        super(InvalidResult, self).__init__(name=name, dtype=dtype)
-
-      def update_state(self, *args, **kwargs):
-        pass
-
-      def result(self):
-        return 1
-
-    invalid_result_obj = InvalidResult()
-    with self.assertRaisesRegexp(
-        TypeError,
-        'Metric invalid-result\'s result must be a Tensor or Operation, given:'
-    ):
-      invalid_result_obj.result()
-
-  @test_util.run_in_graph_and_eager_modes
-  def test_invalid_update(self):
-
-    class InvalidUpdate(metrics.Metric):
-
-      def __init__(self, name='invalid-update', dtype=dtypes.float64):
-        super(InvalidUpdate, self).__init__(name=name, dtype=dtype)
-
-      def update_state(self, *args, **kwargs):
-        return [1]
-=======
 @test_util.run_all_in_graph_and_eager_modes
 class CosineSimilarityTest(test.TestCase):
 
@@ -984,19 +929,10 @@
 
     result = hinge_obj(y_true, y_pred, sample_weight=sample_weight)
     self.assertAllClose(0.493, self.evaluate(result), atol=1e-3)
->>>>>>> a751f01a
 
       def result(self):
         pass
 
-<<<<<<< HEAD
-    invalid_update_obj = InvalidUpdate()
-    with self.assertRaisesRegexp(
-        TypeError,
-        'Metric invalid-update\'s update must be a Tensor or Operation, given:'
-    ):
-      invalid_update_obj.update_state()
-=======
 @test_util.run_all_in_graph_and_eager_modes
 class SquaredHingeTest(test.TestCase):
 
@@ -2244,7 +2180,6 @@
     model.evaluate(x, y)
     self.assertArrayNear(self.evaluate(m_obj.total_cm)[0], [1, 0], 1e-1)
     self.assertArrayNear(self.evaluate(m_obj.total_cm)[1], [3, 0], 1e-1)
->>>>>>> a751f01a
 
 
 if __name__ == '__main__':
