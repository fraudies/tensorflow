# Copyright 2015 The TensorFlow Authors. All Rights Reserved.
#
# Licensed under the Apache License, Version 2.0 (the "License");
# you may not use this file except in compliance with the License.
# You may obtain a copy of the License at
#
#     http://www.apache.org/licenses/LICENSE-2.0
#
# Unless required by applicable law or agreed to in writing, software
# distributed under the License is distributed on an "AS IS" BASIS,
# WITHOUT WARRANTIES OR CONDITIONS OF ANY KIND, either express or implied.
# See the License for the specific language governing permissions and
# limitations under the License.
# ==============================================================================
"""Embedding layer.
"""
from __future__ import absolute_import
from __future__ import division
from __future__ import print_function

from tensorflow.python.eager import context
from tensorflow.python.framework import ops
from tensorflow.python.keras import backend as K
from tensorflow.python.keras import constraints
from tensorflow.python.keras import initializers
from tensorflow.python.keras import regularizers
from tensorflow.python.keras.engine.base_layer import Layer
from tensorflow.python.keras.utils import tf_utils
from tensorflow.python.ops import embedding_ops
from tensorflow.python.ops import math_ops
from tensorflow.python.util.tf_export import keras_export


@keras_export('keras.layers.Embedding')
class Embedding(Layer):
  """Turns positive integers (indexes) into dense vectors of fixed size.

  e.g. `[[4], [20]] -> [[0.25, 0.1], [0.6, -0.2]]`

  This layer can only be used as the first layer in a model.

  Example:

  ```python
<<<<<<< HEAD
    model = Sequential()
    model.add(Embedding(1000, 64, input_length=10))
    # the model will take as input an integer matrix of size (batch,
    input_length).
    # the largest integer (i.e. word index) in the input should be no larger
    than 999 (vocabulary size).
    # now model.output_shape == (None, 10, 64), where None is the batch
    dimension.

    input_array = np.random.randint(1000, size=(32, 10))

    model.compile('rmsprop', 'mse')
    output_array = model.predict(input_array)
    assert output_array.shape == (32, 10, 64)
=======
  model = Sequential()
  model.add(Embedding(1000, 64, input_length=10))
  # the model will take as input an integer matrix of size (batch,
  # input_length).
  # the largest integer (i.e. word index) in the input should be no larger
  # than 999 (vocabulary size).
  # now model.output_shape == (None, 10, 64), where None is the batch
  # dimension.

  input_array = np.random.randint(1000, size=(32, 10))

  model.compile('rmsprop', 'mse')
  output_array = model.predict(input_array)
  assert output_array.shape == (32, 10, 64)
>>>>>>> 4c307bd3
  ```

  Arguments:
    input_dim: int > 0. Size of the vocabulary,
      i.e. maximum integer index + 1.
    output_dim: int >= 0. Dimension of the dense embedding.
    embeddings_initializer: Initializer for the `embeddings` matrix.
    embeddings_regularizer: Regularizer function applied to
      the `embeddings` matrix.
    embeddings_constraint: Constraint function applied to
      the `embeddings` matrix.
    mask_zero: Whether or not the input value 0 is a special "padding"
      value that should be masked out.
      This is useful when using recurrent layers
      which may take variable length input.
      If this is `True` then all subsequent layers
      in the model need to support masking or an exception will be raised.
      If mask_zero is set to True, as a consequence, index 0 cannot be
      used in the vocabulary (input_dim should equal size of
      vocabulary + 1).
    input_length: Length of input sequences, when it is constant.
      This argument is required if you are going to connect
      `Flatten` then `Dense` layers upstream
      (without it, the shape of the dense outputs cannot be computed).

  Input shape:
<<<<<<< HEAD
      2D tensor with shape: `(batch_size, sequence_length)`.

  Output shape:
      3D tensor with shape: `(batch_size, sequence_length, output_dim)`.

=======
    2D tensor with shape: `(batch_size, input_length)`.

  Output shape:
    3D tensor with shape: `(batch_size, input_length, output_dim)`.
>>>>>>> 4c307bd3
  """

  def __init__(self,
               input_dim,
               output_dim,
               embeddings_initializer='uniform',
               embeddings_regularizer=None,
               activity_regularizer=None,
               embeddings_constraint=None,
               mask_zero=False,
               input_length=None,
               **kwargs):
    if 'input_shape' not in kwargs:
      if input_length:
        kwargs['input_shape'] = (input_length,)
      else:
        kwargs['input_shape'] = (None,)
    dtype = kwargs.pop('dtype', K.floatx())
    super(Embedding, self).__init__(dtype=dtype, **kwargs)

    self.input_dim = input_dim
    self.output_dim = output_dim
    self.embeddings_initializer = initializers.get(embeddings_initializer)
    self.embeddings_regularizer = regularizers.get(embeddings_regularizer)
    self.activity_regularizer = regularizers.get(activity_regularizer)
    self.embeddings_constraint = constraints.get(embeddings_constraint)
    self.mask_zero = mask_zero
    self.supports_masking = mask_zero
    self.input_length = input_length

  @tf_utils.shape_type_conversion
  def build(self, input_shape):
    # Note: most sparse optimizers do not have GPU kernels defined. When
    # building graphs, the placement algorithm is able to place variables on CPU
    # since it knows all kernels using the variable only exist on CPU.
    # When eager execution is enabled, the placement decision has to be made
    # right now. Checking for the presence of GPUs to avoid complicating the
    # TPU codepaths which can handle sparse optimizers.
    if context.executing_eagerly() and context.context().num_gpus():
      with ops.device('cpu:0'):
        self.embeddings = self.add_weight(
            shape=(self.input_dim, self.output_dim),
            initializer=self.embeddings_initializer,
            name='embeddings',
            regularizer=self.embeddings_regularizer,
            constraint=self.embeddings_constraint)
    else:
      self.embeddings = self.add_weight(
          shape=(self.input_dim, self.output_dim),
          initializer=self.embeddings_initializer,
          name='embeddings',
          regularizer=self.embeddings_regularizer,
          constraint=self.embeddings_constraint)
    self.built = True

  def compute_mask(self, inputs, mask=None):
    if not self.mask_zero:
      return None

    return math_ops.not_equal(inputs, 0)

  @tf_utils.shape_type_conversion
  def compute_output_shape(self, input_shape):
    if self.input_length is None:
      return input_shape + (self.output_dim,)
    else:
      # input_length can be tuple if input is 3D or higher
      if isinstance(self.input_length, (list, tuple)):
        in_lens = list(self.input_length)
      else:
        in_lens = [self.input_length]
      if len(in_lens) != len(input_shape) - 1:
        raise ValueError('"input_length" is %s, '
                         'but received input has shape %s' % (str(
                             self.input_length), str(input_shape)))
      else:
        for i, (s1, s2) in enumerate(zip(in_lens, input_shape[1:])):
          if s1 is not None and s2 is not None and s1 != s2:
            raise ValueError('"input_length" is %s, '
                             'but received input has shape %s' % (str(
                                 self.input_length), str(input_shape)))
          elif s1 is None:
            in_lens[i] = s2
      return (input_shape[0],) + tuple(in_lens) + (self.output_dim,)

  def call(self, inputs):
    dtype = K.dtype(inputs)
    if dtype != 'int32' and dtype != 'int64':
      inputs = math_ops.cast(inputs, 'int32')
    out = embedding_ops.embedding_lookup(self.embeddings, inputs)
    return out

  def get_config(self):
    config = {
        'input_dim': self.input_dim,
        'output_dim': self.output_dim,
        'embeddings_initializer':
            initializers.serialize(self.embeddings_initializer),
        'embeddings_regularizer':
            regularizers.serialize(self.embeddings_regularizer),
        'activity_regularizer':
            regularizers.serialize(self.activity_regularizer),
        'embeddings_constraint':
            constraints.serialize(self.embeddings_constraint),
        'mask_zero': self.mask_zero,
        'input_length': self.input_length
    }
    base_config = super(Embedding, self).get_config()
    return dict(list(base_config.items()) + list(config.items()))<|MERGE_RESOLUTION|>--- conflicted
+++ resolved
@@ -42,22 +42,6 @@
   Example:
 
   ```python
-<<<<<<< HEAD
-    model = Sequential()
-    model.add(Embedding(1000, 64, input_length=10))
-    # the model will take as input an integer matrix of size (batch,
-    input_length).
-    # the largest integer (i.e. word index) in the input should be no larger
-    than 999 (vocabulary size).
-    # now model.output_shape == (None, 10, 64), where None is the batch
-    dimension.
-
-    input_array = np.random.randint(1000, size=(32, 10))
-
-    model.compile('rmsprop', 'mse')
-    output_array = model.predict(input_array)
-    assert output_array.shape == (32, 10, 64)
-=======
   model = Sequential()
   model.add(Embedding(1000, 64, input_length=10))
   # the model will take as input an integer matrix of size (batch,
@@ -72,7 +56,6 @@
   model.compile('rmsprop', 'mse')
   output_array = model.predict(input_array)
   assert output_array.shape == (32, 10, 64)
->>>>>>> 4c307bd3
   ```
 
   Arguments:
@@ -99,18 +82,10 @@
       (without it, the shape of the dense outputs cannot be computed).
 
   Input shape:
-<<<<<<< HEAD
-      2D tensor with shape: `(batch_size, sequence_length)`.
-
-  Output shape:
-      3D tensor with shape: `(batch_size, sequence_length, output_dim)`.
-
-=======
     2D tensor with shape: `(batch_size, input_length)`.
 
   Output shape:
     3D tensor with shape: `(batch_size, input_length, output_dim)`.
->>>>>>> 4c307bd3
   """
 
   def __init__(self,
