# Copyright 2018 The TensorFlow Authors. All Rights Reserved.
#
# Licensed under the Apache License, Version 2.0 (the "License");
# you may not use this file except in compliance with the License.
# You may obtain a copy of the License at
#
#     http://www.apache.org/licenses/LICENSE-2.0
#
# Unless required by applicable law or agreed to in writing, software
# distributed under the License is distributed on an "AS IS" BASIS,
# WITHOUT WARRANTIES OR CONDITIONS OF ANY KIND, either express or implied.
# See the License for the specific language governing permissions and
# limitations under the License.
# ==============================================================================
"""Recurrent layers backed by cuDNN.
"""
from __future__ import absolute_import
from __future__ import division
from __future__ import print_function

import collections

from tensorflow.python.framework import constant_op
from tensorflow.python.keras import backend as K
from tensorflow.python.keras import constraints
from tensorflow.python.keras import initializers
from tensorflow.python.keras import regularizers
<<<<<<< HEAD
from tensorflow.python.keras.engine.base_layer import InputSpec
=======
from tensorflow.python.keras.engine.input_spec import InputSpec
from tensorflow.python.keras.layers import recurrent_v2
>>>>>>> a751f01a
from tensorflow.python.keras.layers.recurrent import RNN
from tensorflow.python.ops import array_ops
from tensorflow.python.ops import gen_cudnn_rnn_ops
from tensorflow.python.ops import state_ops
from tensorflow.python.util.tf_export import keras_export


class _CuDNNRNN(RNN):
  """Private base class for CuDNNGRU and CuDNNLSTM layers.

  Arguments:
    return_sequences: Boolean. Whether to return the last output
        in the output sequence, or the full sequence.
    return_state: Boolean. Whether to return the last state
        in addition to the output.
    go_backwards: Boolean (default False).
        If True, process the input sequence backwards and return the
        reversed sequence.
    stateful: Boolean (default False). If True, the last state
        for each sample at index i in a batch will be used as initial
        state for the sample of index i in the following batch.
    time_major: Boolean (default False). If true, the inputs and outputs will be
        in shape `(timesteps, batch, ...)`, whereas in the False case, it will
        be `(batch, timesteps, ...)`.
  """

  def __init__(self,
               return_sequences=False,
               return_state=False,
               go_backwards=False,
               stateful=False,
               time_major=False,
               **kwargs):
    # We invoke the base layer's initializer directly here because we do not
    # want to create RNN cell instance.
    super(RNN, self).__init__(**kwargs)  # pylint: disable=bad-super-call
    self.return_sequences = return_sequences
    self.return_state = return_state
    self.go_backwards = go_backwards
    self.stateful = stateful
    self.time_major = time_major
    self.supports_masking = False
    self.input_spec = [InputSpec(ndim=3)]
    if hasattr(self.cell.state_size, '__len__'):
      state_size = self.cell.state_size
    else:
      state_size = [self.cell.state_size]
    self.state_spec = [InputSpec(shape=(None, dim)) for dim in state_size]
    self.constants_spec = None
    self._states = None
    self._num_constants = None
    self._vector_shape = constant_op.constant([-1])

  def _canonical_to_params(self, weights, biases):
    weights = [array_ops.reshape(x, self._vector_shape) for x in weights]
    biases = [array_ops.reshape(x, self._vector_shape) for x in biases]
    return array_ops.concat(weights + biases, axis=0)

  def call(self, inputs, mask=None, training=None, initial_state=None):
    if isinstance(mask, list):
      mask = mask[0]
    if mask is not None:
      raise ValueError('Masking is not supported for CuDNN RNNs.')

    # input shape: `(samples, time (padded with zeros), input_dim)`
    # note that the .build() method of subclasses MUST define
    # self.input_spec and self.state_spec with complete input shapes.
    if isinstance(inputs, list):
      initial_state = inputs[1:]
      inputs = inputs[0]
    elif initial_state is not None:
      pass
    elif self.stateful:
      initial_state = self.states
    else:
      initial_state = self.get_initial_state(inputs)

    if len(initial_state) != len(self.states):
      raise ValueError('Layer has ' + str(len(self.states)) +
                       ' states but was passed ' + str(len(initial_state)) +
                       ' initial states.')

    if self.go_backwards:
      # Reverse time axis.
      inputs = K.reverse(inputs, 1)
    output, states = self._process_batch(inputs, initial_state)

    if self.stateful:
      updates = []
      for i in range(len(states)):
        updates.append(state_ops.assign(self.states[i], states[i]))
      self.add_update(updates, inputs)

    if self.return_state:
      return [output] + states
    else:
      return output

  def get_config(self):
    config = {
        'return_sequences': self.return_sequences,
        'return_state': self.return_state,
        'go_backwards': self.go_backwards,
        'stateful': self.stateful,
        'time_major': self.time_major,
    }
    base_config = super(  # pylint: disable=bad-super-call
        RNN, self).get_config()
    return dict(list(base_config.items()) + list(config.items()))

  @classmethod
  def from_config(cls, config):
    return cls(**config)

  @property
  def trainable_weights(self):
    if self.trainable and self.built:
      return [self.kernel, self.recurrent_kernel, self.bias]
    return []

  @property
  def non_trainable_weights(self):
    if not self.trainable and self.built:
      return [self.kernel, self.recurrent_kernel, self.bias]
    return []

  @property
  def losses(self):
    return super(RNN, self).losses

  def get_losses_for(self, inputs=None):
    return super(  # pylint: disable=bad-super-call
        RNN, self).get_losses_for(inputs=inputs)


@keras_export(v1=['keras.layers.CuDNNGRU'])
class CuDNNGRU(_CuDNNRNN):
  """Fast GRU implementation backed by cuDNN.

  More information about cuDNN can be found on the [NVIDIA
  developer website](https://developer.nvidia.com/cudnn).
  Can only be run on GPU.

  Arguments:
      units: Positive integer, dimensionality of the output space.
      kernel_initializer: Initializer for the `kernel` weights matrix, used for
        the linear transformation of the inputs.
      recurrent_initializer: Initializer for the `recurrent_kernel` weights
        matrix, used for the linear transformation of the recurrent state.
      bias_initializer: Initializer for the bias vector.
      kernel_regularizer: Regularizer function applied to the `kernel` weights
        matrix.
      recurrent_regularizer: Regularizer function applied to the
        `recurrent_kernel` weights matrix.
      bias_regularizer: Regularizer function applied to the bias vector.
      activity_regularizer: Regularizer function applied to the output of the
        layer (its "activation").
      kernel_constraint: Constraint function applied to the `kernel` weights
        matrix.
      recurrent_constraint: Constraint function applied to the
        `recurrent_kernel` weights matrix.
      bias_constraint: Constraint function applied to the bias vector.
      return_sequences: Boolean. Whether to return the last output in the output
        sequence, or the full sequence.
      return_state: Boolean. Whether to return the last state in addition to the
        output.
      go_backwards: Boolean (default False). If True, process the input sequence
        backwards and return the reversed sequence.
      stateful: Boolean (default False). If True, the last state for each sample
        at index i in a batch will be used as initial state for the sample of
        index i in the following batch.
  """

  def __init__(self,
               units,
               kernel_initializer='glorot_uniform',
               recurrent_initializer='orthogonal',
               bias_initializer='zeros',
               kernel_regularizer=None,
               recurrent_regularizer=None,
               bias_regularizer=None,
               activity_regularizer=None,
               kernel_constraint=None,
               recurrent_constraint=None,
               bias_constraint=None,
               return_sequences=False,
               return_state=False,
               go_backwards=False,
               stateful=False,
               **kwargs):
    self.units = units
    cell_spec = collections.namedtuple('cell', 'state_size')
    self._cell = cell_spec(state_size=self.units)
    super(CuDNNGRU, self).__init__(
        return_sequences=return_sequences,
        return_state=return_state,
        go_backwards=go_backwards,
        stateful=stateful,
        **kwargs)

    self.kernel_initializer = initializers.get(kernel_initializer)
    self.recurrent_initializer = initializers.get(recurrent_initializer)
    self.bias_initializer = initializers.get(bias_initializer)

    self.kernel_regularizer = regularizers.get(kernel_regularizer)
    self.recurrent_regularizer = regularizers.get(recurrent_regularizer)
    self.bias_regularizer = regularizers.get(bias_regularizer)
    self.activity_regularizer = regularizers.get(activity_regularizer)

    self.kernel_constraint = constraints.get(kernel_constraint)
    self.recurrent_constraint = constraints.get(recurrent_constraint)
    self.bias_constraint = constraints.get(bias_constraint)

  @property
  def cell(self):
    return self._cell

  def build(self, input_shape):
    super(CuDNNGRU, self).build(input_shape)
    if isinstance(input_shape, list):
      input_shape = input_shape[0]
    input_dim = int(input_shape[-1])

    self.kernel = self.add_weight(
        shape=(input_dim, self.units * 3),
        name='kernel',
        initializer=self.kernel_initializer,
        regularizer=self.kernel_regularizer,
        constraint=self.kernel_constraint)

    self.recurrent_kernel = self.add_weight(
        shape=(self.units, self.units * 3),
        name='recurrent_kernel',
        initializer=self.recurrent_initializer,
        regularizer=self.recurrent_regularizer,
        constraint=self.recurrent_constraint)

    self.bias = self.add_weight(
        shape=(self.units * 6,),
        name='bias',
        initializer=self.bias_initializer,
        regularizer=self.bias_regularizer,
        constraint=self.bias_constraint)

    self.built = True

  def _process_batch(self, inputs, initial_state):
    if not self.time_major:
      inputs = array_ops.transpose(inputs, perm=(1, 0, 2))
    input_h = initial_state[0]
    input_h = array_ops.expand_dims(input_h, axis=0)

<<<<<<< HEAD
    params = self._canonical_to_params(
=======
    params = recurrent_v2._canonical_to_params(    # pylint: disable=protected-access
>>>>>>> a751f01a
        weights=[
            self.kernel[:, self.units:self.units * 2],
            self.kernel[:, :self.units],
            self.kernel[:, self.units * 2:],
            self.recurrent_kernel[:, self.units:self.units * 2],
            self.recurrent_kernel[:, :self.units],
            self.recurrent_kernel[:, self.units * 2:],
        ],
        biases=[
            self.bias[self.units:self.units * 2],
            self.bias[:self.units],
            self.bias[self.units * 2:self.units * 3],
            self.bias[self.units * 4:self.units * 5],
            self.bias[self.units * 3:self.units * 4],
            self.bias[self.units * 5:],
        ],
    )

    outputs, h, _, _ = gen_cudnn_rnn_ops.cudnn_rnn(
        inputs,
        input_h=input_h,
        input_c=0,
        params=params,
        is_training=True,
        rnn_mode='gru')

    if self.stateful or self.return_state:
      h = h[0]
    if self.return_sequences:
      if self.time_major:
        output = outputs
      else:
        output = array_ops.transpose(outputs, perm=(1, 0, 2))
    else:
      output = outputs[-1]
    return output, [h]

  def get_config(self):
    config = {
        'units': self.units,
        'kernel_initializer': initializers.serialize(self.kernel_initializer),
        'recurrent_initializer':
            initializers.serialize(self.recurrent_initializer),
        'bias_initializer': initializers.serialize(self.bias_initializer),
        'kernel_regularizer': regularizers.serialize(self.kernel_regularizer),
        'recurrent_regularizer':
            regularizers.serialize(self.recurrent_regularizer),
        'bias_regularizer': regularizers.serialize(self.bias_regularizer),
        'activity_regularizer':
            regularizers.serialize(self.activity_regularizer),
        'kernel_constraint': constraints.serialize(self.kernel_constraint),
        'recurrent_constraint':
            constraints.serialize(self.recurrent_constraint),
        'bias_constraint': constraints.serialize(self.bias_constraint)
    }
    base_config = super(CuDNNGRU, self).get_config()
    return dict(list(base_config.items()) + list(config.items()))


<<<<<<< HEAD
@tf_export('keras.layers.CuDNNLSTM')
=======
@keras_export(v1=['keras.layers.CuDNNLSTM'])
>>>>>>> a751f01a
class CuDNNLSTM(_CuDNNRNN):
  """Fast LSTM implementation backed by cuDNN.

  More information about cuDNN can be found on the [NVIDIA
  developer website](https://developer.nvidia.com/cudnn).
  Can only be run on GPU.

  Arguments:
      units: Positive integer, dimensionality of the output space.
      kernel_initializer: Initializer for the `kernel` weights matrix, used for
        the linear transformation of the inputs.
      unit_forget_bias: Boolean. If True, add 1 to the bias of the forget gate
        at initialization. Setting it to true will also force
        `bias_initializer="zeros"`. This is recommended in [Jozefowicz et
        al.](http://www.jmlr.org/proceedings/papers/v37/jozefowicz15.pdf)
      recurrent_initializer: Initializer for the `recurrent_kernel` weights
        matrix, used for the linear transformation of the recurrent state.
      bias_initializer: Initializer for the bias vector.
      kernel_regularizer: Regularizer function applied to the `kernel` weights
        matrix.
      recurrent_regularizer: Regularizer function applied to the
        `recurrent_kernel` weights matrix.
      bias_regularizer: Regularizer function applied to the bias vector.
      activity_regularizer: Regularizer function applied to the output of the
        layer (its "activation").
      kernel_constraint: Constraint function applied to the `kernel` weights
        matrix.
      recurrent_constraint: Constraint function applied to the
        `recurrent_kernel` weights matrix.
      bias_constraint: Constraint function applied to the bias vector.
      return_sequences: Boolean. Whether to return the last output. in the
        output sequence, or the full sequence.
      return_state: Boolean. Whether to return the last state in addition to the
        output.
      go_backwards: Boolean (default False). If True, process the input sequence
        backwards and return the reversed sequence.
      stateful: Boolean (default False). If True, the last state for each sample
        at index i in a batch will be used as initial state for the sample of
        index i in the following batch.
  """

  def __init__(self,
               units,
               kernel_initializer='glorot_uniform',
               recurrent_initializer='orthogonal',
               bias_initializer='zeros',
               unit_forget_bias=True,
               kernel_regularizer=None,
               recurrent_regularizer=None,
               bias_regularizer=None,
               activity_regularizer=None,
               kernel_constraint=None,
               recurrent_constraint=None,
               bias_constraint=None,
               return_sequences=False,
               return_state=False,
               go_backwards=False,
               stateful=False,
               **kwargs):
    self.units = units
    cell_spec = collections.namedtuple('cell', 'state_size')
    self._cell = cell_spec(state_size=(self.units, self.units))
    super(CuDNNLSTM, self).__init__(
        return_sequences=return_sequences,
        return_state=return_state,
        go_backwards=go_backwards,
        stateful=stateful,
        **kwargs)

    self.kernel_initializer = initializers.get(kernel_initializer)
    self.recurrent_initializer = initializers.get(recurrent_initializer)
    self.bias_initializer = initializers.get(bias_initializer)
    self.unit_forget_bias = unit_forget_bias

    self.kernel_regularizer = regularizers.get(kernel_regularizer)
    self.recurrent_regularizer = regularizers.get(recurrent_regularizer)
    self.bias_regularizer = regularizers.get(bias_regularizer)
    self.activity_regularizer = regularizers.get(activity_regularizer)

    self.kernel_constraint = constraints.get(kernel_constraint)
    self.recurrent_constraint = constraints.get(recurrent_constraint)
    self.bias_constraint = constraints.get(bias_constraint)

  @property
  def cell(self):
    return self._cell

  def build(self, input_shape):
    super(CuDNNLSTM, self).build(input_shape)
    if isinstance(input_shape, list):
      input_shape = input_shape[0]
    input_dim = int(input_shape[-1])

    self.kernel = self.add_weight(
        shape=(input_dim, self.units * 4),
        name='kernel',
        initializer=self.kernel_initializer,
        regularizer=self.kernel_regularizer,
        constraint=self.kernel_constraint)

    self.recurrent_kernel = self.add_weight(
        shape=(self.units, self.units * 4),
        name='recurrent_kernel',
        initializer=self.recurrent_initializer,
        regularizer=self.recurrent_regularizer,
        constraint=self.recurrent_constraint)

    if self.unit_forget_bias:

      def bias_initializer(_, *args, **kwargs):
        return array_ops.concat([
            self.bias_initializer((self.units * 5,), *args, **kwargs),
            initializers.Ones()((self.units,), *args, **kwargs),
            self.bias_initializer((self.units * 2,), *args, **kwargs),
        ], axis=0)
    else:
      bias_initializer = self.bias_initializer
    self.bias = self.add_weight(
        shape=(self.units * 8,),
        name='bias',
        initializer=bias_initializer,
        regularizer=self.bias_regularizer,
        constraint=self.bias_constraint)

    self.built = True

  def _process_batch(self, inputs, initial_state):
    if not self.time_major:
      inputs = array_ops.transpose(inputs, perm=(1, 0, 2))
    input_h = initial_state[0]
    input_c = initial_state[1]
    input_h = array_ops.expand_dims(input_h, axis=0)
    input_c = array_ops.expand_dims(input_c, axis=0)

<<<<<<< HEAD
    params = self._canonical_to_params(
=======
    params = recurrent_v2._canonical_to_params(    # pylint: disable=protected-access
>>>>>>> a751f01a
        weights=[
            self.kernel[:, :self.units],
            self.kernel[:, self.units:self.units * 2],
            self.kernel[:, self.units * 2:self.units * 3],
            self.kernel[:, self.units * 3:],
            self.recurrent_kernel[:, :self.units],
            self.recurrent_kernel[:, self.units:self.units * 2],
            self.recurrent_kernel[:, self.units * 2:self.units * 3],
            self.recurrent_kernel[:, self.units * 3:],
        ],
        biases=[
            self.bias[:self.units],
            self.bias[self.units:self.units * 2],
            self.bias[self.units * 2:self.units * 3],
            self.bias[self.units * 3:self.units * 4],
            self.bias[self.units * 4:self.units * 5],
            self.bias[self.units * 5:self.units * 6],
            self.bias[self.units * 6:self.units * 7],
            self.bias[self.units * 7:],
        ],
    )

    outputs, h, c, _ = gen_cudnn_rnn_ops.cudnn_rnn(
        inputs,
        input_h=input_h,
        input_c=input_c,
        params=params,
        is_training=True)

    if self.stateful or self.return_state:
      h = h[0]
      c = c[0]
    if self.return_sequences:
      if self.time_major:
        output = outputs
      else:
        output = array_ops.transpose(outputs, perm=(1, 0, 2))
    else:
      output = outputs[-1]
    return output, [h, c]

  def get_config(self):
    config = {
        'units': self.units,
        'kernel_initializer': initializers.serialize(self.kernel_initializer),
        'recurrent_initializer':
            initializers.serialize(self.recurrent_initializer),
        'bias_initializer': initializers.serialize(self.bias_initializer),
        'unit_forget_bias': self.unit_forget_bias,
        'kernel_regularizer': regularizers.serialize(self.kernel_regularizer),
        'recurrent_regularizer':
            regularizers.serialize(self.recurrent_regularizer),
        'bias_regularizer': regularizers.serialize(self.bias_regularizer),
        'activity_regularizer':
            regularizers.serialize(self.activity_regularizer),
        'kernel_constraint': constraints.serialize(self.kernel_constraint),
        'recurrent_constraint':
            constraints.serialize(self.recurrent_constraint),
        'bias_constraint': constraints.serialize(self.bias_constraint)
    }
    base_config = super(CuDNNLSTM, self).get_config()
    return dict(list(base_config.items()) + list(config.items()))<|MERGE_RESOLUTION|>--- conflicted
+++ resolved
@@ -25,12 +25,8 @@
 from tensorflow.python.keras import constraints
 from tensorflow.python.keras import initializers
 from tensorflow.python.keras import regularizers
-<<<<<<< HEAD
-from tensorflow.python.keras.engine.base_layer import InputSpec
-=======
 from tensorflow.python.keras.engine.input_spec import InputSpec
 from tensorflow.python.keras.layers import recurrent_v2
->>>>>>> a751f01a
 from tensorflow.python.keras.layers.recurrent import RNN
 from tensorflow.python.ops import array_ops
 from tensorflow.python.ops import gen_cudnn_rnn_ops
@@ -283,11 +279,7 @@
     input_h = initial_state[0]
     input_h = array_ops.expand_dims(input_h, axis=0)
 
-<<<<<<< HEAD
-    params = self._canonical_to_params(
-=======
     params = recurrent_v2._canonical_to_params(    # pylint: disable=protected-access
->>>>>>> a751f01a
         weights=[
             self.kernel[:, self.units:self.units * 2],
             self.kernel[:, :self.units],
@@ -347,11 +339,7 @@
     return dict(list(base_config.items()) + list(config.items()))
 
 
-<<<<<<< HEAD
-@tf_export('keras.layers.CuDNNLSTM')
-=======
 @keras_export(v1=['keras.layers.CuDNNLSTM'])
->>>>>>> a751f01a
 class CuDNNLSTM(_CuDNNRNN):
   """Fast LSTM implementation backed by cuDNN.
 
@@ -486,11 +474,7 @@
     input_h = array_ops.expand_dims(input_h, axis=0)
     input_c = array_ops.expand_dims(input_c, axis=0)
 
-<<<<<<< HEAD
-    params = self._canonical_to_params(
-=======
     params = recurrent_v2._canonical_to_params(    # pylint: disable=protected-access
->>>>>>> a751f01a
         weights=[
             self.kernel[:, :self.units],
             self.kernel[:, self.units:self.units * 2],
