--- conflicted
+++ resolved
@@ -28,10 +28,6 @@
 
 from tensorflow.python import keras
 from tensorflow.python.eager import context
-<<<<<<< HEAD
-from tensorflow.python.framework import tensor_shape
-from tensorflow.python.framework import test_util
-=======
 from tensorflow.python.framework import constant_op
 from tensorflow.python.framework import dtypes
 from tensorflow.python.framework import random_seed
@@ -41,7 +37,6 @@
 from tensorflow.python.keras import testing_utils
 from tensorflow.python.keras.layers import recurrent as rnn_v1
 from tensorflow.python.keras.layers import recurrent_v2 as rnn_v2
->>>>>>> a751f01a
 from tensorflow.python.ops import array_ops
 from tensorflow.python.ops import math_ops
 from tensorflow.python.ops import special_math_ops
@@ -80,15 +75,10 @@
     layer = keras.layers.RNN(cell)
     y = layer(x)
     model = keras.models.Model(x, y)
-<<<<<<< HEAD
-    model.compile(optimizer=rmsprop.RMSPropOptimizer(learning_rate=0.001),
-                  loss='mse')
-=======
-    model.compile(
-        optimizer='rmsprop',
-        loss='mse',
-        run_eagerly=testing_utils.should_run_eagerly())
->>>>>>> a751f01a
+    model.compile(
+        optimizer='rmsprop',
+        loss='mse',
+        run_eagerly=testing_utils.should_run_eagerly())
     model.train_on_batch(np.zeros((6, 5, 5)), np.zeros((6, 32)))
 
     # Test stacking.
@@ -98,15 +88,10 @@
     layer = keras.layers.RNN(cells)
     y = layer(x)
     model = keras.models.Model(x, y)
-<<<<<<< HEAD
-    model.compile(optimizer=rmsprop.RMSPropOptimizer(learning_rate=0.001),
-                  loss='mse')
-=======
-    model.compile(
-        optimizer='rmsprop',
-        loss='mse',
-        run_eagerly=testing_utils.should_run_eagerly())
->>>>>>> a751f01a
+    model.compile(
+        optimizer='rmsprop',
+        loss='mse',
+        run_eagerly=testing_utils.should_run_eagerly())
     model.train_on_batch(np.zeros((6, 5, 5)), np.zeros((6, 32)))
 
   def test_minimal_rnn_cell_non_layer_multiple_states(self):
@@ -133,15 +118,10 @@
     layer = keras.layers.RNN(cell)
     y = layer(x)
     model = keras.models.Model(x, y)
-<<<<<<< HEAD
-    model.compile(optimizer=rmsprop.RMSPropOptimizer(learning_rate=0.001),
-                  loss='mse')
-=======
-    model.compile(
-        optimizer='rmsprop',
-        loss='mse',
-        run_eagerly=testing_utils.should_run_eagerly())
->>>>>>> a751f01a
+    model.compile(
+        optimizer='rmsprop',
+        loss='mse',
+        run_eagerly=testing_utils.should_run_eagerly())
     model.train_on_batch(np.zeros((6, 5, 5)), np.zeros((6, 32)))
 
     # Test stacking.
@@ -153,15 +133,10 @@
     self.assertEqual(layer.cell.output_size, 32)
     y = layer(x)
     model = keras.models.Model(x, y)
-<<<<<<< HEAD
-    model.compile(optimizer=rmsprop.RMSPropOptimizer(learning_rate=0.001),
-                  loss='mse')
-=======
-    model.compile(
-        optimizer='rmsprop',
-        loss='mse',
-        run_eagerly=testing_utils.should_run_eagerly())
->>>>>>> a751f01a
+    model.compile(
+        optimizer='rmsprop',
+        loss='mse',
+        run_eagerly=testing_utils.should_run_eagerly())
     model.train_on_batch(np.zeros((6, 5, 5)), np.zeros((6, 32)))
 
   def test_minimal_rnn_cell_layer(self):
@@ -200,15 +175,10 @@
     layer = keras.layers.RNN(cell)
     y = layer(x)
     model = keras.models.Model(x, y)
-<<<<<<< HEAD
-    model.compile(optimizer=rmsprop.RMSPropOptimizer(learning_rate=0.001),
-                  loss='mse')
-=======
-    model.compile(
-        optimizer='rmsprop',
-        loss='mse',
-        run_eagerly=testing_utils.should_run_eagerly())
->>>>>>> a751f01a
+    model.compile(
+        optimizer='rmsprop',
+        loss='mse',
+        run_eagerly=testing_utils.should_run_eagerly())
     model.train_on_batch(np.zeros((6, 5, 5)), np.zeros((6, 32)))
 
     # Test basic case serialization.
@@ -231,15 +201,10 @@
     layer = keras.layers.RNN(cells)
     y = layer(x)
     model = keras.models.Model(x, y)
-<<<<<<< HEAD
-    model.compile(optimizer=rmsprop.RMSPropOptimizer(learning_rate=0.001),
-                  loss='mse')
-=======
-    model.compile(
-        optimizer='rmsprop',
-        loss='mse',
-        run_eagerly=testing_utils.should_run_eagerly())
->>>>>>> a751f01a
+    model.compile(
+        optimizer='rmsprop',
+        loss='mse',
+        run_eagerly=testing_utils.should_run_eagerly())
     model.train_on_batch(np.zeros((6, 5, 5)), np.zeros((6, 32)))
 
     # Test stacked RNN serialization.
@@ -332,15 +297,10 @@
     y = keras.layers.Lambda(lambda t: array_ops.transpose(t, [1, 0, 2]))(y)
 
     model = keras.models.Model(x, y)
-<<<<<<< HEAD
-    model.compile(optimizer=rmsprop.RMSPropOptimizer(learning_rate=0.001),
-                  loss='mse')
-=======
-    model.compile(
-        optimizer='rmsprop',
-        loss='mse',
-        run_eagerly=testing_utils.should_run_eagerly())
->>>>>>> a751f01a
+    model.compile(
+        optimizer='rmsprop',
+        loss='mse',
+        run_eagerly=testing_utils.should_run_eagerly())
     model.train_on_batch(
         np.zeros((batch, time_step, embedding_dim)),
         np.zeros((batch, time_step, units)))
@@ -357,15 +317,10 @@
 
     y = keras.layers.Lambda(lambda t: array_ops.transpose(t, [1, 0, 2]))(y)
     model = keras.models.Model(x, y)
-<<<<<<< HEAD
-    model.compile(optimizer=rmsprop.RMSPropOptimizer(learning_rate=0.001),
-                  loss='mse')
-=======
-    model.compile(
-        optimizer='rmsprop',
-        loss='mse',
-        run_eagerly=testing_utils.should_run_eagerly())
->>>>>>> a751f01a
+    model.compile(
+        optimizer='rmsprop',
+        loss='mse',
+        run_eagerly=testing_utils.should_run_eagerly())
     model.train_on_batch(
         np.zeros((batch, time_step, embedding_dim)),
         np.zeros((batch, time_step, cell_units[-1])))
@@ -379,15 +334,10 @@
         units, time_major=True, return_sequences=True)(mask)
     y = keras.layers.Lambda(lambda t: array_ops.transpose(t, [1, 0, 2]))(rnn)
     model = keras.models.Model(x, y)
-<<<<<<< HEAD
-    model.compile(optimizer=rmsprop.RMSPropOptimizer(learning_rate=0.001),
-                  loss='mse')
-=======
-    model.compile(
-        optimizer='rmsprop',
-        loss='mse',
-        run_eagerly=testing_utils.should_run_eagerly())
->>>>>>> a751f01a
+    model.compile(
+        optimizer='rmsprop',
+        loss='mse',
+        run_eagerly=testing_utils.should_run_eagerly())
     model.train_on_batch(
         np.zeros((batch, time_step, embedding_dim)),
         np.zeros((batch, time_step, units)))
@@ -398,15 +348,10 @@
     y = rnn_1(x)
 
     model = keras.models.Model(x, y)
-<<<<<<< HEAD
-    model.compile(optimizer=rmsprop.RMSPropOptimizer(learning_rate=0.001),
-                  loss='mse')
-=======
-    model.compile(
-        optimizer='rmsprop',
-        loss='mse',
-        run_eagerly=testing_utils.should_run_eagerly())
->>>>>>> a751f01a
+    model.compile(
+        optimizer='rmsprop',
+        loss='mse',
+        run_eagerly=testing_utils.should_run_eagerly())
     model.train_on_batch(
         np.zeros((batch, time_step, embedding_dim)),
         np.zeros((batch, time_step, units)))
@@ -437,15 +382,10 @@
     y = layer(x, constants=c)
 
     model = keras.models.Model([x, c], y)
-<<<<<<< HEAD
-    model.compile(optimizer=rmsprop.RMSPropOptimizer(learning_rate=0.001),
-                  loss='mse')
-=======
-    model.compile(
-        optimizer='rmsprop',
-        loss='mse',
-        run_eagerly=testing_utils.should_run_eagerly())
->>>>>>> a751f01a
+    model.compile(
+        optimizer='rmsprop',
+        loss='mse',
+        run_eagerly=testing_utils.should_run_eagerly())
     model.train_on_batch(
         [np.zeros((6, 5, 5)), np.zeros((6, 3))],
         np.zeros((6, 32))
@@ -482,15 +422,10 @@
     layer = keras.layers.recurrent.RNN(cells)
     y = layer(x, constants=c)
     model = keras.models.Model([x, c], y)
-<<<<<<< HEAD
-    model.compile(optimizer=rmsprop.RMSPropOptimizer(learning_rate=0.001),
-                  loss='mse')
-=======
-    model.compile(
-        optimizer='rmsprop',
-        loss='mse',
-        run_eagerly=testing_utils.should_run_eagerly())
->>>>>>> a751f01a
+    model.compile(
+        optimizer='rmsprop',
+        loss='mse',
+        run_eagerly=testing_utils.should_run_eagerly())
     model.train_on_batch(
         [np.zeros((6, 5, 5)), np.zeros((6, 3))],
         np.zeros((6, 32))
@@ -503,15 +438,10 @@
     layer = keras.layers.recurrent.RNN(cells)
     y = layer(x, constants=c)
     model = keras.models.Model([x, c], y)
-<<<<<<< HEAD
-    model.compile(optimizer=rmsprop.RMSPropOptimizer(learning_rate=0.001),
-                  loss='mse')
-=======
-    model.compile(
-        optimizer='rmsprop',
-        loss='mse',
-        run_eagerly=testing_utils.should_run_eagerly())
->>>>>>> a751f01a
+    model.compile(
+        optimizer='rmsprop',
+        loss='mse',
+        run_eagerly=testing_utils.should_run_eagerly())
     model.train_on_batch(
         [np.zeros((6, 5, 5)), np.zeros((6, 3))],
         np.zeros((6, 32))
@@ -568,15 +498,10 @@
     layer = keras.layers.RNN(cell)
     y = layer(x, initial_state=s, constants=c)
     model = keras.models.Model([x, s, c], y)
-<<<<<<< HEAD
-    model.compile(optimizer=rmsprop.RMSPropOptimizer(learning_rate=0.001),
-                  loss='mse')
-=======
-    model.compile(
-        optimizer='rmsprop',
-        loss='mse',
-        run_eagerly=testing_utils.should_run_eagerly())
->>>>>>> a751f01a
+    model.compile(
+        optimizer='rmsprop',
+        loss='mse',
+        run_eagerly=testing_utils.should_run_eagerly())
     model.train_on_batch(
         [np.zeros((6, 5, 5)), np.zeros((6, 32)), np.zeros((6, 3))],
         np.zeros((6, 32))
@@ -737,15 +662,10 @@
       layer = keras.layers.RNN(cell)
       y = layer(x)
       model = keras.models.Model(x, y)
-<<<<<<< HEAD
-      model.compile(optimizer=rmsprop.RMSPropOptimizer(learning_rate=0.001),
-                    loss='mse')
-=======
       model.compile(
           optimizer='rmsprop',
           loss='mse',
           run_eagerly=testing_utils.should_run_eagerly())
->>>>>>> a751f01a
 
       # Test basic case serialization.
       x_np = np.random.random((6, 5, 5))
@@ -766,15 +686,10 @@
       layer = keras.layers.RNN(cells)
       y = layer(x)
       model = keras.models.Model(x, y)
-<<<<<<< HEAD
-      model.compile(optimizer=rmsprop.RMSPropOptimizer(learning_rate=0.001),
-                    loss='mse')
-=======
       model.compile(
           optimizer='rmsprop',
           loss='mse',
           run_eagerly=testing_utils.should_run_eagerly())
->>>>>>> a751f01a
 
       # Test stacked RNN serialization.
       x_np = np.random.random((6, 5, 5))
@@ -896,15 +811,10 @@
     y = np.random.random((2, 2))
     model = keras.models.Sequential()
     model.add(rnn(2))
-<<<<<<< HEAD
-    model.compile(optimizer=rmsprop.RMSPropOptimizer(learning_rate=0.001),
-                  loss='mse')
-=======
-    model.compile(
-        optimizer='rmsprop',
-        loss='mse',
-        run_eagerly=testing_utils.should_run_eagerly())
->>>>>>> a751f01a
+    model.compile(
+        optimizer='rmsprop',
+        loss='mse',
+        run_eagerly=testing_utils.should_run_eagerly())
     model.fit(x, y, epochs=1, batch_size=1)
 
     # check whether the model variables are present in the
@@ -936,15 +846,10 @@
       self.assertEqual(init_state[0].shape.as_list(), [None, unit_a, unit_b])
 
     model = keras.models.Model(x, y)
-<<<<<<< HEAD
-    model.compile(optimizer=rmsprop.RMSPropOptimizer(learning_rate=0.001),
-                  loss='mse')
-=======
-    model.compile(
-        optimizer='rmsprop',
-        loss='mse',
-        run_eagerly=testing_utils.should_run_eagerly())
->>>>>>> a751f01a
+    model.compile(
+        optimizer='rmsprop',
+        loss='mse',
+        run_eagerly=testing_utils.should_run_eagerly())
     model.train_on_batch(
         np.zeros((batch, time_step, input_a, input_b)),
         np.zeros((batch, unit_a, unit_b)))
@@ -959,15 +864,10 @@
     layer = keras.layers.RNN(cells)
     y = layer(x)
     model = keras.models.Model(x, y)
-<<<<<<< HEAD
-    model.compile(optimizer=rmsprop.RMSPropOptimizer(learning_rate=0.001),
-                  loss='mse')
-=======
-    model.compile(
-        optimizer='rmsprop',
-        loss='mse',
-        run_eagerly=testing_utils.should_run_eagerly())
->>>>>>> a751f01a
+    model.compile(
+        optimizer='rmsprop',
+        loss='mse',
+        run_eagerly=testing_utils.should_run_eagerly())
     model.train_on_batch(
         np.zeros((batch, time_step, input_a, input_b)),
         np.zeros((batch, unit_a * 4, unit_b * 4)))
@@ -989,15 +889,10 @@
     y = layer(x, initial_state=s)
 
     model = keras.models.Model([x, s], y)
-<<<<<<< HEAD
-    model.compile(optimizer=rmsprop.RMSPropOptimizer(learning_rate=0.001),
-                  loss='mse')
-=======
-    model.compile(
-        optimizer='rmsprop',
-        loss='mse',
-        run_eagerly=testing_utils.should_run_eagerly())
->>>>>>> a751f01a
+    model.compile(
+        optimizer='rmsprop',
+        loss='mse',
+        run_eagerly=testing_utils.should_run_eagerly())
     model.train_on_batch([
         np.zeros((batch, time_step, input_a, input_b)),
         np.zeros((batch, unit_a, unit_b))
@@ -1032,15 +927,10 @@
       self.assertEqual(init_state[0].shape.as_list(), [None, state_size])
 
     model = keras.models.Model(x, y)
-<<<<<<< HEAD
-    model.compile(optimizer=rmsprop.RMSPropOptimizer(learning_rate=0.001),
-                  loss='mse')
-=======
-    model.compile(
-        optimizer='rmsprop',
-        loss='mse',
-        run_eagerly=testing_utils.should_run_eagerly())
->>>>>>> a751f01a
+    model.compile(
+        optimizer='rmsprop',
+        loss='mse',
+        run_eagerly=testing_utils.should_run_eagerly())
     model.train_on_batch(
         np.zeros((batch, time_step, input_size)),
         np.zeros((batch, input_size)))
@@ -1094,15 +984,10 @@
     self.assertEqual(outputs[1].shape.as_list(), [None, o2, o3])
 
     model = keras.models.Model((input_1, input_2), outputs)
-<<<<<<< HEAD
-    model.compile(optimizer=rmsprop.RMSPropOptimizer(learning_rate=0.001),
-                  loss='mse')
-=======
-    model.compile(
-        optimizer='rmsprop',
-        loss='mse',
-        run_eagerly=testing_utils.should_run_eagerly())
->>>>>>> a751f01a
+    model.compile(
+        optimizer='rmsprop',
+        loss='mse',
+        run_eagerly=testing_utils.should_run_eagerly())
     model.train_on_batch(
         [np.zeros((batch, t, i1)), np.zeros((batch, t, i2, i3))],
         [np.zeros((batch, o1)), np.zeros((batch, o2, o3))])
@@ -1122,15 +1007,10 @@
     self.assertEqual(outputs[1].shape.as_list(), [None, o2, o3])
 
     model = keras.models.Model([input_1, input_2], outputs)
-<<<<<<< HEAD
-    model.compile(optimizer=rmsprop.RMSPropOptimizer(learning_rate=0.001),
-                  loss='mse')
-=======
-    model.compile(
-        optimizer='rmsprop',
-        loss='mse',
-        run_eagerly=testing_utils.should_run_eagerly())
->>>>>>> a751f01a
+    model.compile(
+        optimizer='rmsprop',
+        loss='mse',
+        run_eagerly=testing_utils.should_run_eagerly())
     model.train_on_batch(
         [np.zeros((batch, t, i1)),
          np.zeros((batch, t, i2, i3))],
@@ -1157,15 +1037,10 @@
     self.assertEqual(s2.shape.as_list(), [None, o2, o3])
 
     model = keras.models.Model([input_1, input_2], [output1, output2])
-<<<<<<< HEAD
-    model.compile(optimizer=rmsprop.RMSPropOptimizer(learning_rate=0.001),
-                  loss='mse')
-=======
-    model.compile(
-        optimizer='rmsprop',
-        loss='mse',
-        run_eagerly=testing_utils.should_run_eagerly())
->>>>>>> a751f01a
+    model.compile(
+        optimizer='rmsprop',
+        loss='mse',
+        run_eagerly=testing_utils.should_run_eagerly())
     model.train_on_batch(
         [np.zeros((batch, t, i1)),
          np.zeros((batch, t, i2, i3))],
@@ -1188,15 +1063,10 @@
     self.assertEqual(s2.shape.as_list(), [None, o2, o3])
 
     model = keras.models.Model([input_1, input_2], [output1, output2])
-<<<<<<< HEAD
-    model.compile(optimizer=rmsprop.RMSPropOptimizer(learning_rate=0.001),
-                  loss='mse')
-=======
-    model.compile(
-        optimizer='rmsprop',
-        loss='mse',
-        run_eagerly=testing_utils.should_run_eagerly())
->>>>>>> a751f01a
+    model.compile(
+        optimizer='rmsprop',
+        loss='mse',
+        run_eagerly=testing_utils.should_run_eagerly())
     model.train_on_batch(
         [np.zeros((batch, t, i1)),
          np.zeros((batch, t, i2, i3))],
@@ -1228,15 +1098,10 @@
 
     model = keras.models.Model([input_1, input_2, init_s1, init_s2],
                                [output1, output2])
-<<<<<<< HEAD
-    model.compile(optimizer=rmsprop.RMSPropOptimizer(learning_rate=0.001),
-                  loss='mse')
-=======
-    model.compile(
-        optimizer='rmsprop',
-        loss='mse',
-        run_eagerly=testing_utils.should_run_eagerly())
->>>>>>> a751f01a
+    model.compile(
+        optimizer='rmsprop',
+        loss='mse',
+        run_eagerly=testing_utils.should_run_eagerly())
     model.train_on_batch(
         [np.zeros((batch, t, i1)),
          np.zeros((batch, t, i2, i3)),
@@ -1266,15 +1131,10 @@
 
     model = keras.models.Model([input_1, input_2, init_s1, init_s2],
                                [output1, output2])
-<<<<<<< HEAD
-    model.compile(optimizer=rmsprop.RMSPropOptimizer(learning_rate=0.001),
-                  loss='mse')
-=======
-    model.compile(
-        optimizer='rmsprop',
-        loss='mse',
-        run_eagerly=testing_utils.should_run_eagerly())
->>>>>>> a751f01a
+    model.compile(
+        optimizer='rmsprop',
+        loss='mse',
+        run_eagerly=testing_utils.should_run_eagerly())
     model.train_on_batch(
         [np.zeros((batch, t, i1)),
          np.zeros((batch, t, i2, i3)),
@@ -1284,8 +1144,6 @@
          np.zeros((batch, t, o2, o3))])
     self.assertEqual(model.output_shape, [(None, t, o1), (None, t, o2, o3)])
 
-<<<<<<< HEAD
-=======
   def test_peephole_lstm_cell(self):
 
     def _run_cell(cell_fn, **kwargs):
@@ -1489,7 +1347,6 @@
     base_config = super(RNNCellWithConstants, self).get_config()
     return dict(list(base_config.items()) + list(config.items()))
 
->>>>>>> a751f01a
 
 class Minimal2DRNNCell(keras.layers.Layer):
   """The minimal 2D RNN cell is a simple combination of 2 1-D RNN cell.
