# Copyright 2016 The TensorFlow Authors. All Rights Reserved.
#
# Licensed under the Apache License, Version 2.0 (the "License");
# you may not use this file except in compliance with the License.
# You may obtain a copy of the License at
#
#     http://www.apache.org/licenses/LICENSE-2.0
#
# Unless required by applicable law or agreed to in writing, software
# distributed under the License is distributed on an "AS IS" BASIS,
# WITHOUT WARRANTIES OR CONDITIONS OF ANY KIND, either express or implied.
# See the License for the specific language governing permissions and
# limitations under the License.
# ==============================================================================
"""Tests for Keras core layers."""

from __future__ import absolute_import
from __future__ import division
from __future__ import print_function

import numpy as np

from tensorflow.python import keras
<<<<<<< HEAD
from tensorflow.python.framework import test_util as tf_test_util
=======
from tensorflow.python.eager import context
from tensorflow.python.framework import ops
from tensorflow.python.keras import keras_parameterized
>>>>>>> 4c307bd3
from tensorflow.python.keras import testing_utils
from tensorflow.python.keras.mixed_precision.experimental import policy
from tensorflow.python.ops import math_ops
from tensorflow.python.ops import variables
from tensorflow.python.platform import test


class CoreLayersTest(test.TestCase):

  def test_masking(self):
    with self.cached_session():
      testing_utils.layer_test(
          keras.layers.Masking, kwargs={}, input_shape=(3, 2, 3))

  def test_dropout(self):
    with self.cached_session():
      testing_utils.layer_test(
          keras.layers.Dropout, kwargs={'rate': 0.5}, input_shape=(3, 2))

    with self.cached_session():
      testing_utils.layer_test(
          keras.layers.Dropout,
          kwargs={'rate': 0.5,
                  'noise_shape': [3, 1]},
          input_shape=(3, 2))

    # https://github.com/tensorflow/tensorflow/issues/14819
    with self.cached_session():
      dropout = keras.layers.Dropout(0.5)
      self.assertEqual(True, dropout.supports_masking)

  @tf_test_util.run_in_graph_and_eager_modes
  def test_spatial_dropout(self):
    testing_utils.layer_test(
        keras.layers.SpatialDropout1D,
        kwargs={'rate': 0.5},
        input_shape=(2, 3, 4))

    testing_utils.layer_test(
        keras.layers.SpatialDropout2D,
        kwargs={'rate': 0.5},
        input_shape=(2, 3, 4, 5))

    testing_utils.layer_test(
        keras.layers.SpatialDropout2D,
        kwargs={'rate': 0.5, 'data_format': 'channels_first'},
        input_shape=(2, 3, 4, 5))

    testing_utils.layer_test(
        keras.layers.SpatialDropout3D,
        kwargs={'rate': 0.5},
        input_shape=(2, 3, 4, 4, 5))

    testing_utils.layer_test(
        keras.layers.SpatialDropout3D,
        kwargs={'rate': 0.5, 'data_format': 'channels_first'},
        input_shape=(2, 3, 4, 4, 5))

  @tf_test_util.run_in_graph_and_eager_modes
  def test_activation(self):
    # with string argument
    testing_utils.layer_test(
        keras.layers.Activation,
        kwargs={'activation': 'relu'},
        input_shape=(3, 2))

    # with function argument
    testing_utils.layer_test(
        keras.layers.Activation,
        kwargs={'activation': keras.backend.relu},
        input_shape=(3, 2))

  @tf_test_util.run_in_graph_and_eager_modes
  def test_reshape(self):
    testing_utils.layer_test(
        keras.layers.Reshape,
        kwargs={'target_shape': (8, 1)},
        input_shape=(3, 2, 4))

    testing_utils.layer_test(
        keras.layers.Reshape,
        kwargs={'target_shape': (-1, 1)},
        input_shape=(3, 2, 4))

    testing_utils.layer_test(
        keras.layers.Reshape,
        kwargs={'target_shape': (1, -1)},
        input_shape=(3, 2, 4))

    testing_utils.layer_test(
        keras.layers.Reshape,
        kwargs={'target_shape': (-1, 1)},
        input_shape=(None, None, 2))

  @tf_test_util.run_in_graph_and_eager_modes
  def test_permute(self):
    testing_utils.layer_test(
        keras.layers.Permute, kwargs={'dims': (2, 1)}, input_shape=(3, 2, 4))

  @tf_test_util.run_in_graph_and_eager_modes
  def test_permute_errors_on_invalid_starting_dims_index(self):
    with self.assertRaisesRegexp(ValueError, r'Invalid permutation .*dims.*'):
      testing_utils.layer_test(
          keras.layers.Permute,
          kwargs={'dims': (0, 1, 2)}, input_shape=(3, 2, 4))

  @tf_test_util.run_in_graph_and_eager_modes
  def test_permute_errors_on_invalid_set_of_dims_indices(self):
    with self.assertRaisesRegexp(ValueError, r'Invalid permutation .*dims.*'):
      testing_utils.layer_test(
          keras.layers.Permute,
          kwargs={'dims': (1, 4, 2)}, input_shape=(3, 2, 4))

  @tf_test_util.run_in_graph_and_eager_modes
  def test_flatten(self):
    testing_utils.layer_test(
        keras.layers.Flatten, kwargs={}, input_shape=(3, 2, 4))

    # Test channels_first
    inputs = np.random.random((10, 3, 5, 5)).astype('float32')
    outputs = testing_utils.layer_test(
        keras.layers.Flatten,
        kwargs={'data_format': 'channels_first'},
        input_data=inputs)
    target_outputs = np.reshape(
        np.transpose(inputs, (0, 2, 3, 1)), (-1, 5 * 5 * 3))
    self.assertAllClose(outputs, target_outputs)

  @tf_test_util.run_in_graph_and_eager_modes
  def test_repeat_vector(self):
    testing_utils.layer_test(
        keras.layers.RepeatVector, kwargs={'n': 3}, input_shape=(3, 2))

  def test_lambda(self):
    testing_utils.layer_test(
        keras.layers.Lambda,
        kwargs={'function': lambda x: x + 1},
        input_shape=(3, 2))

    testing_utils.layer_test(
        keras.layers.Lambda,
        kwargs={
            'function': lambda x, a, b: x * a + b,
            'arguments': {
                'a': 0.6,
                'b': 0.4
            }
        },
        input_shape=(3, 2))

    # test serialization with function
    def f(x):
      return x + 1

    ld = keras.layers.Lambda(f)
    config = ld.get_config()
    ld = keras.layers.deserialize({
        'class_name': 'Lambda',
        'config': config
    })

    # test with lambda
    ld = keras.layers.Lambda(
        lambda x: keras.backend.concatenate([math_ops.square(x), x]))
    config = ld.get_config()
    ld = keras.layers.Lambda.from_config(config)

  @tf_test_util.run_in_graph_and_eager_modes
  def test_lambda_multiple_inputs(self):
    ld = keras.layers.Lambda(lambda x: x[0], output_shape=lambda x: x[0])
    x1 = np.ones([3, 2], np.float32)
    x2 = np.ones([3, 5], np.float32)
    out = ld([x1, x2])
    self.assertAllEqual(out.shape, [3, 2])

  @tf_test_util.run_in_graph_and_eager_modes
  def test_dense(self):
    testing_utils.layer_test(
        keras.layers.Dense, kwargs={'units': 3}, input_shape=(3, 2))

    testing_utils.layer_test(
        keras.layers.Dense, kwargs={'units': 3}, input_shape=(3, 4, 2))

    testing_utils.layer_test(
        keras.layers.Dense, kwargs={'units': 3}, input_shape=(None, None, 2))

    testing_utils.layer_test(
        keras.layers.Dense, kwargs={'units': 3}, input_shape=(3, 4, 5, 2))

  def test_dense_regularization(self):
    with self.cached_session():
      layer = keras.layers.Dense(
          3,
          kernel_regularizer=keras.regularizers.l1(0.01),
          bias_regularizer='l1',
          activity_regularizer='l2',
          name='dense_reg')
      layer(keras.backend.variable(np.ones((2, 4))))
      self.assertEqual(3, len(layer.losses))

  def test_dense_constraints(self):
    with self.cached_session():
      k_constraint = keras.constraints.max_norm(0.01)
      b_constraint = keras.constraints.max_norm(0.01)
      layer = keras.layers.Dense(
          3, kernel_constraint=k_constraint, bias_constraint=b_constraint)
      layer(keras.backend.variable(np.ones((2, 4))))
      self.assertEqual(layer.kernel.constraint, k_constraint)
      self.assertEqual(layer.bias.constraint, b_constraint)

  def test_activity_regularization(self):
    with self.cached_session():
      layer = keras.layers.ActivityRegularization(l1=0.1)
      layer(keras.backend.variable(np.ones((2, 4))))
      self.assertEqual(1, len(layer.losses))
      _ = layer.get_config()

  def test_lambda_output_shape(self):
    with self.cached_session():
      l = keras.layers.Lambda(lambda x: x + 1, output_shape=(1, 1))
      l(keras.backend.variable(np.ones((1, 1))))
      self.assertEqual((1, 1), l.get_config()['output_shape'])

  def test_lambda_output_shape_function(self):
    def get_output_shape(input_shape):
      return 1 * input_shape

    with self.cached_session():
      l = keras.layers.Lambda(lambda x: x + 1, output_shape=get_output_shape)
      l(keras.backend.variable(np.ones((1, 1))))
      self.assertEqual('lambda', l.get_config()['output_shape_type'])

  @tf_test_util.run_in_graph_and_eager_modes
  def test_lambda_output_shape_autocalculate_multiple_inputs(self):

    def lambda_fn(x):
      return math_ops.matmul(x[0], x[1])

    l = keras.layers.Lambda(lambda_fn)
    output_shape = l.compute_output_shape([(10, 10), (10, 20)])
    self.assertAllEqual((10, 20), output_shape)

  @tf_test_util.run_in_graph_and_eager_modes
  def test_lambda_output_shape_list_multiple_outputs(self):

    def lambda_fn(x):
      return x

    l = keras.layers.Lambda(lambda_fn, output_shape=[(10,), (20,)])
    output_shape = l.compute_output_shape([(10, 10), (10, 20)])
    self.assertAllEqual([(10, 10), (10, 20)], output_shape)

  @tf_test_util.run_in_graph_and_eager_modes
  def test_lambda_output_shape_tuple_with_none(self):

    def lambda_fn(x):
      return x

    l = keras.layers.Lambda(lambda_fn, output_shape=(None, 10))
    output_shape = l.compute_output_shape((5, 10, 20))
    # Dimension(None) != Dimension(None), so check
    # str representations for equality.
    self.assertAllEqual(('5', '?', '10'), tuple([str(s) for s in output_shape]))

  @tf_test_util.run_in_graph_and_eager_modes
  def test_lambda_output_shape_function_multiple_outputs(self):

    def lambda_fn(x):
      return x

    def output_shape_fn(input_shape):
      return input_shape

    l = keras.layers.Lambda(lambda_fn, output_shape=output_shape_fn)
    output_shape = l.compute_output_shape([(10, 10), (10, 20)])
    self.assertAllEqual([(10, 10), (10, 20)], output_shape)

  def test_lambda_output_shape_nested(self):

    def lambda_fn(inputs):
      return (inputs[1]['a'], {'b': inputs[0]})

    l = keras.layers.Lambda(lambda_fn)
    output_shape = l.compute_output_shape(((10, 20), {'a': (10, 5)}))
    self.assertAllEqual(((10, 5), {'b': (10, 20)}), output_shape)

  def test_lambda_config_serialization(self):
<<<<<<< HEAD
    with self.cached_session():
      # test serialization with output_shape and output_shape_type
      layer = keras.layers.Lambda(lambda x: x + 1, output_shape=(1, 1))
      layer(keras.backend.variable(np.ones((1, 1))))
      config = layer.get_config()
      layer = keras.layers.deserialize({
          'class_name': 'Lambda',
          'config': config
      })

      layer = keras.layers.Lambda.from_config(config)
=======
    # Test serialization with output_shape and output_shape_type
    layer = keras.layers.Lambda(lambda x: x + 1, output_shape=(1, 1))
    layer(keras.backend.variable(np.ones((1, 1))))
    config = layer.get_config()
    layer = keras.layers.deserialize({
        'class_name': 'Lambda',
        'config': config
    })
    layer = keras.layers.Lambda.from_config(config)

  def test_lambda_with_variable(self):

    def fn(x):
      return x * variables.Variable(2., name='multiplier')

    layer = keras.layers.Lambda(fn)
    for _ in range(10):
      layer(np.ones((10, 10), 'float32'))
    self.assertLen(layer.trainable_weights, 1)
    self.assertEqual(layer.trainable_weights[0].name, 'lambda/multiplier:0')

  def test_lambda_with_training_arg(self):

    def fn(x, training=True):
      return keras.backend.in_train_phase(x, 2 * x, training=training)

    layer = keras.layers.Lambda(fn)
    x = keras.backend.ones(())
    train_out = layer(x, training=True)
    eval_out = layer(x, training=False)

    self.assertEqual(keras.backend.get_value(train_out), 1.)
    self.assertEqual(keras.backend.get_value(eval_out), 2.)


class TestStatefulLambda(keras_parameterized.TestCase):

  @keras_parameterized.run_all_keras_modes
  @keras_parameterized.run_with_all_model_types
  def test_lambda_with_variable_in_model(self):

    def lambda_fn(x):
      # Variable will only get created once.
      v = variables.Variable(1., trainable=True)
      return x * v

    model = testing_utils.get_model_from_layers(
        [keras.layers.Lambda(lambda_fn)], input_shape=(10,))
    model.compile(
        keras.optimizer_v2.gradient_descent.SGD(0.1),
        'mae',
        run_eagerly=testing_utils.should_run_eagerly())
    x, y = np.ones((10, 10), 'float32'), 2 * np.ones((10, 10), 'float32')
    model.fit(x, y, batch_size=2, epochs=2, validation_data=(x, y))
    self.assertLen(model.trainable_weights, 1)
    self.assertAllClose(keras.backend.get_value(model.trainable_weights[0]), 2.)


@keras_parameterized.run_all_keras_modes
class CoreLayersTest(keras_parameterized.TestCase):

  def test_masking(self):
    testing_utils.layer_test(
        keras.layers.Masking, kwargs={}, input_shape=(3, 2, 3))

  def test_keras_mask(self):
    x = np.ones((10, 10))
    y = keras.layers.Masking(1.)(x)
    self.assertTrue(hasattr(y, '_keras_mask'))
    self.assertTrue(y._keras_mask is not None)
    self.assertAllClose(self.evaluate(y._keras_mask), np.zeros((10,)))

  def test_activation(self):
    # with string argument
    testing_utils.layer_test(
        keras.layers.Activation,
        kwargs={'activation': 'relu'},
        input_shape=(3, 2))

    # with function argument
    testing_utils.layer_test(
        keras.layers.Activation,
        kwargs={'activation': keras.backend.relu},
        input_shape=(3, 2))

  def test_reshape(self):
    testing_utils.layer_test(
        keras.layers.Reshape,
        kwargs={'target_shape': (8, 1)},
        input_shape=(3, 2, 4))

    testing_utils.layer_test(
        keras.layers.Reshape,
        kwargs={'target_shape': (-1, 1)},
        input_shape=(3, 2, 4))

    testing_utils.layer_test(
        keras.layers.Reshape,
        kwargs={'target_shape': (1, -1)},
        input_shape=(3, 2, 4))

    testing_utils.layer_test(
        keras.layers.Reshape,
        kwargs={'target_shape': (-1, 1)},
        input_shape=(None, None, 2))

  def test_permute(self):
    testing_utils.layer_test(
        keras.layers.Permute, kwargs={'dims': (2, 1)}, input_shape=(3, 2, 4))

  def test_permute_errors_on_invalid_starting_dims_index(self):
    with self.assertRaisesRegexp(ValueError, r'Invalid permutation .*dims.*'):
      testing_utils.layer_test(
          keras.layers.Permute,
          kwargs={'dims': (0, 1, 2)}, input_shape=(3, 2, 4))

  def test_permute_errors_on_invalid_set_of_dims_indices(self):
    with self.assertRaisesRegexp(ValueError, r'Invalid permutation .*dims.*'):
      testing_utils.layer_test(
          keras.layers.Permute,
          kwargs={'dims': (1, 4, 2)}, input_shape=(3, 2, 4))

  def test_flatten(self):
    testing_utils.layer_test(
        keras.layers.Flatten, kwargs={}, input_shape=(3, 2, 4))

    # Test channels_first
    inputs = np.random.random((10, 3, 5, 5)).astype('float32')
    outputs = testing_utils.layer_test(
        keras.layers.Flatten,
        kwargs={'data_format': 'channels_first'},
        input_data=inputs)
    target_outputs = np.reshape(
        np.transpose(inputs, (0, 2, 3, 1)), (-1, 5 * 5 * 3))
    self.assertAllClose(outputs, target_outputs)

  def test_flatten_scalar_channels(self):
    testing_utils.layer_test(
        keras.layers.Flatten, kwargs={}, input_shape=(3,))

    # Test channels_first
    inputs = np.random.random((10,)).astype('float32')
    outputs = testing_utils.layer_test(
        keras.layers.Flatten,
        kwargs={'data_format': 'channels_first'},
        input_data=inputs)
    target_outputs = np.expand_dims(inputs, -1)
    self.assertAllClose(outputs, target_outputs)

  def test_repeat_vector(self):
    testing_utils.layer_test(
        keras.layers.RepeatVector, kwargs={'n': 3}, input_shape=(3, 2))

  def test_dense(self):
    testing_utils.layer_test(
        keras.layers.Dense, kwargs={'units': 3}, input_shape=(3, 2))

    testing_utils.layer_test(
        keras.layers.Dense, kwargs={'units': 3}, input_shape=(3, 4, 2))

    testing_utils.layer_test(
        keras.layers.Dense, kwargs={'units': 3}, input_shape=(None, None, 2))

    testing_utils.layer_test(
        keras.layers.Dense, kwargs={'units': 3}, input_shape=(3, 4, 5, 2))

  def test_dense_dtype(self):
    inputs = ops.convert_to_tensor(
        np.random.randint(low=0, high=7, size=(2, 2)))
    layer = keras.layers.Dense(5, dtype='float32')
    outputs = layer(inputs)
    self.assertEqual(outputs.dtype, 'float32')

  def test_dense_with_policy(self):
    inputs = ops.convert_to_tensor(
        np.random.randint(low=0, high=7, size=(2, 2)), dtype='float16')
    layer = keras.layers.Dense(5, dtype=policy.Policy('infer_float32_vars'))
    outputs = layer(inputs)
    self.assertEqual(outputs.dtype, 'float16')
    self.assertEqual(layer.kernel.dtype, 'float32')

  def test_dense_regularization(self):
    layer = keras.layers.Dense(
        3,
        kernel_regularizer=keras.regularizers.l1(0.01),
        bias_regularizer='l1',
        activity_regularizer='l2',
        name='dense_reg')
    layer(keras.backend.variable(np.ones((2, 4))))
    self.assertEqual(3, len(layer.losses))

  def test_dense_constraints(self):
    k_constraint = keras.constraints.max_norm(0.01)
    b_constraint = keras.constraints.max_norm(0.01)
    layer = keras.layers.Dense(
        3, kernel_constraint=k_constraint, bias_constraint=b_constraint)
    layer(keras.backend.variable(np.ones((2, 4))))
    self.assertEqual(layer.kernel.constraint, k_constraint)
    self.assertEqual(layer.bias.constraint, b_constraint)

  def test_activity_regularization(self):
    layer = keras.layers.ActivityRegularization(l1=0.1)
    layer(keras.backend.variable(np.ones((2, 4))))
    self.assertEqual(1, len(layer.losses))
    config = layer.get_config()
    self.assertEqual(config.pop('l1'), 0.1)

  def test_numpy_inputs(self):
    if context.executing_eagerly():
      layer = keras.layers.RepeatVector(2)
      x = np.ones((10, 10))
      self.assertAllEqual(np.ones((10, 2, 10)), layer(x))

      layer = keras.layers.Concatenate()
      x, y = np.ones((10, 10)), np.ones((10, 10))
      self.assertAllEqual(np.ones((10, 20)), layer([x, y]))

>>>>>>> 4c307bd3

if __name__ == '__main__':
  test.main()<|MERGE_RESOLUTION|>--- conflicted
+++ resolved
@@ -21,13 +21,9 @@
 import numpy as np
 
 from tensorflow.python import keras
-<<<<<<< HEAD
-from tensorflow.python.framework import test_util as tf_test_util
-=======
 from tensorflow.python.eager import context
 from tensorflow.python.framework import ops
 from tensorflow.python.keras import keras_parameterized
->>>>>>> 4c307bd3
 from tensorflow.python.keras import testing_utils
 from tensorflow.python.keras.mixed_precision.experimental import policy
 from tensorflow.python.ops import math_ops
@@ -315,19 +311,6 @@
     self.assertAllEqual(((10, 5), {'b': (10, 20)}), output_shape)
 
   def test_lambda_config_serialization(self):
-<<<<<<< HEAD
-    with self.cached_session():
-      # test serialization with output_shape and output_shape_type
-      layer = keras.layers.Lambda(lambda x: x + 1, output_shape=(1, 1))
-      layer(keras.backend.variable(np.ones((1, 1))))
-      config = layer.get_config()
-      layer = keras.layers.deserialize({
-          'class_name': 'Lambda',
-          'config': config
-      })
-
-      layer = keras.layers.Lambda.from_config(config)
-=======
     # Test serialization with output_shape and output_shape_type
     layer = keras.layers.Lambda(lambda x: x + 1, output_shape=(1, 1))
     layer(keras.backend.variable(np.ones((1, 1))))
@@ -545,7 +528,6 @@
       x, y = np.ones((10, 10)), np.ones((10, 10))
       self.assertAllEqual(np.ones((10, 20)), layer([x, y]))
 
->>>>>>> 4c307bd3
 
 if __name__ == '__main__':
   test.main()