--- conflicted
+++ resolved
@@ -21,18 +21,11 @@
 import numpy as np
 
 from tensorflow.python import keras
-<<<<<<< HEAD
-from tensorflow.python.framework import test_util as tf_test_util
-from tensorflow.python.keras import testing_utils
-from tensorflow.python.platform import test
-from tensorflow.python.training.rmsprop import RMSPropOptimizer
-=======
 from tensorflow.python.eager import context
 from tensorflow.python.keras import keras_parameterized
 from tensorflow.python.keras import testing_utils
 from tensorflow.python.platform import test
 from tensorflow.python.training import gradient_descent
->>>>>>> 4c307bd3
 
 
 class SimpleRNNLayerTest(test.TestCase):
@@ -194,18 +187,6 @@
   @tf_test_util.run_in_graph_and_eager_modes
   def test_with_masking_layer_SimpleRNN(self):
     layer_class = keras.layers.SimpleRNN
-<<<<<<< HEAD
-    with self.cached_session():
-      inputs = np.random.random((2, 3, 4))
-      targets = np.abs(np.random.random((2, 3, 5)))
-      targets /= targets.sum(axis=-1, keepdims=True)
-      model = keras.models.Sequential()
-      model.add(keras.layers.Masking(input_shape=(3, 4)))
-      model.add(layer_class(units=5, return_sequences=True, unroll=False))
-      model.compile(loss='categorical_crossentropy',
-                    optimizer=RMSPropOptimizer(0.01))
-      model.fit(inputs, targets, epochs=1, batch_size=2, verbose=1)
-=======
     inputs = np.random.random((2, 3, 4))
     targets = np.abs(np.random.random((2, 3, 5)))
     targets /= targets.sum(axis=-1, keepdims=True)
@@ -214,7 +195,6 @@
     model.add(layer_class(units=5, return_sequences=True, unroll=False))
     model.compile(loss='categorical_crossentropy', optimizer='rmsprop')
     model.fit(inputs, targets, epochs=1, batch_size=2, verbose=1)
->>>>>>> 4c307bd3
 
   def test_from_config_SimpleRNN(self):
     layer_class = keras.layers.SimpleRNN
@@ -223,8 +203,6 @@
       l2 = layer_class.from_config(l1.get_config())
       assert l1.get_config() == l2.get_config()
 
-<<<<<<< HEAD
-=======
   def test_regularizers_SimpleRNN(self):
     embedding_dim = 4
     layer_class = keras.layers.SimpleRNN
@@ -308,7 +286,6 @@
     out7 = model.predict(right_padded_input)
 
     np.testing.assert_allclose(out7, out6, atol=1e-5)
->>>>>>> 4c307bd3
 
 if __name__ == '__main__':
   test.main()