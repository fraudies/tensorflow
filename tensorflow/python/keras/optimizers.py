# Copyright 2015 The TensorFlow Authors. All Rights Reserved.
#
# Licensed under the Apache License, Version 2.0 (the "License");
# you may not use this file except in compliance with the License.
# You may obtain a copy of the License at
#
#     http://www.apache.org/licenses/LICENSE-2.0
#
# Unless required by applicable law or agreed to in writing, software
# distributed under the License is distributed on an "AS IS" BASIS,
# WITHOUT WARRANTIES OR CONDITIONS OF ANY KIND, either express or implied.
# See the License for the specific language governing permissions and
# limitations under the License.
# ==============================================================================
# pylint: disable=invalid-name
"""Built-in optimizer classes."""
from __future__ import absolute_import
from __future__ import division
from __future__ import print_function

import six
from six.moves import zip  # pylint: disable=redefined-builtin

<<<<<<< HEAD
from tensorflow.python.keras import backend as K
=======
from tensorflow.python.distribute import distribution_strategy_context
from tensorflow.python.framework import ops
from tensorflow.python.keras import backend as K
from tensorflow.python.keras.optimizer_v2 import adadelta as adadelta_v2
from tensorflow.python.keras.optimizer_v2 import adagrad as adagrad_v2
from tensorflow.python.keras.optimizer_v2 import adam as adam_v2
from tensorflow.python.keras.optimizer_v2 import adamax as adamax_v2
from tensorflow.python.keras.optimizer_v2 import ftrl
from tensorflow.python.keras.optimizer_v2 import gradient_descent as gradient_descent_v2
from tensorflow.python.keras.optimizer_v2 import nadam as nadam_v2
from tensorflow.python.keras.optimizer_v2 import optimizer_v2
from tensorflow.python.keras.optimizer_v2 import rmsprop as rmsprop_v2
>>>>>>> 4c307bd3
from tensorflow.python.keras.utils.generic_utils import deserialize_keras_object
from tensorflow.python.keras.utils.generic_utils import serialize_keras_object
from tensorflow.python.ops import clip_ops
from tensorflow.python.ops import math_ops
from tensorflow.python.ops import state_ops
from tensorflow.python.training import distribution_strategy_context
from tensorflow.python.training import optimizer as tf_optimizer_module
from tensorflow.python.training import training_util
from tensorflow.python.training.tracking import base as trackable
from tensorflow.python.util.tf_export import keras_export


<<<<<<< HEAD
@tf_export('keras.optimizers.Optimizer')
=======
>>>>>>> 4c307bd3
class Optimizer(object):
  """Abstract optimizer base class.

  Note: this is the parent class of all optimizers, not an actual optimizer
  that can be used for training models.

  All Keras optimizers support the following keyword arguments:

      clipnorm: float >= 0. Gradients will be clipped
          when their L2 norm exceeds this value.
      clipvalue: float >= 0. Gradients will be clipped
          when their absolute value exceeds this value.
  """

  def __init__(self, **kwargs):
    allowed_kwargs = {'clipnorm', 'clipvalue'}
    for k in kwargs:
      if k not in allowed_kwargs:
        raise TypeError('Unexpected keyword argument '
                        'passed to optimizer: ' + str(k))
      # checks that clipnorm >= 0 and clipvalue >= 0
      if kwargs[k] < 0:
        raise ValueError('Expected {} >= 0, received: {}'.format(k, kwargs[k]))
    self.__dict__.update(kwargs)
    self.updates = []
    self.weights = []

  def get_updates(self, loss, params):
    raise NotImplementedError

  def get_gradients(self, loss, params):
    """Returns gradients of `loss` with respect to `params`.

    Arguments:
        loss: Loss tensor.
        params: List of variables.

    Returns:
        List of gradient tensors.

    Raises:
        ValueError: In case any gradient cannot be computed (e.g. if gradient
          function not implemented).
    """
    grads = K.gradients(loss, params)
    if None in grads:
      raise ValueError('An operation has `None` for gradient. '
                       'Please make sure that all of your ops have a '
                       'gradient defined (i.e. are differentiable). '
                       'Common ops without gradient: '
                       'K.argmax, K.round, K.eval.')
    if hasattr(self, 'clipnorm'):
      grads = [clip_ops.clip_by_norm(g, self.clipnorm) for g in grads]
    if hasattr(self, 'clipvalue'):
      grads = [
          clip_ops.clip_by_value(g, -self.clipvalue, self.clipvalue)
          for g in grads
      ]
    return grads

  def set_weights(self, weights):
    """Sets the weights of the optimizer, from Numpy arrays.

    Should only be called after computing the gradients
    (otherwise the optimizer has no weights).

    Arguments:
        weights: a list of Numpy arrays. The number of arrays and their shape
          must match number of the dimensions of the weights of the optimizer
          (i.e. it should match the output of `get_weights`).

    Raises:
        ValueError: in case of incompatible weight shapes.
    """
    params = self.weights
    if len(params) != len(weights):
      raise ValueError('Length of the specified weight list (' +
                       str(len(weights)) +
                       ') does not match the number of weights '
                       'of the optimizer (' + str(len(params)) + ')')
    weight_value_tuples = []
    param_values = K.batch_get_value(params)
    for pv, p, w in zip(param_values, params, weights):
      if pv.shape != w.shape:
        raise ValueError('Optimizer weight shape ' + str(pv.shape) +
                         ' not compatible with '
                         'provided weight shape ' + str(w.shape))
      weight_value_tuples.append((p, w))
    K.batch_set_value(weight_value_tuples)

  def get_weights(self):
    """Returns the current value of the weights of the optimizer.

    Returns:
        A list of numpy arrays.
    """
    return K.batch_get_value(self.weights)

  def get_config(self):
    config = {}
    if hasattr(self, 'clipnorm'):
      config['clipnorm'] = self.clipnorm
    if hasattr(self, 'clipvalue'):
      config['clipvalue'] = self.clipvalue
    return config

  @classmethod
  def from_config(cls, config):
    return cls(**config)


<<<<<<< HEAD
@tf_export('keras.optimizers.SGD')
=======
>>>>>>> 4c307bd3
class SGD(Optimizer):
  """Stochastic gradient descent optimizer.

  Includes support for momentum,
  learning rate decay, and Nesterov momentum.

  Arguments:
      lr: float >= 0. Learning rate.
      momentum: float >= 0. Parameter that accelerates SGD in the relevant
        direction and dampens oscillations.
      decay: float >= 0. Learning rate decay over each update.
      nesterov: boolean. Whether to apply Nesterov momentum.
  """

  def __init__(self, lr=0.01, momentum=0., decay=0., nesterov=False, **kwargs):
    super(SGD, self).__init__(**kwargs)
    with K.name_scope(self.__class__.__name__):
      self.iterations = K.variable(0, dtype='int64', name='iterations')
      self.lr = K.variable(lr, name='lr')
      self.momentum = K.variable(momentum, name='momentum')
      self.decay = K.variable(decay, name='decay')
    self.initial_decay = decay
    self.nesterov = nesterov

  def get_updates(self, loss, params):
    grads = self.get_gradients(loss, params)
    self.updates = [state_ops.assign_add(self.iterations, 1)]

    lr = self.lr
    if self.initial_decay > 0:
      lr = lr * (  # pylint: disable=g-no-augmented-assignment
          1. /
          (1. +
           self.decay * math_ops.cast(self.iterations, K.dtype(self.decay))))
    # momentum
    shapes = [K.int_shape(p) for p in params]
    moments = [K.zeros(shape) for shape in shapes]
    self.weights = [self.iterations] + moments
    for p, g, m in zip(params, grads, moments):
      v = self.momentum * m - lr * g  # velocity
      self.updates.append(state_ops.assign(m, v))

      if self.nesterov:
        new_p = p + self.momentum * v - lr * g
      else:
        new_p = p + v

      # Apply constraints.
      if getattr(p, 'constraint', None) is not None:
        new_p = p.constraint(new_p)

      self.updates.append(state_ops.assign(p, new_p))
    return self.updates

  def get_config(self):
    config = {
        'lr': float(K.get_value(self.lr)),
        'momentum': float(K.get_value(self.momentum)),
        'decay': float(K.get_value(self.decay)),
        'nesterov': self.nesterov
    }
    base_config = super(SGD, self).get_config()
    return dict(list(base_config.items()) + list(config.items()))


<<<<<<< HEAD
@tf_export('keras.optimizers.RMSprop')
=======
>>>>>>> 4c307bd3
class RMSprop(Optimizer):
  """RMSProp optimizer.

  It is recommended to leave the parameters of this optimizer
  at their default values
  (except the learning rate, which can be freely tuned).

  Arguments:
      lr: float >= 0. Learning rate.
      rho: float >= 0.
      epsilon: float >= 0. Fuzz factor. If `None`, defaults to `K.epsilon()`.
      decay: float >= 0. Learning rate decay over each update.
  """

  def __init__(self, lr=0.001, rho=0.9, epsilon=None, decay=0., **kwargs):
    super(RMSprop, self).__init__(**kwargs)
    with K.name_scope(self.__class__.__name__):
      self.lr = K.variable(lr, name='lr')
      self.rho = K.variable(rho, name='rho')
      self.decay = K.variable(decay, name='decay')
      self.iterations = K.variable(0, dtype='int64', name='iterations')
    if epsilon is None:
      epsilon = K.epsilon()
    self.epsilon = epsilon
    self.initial_decay = decay

  def get_updates(self, loss, params):
    grads = self.get_gradients(loss, params)
    accumulators = [K.zeros(K.int_shape(p), dtype=K.dtype(p)) for p in params]
    self.weights = accumulators
    self.updates = [state_ops.assign_add(self.iterations, 1)]

    lr = self.lr
    if self.initial_decay > 0:
      lr = lr * (  # pylint: disable=g-no-augmented-assignment
          1. /
          (1. +
           self.decay * math_ops.cast(self.iterations, K.dtype(self.decay))))

    for p, g, a in zip(params, grads, accumulators):
      # update accumulator
      new_a = self.rho * a + (1. - self.rho) * math_ops.square(g)
      self.updates.append(state_ops.assign(a, new_a))
      new_p = p - lr * g / (K.sqrt(new_a) + self.epsilon)

      # Apply constraints.
      if getattr(p, 'constraint', None) is not None:
        new_p = p.constraint(new_p)

      self.updates.append(state_ops.assign(p, new_p))
    return self.updates

  def get_config(self):
    config = {
        'lr': float(K.get_value(self.lr)),
        'rho': float(K.get_value(self.rho)),
        'decay': float(K.get_value(self.decay)),
        'epsilon': self.epsilon
    }
    base_config = super(RMSprop, self).get_config()
    return dict(list(base_config.items()) + list(config.items()))


<<<<<<< HEAD
@tf_export('keras.optimizers.Adagrad')
=======
>>>>>>> 4c307bd3
class Adagrad(Optimizer):
  """Adagrad optimizer.

  Adagrad is an optimizer with parameter-specific learning rates,
  which are adapted relative to how frequently a parameter gets
  updated during training. The more updates a parameter receives,
  the smaller the updates.

  It is recommended to leave the parameters of this optimizer
  at their default values.

  # Arguments
      lr: float >= 0. Initial learning rate.
      epsilon: float >= 0. If `None`, defaults to `K.epsilon()`.
      decay: float >= 0. Learning rate decay over each update.

  # References
      - [Adaptive Subgradient Methods for Online Learning and Stochastic
      Optimization](http://www.jmlr.org/papers/volume12/duchi11a/duchi11a.pdf)
  """

  def __init__(self, lr=0.01, epsilon=None, decay=0., **kwargs):
    super(Adagrad, self).__init__(**kwargs)
    with K.name_scope(self.__class__.__name__):
      self.lr = K.variable(lr, name='lr')
      self.decay = K.variable(decay, name='decay')
      self.iterations = K.variable(0, dtype='int64', name='iterations')
    if epsilon is None:
      epsilon = K.epsilon()
    self.epsilon = epsilon
    self.initial_decay = decay

  def get_updates(self, loss, params):
    grads = self.get_gradients(loss, params)
    shapes = [K.int_shape(p) for p in params]
    accumulators = [K.zeros(shape) for shape in shapes]
    self.weights = accumulators
    self.updates = [state_ops.assign_add(self.iterations, 1)]

    lr = self.lr
    if self.initial_decay > 0:
      lr = lr * (  # pylint: disable=g-no-augmented-assignment
          1. /
          (1. +
           self.decay * math_ops.cast(self.iterations, K.dtype(self.decay))))

    for p, g, a in zip(params, grads, accumulators):
      new_a = a + math_ops.square(g)  # update accumulator
      self.updates.append(state_ops.assign(a, new_a))
      new_p = p - lr * g / (K.sqrt(new_a) + self.epsilon)

      # Apply constraints.
      if getattr(p, 'constraint', None) is not None:
        new_p = p.constraint(new_p)

      self.updates.append(state_ops.assign(p, new_p))
    return self.updates

  def get_config(self):
    config = {
        'lr': float(K.get_value(self.lr)),
        'decay': float(K.get_value(self.decay)),
        'epsilon': self.epsilon
    }
    base_config = super(Adagrad, self).get_config()
    return dict(list(base_config.items()) + list(config.items()))


<<<<<<< HEAD
@tf_export('keras.optimizers.Adadelta')
=======
>>>>>>> 4c307bd3
class Adadelta(Optimizer):
  """Adadelta optimizer.

  Adadelta is a more robust extension of Adagrad
  that adapts learning rates based on a moving window of gradient updates,
  instead of accumulating all past gradients. This way, Adadelta continues
  learning even when many updates have been done. Compared to Adagrad, in the
  original version of Adadelta you don't have to set an initial learning
  rate. In this version, initial learning rate and decay factor can
  be set, as in most other Keras optimizers.

  It is recommended to leave the parameters of this optimizer
  at their default values.

  # Arguments
      lr: float >= 0. Initial learning rate, defaults to 1.
          It is recommended to leave it at the default value.
      rho: float >= 0. Adadelta decay factor, corresponding to fraction of
          gradient to keep at each time step.
      epsilon: float >= 0. Fuzz factor. If `None`, defaults to `K.epsilon()`.
      decay: float >= 0. Initial learning rate decay.

  # References
      - [Adadelta - an adaptive learning rate
      method](http://arxiv.org/abs/1212.5701)
  """

  def __init__(self, lr=1.0, rho=0.95, epsilon=None, decay=0., **kwargs):
    super(Adadelta, self).__init__(**kwargs)
    with K.name_scope(self.__class__.__name__):
      self.lr = K.variable(lr, name='lr')
      self.decay = K.variable(decay, name='decay')
      self.iterations = K.variable(0, dtype='int64', name='iterations')
    if epsilon is None:
      epsilon = K.epsilon()
    self.rho = rho
    self.epsilon = epsilon
    self.initial_decay = decay

  def get_updates(self, loss, params):
    grads = self.get_gradients(loss, params)
    shapes = [K.int_shape(p) for p in params]
    accumulators = [K.zeros(shape) for shape in shapes]
    delta_accumulators = [K.zeros(shape) for shape in shapes]
    self.weights = accumulators + delta_accumulators
    self.updates = [state_ops.assign_add(self.iterations, 1)]

    lr = self.lr
    if self.initial_decay > 0:
      lr = lr * (  # pylint: disable=g-no-augmented-assignment
          1. /
          (1. +
           self.decay * math_ops.cast(self.iterations, K.dtype(self.decay))))

    for p, g, a, d_a in zip(params, grads, accumulators, delta_accumulators):
      # update accumulator
      new_a = self.rho * a + (1. - self.rho) * math_ops.square(g)
      self.updates.append(state_ops.assign(a, new_a))

      # use the new accumulator and the *old* delta_accumulator
      update = g * K.sqrt(d_a + self.epsilon) / K.sqrt(new_a + self.epsilon)
      new_p = p - lr * update

      # Apply constraints.
      if getattr(p, 'constraint', None) is not None:
        new_p = p.constraint(new_p)

      self.updates.append(state_ops.assign(p, new_p))

      # update delta_accumulator
      new_d_a = self.rho * d_a + (1 - self.rho) * math_ops.square(update)
      self.updates.append(state_ops.assign(d_a, new_d_a))
    return self.updates

  def get_config(self):
    config = {
        'lr': float(K.get_value(self.lr)),
        'rho': self.rho,
        'decay': float(K.get_value(self.decay)),
        'epsilon': self.epsilon
    }
    base_config = super(Adadelta, self).get_config()
    return dict(list(base_config.items()) + list(config.items()))


<<<<<<< HEAD
@tf_export('keras.optimizers.Adam')
=======
>>>>>>> 4c307bd3
class Adam(Optimizer):
  """Adam optimizer.

  Default parameters follow those provided in the original paper.

  Arguments:
      lr: float >= 0. Learning rate.
      beta_1: float, 0 < beta < 1. Generally close to 1.
      beta_2: float, 0 < beta < 1. Generally close to 1.
      epsilon: float >= 0. Fuzz factor. If `None`, defaults to `K.epsilon()`.
      decay: float >= 0. Learning rate decay over each update.
      amsgrad: boolean. Whether to apply the AMSGrad variant of this algorithm
        from the paper "On the Convergence of Adam and Beyond".
  """

  def __init__(self,
               lr=0.001,
               beta_1=0.9,
               beta_2=0.999,
               epsilon=None,
               decay=0.,
               amsgrad=False,
               **kwargs):
    super(Adam, self).__init__(**kwargs)
    with K.name_scope(self.__class__.__name__):
      self.iterations = K.variable(0, dtype='int64', name='iterations')
      self.lr = K.variable(lr, name='lr')
      self.beta_1 = K.variable(beta_1, name='beta_1')
      self.beta_2 = K.variable(beta_2, name='beta_2')
      self.decay = K.variable(decay, name='decay')
    if epsilon is None:
      epsilon = K.epsilon()
    self.epsilon = epsilon
    self.initial_decay = decay
    self.amsgrad = amsgrad

  def get_updates(self, loss, params):
    grads = self.get_gradients(loss, params)
    self.updates = [state_ops.assign_add(self.iterations, 1)]

    lr = self.lr
    if self.initial_decay > 0:
      lr = lr * (  # pylint: disable=g-no-augmented-assignment
          1. /
          (1. +
           self.decay * math_ops.cast(self.iterations, K.dtype(self.decay))))

    t = math_ops.cast(self.iterations, K.floatx()) + 1
    lr_t = lr * (
        K.sqrt(1. - math_ops.pow(self.beta_2, t)) /
        (1. - math_ops.pow(self.beta_1, t)))

    ms = [K.zeros(K.int_shape(p), dtype=K.dtype(p)) for p in params]
    vs = [K.zeros(K.int_shape(p), dtype=K.dtype(p)) for p in params]
    if self.amsgrad:
      vhats = [K.zeros(K.int_shape(p), dtype=K.dtype(p)) for p in params]
    else:
      vhats = [K.zeros(1) for _ in params]
    self.weights = [self.iterations] + ms + vs + vhats

    for p, g, m, v, vhat in zip(params, grads, ms, vs, vhats):
      m_t = (self.beta_1 * m) + (1. - self.beta_1) * g
      v_t = (self.beta_2 * v) + (1. - self.beta_2) * math_ops.square(g)
      if self.amsgrad:
        vhat_t = math_ops.maximum(vhat, v_t)
        p_t = p - lr_t * m_t / (K.sqrt(vhat_t) + self.epsilon)
        self.updates.append(state_ops.assign(vhat, vhat_t))
      else:
        p_t = p - lr_t * m_t / (K.sqrt(v_t) + self.epsilon)

      self.updates.append(state_ops.assign(m, m_t))
      self.updates.append(state_ops.assign(v, v_t))
      new_p = p_t

      # Apply constraints.
      if getattr(p, 'constraint', None) is not None:
        new_p = p.constraint(new_p)

      self.updates.append(state_ops.assign(p, new_p))
    return self.updates

  def get_config(self):
    config = {
        'lr': float(K.get_value(self.lr)),
        'beta_1': float(K.get_value(self.beta_1)),
        'beta_2': float(K.get_value(self.beta_2)),
        'decay': float(K.get_value(self.decay)),
        'epsilon': self.epsilon,
        'amsgrad': self.amsgrad
    }
    base_config = super(Adam, self).get_config()
    return dict(list(base_config.items()) + list(config.items()))


<<<<<<< HEAD
@tf_export('keras.optimizers.Adamax')
=======
>>>>>>> 4c307bd3
class Adamax(Optimizer):
  """Adamax optimizer from Adam paper's Section 7.

  It is a variant of Adam based on the infinity norm.
  Default parameters follow those provided in the paper.

  Arguments:
      lr: float >= 0. Learning rate.
      beta_1/beta_2: floats, 0 < beta < 1. Generally close to 1.
      epsilon: float >= 0. Fuzz factor. If `None`, defaults to `K.epsilon()`.
      decay: float >= 0. Learning rate decay over each update.
  """

  def __init__(self,
               lr=0.002,
               beta_1=0.9,
               beta_2=0.999,
               epsilon=None,
               decay=0.,
               **kwargs):
    super(Adamax, self).__init__(**kwargs)
    with K.name_scope(self.__class__.__name__):
      self.iterations = K.variable(0, dtype='int64', name='iterations')
      self.lr = K.variable(lr, name='lr')
      self.beta_1 = K.variable(beta_1, name='beta_1')
      self.beta_2 = K.variable(beta_2, name='beta_2')
      self.decay = K.variable(decay, name='decay')
    if epsilon is None:
      epsilon = K.epsilon()
    self.epsilon = epsilon
    self.initial_decay = decay

  def get_updates(self, loss, params):
    grads = self.get_gradients(loss, params)
    self.updates = []

    lr = self.lr
    if self.initial_decay > 0:
      lr = lr * (  # pylint: disable=g-no-augmented-assignment
          1. /
          (1. +
           self.decay * math_ops.cast(self.iterations, K.dtype(self.decay))))

    with ops.control_dependencies([state_ops.assign_add(self.iterations, 1)]):
      t = math_ops.cast(self.iterations, K.floatx())
    lr_t = lr / (1. - math_ops.pow(self.beta_1, t))

    shapes = [K.int_shape(p) for p in params]
    # zero init of 1st moment
    ms = [K.zeros(shape) for shape in shapes]
    # zero init of exponentially weighted infinity norm
    us = [K.zeros(shape) for shape in shapes]
    self.weights = [self.iterations] + ms + us

    for p, g, m, u in zip(params, grads, ms, us):

      m_t = (self.beta_1 * m) + (1. - self.beta_1) * g
      u_t = math_ops.maximum(self.beta_2 * u, math_ops.abs(g))
      p_t = p - lr_t * m_t / (u_t + self.epsilon)

      self.updates.append(state_ops.assign(m, m_t))
      self.updates.append(state_ops.assign(u, u_t))
      new_p = p_t

      # Apply constraints.
      if getattr(p, 'constraint', None) is not None:
        new_p = p.constraint(new_p)

      self.updates.append(state_ops.assign(p, new_p))
    return self.updates

  def get_config(self):
    config = {
        'lr': float(K.get_value(self.lr)),
        'beta_1': float(K.get_value(self.beta_1)),
        'beta_2': float(K.get_value(self.beta_2)),
        'decay': float(K.get_value(self.decay)),
        'epsilon': self.epsilon
    }
    base_config = super(Adamax, self).get_config()
    return dict(list(base_config.items()) + list(config.items()))


class Nadam(Optimizer):
  """Nesterov Adam optimizer.

  Much like Adam is essentially RMSprop with momentum,
  Nadam is Adam RMSprop with Nesterov momentum.

  Default parameters follow those provided in the paper.
  It is recommended to leave the parameters of this optimizer
  at their default values.

  Arguments:
      lr: float >= 0. Learning rate.
      beta_1/beta_2: floats, 0 < beta < 1. Generally close to 1.
      epsilon: float >= 0. Fuzz factor. If `None`, defaults to `K.epsilon()`.
  """

  def __init__(self,
               lr=0.002,
               beta_1=0.9,
               beta_2=0.999,
               epsilon=None,
               schedule_decay=0.004,
               **kwargs):
    super(Nadam, self).__init__(**kwargs)
    with K.name_scope(self.__class__.__name__):
      self.iterations = K.variable(0, dtype='int64', name='iterations')
      self.m_schedule = K.variable(1., name='m_schedule')
      self.lr = K.variable(lr, name='lr')
      self.beta_1 = K.variable(beta_1, name='beta_1')
      self.beta_2 = K.variable(beta_2, name='beta_2')
    if epsilon is None:
      epsilon = K.epsilon()
    self.epsilon = epsilon
    self.schedule_decay = schedule_decay

  def get_updates(self, loss, params):
    grads = self.get_gradients(loss, params)
    self.updates = []

    with ops.control_dependencies([state_ops.assign_add(self.iterations, 1)]):
      t = math_ops.cast(self.iterations, K.floatx())

    # Due to the recommendations in [2], i.e. warming momentum schedule
    momentum_cache_t = self.beta_1 * (
        1. - 0.5 *
        (math_ops.pow(K.cast_to_floatx(0.96), t * self.schedule_decay)))
    momentum_cache_t_1 = self.beta_1 * (
        1. - 0.5 *
        (math_ops.pow(K.cast_to_floatx(0.96), (t + 1) * self.schedule_decay)))
    m_schedule_new = self.m_schedule * momentum_cache_t
    m_schedule_next = self.m_schedule * momentum_cache_t * momentum_cache_t_1
    self.updates.append((self.m_schedule, m_schedule_new))

    shapes = [K.int_shape(p) for p in params]
    ms = [K.zeros(shape) for shape in shapes]
    vs = [K.zeros(shape) for shape in shapes]

    self.weights = [self.iterations, self.m_schedule] + ms + vs

    for p, g, m, v in zip(params, grads, ms, vs):
      # the following equations given in [1]
      g_prime = g / (1. - m_schedule_new)
      m_t = self.beta_1 * m + (1. - self.beta_1) * g
      m_t_prime = m_t / (1. - m_schedule_next)
      v_t = self.beta_2 * v + (1. - self.beta_2) * math_ops.square(g)
      v_t_prime = v_t / (1. - math_ops.pow(self.beta_2, t))
      m_t_bar = (1. -
                 momentum_cache_t) * g_prime + momentum_cache_t_1 * m_t_prime

      self.updates.append(state_ops.assign(m, m_t))
      self.updates.append(state_ops.assign(v, v_t))

      p_t = p - self.lr * m_t_bar / (K.sqrt(v_t_prime) + self.epsilon)
      new_p = p_t

      # Apply constraints.
      if getattr(p, 'constraint', None) is not None:
        new_p = p.constraint(new_p)

      self.updates.append(state_ops.assign(p, new_p))
    return self.updates

  def get_config(self):
    config = {
        'lr': float(K.get_value(self.lr)),
        'beta_1': float(K.get_value(self.beta_1)),
        'beta_2': float(K.get_value(self.beta_2)),
        'epsilon': self.epsilon,
        'schedule_decay': self.schedule_decay
    }
    base_config = super(Nadam, self).get_config()
    return dict(list(base_config.items()) + list(config.items()))


class TFOptimizer(Optimizer, trackable.Trackable):
  """Wrapper class for native TensorFlow optimizers."""

  def __init__(self, optimizer, iterations=None):  # pylint: disable=super-init-not-called
    self.optimizer = optimizer
    self._track_trackable(optimizer, name='optimizer')
    if iterations is None:
      with K.name_scope(self.__class__.__name__):
        self.iterations = K.variable(0, dtype='int64', name='iterations')
    else:
      self.iterations = iterations
    self._track_trackable(self.iterations, name='global_step')

  def apply_gradients(self, grads):
    self.optimizer.apply_gradients(grads, global_step=self.iterations)

  def get_grads(self, loss, params):
    return self.optimizer.compute_gradients(loss, params)

  def get_updates(self, loss, params):
    if distribution_strategy_context.has_strategy():
      self.updates = []

      if not params:
        # After the model vars have been created, the second call to get_updates
        # is called with params as an empty list. This ensures that we call
        # compute_gradients with params=None.
        grads = self.optimizer.compute_gradients(loss)
      else:
        grads = self.optimizer.compute_gradients(loss, params)
      global_step = training_util.get_global_step()
      opt_update = self.optimizer.apply_gradients(grads, global_step)
    else:
      if not params:
        self.updates = [state_ops.assign_add(self.iterations, 1)]
        return self.updates

      # Updates list starts out empty because the iterations variable is
      # incremented in optimizer.apply_gradients()
      self.updates = []
      grads = self.optimizer.compute_gradients(loss, params)
      opt_update = self.optimizer.apply_gradients(
          grads, global_step=self.iterations)

    self.updates.append(opt_update)
    return self.updates

  @property
  def weights(self):
    raise NotImplementedError

  def get_config(self):
    raise NotImplementedError

  def from_config(self, config):
    raise NotImplementedError


# Aliases.

sgd = SGD
rmsprop = RMSprop
adagrad = Adagrad
adadelta = Adadelta
adam = Adam
adamax = Adamax
nadam = Nadam


@keras_export('keras.optimizers.serialize')
def serialize(optimizer):
  return serialize_keras_object(optimizer)


@keras_export('keras.optimizers.deserialize')
def deserialize(config, custom_objects=None):
  """Inverse of the `serialize` function.

  Arguments:
      config: Optimizer configuration dictionary.
      custom_objects: Optional dictionary mapping names (strings) to custom
        objects (classes and functions) to be considered during deserialization.

  Returns:
      A Keras Optimizer instance.
  """
  all_classes = {
<<<<<<< HEAD
      'sgd': SGD,
      'rmsprop': RMSprop,
      'adagrad': Adagrad,
      'adadelta': Adadelta,
      'adam': Adam,
      'adamax': Adamax,
      'nadam': Nadam,
      'tfoptimizer': TFOptimizer,
  }
=======
      'adadelta': adadelta_v2.Adadelta,
      'adagrad': adagrad_v2.Adagrad,
      'adam': adam_v2.Adam,
      'adamax': adamax_v2.Adamax,
      'nadam': nadam_v2.Nadam,
      'rmsprop': rmsprop_v2.RMSprop,
      'sgd': gradient_descent_v2.SGD,
      'ftrl': ftrl.Ftrl
  }

>>>>>>> 4c307bd3
  # Make deserialization case-insensitive for built-in optimizers.
  if config['class_name'].lower() in all_classes:
    config['class_name'] = config['class_name'].lower()
  return deserialize_keras_object(
      config,
      module_objects=all_classes,
      custom_objects=custom_objects,
      printable_module_name='optimizer')


@keras_export('keras.optimizers.get')
def get(identifier):
  """Retrieves a Keras Optimizer instance.

  Arguments:
      identifier: Optimizer identifier, one of
          - String: name of an optimizer
          - Dictionary: configuration dictionary. - Keras Optimizer instance (it
            will be returned unchanged). - TensorFlow Optimizer instance (it
            will be wrapped as a Keras Optimizer).

  Returns:
      A Keras Optimizer instance.

  Raises:
      ValueError: If `identifier` cannot be interpreted.
  """
  # Wrap TF optimizer instances
  if isinstance(identifier, tf_optimizer_module.Optimizer):
    opt = TFOptimizer(identifier)
    K.track_tf_optimizer(opt)
    return opt
  if isinstance(identifier, dict):
    return deserialize(identifier)
  elif isinstance(identifier, six.string_types):
    config = {'class_name': str(identifier), 'config': {}}
    return deserialize(config)
  if isinstance(identifier, Optimizer):
    return identifier
  else:
    raise ValueError('Could not interpret optimizer identifier:', identifier)<|MERGE_RESOLUTION|>--- conflicted
+++ resolved
@@ -21,9 +21,6 @@
 import six
 from six.moves import zip  # pylint: disable=redefined-builtin
 
-<<<<<<< HEAD
-from tensorflow.python.keras import backend as K
-=======
 from tensorflow.python.distribute import distribution_strategy_context
 from tensorflow.python.framework import ops
 from tensorflow.python.keras import backend as K
@@ -36,7 +33,6 @@
 from tensorflow.python.keras.optimizer_v2 import nadam as nadam_v2
 from tensorflow.python.keras.optimizer_v2 import optimizer_v2
 from tensorflow.python.keras.optimizer_v2 import rmsprop as rmsprop_v2
->>>>>>> 4c307bd3
 from tensorflow.python.keras.utils.generic_utils import deserialize_keras_object
 from tensorflow.python.keras.utils.generic_utils import serialize_keras_object
 from tensorflow.python.ops import clip_ops
@@ -49,10 +45,6 @@
 from tensorflow.python.util.tf_export import keras_export
 
 
-<<<<<<< HEAD
-@tf_export('keras.optimizers.Optimizer')
-=======
->>>>>>> 4c307bd3
 class Optimizer(object):
   """Abstract optimizer base class.
 
@@ -164,10 +156,6 @@
     return cls(**config)
 
 
-<<<<<<< HEAD
-@tf_export('keras.optimizers.SGD')
-=======
->>>>>>> 4c307bd3
 class SGD(Optimizer):
   """Stochastic gradient descent optimizer.
 
@@ -233,10 +221,6 @@
     return dict(list(base_config.items()) + list(config.items()))
 
 
-<<<<<<< HEAD
-@tf_export('keras.optimizers.RMSprop')
-=======
->>>>>>> 4c307bd3
 class RMSprop(Optimizer):
   """RMSProp optimizer.
 
@@ -300,10 +284,6 @@
     return dict(list(base_config.items()) + list(config.items()))
 
 
-<<<<<<< HEAD
-@tf_export('keras.optimizers.Adagrad')
-=======
->>>>>>> 4c307bd3
 class Adagrad(Optimizer):
   """Adagrad optimizer.
 
@@ -372,10 +352,6 @@
     return dict(list(base_config.items()) + list(config.items()))
 
 
-<<<<<<< HEAD
-@tf_export('keras.optimizers.Adadelta')
-=======
->>>>>>> 4c307bd3
 class Adadelta(Optimizer):
   """Adadelta optimizer.
 
@@ -461,10 +437,6 @@
     return dict(list(base_config.items()) + list(config.items()))
 
 
-<<<<<<< HEAD
-@tf_export('keras.optimizers.Adam')
-=======
->>>>>>> 4c307bd3
 class Adam(Optimizer):
   """Adam optimizer.
 
@@ -559,10 +531,6 @@
     return dict(list(base_config.items()) + list(config.items()))
 
 
-<<<<<<< HEAD
-@tf_export('keras.optimizers.Adamax')
-=======
->>>>>>> 4c307bd3
 class Adamax(Optimizer):
   """Adamax optimizer from Adam paper's Section 7.
 
@@ -827,17 +795,6 @@
       A Keras Optimizer instance.
   """
   all_classes = {
-<<<<<<< HEAD
-      'sgd': SGD,
-      'rmsprop': RMSprop,
-      'adagrad': Adagrad,
-      'adadelta': Adadelta,
-      'adam': Adam,
-      'adamax': Adamax,
-      'nadam': Nadam,
-      'tfoptimizer': TFOptimizer,
-  }
-=======
       'adadelta': adadelta_v2.Adadelta,
       'adagrad': adagrad_v2.Adagrad,
       'adam': adam_v2.Adam,
@@ -848,7 +805,6 @@
       'ftrl': ftrl.Ftrl
   }
 
->>>>>>> 4c307bd3
   # Make deserialization case-insensitive for built-in optimizers.
   if config['class_name'].lower() in all_classes:
     config['class_name'] = config['class_name'].lower()
