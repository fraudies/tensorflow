# Copyright 2015 The TensorFlow Authors. All Rights Reserved.
#
# Licensed under the Apache License, Version 2.0 (the "License");
# you may not use this file except in compliance with the License.
# You may obtain a copy of the License at
#
#     http://www.apache.org/licenses/LICENSE-2.0
#
# Unless required by applicable law or agreed to in writing, software
# distributed under the License is distributed on an "AS IS" BASIS,
# WITHOUT WARRANTIES OR CONDITIONS OF ANY KIND, either express or implied.
# See the License for the specific language governing permissions and
# limitations under the License.
# ==============================================================================
"""Functional tests for aggregate operations."""

from __future__ import absolute_import
from __future__ import division
from __future__ import print_function

import types as python_types

import numpy as np

from tensorflow.python.framework import constant_op
from tensorflow.python.framework import dtypes
from tensorflow.python.framework import ops
from tensorflow.python.keras.optimizer_v2 import adagrad
from tensorflow.python.keras.optimizer_v2 import learning_rate_schedule
from tensorflow.python.ops import embedding_ops
from tensorflow.python.ops import math_ops
from tensorflow.python.ops import resource_variable_ops
from tensorflow.python.ops import variable_scope
from tensorflow.python.ops import variables
from tensorflow.python.platform import test


class AdagradOptimizerTest(test.TestCase):

  def doTestBasic(self, use_resource=False):
    for dtype in [dtypes.half, dtypes.float32, dtypes.float64]:
      with self.cached_session():
        if use_resource:
          var0 = resource_variable_ops.ResourceVariable([1.0, 2.0], dtype=dtype)
          var1 = resource_variable_ops.ResourceVariable([3.0, 4.0], dtype=dtype)
        else:
          var0 = variables.Variable([1.0, 2.0], dtype=dtype)
          var1 = variables.Variable([3.0, 4.0], dtype=dtype)
        grads0 = constant_op.constant([0.1, 0.1], dtype=dtype)
        grads1 = constant_op.constant([0.01, 0.01], dtype=dtype)
        ada_opt = adagrad.Adagrad(3.0, initial_accumulator_value=0.1)
        ada_update = ada_opt.apply_gradients(
            zip([grads0, grads1], [var0, var1]))
        variables.global_variables_initializer().run()
        # Fetch params to validate initial values
        self.assertAllClose([1.0, 2.0], var0.eval())
        self.assertAllClose([3.0, 4.0], var1.eval())
        # Run 3 steps of adagrad
        for _ in range(3):
          ada_update.run()
        # Validate updated params
        self.assertAllCloseAccordingToType(
            np.array([-1.6026098728179932, -0.6026098728179932]), var0.eval())
        self.assertAllCloseAccordingToType(
            np.array([2.715679168701172, 3.715679168701172]), var1.eval())

  def testBasic(self):
    self.doTestBasic()

  def testBasicResource(self):
    self.doTestBasic(use_resource=True)

<<<<<<< HEAD
=======
  def testBasicWithLearningRateInverseTimeDecay(self):
    for dtype in [dtypes.float32, dtypes.float64]:
      with self.cached_session():
        var0_np = np.array([1.0, 2.0], dtype=dtype.as_numpy_dtype)
        var1_np = np.array([3.0, 4.0], dtype=dtype.as_numpy_dtype)
        grads0_np = np.array([0.1, 0.1], dtype=dtype.as_numpy_dtype)
        grads1_np = np.array([0.01, 0.01], dtype=dtype.as_numpy_dtype)
        var0 = resource_variable_ops.ResourceVariable(var0_np)
        var1 = resource_variable_ops.ResourceVariable(var1_np)
        grads0 = constant_op.constant(grads0_np)
        grads1 = constant_op.constant(grads1_np)

        learning_rate = 3.0
        decay = 0.5
        lr_schedule = learning_rate_schedule.InverseTimeDecay(
            learning_rate, decay_steps=1.0, decay_rate=decay)

        ada_opt = adagrad.Adagrad(lr_schedule)

        accum0_np = np.array([0.1, 0.1], dtype=dtype.as_numpy_dtype)
        accum1_np = np.array([0.1, 0.1], dtype=dtype.as_numpy_dtype)

        if not context.executing_eagerly():
          ada_update = ada_opt.apply_gradients(
              zip([grads0, grads1], [var0, var1]))
          self.evaluate(variables.global_variables_initializer())

        # Fetch params to validate initial values
        v0_val, v1_val = self.evaluate([var0, var1])
        self.assertAllClose([1.0, 2.0], v0_val)
        self.assertAllClose([3.0, 4.0], v1_val)

        # Run 3 steps of adagrad
        for t in range(3):
          if not context.executing_eagerly():
            self.evaluate(ada_update)
          else:
            ada_opt.apply_gradients(zip([grads0, grads1], [var0, var1]))
          lr_np = learning_rate / (1 + decay * t)
          var0_np, accum0_np = adagrad_update_numpy(var0_np, accum0_np,
                                                    grads0_np, lr_np)
          var1_np, accum1_np = adagrad_update_numpy(var1_np, accum1_np,
                                                    grads1_np, lr_np)
          self.assertAllCloseAccordingToType(var0_np, self.evaluate(var0))
          self.assertAllCloseAccordingToType(var1_np, self.evaluate(var1))

  @test_util.run_deprecated_v1
>>>>>>> a751f01a
  def testMinimizeSparseResourceVariable(self):
    for dtype in [dtypes.half, dtypes.float32, dtypes.float64]:
      with self.cached_session():
        var0 = resource_variable_ops.ResourceVariable(
            [[1.0, 2.0], [3.0, 4.0]], dtype=dtype)
        x = constant_op.constant([[4.0], [5.0]], dtype=dtype)
        pred = math_ops.matmul(embedding_ops.embedding_lookup([var0], [0]), x)
        loss = pred * pred
        sgd_op = adagrad.Adagrad(1.0).minimize(loss)
        variables.global_variables_initializer().run()
        # Fetch params to validate initial values
        self.assertAllCloseAccordingToType(
            [[1.0, 2.0], [3.0, 4.0]], var0.eval())
        # Run 1 step of sgd
        sgd_op.run()
        # Validate updated params
        self.assertAllCloseAccordingToType(
            [[0, 1], [3, 4]], var0.eval(), atol=0.01)

  def testTensorLearningRate(self):
    for dtype in [dtypes.half, dtypes.float32, dtypes.float64]:
      with self.cached_session():
        var0 = variables.Variable([1.0, 2.0], dtype=dtype)
        var1 = variables.Variable([3.0, 4.0], dtype=dtype)
        grads0 = constant_op.constant([0.1, 0.1], dtype=dtype)
        grads1 = constant_op.constant([0.01, 0.01], dtype=dtype)
        ada_opt = adagrad.Adagrad(
            constant_op.constant(3.0), initial_accumulator_value=0.1)
        ada_update = ada_opt.apply_gradients(
            zip([grads0, grads1], [var0, var1]))
        variables.global_variables_initializer().run()
        # Fetch params to validate initial values
        self.assertAllClose([1.0, 2.0], var0.eval())
        self.assertAllClose([3.0, 4.0], var1.eval())
        # Run 3 steps of adagrad
        for _ in range(3):
          ada_update.run()
        # Validate updated params
        self.assertAllCloseAccordingToType(
            np.array([-1.6026098728179932, -0.6026098728179932]), var0.eval())
        self.assertAllCloseAccordingToType(
            np.array([2.715679168701172, 3.715679168701172]), var1.eval())

  def testSparseBasic(self):
    for dtype in [dtypes.half, dtypes.float32, dtypes.float64]:
      with self.cached_session():
        var0 = variables.Variable([[1.0], [2.0]], dtype=dtype)
        var1 = variables.Variable([[3.0], [4.0]], dtype=dtype)
        grads0 = ops.IndexedSlices(
            constant_op.constant(
                [0.1], shape=[1, 1], dtype=dtype),
            constant_op.constant([0]),
            constant_op.constant([2, 1]))
        grads1 = ops.IndexedSlices(
            constant_op.constant(
                [0.01], shape=[1, 1], dtype=dtype),
            constant_op.constant([1]),
            constant_op.constant([2, 1]))
        ada_opt = adagrad.Adagrad(3.0, initial_accumulator_value=0.1)
        ada_update = ada_opt.apply_gradients(
            zip([grads0, grads1], [var0, var1]))
        variables.global_variables_initializer().run()
        # Fetch params to validate initial values
        self.assertAllClose([[1.0], [2.0]], var0.eval())
        self.assertAllClose([[3.0], [4.0]], var1.eval())
        # Run 3 step of sgd
        for _ in range(3):
          ada_update.run()
        # Validate updated params
        self.assertAllCloseAccordingToType(
            np.array([[-1.6026098728179932], [2.0]]), var0.eval())
        self.assertAllCloseAccordingToType(
            np.array([[3.0], [3.715679168701172]]), var1.eval())

  def testSparseRepeatedIndices(self):
    for dtype in [dtypes.half, dtypes.float32, dtypes.float64]:
      with self.cached_session():
        repeated_index_update_var = variables.Variable(
            [[1.0], [2.0]], dtype=dtype)
        aggregated_update_var = variables.Variable(
            [[1.0], [2.0]], dtype=dtype)
        grad_repeated_index = ops.IndexedSlices(
            constant_op.constant(
                [0.1, 0.1], shape=[2, 1], dtype=dtype),
            constant_op.constant([1, 1]),
            constant_op.constant([2, 1]))
        grad_aggregated = ops.IndexedSlices(
            constant_op.constant(
                [0.2], shape=[1, 1], dtype=dtype),
            constant_op.constant([1]),
            constant_op.constant([2, 1]))
        repeated_update = adagrad.Adagrad(3.0).apply_gradients(
            [(grad_repeated_index, repeated_index_update_var)])
        aggregated_update = adagrad.Adagrad(3.0).apply_gradients(
            [(grad_aggregated, aggregated_update_var)])
        variables.global_variables_initializer().run()
        self.assertAllClose(aggregated_update_var.eval(),
                            repeated_index_update_var.eval())
        for _ in range(3):
          repeated_update.run()
          aggregated_update.run()
          self.assertAllClose(aggregated_update_var.eval(),
                              repeated_index_update_var.eval())

  def testSparseRepeatedIndicesResourceVariable(self):
    for dtype in [dtypes.half, dtypes.float32, dtypes.float64]:
      with self.cached_session():
        var_repeated = resource_variable_ops.ResourceVariable(
            [1.0, 2.0], dtype=dtype)
        loss_repeated = math_ops.reduce_sum(
            embedding_ops.embedding_lookup(var_repeated, [0, 0]))
        var_aggregated = resource_variable_ops.ResourceVariable(
            [1.0, 2.0], dtype=dtype)
        loss_aggregated = 2 * math_ops.reduce_sum(
            embedding_ops.embedding_lookup(var_aggregated, [0]))
        update_op_repeated = adagrad.Adagrad(2.0).minimize(loss_repeated)
        update_op_aggregated = adagrad.Adagrad(2.0).minimize(loss_aggregated)
        variables.global_variables_initializer().run()
        self.assertAllCloseAccordingToType(
            var_repeated.eval(), var_aggregated.eval())
        for _ in range(3):
          update_op_repeated.run()
          update_op_aggregated.run()
          self.assertAllCloseAccordingToType(
              var_repeated.eval(), var_aggregated.eval())

  def testSparseStability(self):
    for dtype in [dtypes.half, dtypes.float32, dtypes.float64]:
      with self.cached_session():
        shape = [1, 6]
        var0 = variables.Variable(
            [[
                0.00872496, -0.106952, 0.110467, 0.226505, -0.0147257,
                -0.0105945
            ]],
            dtype=dtype)
        grads0 = ops.IndexedSlices(
            constant_op.constant(
                [[
                    -5.91278e-05, 5.31673e-05, -2.5779e-06, 4.29153e-05,
                    -8.4877e-05, -9.48906e-05
                ]],
                shape=shape,
                dtype=dtype),
            constant_op.constant([0]),
            constant_op.constant(shape))
        ada_opt = adagrad.Adagrad(1.0, initial_accumulator_value=0.1)
        ada_update = ada_opt.apply_gradients(zip([grads0], [var0]))
        self.assertEqual(["accumulator"], ada_opt.get_slot_names())
        slot0 = ada_opt.get_slot(var0, "accumulator")
        init = variables.global_variables_initializer()
        for _ in range(100):
          init.run()
          ada_update.run()
          self.assertAllCloseAccordingToType(
              np.array([[0.1, 0.1, 0.1, 0.1, 0.1, 0.1]]), slot0.eval())
          self.assertAllCloseAccordingToType(
              np.array([[
                  0.00891194, -0.10712013, 0.11047515, 0.22636929, -0.0144573,
                  -0.01029443
              ]]), var0.eval())

  def testSharing(self):
    for dtype in [dtypes.half, dtypes.float32, dtypes.float64]:
      with self.cached_session():
        var0 = variables.Variable([1.0, 2.0], dtype=dtype)
        var1 = variables.Variable([3.0, 4.0], dtype=dtype)
        grads0 = constant_op.constant([0.1, 0.1], dtype=dtype)
        grads1 = constant_op.constant([0.01, 0.01], dtype=dtype)
        ada_opt = adagrad.Adagrad(3.0)
        # Apply the optimizer twice.  Both applications will use
        # the same accums.
        ada_update1 = ada_opt.apply_gradients(
            zip([grads0, grads1], [var0, var1]))
        ada_update2 = ada_opt.apply_gradients(
            zip([grads0, grads1], [var0, var1]))
        self.assertEqual(["accumulator"], ada_opt.get_slot_names())
        slot0 = ada_opt.get_slot(var0, "accumulator")
<<<<<<< HEAD
        self.assertEquals(slot0.get_shape(), var0.get_shape())
        slot1 = ada_opt.get_slot(var1, "accumulator")
        self.assertEquals(slot1.get_shape(), var1.get_shape())
=======
        self.assertEqual(slot0.shape, var0.shape)
        slot1 = ada_opt.get_slot(var1, "accumulator")
        self.assertEqual(slot1.shape, var1.shape)
>>>>>>> a751f01a
        variables.global_variables_initializer().run()

        # Fetch params to validate initial values.
        self.assertAllClose([1.0, 2.0], var0.eval())
        self.assertAllClose([3.0, 4.0], var1.eval())
        # Mix the first and the second adagrad for 3 steps.
        ada_update1.run()
        ada_update2.run()
        ada_update1.run()
<<<<<<< HEAD
        # Validate updated params (the same as with only 1 Adagrad).
        self.assertAllCloseAccordingToType(
            np.array([-1.6026098728179932, -0.6026098728179932]), var0.eval())
        self.assertAllCloseAccordingToType(
            np.array([2.715679168701172, 3.715679168701172]), var1.eval())

  def testDynamicShapeVariable_Ok(self):
    with self.cached_session():
      v = variable_scope.get_variable("v", initializer=constant_op.constant(1.),
                                      validate_shape=False)
      self.assertFalse(v.shape.is_fully_defined())
      # Creating optimizer should cause no exception.
      adagrad.Adagrad(3.0, initial_accumulator_value=0.1)

  def testConfig(self):
    opt = adagrad.Adagrad(
        learning_rate=lambda: ops.convert_to_tensor(1.0),
        initial_accumulator_value=2.0)
    config = opt.get_config()
    opt2 = adagrad.Adagrad.from_config(config)
    self.assertIsInstance(opt2._hyper["learning_rate"][1],
                          python_types.LambdaType)
    self.assertEqual(opt._initial_accumulator_value,
                     opt2._initial_accumulator_value)
=======

        accum0_np = np.array([0.1, 0.1], dtype=dtype.as_numpy_dtype)
        accum1_np = np.array([0.1, 0.1], dtype=dtype.as_numpy_dtype)
        for _ in range(3):
          var0_np, accum0_np = adagrad_update_numpy(var0_np, accum0_np,
                                                    grads0_np, learning_rate)
          var1_np, accum1_np = adagrad_update_numpy(var1_np, accum1_np,
                                                    grads1_np, learning_rate)
        self.assertAllCloseAccordingToType(var0_np, self.evaluate(var0))
        self.assertAllCloseAccordingToType(var1_np, self.evaluate(var1))

  def testConstructAdagradWithLR(self):
    opt = adagrad.Adagrad(lr=1.0)
    opt_2 = adagrad.Adagrad(learning_rate=0.1, lr=1.0)
    opt_3 = adagrad.Adagrad(learning_rate=0.1)
    self.assertIsInstance(opt.lr, variables.Variable)
    self.assertIsInstance(opt_2.lr, variables.Variable)
    self.assertIsInstance(opt_3.lr, variables.Variable)

    self.evaluate(variables.global_variables_initializer())
    self.assertAllClose(self.evaluate(opt.lr), (1.0))
    self.assertAllClose(self.evaluate(opt_2.lr), (1.0))
    self.assertAllClose(self.evaluate(opt_3.lr), (0.1))

  def testConstructAdagradWithEpsilonValues(self):
    opt = adagrad.Adagrad(epsilon=None)
    config = opt.get_config()
    self.assertEqual(config["epsilon"], 1e-7)

    opt = adagrad.Adagrad(epsilon=1e-6)
    config = opt.get_config()
    self.assertEqual(config["epsilon"], 1e-6)

    with self.assertRaisesRegexp(ValueError,
                                 "epsilon must be larger than 1e-7"):
      opt = adagrad.Adagrad(epsilon=1e-8)
>>>>>>> a751f01a


if __name__ == "__main__":
  test.main()<|MERGE_RESOLUTION|>--- conflicted
+++ resolved
@@ -70,8 +70,6 @@
   def testBasicResource(self):
     self.doTestBasic(use_resource=True)
 
-<<<<<<< HEAD
-=======
   def testBasicWithLearningRateInverseTimeDecay(self):
     for dtype in [dtypes.float32, dtypes.float64]:
       with self.cached_session():
@@ -119,7 +117,6 @@
           self.assertAllCloseAccordingToType(var1_np, self.evaluate(var1))
 
   @test_util.run_deprecated_v1
->>>>>>> a751f01a
   def testMinimizeSparseResourceVariable(self):
     for dtype in [dtypes.half, dtypes.float32, dtypes.float64]:
       with self.cached_session():
@@ -298,15 +295,9 @@
             zip([grads0, grads1], [var0, var1]))
         self.assertEqual(["accumulator"], ada_opt.get_slot_names())
         slot0 = ada_opt.get_slot(var0, "accumulator")
-<<<<<<< HEAD
-        self.assertEquals(slot0.get_shape(), var0.get_shape())
-        slot1 = ada_opt.get_slot(var1, "accumulator")
-        self.assertEquals(slot1.get_shape(), var1.get_shape())
-=======
         self.assertEqual(slot0.shape, var0.shape)
         slot1 = ada_opt.get_slot(var1, "accumulator")
         self.assertEqual(slot1.shape, var1.shape)
->>>>>>> a751f01a
         variables.global_variables_initializer().run()
 
         # Fetch params to validate initial values.
@@ -316,32 +307,6 @@
         ada_update1.run()
         ada_update2.run()
         ada_update1.run()
-<<<<<<< HEAD
-        # Validate updated params (the same as with only 1 Adagrad).
-        self.assertAllCloseAccordingToType(
-            np.array([-1.6026098728179932, -0.6026098728179932]), var0.eval())
-        self.assertAllCloseAccordingToType(
-            np.array([2.715679168701172, 3.715679168701172]), var1.eval())
-
-  def testDynamicShapeVariable_Ok(self):
-    with self.cached_session():
-      v = variable_scope.get_variable("v", initializer=constant_op.constant(1.),
-                                      validate_shape=False)
-      self.assertFalse(v.shape.is_fully_defined())
-      # Creating optimizer should cause no exception.
-      adagrad.Adagrad(3.0, initial_accumulator_value=0.1)
-
-  def testConfig(self):
-    opt = adagrad.Adagrad(
-        learning_rate=lambda: ops.convert_to_tensor(1.0),
-        initial_accumulator_value=2.0)
-    config = opt.get_config()
-    opt2 = adagrad.Adagrad.from_config(config)
-    self.assertIsInstance(opt2._hyper["learning_rate"][1],
-                          python_types.LambdaType)
-    self.assertEqual(opt._initial_accumulator_value,
-                     opt2._initial_accumulator_value)
-=======
 
         accum0_np = np.array([0.1, 0.1], dtype=dtype.as_numpy_dtype)
         accum1_np = np.array([0.1, 0.1], dtype=dtype.as_numpy_dtype)
@@ -378,7 +343,6 @@
     with self.assertRaisesRegexp(ValueError,
                                  "epsilon must be larger than 1e-7"):
       opt = adagrad.Adagrad(epsilon=1e-8)
->>>>>>> a751f01a
 
 
 if __name__ == "__main__":
