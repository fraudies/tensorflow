--- conflicted
+++ resolved
@@ -74,43 +74,6 @@
             # Assign slots
             slot = [None] * 2
             slot_update = [None] * 2
-<<<<<<< HEAD
-            self.assertEqual(["accum", "accum_update"],
-                             adadelta_opt.get_slot_names())
-            slot[0] = adadelta_opt.get_slot(var0, "accum")
-            self.assertEquals(slot[0].get_shape(), var0.get_shape())
-            self.assertFalse(slot[0] in variables.trainable_variables())
-
-            slot_update[0] = adadelta_opt.get_slot(var0, "accum_update")
-            self.assertEquals(slot_update[0].get_shape(), var0.get_shape())
-            self.assertFalse(slot_update[0] in variables.trainable_variables())
-
-            slot[1] = adadelta_opt.get_slot(var1, "accum")
-            self.assertEquals(slot[1].get_shape(), var1.get_shape())
-            self.assertFalse(slot[1] in variables.trainable_variables())
-
-            slot_update[1] = adadelta_opt.get_slot(var1, "accum_update")
-            self.assertEquals(slot_update[1].get_shape(), var1.get_shape())
-            self.assertFalse(slot_update[1] in variables.trainable_variables())
-
-            # Fetch params to validate initial values
-            self.assertAllClose(var0_init, var0.eval())
-            self.assertAllClose(var1_init, var1.eval())
-
-            update = [None] * num_updates
-            tot_update = 0
-            for step in range(num_updates):
-              # Run adadelta update for comparison
-              adadelta_update.run()
-
-              # Perform initial update without previous accum values
-              accum = accum * rho + (grad**2) * (1 - rho)
-              update[step] = (np.sqrt(accum_update + epsilon) *
-                              (1. / np.sqrt(accum + epsilon)) * grad)
-              accum_update = (accum_update * rho + (update[step]**2) *
-                              (1.0 - rho))
-              tot_update += update[step] * lr
-=======
             slot[0] = adadelta_opt.get_slot(var0, "accum_grad")
             self.assertEqual(slot[0].shape, var0.shape)
 
@@ -126,7 +89,6 @@
           # Fetch params to validate initial values
           self.assertAllClose(var0_init, self.evaluate(var0))
           self.assertAllClose(var1_init, self.evaluate(var1))
->>>>>>> a751f01a
 
               # Check that the accumulators have been updated
               for slot_idx in range(2):
@@ -177,26 +139,6 @@
         # Run 1 step of sgd
         sgd_op.run()
         # Validate updated params
-<<<<<<< HEAD
-        self.assertAllCloseAccordingToType(
-            [[-111, -138]], var0.eval())
-
-  def testConfig(self):
-
-    def rho():
-      return ops.convert_to_tensor(1.0)
-
-    epsilon = ops.convert_to_tensor(1.0)
-
-    opt = adadelta.Adadelta(learning_rate=1.0, rho=rho, epsilon=epsilon)
-    config = opt.get_config()
-    opt2 = adadelta.Adadelta.from_config(config)
-    self.assertEqual(opt._hyper["learning_rate"][1],
-                     opt2._hyper["learning_rate"][1])
-    self.assertEqual(opt._hyper["rho"][1].__name__,
-                     opt2._hyper["rho"][1].__name__)
-    self.assertEqual(opt._hyper["epsilon"][1], opt2._hyper["epsilon"][1])
-=======
         self.assertAllCloseAccordingToType([[-111, -138]], self.evaluate(var0))
 
   def testConstructAdadeltaWithLR(self):
@@ -220,7 +162,6 @@
     opt = adadelta.Adadelta(epsilon=1e-8)
     config = opt.get_config()
     self.assertEqual(config["epsilon"], 1e-8)
->>>>>>> a751f01a
 
 
 if __name__ == "__main__":
