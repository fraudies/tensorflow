# Copyright 2015 The TensorFlow Authors. All Rights Reserved.
#
# Licensed under the Apache License, Version 2.0 (the "License");
# you may not use this file except in compliance with the License.
# You may obtain a copy of the License at
#
#     http://www.apache.org/licenses/LICENSE-2.0
#
# Unless required by applicable law or agreed to in writing, software
# distributed under the License is distributed on an "AS IS" BASIS,
# WITHOUT WARRANTIES OR CONDITIONS OF ANY KIND, either express or implied.
# See the License for the specific language governing permissions and
# limitations under the License.
# ==============================================================================

"""Adam optimizer for TensorFlow."""
from __future__ import absolute_import
from __future__ import division
from __future__ import print_function

from tensorflow.python.framework import ops
from tensorflow.python.keras import backend_config
from tensorflow.python.keras.optimizer_v2 import optimizer_v2
from tensorflow.python.ops import control_flow_ops
from tensorflow.python.ops import math_ops
from tensorflow.python.ops import state_ops
from tensorflow.python.training import training_ops
<<<<<<< HEAD


class Adam(optimizer_v2.OptimizerV2):
  r"""Adam Optimizer.

  Default parameters follow those provided in the original paper.

  See [Kingma et al., 2014](http://arxiv.org/abs/1412.6980)
  ([pdf](http://arxiv.org/pdf/1412.6980.pdf)).

  Some of the args below are hyperparameters where a hyperparameter is
  defined as a scalar Tensor, a regular Python value, or a callable (which
  will be evaluated when `apply_gradients` is called) returning a scalar
  Tensor or a Python value.

  Initialization:

  $$m_0 := 0 \text{(Initialize initial 1st moment vector)}$$
  $$v_0 := 0 \text{(Initialize initial 2nd moment vector)}$$
  $$t := 0 \text{(Initialize timestep)}$$
  The update rule for `variable` with gradient `g` uses an optimization
  described at the end of section2 of the paper:

  $$t := t + 1$$
  $$lr_t := \text{learning\_rate} * \sqrt{1 - beta_2^t} / (1 - beta_1^t)$$

  $$m_t := beta_1 * m_{t-1} + (1 - beta_1) * g$$
  $$v_t := beta_2 * v_{t-1} + (1 - beta_2) * g * g$$
  $$variable := variable - lr_t * m_t / (\sqrt{v_t} + \epsilon)$$

  The default value of 1e-8 for epsilon might not be a good default in
  general. For example, when training an Inception network on ImageNet a
  current good choice is 1.0 or 0.1. Note that since AdamOptimizer uses the
  formulation just before Section 2.1 of the Kingma and Ba paper rather than
  the formulation in Algorithm 1, the "epsilon" referred to here is "epsilon
  hat" in the paper.

  The sparse implementation of this algorithm (used when the gradient is an
  IndexedSlices object, typically because of `tf.gather` or an embedding
  lookup in the forward pass) does apply momentum to variable slices even if
  they were not used in the forward pass (meaning they have a gradient equal
  to zero). Momentum decay (beta1) is also applied to the entire momentum
  accumulator. This means that the sparse behavior is equivalent to the dense
  behavior (in contrast to some momentum implementations which ignore momentum
  unless a variable slice was actually used).

  Arguments:
      learning_rate: float hyperparameter >= 0. Learning rate.
      beta_1: float hyperparameter, 0 < beta_1 < 1. Generally close to 1. The
        exponential decay rate for the 1st moment estimates.
      beta_2: float hyperparameter, 0 < beta_2 < 1. Generally close to 1. The
        exponential decay rate for the 2nd moment estimates.
      epsilon: float hyperparameter >= 0. Fuzz factor. This epsilon is "epsilon
        hat" in the Kingma and Ba paper (in the formula just before Section
        2.1), not the epsilon in Algorithm 1 of the paper.
      name: Optional name for the operations created when applying gradients.
        Defaults to "Adam".
=======
from tensorflow.python.util.tf_export import keras_export


@keras_export('keras.optimizers.Adam')
class Adam(optimizer_v2.OptimizerV2):
  """Optimizer that implements the Adam algorithm.

  Adam optimization is a stochastic gradient descent method that is based on
  adaptive estimation of first-order and second-order moments. According to the
  reference, the method is 'computationally efficient, has little memory
  requirement, invariant to diagonal rescaling of gradients, and is well suited
  for problems that are large in terms of data/parameters'.

  # References
      See [Kingma et al., 2014](http://arxiv.org/abs/1412.6980)
        ([pdf](http://arxiv.org/pdf/1412.6980.pdf)).
      For AMSGrad see [Reddi et al., 2-18]
        (https://openreview.net/pdf?id=ryQu7f-RZ)
>>>>>>> a751f01a
  """

  def __init__(self,
               learning_rate=0.001,
               beta_1=0.9,
               beta_2=0.999,
<<<<<<< HEAD
               epsilon=1e-8,
               name="Adam"):
    super(Adam, self).__init__(name)

    self._set_hyper("learning_rate", learning_rate)
    self._set_hyper("beta_1", beta_1)
    self._set_hyper("beta_2", beta_2)
    self._set_hyper("epsilon", epsilon)

  def _get_beta_accumulators(self, state=None):
    if state is None:
      state = self._get_per_graph_state()
    return (state.get_non_slot("beta_1_power"),
            state.get_non_slot("beta_2_power"))

  def _create_vars(self, var_list, state):
    # Non-slot variables end up on the same device(s).
    state.create_non_slot(
        initial_value=lambda: state.get_hyper("beta_1"), name="beta_1_power")
    state.create_non_slot(
        initial_value=lambda: state.get_hyper("beta_2"), name="beta_2_power")

=======
               epsilon=1e-7,
               amsgrad=False,
               name='Adam',
               **kwargs):
    r"""Construct a new Adam optimizer.

    If amsgrad = False:
      Initialization:

      $$m_0 := 0 \text{(Initialize initial 1st moment vector)}$$
      $$v_0 := 0 \text{(Initialize initial 2nd moment vector)}$$
      $$t := 0 \text{(Initialize timestep)}$$

      The update rule for `variable` with gradient `g` uses an optimization
      described at the end of section 2 of the paper:

      $$t := t + 1$$
      $$lr_t := \text{learning\_rate} * \sqrt{1 - beta_2^t} / (1 - beta_1^t)$$

      $$m_t := beta_1 * m_{t-1} + (1 - beta_1) * g$$
      $$v_t := beta_2 * v_{t-1} + (1 - beta_2) * g * g$$
      $$variable := variable - lr_t * m_t / (\sqrt{v_t} + \epsilon)$$

    If amsgrad = True:
      Initialization:

      $$m_0 := 0 \text{(Initialize initial 1st moment vector)}$$
      $$v_0 := 0 \text{(Initialize initial 2nd moment vector)}$$
      $$v_hat_0 := 0 \text{(Initialize initial 2nd moment vector)}$$
      $$t := 0 \text{(Initialize timestep)}$$

      The update rule for `variable` with gradient `g` uses an optimization
      described at the end of section 2 of the paper:

      $$t := t + 1$$
      $$lr_t := \text{learning\_rate} * \sqrt{1 - beta_2^t} / (1 - beta_1^t)$$

      $$m_t := beta_1 * m_{t-1} + (1 - beta_1) * g$$
      $$v_t := beta_2 * v_{t-1} + (1 - beta_2) * g * g$$
      $$v_hat_t := max(v_hat_{t-1}, v_t)
      $$variable := variable - lr_t * m_t / (\sqrt{v_hat_t} + \epsilon)$$

    The default value of 1e-7 for epsilon might not be a good default in
    general. For example, when training an Inception network on ImageNet a
    current good choice is 1.0 or 0.1. Note that since AdamOptimizer uses the
    formulation just before Section 2.1 of the Kingma and Ba paper rather than
    the formulation in Algorithm 1, the "epsilon" referred to here is "epsilon
    hat" in the paper.

    The sparse implementation of this algorithm (used when the gradient is an
    IndexedSlices object, typically because of `tf.gather` or an embedding
    lookup in the forward pass) does apply momentum to variable slices even if
    they were not used in the forward pass (meaning they have a gradient equal
    to zero). Momentum decay (beta1) is also applied to the entire momentum
    accumulator. This means that the sparse behavior is equivalent to the dense
    behavior (in contrast to some momentum implementations which ignore momentum
    unless a variable slice was actually used).

    Args:
      learning_rate: A Tensor or a floating point value.  The learning rate.
      beta_1: A float value or a constant float tensor. The exponential decay
        rate for the 1st moment estimates.
      beta_2: A float value or a constant float tensor. The exponential decay
        rate for the 2nd moment estimates.
      epsilon: A small constant for numerical stability. This epsilon is
        "epsilon hat" in the Kingma and Ba paper (in the formula just before
        Section 2.1), not the epsilon in Algorithm 1 of the paper.
      amsgrad: boolean. Whether to apply AMSGrad variant of this algorithm from
        the paper "On the Convergence of Adam and beyond".
      name: Optional name for the operations created when applying gradients.
        Defaults to "Adam".  @compatibility(eager) When eager execution is
        enabled, `learning_rate`, `beta_1`, `beta_2`, and `epsilon` can each be
        a callable that takes no arguments and returns the actual value to use.
        This can be useful for changing these values across different
        invocations of optimizer functions. @end_compatibility
      **kwargs: keyword arguments. Allowed to be {`clipnorm`, `clipvalue`, `lr`,
        `decay`}. `clipnorm` is clip gradients by norm; `clipvalue` is clip
        gradients by value, `decay` is included for backward compatibility to
        allow time inverse decay of learning rate. `lr` is included for backward
        compatibility, recommended to use `learning_rate` instead.
    """

    if epsilon is None:
      epsilon = backend_config.epsilon()
    super(Adam, self).__init__(name, **kwargs)
    self._set_hyper('learning_rate', kwargs.get('lr', learning_rate))
    self._set_hyper('decay', self._initial_decay)
    self._set_hyper('beta_1', beta_1)
    self._set_hyper('beta_2', beta_2)
    self._set_hyper('epsilon', epsilon)
    self.amsgrad = amsgrad

  def _create_slots(self, var_list):
>>>>>>> a751f01a
    # Create slots for the first and second moments.
    for v in var_list:
      state.zeros_slot(v, "m")
      state.zeros_slot(v, "v")

  def _apply_dense(self, grad, var, state):
    m = state.get_slot(var, "m")
    v = state.get_slot(var, "v")
    beta_1_power, beta_2_power = self._get_beta_accumulators(state)
    return training_ops.apply_adam(
        var,
        m,
        v,
        math_ops.cast(beta_1_power, var.dtype.base_dtype),
        math_ops.cast(beta_2_power, var.dtype.base_dtype),
        state.get_hyper("learning_rate", var.dtype.base_dtype),
        state.get_hyper("beta_1", var.dtype.base_dtype),
        state.get_hyper("beta_2", var.dtype.base_dtype),
        state.get_hyper("epsilon", var.dtype.base_dtype),
        grad,
        use_locking=self._use_locking).op

  def _resource_apply_dense(self, grad, var, state):
    m = state.get_slot(var, "m")
    v = state.get_slot(var, "v")
    beta_1_power, beta_2_power = self._get_beta_accumulators(state)
    return training_ops.resource_apply_adam(
        var.handle,
        m.handle,
        v.handle,
        math_ops.cast(beta_1_power, grad.dtype.base_dtype),
        math_ops.cast(beta_2_power, grad.dtype.base_dtype),
        state.get_hyper("learning_rate", grad.dtype.base_dtype),
        state.get_hyper("beta_1", grad.dtype.base_dtype),
        state.get_hyper("beta_2", grad.dtype.base_dtype),
        state.get_hyper("epsilon", grad.dtype.base_dtype),
        grad,
        use_locking=self._use_locking)

  def _apply_sparse_shared(self, grad, var, indices, scatter_add, state):
    beta_1_power, beta_2_power = self._get_beta_accumulators(state)
    beta_1_power = math_ops.cast(beta_1_power, var.dtype.base_dtype)
    beta_2_power = math_ops.cast(beta_2_power, var.dtype.base_dtype)
    lr_t = state.get_hyper("learning_rate", var.dtype.base_dtype)
    beta_1_t = state.get_hyper("beta_1", var.dtype.base_dtype)
    beta_2_t = state.get_hyper("beta_2", var.dtype.base_dtype)
    epsilon_t = state.get_hyper("epsilon", var.dtype.base_dtype)
    lr = (lr_t * math_ops.sqrt(1 - beta_2_power) / (1 - beta_1_power))
    # m_t = beta_1 * m + (1 - beta_1) * g_t
    m = state.get_slot(var, "m")
    m_scaled_g_values = grad * (1 - beta_1_t)
    m_t = state_ops.assign(m, m * beta_1_t, use_locking=self._use_locking)
    with ops.control_dependencies([m_t]):
      m_t = scatter_add(m, indices, m_scaled_g_values)
    # v_t = beta_2 * v + (1 - beta_2) * (g_t * g_t)
    v = state.get_slot(var, "v")
    v_scaled_g_values = (grad * grad) * (1 - beta_2_t)
    v_t = state_ops.assign(v, v * beta_2_t, use_locking=self._use_locking)
    with ops.control_dependencies([v_t]):
      v_t = scatter_add(v, indices, v_scaled_g_values)
    v_sqrt = math_ops.sqrt(v_t)
    var_update = state_ops.assign_sub(var,
                                      lr * m_t / (v_sqrt + epsilon_t),
                                      use_locking=self._use_locking)
    return control_flow_ops.group(*[var_update, m_t, v_t])

  def _apply_sparse(self, grad, var, state):
    return self._apply_sparse_shared(
        grad.values, var, grad.indices,
        lambda x, i, v: state_ops.scatter_add(  # pylint: disable=g-long-lambda
            x, i, v, use_locking=self._use_locking),
        state)

<<<<<<< HEAD
  def _resource_scatter_add(self, x, i, v):
    with ops.control_dependencies(
        [resource_variable_ops.resource_scatter_add(
            x.handle, i, v)]):
      return x.value()

  def _resource_apply_sparse(self, grad, var, indices, state):
    return self._apply_sparse_shared(
        grad, var, indices, self._resource_scatter_add, state)

  def _finish(self, state):
    # Update the power accumulators.
    beta_1_power, beta_2_power = self._get_beta_accumulators(state)
    update_beta_1 = beta_1_power.assign(
        beta_1_power * state.get_hyper("beta_1"), use_locking=self._use_locking)
    update_beta_2 = beta_2_power.assign(
        beta_2_power * state.get_hyper("beta_2"), use_locking=self._use_locking)
    return control_flow_ops.group(update_beta_1, update_beta_2)

=======
>>>>>>> a751f01a
  def get_config(self):
    config = super(Adam, self).get_config()
    config.update({
        "learning_rate": self._serialize_hyperparameter("learning_rate"),
        "beta_1": self._serialize_hyperparameter("beta_1"),
        "beta_2": self._serialize_hyperparameter("beta_2"),
        "epsilon": self._serialize_hyperparameter("epsilon")
    })
    return config<|MERGE_RESOLUTION|>--- conflicted
+++ resolved
@@ -25,65 +25,6 @@
 from tensorflow.python.ops import math_ops
 from tensorflow.python.ops import state_ops
 from tensorflow.python.training import training_ops
-<<<<<<< HEAD
-
-
-class Adam(optimizer_v2.OptimizerV2):
-  r"""Adam Optimizer.
-
-  Default parameters follow those provided in the original paper.
-
-  See [Kingma et al., 2014](http://arxiv.org/abs/1412.6980)
-  ([pdf](http://arxiv.org/pdf/1412.6980.pdf)).
-
-  Some of the args below are hyperparameters where a hyperparameter is
-  defined as a scalar Tensor, a regular Python value, or a callable (which
-  will be evaluated when `apply_gradients` is called) returning a scalar
-  Tensor or a Python value.
-
-  Initialization:
-
-  $$m_0 := 0 \text{(Initialize initial 1st moment vector)}$$
-  $$v_0 := 0 \text{(Initialize initial 2nd moment vector)}$$
-  $$t := 0 \text{(Initialize timestep)}$$
-  The update rule for `variable` with gradient `g` uses an optimization
-  described at the end of section2 of the paper:
-
-  $$t := t + 1$$
-  $$lr_t := \text{learning\_rate} * \sqrt{1 - beta_2^t} / (1 - beta_1^t)$$
-
-  $$m_t := beta_1 * m_{t-1} + (1 - beta_1) * g$$
-  $$v_t := beta_2 * v_{t-1} + (1 - beta_2) * g * g$$
-  $$variable := variable - lr_t * m_t / (\sqrt{v_t} + \epsilon)$$
-
-  The default value of 1e-8 for epsilon might not be a good default in
-  general. For example, when training an Inception network on ImageNet a
-  current good choice is 1.0 or 0.1. Note that since AdamOptimizer uses the
-  formulation just before Section 2.1 of the Kingma and Ba paper rather than
-  the formulation in Algorithm 1, the "epsilon" referred to here is "epsilon
-  hat" in the paper.
-
-  The sparse implementation of this algorithm (used when the gradient is an
-  IndexedSlices object, typically because of `tf.gather` or an embedding
-  lookup in the forward pass) does apply momentum to variable slices even if
-  they were not used in the forward pass (meaning they have a gradient equal
-  to zero). Momentum decay (beta1) is also applied to the entire momentum
-  accumulator. This means that the sparse behavior is equivalent to the dense
-  behavior (in contrast to some momentum implementations which ignore momentum
-  unless a variable slice was actually used).
-
-  Arguments:
-      learning_rate: float hyperparameter >= 0. Learning rate.
-      beta_1: float hyperparameter, 0 < beta_1 < 1. Generally close to 1. The
-        exponential decay rate for the 1st moment estimates.
-      beta_2: float hyperparameter, 0 < beta_2 < 1. Generally close to 1. The
-        exponential decay rate for the 2nd moment estimates.
-      epsilon: float hyperparameter >= 0. Fuzz factor. This epsilon is "epsilon
-        hat" in the Kingma and Ba paper (in the formula just before Section
-        2.1), not the epsilon in Algorithm 1 of the paper.
-      name: Optional name for the operations created when applying gradients.
-        Defaults to "Adam".
-=======
 from tensorflow.python.util.tf_export import keras_export
 
 
@@ -102,37 +43,12 @@
         ([pdf](http://arxiv.org/pdf/1412.6980.pdf)).
       For AMSGrad see [Reddi et al., 2-18]
         (https://openreview.net/pdf?id=ryQu7f-RZ)
->>>>>>> a751f01a
   """
 
   def __init__(self,
                learning_rate=0.001,
                beta_1=0.9,
                beta_2=0.999,
-<<<<<<< HEAD
-               epsilon=1e-8,
-               name="Adam"):
-    super(Adam, self).__init__(name)
-
-    self._set_hyper("learning_rate", learning_rate)
-    self._set_hyper("beta_1", beta_1)
-    self._set_hyper("beta_2", beta_2)
-    self._set_hyper("epsilon", epsilon)
-
-  def _get_beta_accumulators(self, state=None):
-    if state is None:
-      state = self._get_per_graph_state()
-    return (state.get_non_slot("beta_1_power"),
-            state.get_non_slot("beta_2_power"))
-
-  def _create_vars(self, var_list, state):
-    # Non-slot variables end up on the same device(s).
-    state.create_non_slot(
-        initial_value=lambda: state.get_hyper("beta_1"), name="beta_1_power")
-    state.create_non_slot(
-        initial_value=lambda: state.get_hyper("beta_2"), name="beta_2_power")
-
-=======
                epsilon=1e-7,
                amsgrad=False,
                name='Adam',
@@ -226,7 +142,6 @@
     self.amsgrad = amsgrad
 
   def _create_slots(self, var_list):
->>>>>>> a751f01a
     # Create slots for the first and second moments.
     for v in var_list:
       state.zeros_slot(v, "m")
@@ -300,28 +215,6 @@
             x, i, v, use_locking=self._use_locking),
         state)
 
-<<<<<<< HEAD
-  def _resource_scatter_add(self, x, i, v):
-    with ops.control_dependencies(
-        [resource_variable_ops.resource_scatter_add(
-            x.handle, i, v)]):
-      return x.value()
-
-  def _resource_apply_sparse(self, grad, var, indices, state):
-    return self._apply_sparse_shared(
-        grad, var, indices, self._resource_scatter_add, state)
-
-  def _finish(self, state):
-    # Update the power accumulators.
-    beta_1_power, beta_2_power = self._get_beta_accumulators(state)
-    update_beta_1 = beta_1_power.assign(
-        beta_1_power * state.get_hyper("beta_1"), use_locking=self._use_locking)
-    update_beta_2 = beta_2_power.assign(
-        beta_2_power * state.get_hyper("beta_2"), use_locking=self._use_locking)
-    return control_flow_ops.group(update_beta_1, update_beta_2)
-
-=======
->>>>>>> a751f01a
   def get_config(self):
     config = super(Adam, self).get_config()
     config.update({
