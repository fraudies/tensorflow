# Copyright 2015 The TensorFlow Authors. All Rights Reserved.
#
# Licensed under the Apache License, Version 2.0 (the "License");
# you may not use this file except in compliance with the License.
# You may obtain a copy of the License at
#
#     http://www.apache.org/licenses/LICENSE-2.0
#
# Unless required by applicable law or agreed to in writing, software
# distributed under the License is distributed on an "AS IS" BASIS,
# WITHOUT WARRANTIES OR CONDITIONS OF ANY KIND, either express or implied.
# See the License for the specific language governing permissions and
# limitations under the License.
# ==============================================================================
"""Functional test for OptimizerV2."""

from __future__ import absolute_import
from __future__ import division
from __future__ import print_function

<<<<<<< HEAD
=======
import numpy as np

from tensorflow.python import keras
from tensorflow.python.eager import context
from tensorflow.python.eager import def_function
>>>>>>> 4c307bd3
from tensorflow.python.framework import constant_op
from tensorflow.python.framework import dtypes
from tensorflow.python.framework import ops
from tensorflow.python.framework import test_util
<<<<<<< HEAD
from tensorflow.python.keras.optimizer_v2 import optimizer_v2
from tensorflow.python.keras.optimizer_v2 import sgd
=======
from tensorflow.python.keras import backend
from tensorflow.python.keras import callbacks
from tensorflow.python.keras import keras_parameterized
from tensorflow.python.keras import losses
from tensorflow.python.keras import optimizers
from tensorflow.python.keras import testing_utils
from tensorflow.python.keras.engine import input_layer
from tensorflow.python.keras.engine import sequential
from tensorflow.python.keras.engine import training
from tensorflow.python.keras.layers import core
from tensorflow.python.keras.optimizer_v2 import adadelta
from tensorflow.python.keras.optimizer_v2 import adagrad
from tensorflow.python.keras.optimizer_v2 import adam
from tensorflow.python.keras.optimizer_v2 import adamax
from tensorflow.python.keras.optimizer_v2 import gradient_descent
from tensorflow.python.keras.optimizer_v2 import learning_rate_schedule
from tensorflow.python.keras.optimizer_v2 import nadam
from tensorflow.python.keras.optimizer_v2 import optimizer_v2
from tensorflow.python.keras.optimizer_v2 import rmsprop
>>>>>>> 4c307bd3
from tensorflow.python.ops import array_ops
from tensorflow.python.ops import clip_ops
from tensorflow.python.ops import gradients_impl
from tensorflow.python.ops import resource_variable_ops
from tensorflow.python.ops import state_ops
from tensorflow.python.ops import variables
from tensorflow.python.platform import test
<<<<<<< HEAD
=======
from tensorflow.python.training import momentum
from tensorflow.python.training import training_util
>>>>>>> 4c307bd3


class OptimizerTest(test.TestCase):

  @test_util.run_in_graph_and_eager_modes
  def testBasic(self):
    for i, dtype in enumerate([dtypes.half, dtypes.float32, dtypes.float64]):
      var0 = resource_variable_ops.ResourceVariable([1.0, 2.0], dtype=dtype)
      var1 = resource_variable_ops.ResourceVariable([3.0, 4.0], dtype=dtype)
      def loss():
        return 5 * var0 + 3 * var1  # pylint: disable=cell-var-from-loop
      # Note that for eager execution, minimize expects a function instead of a
      # Tensor.
      global_step = resource_variable_ops.ResourceVariable(
          array_ops.zeros([], dtypes.int64), name='global_step_%d' % i)
      sgd_op = sgd.SGD(3.0)

      self.evaluate(variables.global_variables_initializer())
      # Fetch params to validate initial values
      self.assertAllClose([1.0, 2.0], self.evaluate(var0))
      self.assertAllClose([3.0, 4.0], self.evaluate(var1))
      # Run 1 step of sgd through optimizer
      opt_op = sgd_op.minimize(loss, global_step, [var0, var1])
      self.evaluate(opt_op)
      # Validate updated params
      self.assertAllClose([-14., -13.], self.evaluate(var0))
      self.assertAllClose([-6., -5.], self.evaluate(var1))

  def testAggregationMethod(self):
    for dtype in [dtypes.half, dtypes.float32, dtypes.float64]:
      with self.cached_session():
        var0 = variables.Variable([1.0, 2.0], dtype=dtype)
        var1 = variables.Variable([3.0, 4.0], dtype=dtype)
        cost = 5 * var0 + 3 * var1
        global_step = variables.Variable(
            array_ops.zeros([], dtypes.int64), name='global_step')
        sgd_op = sgd.SGD(3.0)
        opt_op = sgd_op.minimize(
            cost,
            global_step, [var0, var1],
            aggregation_method=gradients_impl.AggregationMethod.
            EXPERIMENTAL_ACCUMULATE_N)

        variables.global_variables_initializer().run()
        # Fetch params to validate initial values
        self.assertAllClose([1.0, 2.0], var0.eval())
        self.assertAllClose([3.0, 4.0], var1.eval())
        # Run 1 step of sgd through optimizer
        opt_op.run()
        # Validate updated params
        self.assertAllClose([-14., -13.], var0.eval())
        self.assertAllClose([-6., -5.], var1.eval())

<<<<<<< HEAD
=======
      sgd.learning_rate = learning_rate_schedule.InverseTimeDecay(
          0.5, decay_steps=1.0, decay_rate=0.5)
      if context.executing_eagerly():
        sgd.minimize(loss, [var0, var1])
      else:
        self.evaluate(opt_op)

  @test_util.run_in_graph_and_eager_modes
>>>>>>> 4c307bd3
  def testPrecomputedGradient(self):
    for dtype in [dtypes.half, dtypes.float32, dtypes.float64]:
      with self.cached_session():
        var0 = variables.Variable([1.0, 2.0], dtype=dtype)
        var1 = variables.Variable([3.0, 4.0], dtype=dtype)
        cost = 5 * var0 + 3 * var1
        grad_loss = constant_op.constant([42, -42], dtype=dtype)
        global_step = variables.Variable(
            array_ops.zeros([], dtypes.int64), name='global_step')
        sgd_op = sgd.SGD(3.0)
        opt_op = sgd_op.minimize(
            cost, global_step, [var0, var1], grad_loss=grad_loss)

        variables.global_variables_initializer().run()
        # Fetch params to validate initial values
        self.assertAllClose([1.0, 2.0], var0.eval())
        self.assertAllClose([3.0, 4.0], var1.eval())
        # Run 1 step of sgd through optimizer
        opt_op.run()
        # Validate updated params
        self.assertAllClose([1.0 - 3 * 5 * 42.0, 2.0 - 3 * 5 * (-42.0)],
                            var0.eval())
        self.assertAllClose([3.0 - 3 * 3 * 42.0, 4.0 - 3 * 3 * (-42.0)],
                            var1.eval())

  @test_util.run_in_graph_and_eager_modes
  def testNoVariables(self):
    for dtype in [dtypes.half, dtypes.float32, dtypes.float64]:
      # pylint: disable=cell-var-from-loop
      def loss():
        var0 = resource_variable_ops.ResourceVariable(
            [1.0, 2.0], dtype=dtype, trainable=False, name='a')
        var1 = resource_variable_ops.ResourceVariable(
            [3.0, 4.0], dtype=dtype, trainable=False, name='b')
        return 5 * var0 + var1
      # pylint: enable=cell-var-from-loop
      sgd_op = sgd.SGD(3.0)
      with self.assertRaisesRegexp(ValueError, 'No.*variables'):
        sgd_op.minimize(loss)

  @test_util.run_in_graph_and_eager_modes
  def testNoGradients(self):
    for i, dtype in enumerate([dtypes.half, dtypes.float32, dtypes.float64]):
      var0 = resource_variable_ops.ResourceVariable([1.0, 2.0], dtype=dtype)
      var1 = resource_variable_ops.ResourceVariable([3.0, 4.0], dtype=dtype)
      # pylint: disable=cell-var-from-loop
      def loss():
        return 5 * var0
      # pylint: enable=cell-var-from-loop
      sgd_op = sgd.SGD(3.0)
      with self.assertRaisesRegexp(ValueError, 'No gradients'):
        # var1 has no gradient
        sgd_op.minimize(loss, var_list=[var1])

  @test_util.run_in_graph_and_eager_modes
  def testNoGradientsForAnyVariables_Minimize(self):
    for i, dtype in enumerate([dtypes.half, dtypes.float32, dtypes.float64]):
      var0 = resource_variable_ops.ResourceVariable([1.0, 2.0], dtype=dtype)
      var1 = resource_variable_ops.ResourceVariable([3.0, 4.0], dtype=dtype)
      def loss():
        return constant_op.constant(5.0)

      sgd_op = sgd.SGD(3.0)
      with self.assertRaisesRegexp(ValueError,
                                   'No gradients provided for any variable'):
        sgd_op.minimize(loss, var_list=[var0, var1])

  @test_util.run_in_graph_and_eager_modes
  def testNoGradientsForAnyVariables_ApplyGradients(self):
    for i, dtype in enumerate([dtypes.half, dtypes.float32, dtypes.float64]):
      var0 = resource_variable_ops.ResourceVariable([1.0, 2.0], dtype=dtype)
      var1 = resource_variable_ops.ResourceVariable([3.0, 4.0], dtype=dtype)
      sgd_op = sgd.SGD(3.0)
      with self.assertRaisesRegexp(ValueError,
                                   'No gradients provided for any variable'):
        sgd_op.apply_gradients([(None, var0), (None, var1)])

  @test_util.run_in_graph_and_eager_modes
  def testGradientsAsVariables(self):
    for i, dtype in enumerate([dtypes.half, dtypes.float32, dtypes.float64]):
      var0 = resource_variable_ops.ResourceVariable([1.0, 2.0], dtype=dtype)
      var1 = resource_variable_ops.ResourceVariable([3.0, 4.0], dtype=dtype)
      def loss():
        return 5 * var0 + 3 * var1  # pylint: disable=cell-var-from-loop

      sgd_op = sgd.SGD(3.0)
      grads_and_vars = sgd_op.compute_gradients(loss, [var0, var1])
      # Convert gradients to tf.Variables
      converted_grads = [
          resource_variable_ops.ResourceVariable(array_ops.zeros([2], dtype),
                                                 name='c_%d_%d' % (i, j))
          for j, gv in enumerate(grads_and_vars)
      ]
      convert_ops = [
          state_ops.assign(converted_grads[j], gv[0])
          for j, gv in enumerate(grads_and_vars)
      ]

      self.evaluate(variables.global_variables_initializer())
      # Run convert_ops to achieve the gradietns converting
      self.evaluate(convert_ops)
      # Fetch params to validate initial values
      self.assertAllClose([1.0, 2.0], self.evaluate(var0))
      self.assertAllClose([3.0, 4.0], self.evaluate(var1))

      # Run 1 step of sgd through optimizer
      converted_grads_and_vars = list(zip(converted_grads, [var0, var1]))
      opt_op = sgd_op.apply_gradients(converted_grads_and_vars)
      self.evaluate(opt_op)

      # Validate updated params
      self.assertAllClose([-14., -13.], self.evaluate(var0))
      self.assertAllClose([-6., -5.], self.evaluate(var1))

  @test_util.run_in_graph_and_eager_modes
  def testComputeGradientsWithTensors(self):
    x = ops.convert_to_tensor(1.0)
    def f():
      return x * x

    sgd_op = sgd.SGD(3.0)
    grads_and_vars = sgd_op.compute_gradients(f, [x])
    self.assertEqual(1, len(grads_and_vars))
    grad, x_as_var = grads_and_vars[0]
    self.assertIs(x, x_as_var)
    self.assertEqual(2.0, self.evaluate(grad))

    with self.assertRaises(NotImplementedError):
      sgd_op.apply_gradients(grads_and_vars)

  def testTrainOp(self):
    with self.cached_session():
      var0 = variables.Variable([1.0, 2.0])
      var1 = variables.Variable([3.0, 4.0])
      cost = 5 * var0 + 3 * var1
      global_step = variables.Variable(
          array_ops.zeros([], dtypes.int64), name='global_step')
      sgd_op = sgd.SGD(3.0)
      opt_op = sgd_op.minimize(cost, global_step, [var0, var1])
      self.assertTrue(opt_op in ops.get_collection(ops.GraphKeys.TRAIN_OP))

  def testConstraint(self):
    constraint_01 = lambda x: clip_ops.clip_by_value(x, -0.1, 0.)
    constraint_0 = lambda x: clip_ops.clip_by_value(x, 0., 1.)
    with self.cached_session():
      var0 = variables.Variable([1.0, 2.0],
                                constraint=constraint_01)
      var1 = variables.Variable([3.0, 4.0],
                                constraint=constraint_0)
      cost = 5 * var0 + 3 * var1
      global_step = variables.Variable(
          array_ops.zeros([], dtypes.int64), name='global_step')
      sgd_op = sgd.SGD(3.0)
      opt_op = sgd_op.minimize(cost, global_step, [var0, var1])

      variables.global_variables_initializer().run()
      # Fetch params to validate initial values
      self.assertAllClose([1.0, 2.0], var0.eval())
      self.assertAllClose([3.0, 4.0], var1.eval())
      # Run 1 step of sgd through optimizer
      opt_op.run()
      # Validate updated params
<<<<<<< HEAD
      self.assertAllClose([-0.1, -0.1], var0.eval())
      self.assertAllClose([0., 0.], var1.eval())

  def testStopGradients(self):
    with self.cached_session():
      var0 = variables.Variable([1.0, 2.0], name='var0')
      var1 = variables.Variable([3.0, 4.0], name='var1')
      var0_id = array_ops.identity(var0)
      cost = 5 * var0_id + 3 * var1
      sgd_op = sgd.SGD(3.0)
      grads_and_vars = sgd_op.compute_gradients(cost, [var0, var1],
                                                stop_gradients=[var0_id])
      grad_dict = {var.op.name: grad for grad, var in grads_and_vars}
      self.assertIsNone(grad_dict['var0'])
      self.assertIsNotNone(grad_dict['var1'])

  def testDoNotOverrideCreateSlots(self):
    class ShouldNotOverrideCreateSlots(optimizer_v2.OptimizerV2):

      def _create_slots(self, var_list):
        """In OptimizerV2 _create_slots was renamed _create_vars."""
        return var_list

    with self.assertRaises(RuntimeError):
      ShouldNotOverrideCreateSlots('name')
=======
      self.assertAllClose([-0.1, -0.1], self.evaluate(var0))
      self.assertAllClose([0., 0.], self.evaluate(var1))

  @test_util.run_in_graph_and_eager_modes
  def testIterationWithoutMinimize(self):
    with self.cached_session():
      sgd = gradient_descent.SGD(3.0)
      self.evaluate(sgd.iterations.initializer)
      self.assertEqual(0, self.evaluate(sgd.iterations))

  @test_util.run_in_graph_and_eager_modes
  def testConfig(self):
    with self.cached_session():
      opt = gradient_descent.SGD(learning_rate=1.0)
      config = opt.get_config()
      opt2 = gradient_descent.SGD.from_config(config)
      lr = opt._get_hyper('learning_rate')
      lr2 = opt2._get_hyper('learning_rate')
      self.evaluate(variables.global_variables_initializer())
      # assert both are equal float values.
      self.assertEqual(self.evaluate(lr), self.evaluate(lr2))
      var0 = variables.Variable([[1.0], [2.0]], dtype=dtypes.float32)
      loss = lambda: 3 * var0
      # learning rate variable created when calling minimize.
      opt.minimize(loss, [var0])
      opt3 = gradient_descent.SGD.from_config(config)
      lr3 = opt3._get_hyper('learning_rate')
      self.evaluate(variables.global_variables_initializer())
      self.assertEqual(self.evaluate(lr), self.evaluate(lr3))

  @test_util.run_in_graph_and_eager_modes
  def testConfigWithLearningRateDecay(self):
    with self.cached_session():
      decay_schedule = learning_rate_schedule.InverseTimeDecay(
          0.5, decay_steps=1.0, decay_rate=0.1)
      step = 10
      opt = gradient_descent.SGD(decay_schedule)
      config = opt.get_config()
      opt2 = gradient_descent.SGD.from_config(config)
      # assert both are equal float values.
      self.assertAllEqual(
          decay_schedule(step),
          opt._get_hyper('learning_rate')(step))
      self.assertAllEqual(
          decay_schedule(step),
          opt2._get_hyper('learning_rate')(step))
      var0 = variables.Variable([[1.0], [2.0]], dtype=dtypes.float32)
      loss = lambda: 3 * var0
      # learning rate variable created when calling minimize.
      opt.minimize(loss, [var0])
      self.evaluate(variables.global_variables_initializer())
      config = opt.get_config()
      opt3 = gradient_descent.SGD.from_config(config)
      self.assertAllEqual(
          self.evaluate(opt._get_hyper('learning_rate')(step)),
          opt3._get_hyper('learning_rate')(step))

  @test_util.run_in_graph_and_eager_modes
  def testGradClipValue(self):
    with self.cached_session():
      var = resource_variable_ops.ResourceVariable([1.0, 2.0])
      loss = lambda: 3 * var
      opt = gradient_descent.SGD(learning_rate=1.0, clipvalue=1.0)
      opt_op = opt.minimize(loss, [var])
      self.evaluate(variables.global_variables_initializer())
      self.evaluate(opt_op)
      self.assertAllClose([0., 1.], self.evaluate(var))

  @test_util.run_in_graph_and_eager_modes
  def testGradClipNorm(self):
    with self.cached_session():
      var = resource_variable_ops.ResourceVariable([1.0])
      loss = lambda: 3 * var
      opt = gradient_descent.SGD(learning_rate=1.0, clipnorm=1.0)
      opt_op = opt.minimize(loss, [var])
      self.evaluate(variables.global_variables_initializer())
      self.evaluate(opt_op)
      self.assertAllClose([0.], self.evaluate(var))

  @test_util.run_in_graph_and_eager_modes
  def testInvalidClipNorm(self):
    with self.assertRaisesRegexp(ValueError, '>= 0'):
      gradient_descent.SGD(learning_rate=1.0, clipnorm=-1.0)

  @test_util.run_in_graph_and_eager_modes
  def testInvalidKwargs(self):
    with self.assertRaisesRegexp(TypeError, 'Unexpected keyword argument'):
      gradient_descent.SGD(learning_rate=1.0, invalidkwargs=1.0)

  @test_util.run_in_graph_and_eager_modes
  def testWeights(self):
    with self.cached_session():
      opt1 = adam.Adam(learning_rate=1.0)
      var1 = resource_variable_ops.ResourceVariable([1.0, 2.0],
                                                    dtype=dtypes.float32)
      loss1 = lambda: 3 * var1
      opt_op_1 = opt1.minimize(loss1, [var1])
      self.evaluate(variables.global_variables_initializer())
      config = opt1.get_config()
      opt2 = adam.Adam.from_config(config)
      var2 = resource_variable_ops.ResourceVariable([1.0, 2.0],
                                                    dtype=dtypes.float32)
      loss2 = lambda: 3 * var2
      opt_op_2 = opt2.minimize(loss2, [var2])
      weights = opt1.get_weights()

      # Assert set_weights and both variables get updated to same value.
      self.evaluate(variables.global_variables_initializer())
      opt2.set_weights(weights)
      self.evaluate([opt_op_1, opt_op_2])
      self.assertAllClose(self.evaluate(var1), self.evaluate(var2))
      self.assertEqual(1, self.evaluate(opt1.iterations))
      self.assertEqual(1, self.evaluate(opt2.iterations))

      var3 = resource_variable_ops.ResourceVariable([1.0, 2.0, 3.0],
                                                    dtype=dtypes.float32)
      var4 = resource_variable_ops.ResourceVariable([4.0, 5.0, 6.0],
                                                    dtype=dtypes.float32)
      loss3 = lambda: 3 * var3 + 5 * var4
      opt_op_3 = opt1.minimize(loss3, [var3, var4])

      # Assert set_weights with ValueError since weight list does not match.
      self.evaluate(variables.global_variables_initializer())
      weights = opt1.get_weights()
      with self.assertRaisesRegexp(ValueError, 'but the optimizer was'):
        opt2.set_weights(weights)

      # Assert set_weights and variables get updated to same value.
      var5 = resource_variable_ops.ResourceVariable([1.0, 2.0, 3.0],
                                                    dtype=dtypes.float32)
      var6 = resource_variable_ops.ResourceVariable([4.0, 5.0, 6.0],
                                                    dtype=dtypes.float32)
      loss4 = lambda: 3 * var5 + 5 * var6
      opt_op_4 = opt2.minimize(loss4, [var5, var6])
      self.evaluate(variables.global_variables_initializer())
      opt2.set_weights(weights)
      self.evaluate([opt_op_3, opt_op_4])
      self.assertAllClose(
          self.evaluate([var3, var4]), self.evaluate([var5, var6]))

  @test_util.run_in_graph_and_eager_modes
  def testGettingHyperParameters(self):
    opt = adam.Adam(learning_rate=1.0)
    var = resource_variable_ops.ResourceVariable([1.0, 2.0],
                                                 dtype=dtypes.float32)
    loss = lambda: 3 * var
    opt_op = opt.minimize(loss, [var])
    self.evaluate(variables.global_variables_initializer())
    self.evaluate(opt_op)

    lr = self.evaluate(opt.lr)
    self.assertEqual(1.0, lr)

    opt.lr = 2.0
    lr = self.evaluate(opt.lr)
    self.assertEqual(2.0, lr)

    self.evaluate(opt.lr.assign(3.0))
    lr = self.evaluate(opt.lr)
    self.assertEqual(3.0, lr)

    with self.assertRaises(AttributeError):
      opt.not_an_attr += 3

  @test_util.run_in_graph_and_eager_modes
  def testGettingHyperParametersWithLrInConstructor(self):
    opt = gradient_descent.SGD(lr=3.0)
    var = resource_variable_ops.ResourceVariable([1.0, 2.0],
                                                 dtype=dtypes.float32)
    loss = lambda: 3 * var
    opt_op = opt.minimize(loss, [var])
    self.evaluate(variables.global_variables_initializer())
    self.evaluate(opt_op)

    self.assertTrue(isinstance(opt.lr, resource_variable_ops.ResourceVariable))
    self.assertTrue(
        isinstance(opt.learning_rate, resource_variable_ops.ResourceVariable))

    lr = self.evaluate(opt.lr)
    self.assertEqual(3.0, lr)

    opt.lr = 2.0
    lr = self.evaluate(opt.lr)
    self.assertEqual(2.0, lr)

    self.evaluate(opt.lr.assign(4.0))
    lr = self.evaluate(opt.lr)
    self.assertEqual(4.0, lr)

  @test_util.run_in_graph_and_eager_modes
  def testOptimizerWithKerasModel(self):
    a = input_layer.Input(shape=(3,), name='input_a')
    b = input_layer.Input(shape=(3,), name='input_b')

    dense = core.Dense(4, name='dense')
    c = dense(a)
    d = dense(b)
    e = core.Dropout(0.5, name='dropout')(c)

    model = training.Model([a, b], [d, e])

    optimizer = gradient_descent.SGD(learning_rate=0.001)
    loss = 'mse'
    model.compile(optimizer, loss, metrics=['mae'])

    input_a_np = np.random.random((10, 3))
    input_b_np = np.random.random((10, 3))

    output_d_np = np.random.random((10, 4))
    output_e_np = np.random.random((10, 4))

    model.fit([input_a_np, input_b_np], [output_d_np, output_e_np],
              epochs=1,
              batch_size=5)

  @test_util.run_in_graph_and_eager_modes
  def testOptimizerWithCallbacks(self):
    np.random.seed(1331)
    input_np = np.random.random((10, 3))
    output_np = np.random.random((10, 4))
    a = input_layer.Input(shape=(3,), name='input_a')
    model = sequential.Sequential()
    model.add(core.Dense(4, name='dense'))
    model.add(core.Dropout(0.5, name='dropout'))
    model(a)
    optimizer = gradient_descent.SGD(learning_rate=0.1)
    model.compile(optimizer, loss='mse', metrics=['mae'])
    # This does not reduce the LR after the first epoch (due to low delta).
    cbks = [
        callbacks.ReduceLROnPlateau(
            monitor='val_loss', factor=0.1, min_delta=0, patience=1, cooldown=5)
    ]
    model.fit(
        input_np,
        output_np,
        batch_size=10,
        validation_data=(input_np, output_np),
        callbacks=cbks,
        epochs=2,
        verbose=0)
    self.assertAllClose(
        float(backend.get_value(model.optimizer.lr)), 0.1, atol=1e-4)

    # This should reduce the LR after the first epoch (due to high delta).
    cbks = [
        callbacks.ReduceLROnPlateau(
            monitor='val_loss',
            factor=0.1,
            min_delta=10,
            patience=1,
            cooldown=5)
    ]
    model.fit(
        input_np,
        output_np,
        batch_size=10,
        validation_data=(input_np, output_np),
        callbacks=cbks,
        epochs=2,
        verbose=2)
    self.assertAllClose(
        float(backend.get_value(model.optimizer.lr)), 0.01, atol=1e-4)

  def testOptimizerSetIterations(self):
    global_step = training_util.get_or_create_global_step()
    opt = adam.Adam(learning_rate=1.0)
    opt.iterations = global_step
    var = resource_variable_ops.ResourceVariable([1.0, 2.0],
                                                 dtype=dtypes.float32)
    self.evaluate(variables.global_variables_initializer())
    init_step_value = self.evaluate(global_step)
    loss = lambda: 3 * var
    opt_op = opt.minimize(loss, [var])
    self.evaluate(variables.global_variables_initializer())
    self.evaluate(opt_op)
    new_step_value = self.evaluate(global_step)
    self.assertEqual(new_step_value, init_step_value + 1)

  @test_util.run_in_graph_and_eager_modes
  def testOptimizerWithCallableVarList(self):
    train_samples = 20
    input_dim = 1
    num_classes = 2
    (x, y), _ = testing_utils.get_test_data(
        train_samples=train_samples,
        test_samples=10,
        input_shape=(input_dim,),
        num_classes=num_classes)
    y = keras.utils.to_categorical(y)

    num_hidden = 1
    model = testing_utils.get_small_sequential_mlp(
        num_hidden=num_hidden, num_classes=num_classes)
    opt = adam.Adam()

    loss = lambda: losses.mean_squared_error(model(x), y)
    var_list = lambda: model.trainable_weights

    self.assertLen(var_list(), 0)
    train_op = opt.minimize(loss, var_list)
    if not context.executing_eagerly():
      self.evaluate(variables.global_variables_initializer())
      self.assertEqual(
          [[0.]], self.evaluate(opt.get_slot(var_list()[0], 'm')))
      self.evaluate(train_op)
    self.assertNotEqual(
        [[0.]], self.evaluate(opt.get_slot(var_list()[0], 'm')))
    self.assertLen(var_list(), 4)

  def testVarKey(self):
    with context.graph_mode():
      a = variables.Variable([1., 2.], name='var')
      b = variables.Variable([1.], name='var')
      self.assertTrue(a._in_graph_mode)
      self.assertTrue(b._in_graph_mode)
      var_key = optimizer_v2._var_key(a)
      self.assertEqual('var', var_key)
      var_key = optimizer_v2._var_key(b)
      self.assertEqual('var_1', var_key)


@keras_parameterized.run_with_all_model_types
class OptimizersCompatibilityTest(keras_parameterized.TestCase):

  def _testOptimizersCompatibility(self, opt_v1, opt_v2, test_weights=True):
    np.random.seed(1331)
    with self.cached_session():
      train_samples = 20
      input_dim = 3
      num_classes = 2
      (x, y), _ = testing_utils.get_test_data(
          train_samples=train_samples,
          test_samples=10,
          input_shape=(input_dim,),
          num_classes=num_classes)
      y = keras.utils.to_categorical(y)

      num_hidden = 5
      model_v1 = testing_utils.get_small_sequential_mlp(
          num_hidden=num_hidden, num_classes=num_classes, input_dim=input_dim)
      model_v1.compile(opt_v1, loss='categorical_crossentropy', metrics=[])
      model_v1.fit(x, y, batch_size=5, epochs=1)

      model_v2 = testing_utils.get_small_sequential_mlp(
          num_hidden=num_hidden, num_classes=num_classes, input_dim=input_dim)
      model_v2.set_weights(model_v1.get_weights())
      model_v2.compile(opt_v2, loss='categorical_crossentropy', metrics=[])
      model_v2._make_train_function()
      if test_weights:
        opt_v2.set_weights(opt_v1.get_weights())

      hist_1 = model_v1.fit(x, y, batch_size=5, epochs=1, shuffle=False)
      hist_2 = model_v2.fit(x, y, batch_size=5, epochs=1, shuffle=False)
      self.assertAllClose(model_v1.get_weights(), model_v2.get_weights(),
                          rtol=1e-5, atol=1e-5)
      self.assertAllClose(hist_1.history['loss'], hist_2.history['loss'],
                          rtol=1e-5, atol=1e-5)

  def testAdadeltaCompatibility(self):
    opt_v1 = optimizers.Adadelta(lr=0.01)
    opt_v2 = adadelta.Adadelta(learning_rate=0.01)
    self._testOptimizersCompatibility(opt_v1, opt_v2)

  def testAdagradCompatibility(self):
    opt_v1 = optimizers.Adagrad(lr=0.01)
    opt_v2 = adagrad.Adagrad(learning_rate=0.01)
    self._testOptimizersCompatibility(opt_v1, opt_v2)

  def testAdamCompatibility(self):
    opt_v1 = optimizers.Adam()
    opt_v2 = adam.Adam()
    self._testOptimizersCompatibility(opt_v1, opt_v2)

  def testAdamaxCompatibility(self):
    opt_v1 = optimizers.Adamax(lr=0.01)
    opt_v2 = adamax.Adamax(learning_rate=0.01)
    self._testOptimizersCompatibility(opt_v1, opt_v2)

  def testNadamCompatibility(self):
    opt_v1 = optimizers.Nadam(lr=0.001)
    opt_v2 = nadam.Nadam(learning_rate=0.001)
    self._testOptimizersCompatibility(opt_v1, opt_v2)

  def testMomentumCompatibility(self):
    opt_v1 = optimizers.SGD(lr=0.01, momentum=0.9)
    opt_v2 = gradient_descent.SGD(learning_rate=0.01, momentum=0.9)
    self._testOptimizersCompatibility(opt_v1, opt_v2)

  def testRMSpropCompatibility(self):
    opt_v1 = optimizers.RMSprop()
    opt_v2 = rmsprop.RMSprop()
    self._testOptimizersCompatibility(opt_v1, opt_v2)

  def testSGDCompatibility(self):
    opt_v1 = optimizers.SGD(lr=0.01)
    opt_v2 = gradient_descent.SGD(learning_rate=0.01)
    self._testOptimizersCompatibility(opt_v1, opt_v2, False)

  def testNumericEquivalenceForNesterovMomentum(self):
    np.random.seed(1331)
    with self.cached_session():
      train_samples = 20
      input_dim = 3
      num_classes = 2
      (x, y), _ = testing_utils.get_test_data(
          train_samples=train_samples,
          test_samples=10,
          input_shape=(input_dim,),
          num_classes=num_classes)
      y = keras.utils.to_categorical(y)

      num_hidden = 5
      model_k_v1 = testing_utils.get_small_sequential_mlp(
          num_hidden=num_hidden, num_classes=num_classes, input_dim=input_dim)
      model_k_v2 = testing_utils.get_small_sequential_mlp(
          num_hidden=num_hidden, num_classes=num_classes, input_dim=input_dim)
      model_k_v2.set_weights(model_k_v1.get_weights())
      model_tf = testing_utils.get_small_sequential_mlp(
          num_hidden=num_hidden, num_classes=num_classes, input_dim=input_dim)
      model_tf.set_weights(model_k_v2.get_weights())

      opt_k_v1 = optimizers.SGD(lr=0.001, momentum=0.9, nesterov=True)
      opt_k_v2 = gradient_descent.SGD(momentum=0.9, nesterov=True)
      opt_tf = momentum.MomentumOptimizer(
          learning_rate=0.001, momentum=0.9, use_nesterov=True)

      model_k_v1.compile(opt_k_v1, loss='categorical_crossentropy', metrics=[])
      model_k_v2.compile(opt_k_v2, loss='categorical_crossentropy', metrics=[])
      model_tf.compile(opt_tf, loss='categorical_crossentropy', metrics=[])

      hist_k_v1 = model_k_v1.fit(x, y, batch_size=5, epochs=10, shuffle=False)
      hist_k_v2 = model_k_v2.fit(x, y, batch_size=5, epochs=10, shuffle=False)
      hist_tf = model_tf.fit(x, y, batch_size=5, epochs=10, shuffle=False)

      self.assertAllClose(model_k_v1.get_weights(), model_tf.get_weights())
      self.assertAllClose(model_k_v1.get_weights(), model_k_v2.get_weights())
      self.assertAllClose(opt_k_v1.get_weights(), opt_k_v2.get_weights())
      self.assertAllClose(hist_k_v1.history['loss'], hist_tf.history['loss'])
      self.assertAllClose(hist_k_v1.history['loss'], hist_k_v2.history['loss'])

  def testNumericEquivalenceForAmsgrad(self):
    np.random.seed(1331)
    with self.cached_session():
      train_samples = 20
      input_dim = 3
      num_classes = 2
      (x, y), _ = testing_utils.get_test_data(
          train_samples=train_samples,
          test_samples=10,
          input_shape=(input_dim,),
          num_classes=num_classes)
      y = keras.utils.to_categorical(y)

      num_hidden = 5
      model_k_v1 = testing_utils.get_small_sequential_mlp(
          num_hidden=num_hidden, num_classes=num_classes, input_dim=input_dim)
      model_k_v2 = testing_utils.get_small_sequential_mlp(
          num_hidden=num_hidden, num_classes=num_classes, input_dim=input_dim)
      model_k_v2.set_weights(model_k_v1.get_weights())

      opt_k_v1 = optimizers.Adam(amsgrad=True)
      opt_k_v2 = adam.Adam(amsgrad=True)

      model_k_v1.compile(opt_k_v1, loss='categorical_crossentropy', metrics=[])
      model_k_v2.compile(opt_k_v2, loss='categorical_crossentropy', metrics=[])

      hist_k_v1 = model_k_v1.fit(x, y, batch_size=5, epochs=10, shuffle=False)
      hist_k_v2 = model_k_v2.fit(x, y, batch_size=5, epochs=10, shuffle=False)

      self.assertAllClose(model_k_v1.get_weights(), model_k_v2.get_weights())
      self.assertAllClose(opt_k_v1.get_weights(), opt_k_v2.get_weights())
      self.assertAllClose(hist_k_v1.history['loss'], hist_k_v2.history['loss'])


# Note: These tests are kept in a separate class to avoid bugs in some
# distributions of Python that break AutoGraph which is used by tf.function.
class OptimizerWithFunctionTest(test.TestCase):

  def testBasic(self):
    with context.eager_mode():
      var = resource_variable_ops.ResourceVariable([1.0, 2.0],
                                                   dtype=dtypes.float32)
      loss = lambda: 3 * var
      opt = adam.Adam(learning_rate=1.0)

      @def_function.function
      def fn():
        opt.minimize(loss, [var])
        return var

      self.assertAllClose([0., 1.], fn(), atol=1e-4)
      self.assertAllClose([-1, 0.], fn(), atol=1e-4)
>>>>>>> 4c307bd3

  def testVarKeyWithVarCreatedInEager(self):
    with context.eager_mode():
      a = variables.Variable([1., 2.], name='var')
      b = variables.Variable([1.], name='var')

      @test_util.also_run_as_tf_function
      def var_key_test():
        self.assertFalse(a._in_graph_mode)
        self.assertFalse(b._in_graph_mode)
        var_key_a = optimizer_v2._var_key(a)
        self.assertStartsWith(var_key_a, 'var_')
        var_key_b = optimizer_v2._var_key(b)
        self.assertStartsWith(var_key_b, 'var_')
        self.assertNotEquals(var_key_a, var_key_b)

      var_key_test()


if __name__ == '__main__':
  test.main()<|MERGE_RESOLUTION|>--- conflicted
+++ resolved
@@ -18,22 +18,15 @@
 from __future__ import division
 from __future__ import print_function
 
-<<<<<<< HEAD
-=======
 import numpy as np
 
 from tensorflow.python import keras
 from tensorflow.python.eager import context
 from tensorflow.python.eager import def_function
->>>>>>> 4c307bd3
 from tensorflow.python.framework import constant_op
 from tensorflow.python.framework import dtypes
 from tensorflow.python.framework import ops
 from tensorflow.python.framework import test_util
-<<<<<<< HEAD
-from tensorflow.python.keras.optimizer_v2 import optimizer_v2
-from tensorflow.python.keras.optimizer_v2 import sgd
-=======
 from tensorflow.python.keras import backend
 from tensorflow.python.keras import callbacks
 from tensorflow.python.keras import keras_parameterized
@@ -53,7 +46,6 @@
 from tensorflow.python.keras.optimizer_v2 import nadam
 from tensorflow.python.keras.optimizer_v2 import optimizer_v2
 from tensorflow.python.keras.optimizer_v2 import rmsprop
->>>>>>> 4c307bd3
 from tensorflow.python.ops import array_ops
 from tensorflow.python.ops import clip_ops
 from tensorflow.python.ops import gradients_impl
@@ -61,11 +53,8 @@
 from tensorflow.python.ops import state_ops
 from tensorflow.python.ops import variables
 from tensorflow.python.platform import test
-<<<<<<< HEAD
-=======
 from tensorflow.python.training import momentum
 from tensorflow.python.training import training_util
->>>>>>> 4c307bd3
 
 
 class OptimizerTest(test.TestCase):
@@ -119,8 +108,6 @@
         self.assertAllClose([-14., -13.], var0.eval())
         self.assertAllClose([-6., -5.], var1.eval())
 
-<<<<<<< HEAD
-=======
       sgd.learning_rate = learning_rate_schedule.InverseTimeDecay(
           0.5, decay_steps=1.0, decay_rate=0.5)
       if context.executing_eagerly():
@@ -129,7 +116,6 @@
         self.evaluate(opt_op)
 
   @test_util.run_in_graph_and_eager_modes
->>>>>>> 4c307bd3
   def testPrecomputedGradient(self):
     for dtype in [dtypes.half, dtypes.float32, dtypes.float64]:
       with self.cached_session():
@@ -292,33 +278,6 @@
       # Run 1 step of sgd through optimizer
       opt_op.run()
       # Validate updated params
-<<<<<<< HEAD
-      self.assertAllClose([-0.1, -0.1], var0.eval())
-      self.assertAllClose([0., 0.], var1.eval())
-
-  def testStopGradients(self):
-    with self.cached_session():
-      var0 = variables.Variable([1.0, 2.0], name='var0')
-      var1 = variables.Variable([3.0, 4.0], name='var1')
-      var0_id = array_ops.identity(var0)
-      cost = 5 * var0_id + 3 * var1
-      sgd_op = sgd.SGD(3.0)
-      grads_and_vars = sgd_op.compute_gradients(cost, [var0, var1],
-                                                stop_gradients=[var0_id])
-      grad_dict = {var.op.name: grad for grad, var in grads_and_vars}
-      self.assertIsNone(grad_dict['var0'])
-      self.assertIsNotNone(grad_dict['var1'])
-
-  def testDoNotOverrideCreateSlots(self):
-    class ShouldNotOverrideCreateSlots(optimizer_v2.OptimizerV2):
-
-      def _create_slots(self, var_list):
-        """In OptimizerV2 _create_slots was renamed _create_vars."""
-        return var_list
-
-    with self.assertRaises(RuntimeError):
-      ShouldNotOverrideCreateSlots('name')
-=======
       self.assertAllClose([-0.1, -0.1], self.evaluate(var0))
       self.assertAllClose([0., 0.], self.evaluate(var1))
 
@@ -811,7 +770,6 @@
 
       self.assertAllClose([0., 1.], fn(), atol=1e-4)
       self.assertAllClose([-1, 0.], fn(), atol=1e-4)
->>>>>>> 4c307bd3
 
   def testVarKeyWithVarCreatedInEager(self):
     with context.eager_mode():
