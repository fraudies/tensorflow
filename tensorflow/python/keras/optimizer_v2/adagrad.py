--- conflicted
+++ resolved
@@ -18,56 +18,27 @@
 from __future__ import division
 from __future__ import print_function
 
-<<<<<<< HEAD
-=======
 import numpy as np
 
 from tensorflow.python.framework import ops
 from tensorflow.python.keras import backend_config
->>>>>>> a751f01a
 from tensorflow.python.keras.optimizer_v2 import optimizer_v2
 from tensorflow.python.ops import array_ops
 from tensorflow.python.ops import gen_array_ops
 from tensorflow.python.ops import init_ops
 from tensorflow.python.ops import math_ops
-<<<<<<< HEAD
-from tensorflow.python.training import training_ops
-
-
-=======
 from tensorflow.python.ops import resource_variable_ops
 from tensorflow.python.ops import state_ops
 from tensorflow.python.util.tf_export import keras_export
 
 
 @keras_export('keras.optimizers.Adagrad')
->>>>>>> a751f01a
 class Adagrad(optimizer_v2.OptimizerV2):
   """Adagrad optimizer.
 
   It is recommended to leave the parameters of this optimizer at their default
   values.
 
-<<<<<<< HEAD
-  See this [paper](http://www.jmlr.org/papers/volume12/duchi11a/duchi11a.pdf)
-  or this
-  [intro](https://ppasupat.github.io/a9online/uploads/proximal_notes.pdf).
-
-  The learning_rate arg below is a hyperparameter, where a hyperparameter is
-  defined as a scalar Tensor, a regular Python value, or a callable (which
-  will be evaluated when `apply_gradients` is called) returning a scalar
-  Tensor or a Python value.
-
-  Arguments:
-      learning_rate: float hyperparameter >= 0. Learning rate.
-      initial_accumulator_value: A floating point value. Starting value for the
-        accumulators, must be positive.
-      name: Optional name prefix for the operations created when applying
-        gradients.  Defaults to 'Adagrad'.
-
-  Raises:
-    ValueError: If the `initial_accumulator_value` is invalid.
-=======
   Initialization:
   $$accum_{g_0} := \text{initial_accumulator_value}$$
 
@@ -81,21 +52,11 @@
   * [Paper](http://www.jmlr.org/papers/volume12/duchi11a/duchi11a.pdf).
   * [Introduction]
     (https://ppasupat.github.io/a9online/uploads/proximal_notes.pdf).
->>>>>>> a751f01a
   """
 
   def __init__(self,
                learning_rate=0.001,
                initial_accumulator_value=0.1,
-<<<<<<< HEAD
-               name="Adagrad"):
-    if initial_accumulator_value <= 0.0:
-      raise ValueError("initial_accumulator_value must be positive: %s" %
-                       initial_accumulator_value)
-    super(Adagrad, self).__init__(name)
-    self._set_hyper("learning_rate", learning_rate)
-
-=======
                epsilon=1e-7,
                name='Adagrad',
                **kwargs):
@@ -135,7 +96,6 @@
     super(Adagrad, self).__init__(name, **kwargs)
     self._set_hyper('learning_rate', kwargs.get('lr', learning_rate))
     self._set_hyper('decay', self._initial_decay)
->>>>>>> a751f01a
     self._initial_accumulator_value = initial_accumulator_value
 
   def _create_vars(self, var_list, state):
