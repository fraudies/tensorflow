# Copyright 2015 The TensorFlow Authors. All Rights Reserved.
#
# Licensed under the Apache License, Version 2.0 (the "License");
# you may not use this file except in compliance with the License.
# You may obtain a copy of the License at
#
#     http://www.apache.org/licenses/LICENSE-2.0
#
# Unless required by applicable law or agreed to in writing, software
# distributed under the License is distributed on an "AS IS" BASIS,
# WITHOUT WARRANTIES OR CONDITIONS OF ANY KIND, either express or implied.
# See the License for the specific language governing permissions and
# limitations under the License.
# ==============================================================================

"""Version 2 of class Optimizer."""
# pylint: disable=g-bad-name

from __future__ import absolute_import
from __future__ import division
from __future__ import print_function

import abc

<<<<<<< HEAD
=======
import six

from tensorflow.python.distribute import distribution_strategy_context as distribute_ctx
from tensorflow.python.distribute import reduce_util as ds_reduce_util
>>>>>>> a751f01a
from tensorflow.python.eager import backprop
from tensorflow.python.eager import context
from tensorflow.python.framework import dtypes
from tensorflow.python.framework import ops
<<<<<<< HEAD
from tensorflow.python.ops import control_flow_ops
from tensorflow.python.ops import gradients
from tensorflow.python.ops import math_ops
from tensorflow.python.ops import resource_variable_ops
from tensorflow.python.ops import variable_scope
from tensorflow.python.ops import variables
from tensorflow.python.training import distribute as distribute_lib
from tensorflow.python.training import distribution_strategy_context
from tensorflow.python.training import optimizer as optimizer_v1
from tensorflow.python.training import slot_creator
from tensorflow.python.training.checkpointable import base as checkpointable
from tensorflow.python.util import nest
=======
from tensorflow.python.framework import tensor_util
from tensorflow.python.keras import backend
from tensorflow.python.keras import initializers
from tensorflow.python.keras.engine import base_layer_utils
from tensorflow.python.keras.optimizer_v2 import learning_rate_schedule
from tensorflow.python.keras.utils import tf_utils
from tensorflow.python.ops import array_ops
from tensorflow.python.ops import clip_ops
from tensorflow.python.ops import gradients
from tensorflow.python.ops import math_ops
from tensorflow.python.ops import resource_variable_ops
from tensorflow.python.ops import variables as tf_variables
from tensorflow.python.platform import tf_logging as logging
from tensorflow.python.saved_model import revived_types
from tensorflow.python.training.tracking import base as trackable
from tensorflow.python.util import nest
from tensorflow.python.util.tf_export import keras_export
>>>>>>> a751f01a


class _OptimizableVariable(object):
  """Interface for abstracting over variables in the optimizers."""

  @abc.abstractmethod
  def target(self):
    """Returns the optimization target for this variable."""
    raise NotImplementedError("Calling an abstract method.")

  @abc.abstractmethod
  def update_op(self, optimizer, g, *args):
    """Returns the update ops for updating the variable."""
    raise NotImplementedError("Calling an abstract method.")


class _RefVariableProcessor(_OptimizableVariable):
  """Processor for Variable."""

  def __init__(self, v):
    self._v = v

  def target(self):
    return self._v._ref()  # pylint: disable=protected-access

  def update_op(self, optimizer, g, *args):
    if isinstance(g, ops.Tensor):
      update_op = optimizer._apply_dense(g, self._v, *args)  # pylint: disable=protected-access
      if self._v.constraint is not None:
        with ops.control_dependencies([update_op]):
          return self._v.assign(self._v.constraint(self._v))
      else:
        return update_op
    else:
      assert isinstance(g, ops.IndexedSlices), ("Gradient ", g, " is neither a "
                                                "tensor nor IndexedSlices.")
      if self._v.constraint is not None:
        raise RuntimeError(
            "Cannot use a constraint function on a sparse variable.")
      # pylint: disable=protected-access
      return optimizer._apply_sparse_duplicate_indices(g, self._v, *args)


class _DenseReadResourceVariableProcessor(_OptimizableVariable):
  """Processor for dense ResourceVariables."""

  def __init__(self, v):
    self._v = v

  def target(self):
    return self._v

  def update_op(self, optimizer, g, *args):
    # pylint: disable=protected-access
    update_op = optimizer._resource_apply_dense(g, self._v.op.inputs[0], *args)
    if self._v.constraint is not None:
      with ops.control_dependencies([update_op]):
        return self._v.assign(self._v.constraint(self._v))
    else:
      return update_op


class _DenseResourceVariableProcessor(_OptimizableVariable):
  """Processor for dense ResourceVariables."""

  def __init__(self, v):
    self._v = v

  def target(self):
    return self._v

  def update_op(self, optimizer, g, *args):
    # pylint: disable=protected-access
    if isinstance(g, ops.IndexedSlices):
      if self._v.constraint is not None:
        raise RuntimeError(
            "Cannot use a constraint function on a sparse variable.")
      return optimizer._resource_apply_sparse_duplicate_indices(
          g.values, self._v, g.indices, *args)
    update_op = optimizer._resource_apply_dense(g, self._v, *args)
    if self._v.constraint is not None:
      with ops.control_dependencies([update_op]):
        return self._v.assign(self._v.constraint(self._v))
    else:
      return update_op


class _TensorProcessor(_OptimizableVariable):
  """Processor for ordinary Tensors.

  Even though a Tensor can't really be updated, sometimes it is useful to
  compute the gradients with respect to a Tensor using the optimizer. Updating
  the Tensor is, of course, unsupported.
  """

  def __init__(self, v):
    self._v = v

  def target(self):
    return self._v

<<<<<<< HEAD
  def update_op(self, optimizer, g, *args):
    raise NotImplementedError("Trying to update a Tensor ", self._v)


def _get_processor(v):
  """The processor of v."""
  if context.executing_eagerly():
    if isinstance(v, ops.Tensor):
      return _TensorProcessor(v)
    else:
      return _DenseResourceVariableProcessor(v)
  if v.op.type == "VarHandleOp":
    return _DenseResourceVariableProcessor(v)
  if isinstance(v, variables.Variable):
    return _RefVariableProcessor(v)
  if isinstance(v, ops.Tensor):
    return _TensorProcessor(v)
  raise NotImplementedError("Trying to optimize unsupported type ", v)


def _var_key_v2(var):
  """Key for representing a primary variable, for looking up slots."""
  # pylint: disable=protected-access
  if hasattr(var, "_distributed_container"):
    distributed_container = var._distributed_container()
    assert distributed_container is not None
    if context.executing_eagerly():
      return distributed_container._unique_id
    return distributed_container._shared_name
  if context.executing_eagerly():
    return var._unique_id
  return var.op.name


def _resolve(value, name):
  if callable(value):
    value = value()
  return ops.convert_to_tensor(value, name=name)


def _is_dynamic(value):
  """Returns true if __init__ arg `value` should be re-evaluated each step."""
  if callable(value): return True
  # Don't need to do anything special in graph mode, since dynamic values
  # will propagate correctly automatically.
  # TODO(josh11b): Add per-device caching across steps using variables for
  # truly static values once we add distributed support.
  if context.executing_eagerly() and isinstance(
      value, resource_variable_ops.ResourceVariable):
    return True
  return False


class _OptimizerV2State(object):
  """Holds per-graph and per-step optimizer state.

  Use _init_with_static_hyper() to create the state for a graph, and then
  _copy_with_dynamic_hyper() to convert that to state for a particular step.
  The difference between the two is that the former only has hyper
  parameter values that are static and the latter also has values that
  can change every step (according to _is_dynamic()).
  """

  def __init__(self, op_name):
    self._op_name = op_name

  def _init_with_static_hyper(self, hyper):
    """Initialize a fresh state object from hyper dict."""
    # self._hyper contains a dict from name to a dict with the Tensor values.
    # This dict starts with a single item with key "None" with the hyper
    # parameter value converted to a Tensor. Other items have dtype keys
    # with that Tensor cast to that dtype.
    with ops.init_scope():
      self._hyper = {name: {None: ops.convert_to_tensor(value, name=name)}
                     for name, (dynamic, value) in sorted(hyper.items())
                     if not dynamic}
    self._slots = {}
    self._non_slot_dict = {}
    # Extra state to help Optimizers implement Checkpointable. Holds information
    # about variables which will be restored as soon as they're created.
    self._deferred_dependencies = {}  # Non-slot variables
    self._deferred_slot_restorations = {}  # Slot variables

  def _copy_with_dynamic_hyper(self, hyper, distribution, non_slot_devices):
    """Create a new state object for a particular step."""
    ret = _OptimizerV2State(self._op_name)
    # pylint: disable=protected-access
    ret._slots = self._slots
    ret._non_slot_dict = self._non_slot_dict
    ret._deferred_dependencies = self._deferred_dependencies
    ret._deferred_slot_restorations = self._deferred_slot_restorations
    ret._hyper = {name: {None: _resolve(value, name)}
                  for name, (dynamic, value) in sorted(hyper.items())
                  if dynamic}
    ret._hyper.update(self._hyper)
    ret._non_slot_devices = non_slot_devices
    ret._distribution = distribution
    return ret

  def _variables(self):
    """Returns a list of all variables held by self."""
    optimizer_variables = list(self._non_slot_dict.values())
    for variable_dict in self._slots.values():
      for slot_for_variable in variable_dict.values():
        optimizer_variables.append(slot_for_variable)
    # Sort variables by name so that the return is deterministic.
    return sorted(optimizer_variables, key=lambda v: v.name)

  def _slot_dict(self, slot_name):
    """Returns a dict for caching slots created under the given name.

    Args:
      slot_name: Name for the slot.

    Returns:
      A dict that maps primary `Variable` objects to the slot created
      for that variable, under the given slot name.
    """
    named_slots = self._slots.get(slot_name, None)
    if named_slots is None:
      named_slots = {}
      self._slots[slot_name] = named_slots
    return named_slots

  def create_slot(self, var, val, slot_name, optional_op_name=None):
    """Find or create a slot for a variable.

    Args:
      var: A `Variable` object.
      val: A `Tensor`.  The initial value of the slot.
      slot_name: Name for the slot.
      optional_op_name: Name to use when scoping the Variable that
        needs to be created for the slot.

    Returns:
      A `Variable` object.
    """
    named_slots = self._slot_dict(slot_name)
    var_key = _var_key_v2(var)
    if var_key not in named_slots:
      new_slot_variable = slot_creator.create_slot(
          var, val, optional_op_name or self._op_name)
      self._restore_slot_variable(
          slot_name=slot_name, variable=var,
          slot_variable=new_slot_variable)
      named_slots[var_key] = new_slot_variable
    return named_slots[var_key]

  def create_slot_with_initializer(self, var, initializer, shape, dtype,
                                   slot_name, optional_op_name=None):
    """Find or create a slot for a variable, using an Initializer.

    Args:
      var: A `Variable` object.
      initializer: An `Initializer`.  The initial value of the slot.
      shape: Shape of the initial value of the slot.
      dtype: Type of the value of the slot.
      slot_name: Name for the slot.
      optional_op_name: Name to use when scoping the Variable that
        needs to be created for the slot.

    Returns:
      A `Variable` object.
    """
    named_slots = self._slot_dict(slot_name)
    var_key = _var_key_v2(var)
    if var_key not in named_slots:
      new_slot_variable = slot_creator.create_slot_with_initializer(
          var, initializer, shape, dtype, optional_op_name or self._op_name)
      self._restore_slot_variable(
          slot_name=slot_name, variable=var,
          slot_variable=new_slot_variable)
      named_slots[var_key] = new_slot_variable
    return named_slots[var_key]

  def zeros_slot(self, var, slot_name, optional_op_name=None):
    """Find or create a slot initialized with 0.0.

    Args:
      var: A `Variable` object.
      slot_name: Name for the slot.
      optional_op_name: Name to use when scoping the Variable that
        needs to be created for the slot.

    Returns:
      A `Variable` object.
    """
    named_slots = self._slot_dict(slot_name)
    var_key = _var_key_v2(var)
    if var_key not in named_slots:
      new_slot_variable = slot_creator.create_zeros_slot(
          var, optional_op_name or self._op_name)
      self._restore_slot_variable(
          slot_name=slot_name, variable=var,
          slot_variable=new_slot_variable)
      named_slots[var_key] = new_slot_variable
    return named_slots[var_key]

  def _create_or_restore_slot_variable(
      self, slot_variable_position, slot_name, variable,
      optional_op_name=None):
    """Restore a slot variable's value, possibly creating it.

    Called when a variable which has an associated slot variable is created or
    restored. When executing eagerly, we create the slot variable with a
    restoring initializer.

    No new variables are created when graph building. Instead,
    _restore_slot_variable catches these after normal creation and adds restore
    ops to the graph. This method is nonetheless important when graph building
    for the case when a slot variable has already been created but `variable`
    has just been added to a dependency graph (causing us to realize that the
    slot variable needs to be restored).

    Args:
      slot_variable_position: A `checkpointable._CheckpointPosition` object
        indicating the slot variable `Checkpointable` object to be restored.
      slot_name: The name of this `Optimizer`'s slot to restore into.
      variable: The variable object this slot is being created for.
      optional_op_name: Name to use when scoping the Variable that
        needs to be created for the slot.
    """
    slot_variable = self.get_slot(var=variable, name=slot_name)
    if (slot_variable is None and context.executing_eagerly() and
        slot_variable_position.is_simple_variable()
        # Defer slot variable creation if there is an active variable creator
        # scope. Generally we'd like to eagerly create/restore slot variables
        # when possible, but this may mean that scopes intended to catch
        # `variable` also catch its eagerly created slot variable
        # unintentionally (specifically make_template would add a dependency on
        # a slot variable if not for this case). Deferring is mostly harmless
        # (aside from double initialization), and makes variable creator scopes
        # behave the same way they do when graph building.
        and not ops.get_default_graph()._variable_creator_stack):  # pylint: disable=protected-access
      initializer = checkpointable.CheckpointInitialValue(
          checkpoint_position=slot_variable_position)
      slot_variable = self.create_slot(
          var=variable,
          val=initializer,
          slot_name=slot_name,
          optional_op_name=optional_op_name)
      # Optimizers do not have unconditional dependencies on their slot
      # variables (nor do any other objects). They are only saved if the
      # variables they were created for are also saved.
    if slot_variable is not None:
      # If we've either made this slot variable, or if we've pulled out an
      # existing slot variable, we should restore it.
      slot_variable_position.restore(slot_variable)
    else:
      # We didn't make the slot variable. Defer restoring until it gets created
      # normally. We keep a list rather than the one with the highest restore
      # UID in case slot variables have their own dependencies, in which case
      # those could differ between restores.
      variable_key = _var_key_v2(variable)
      self._deferred_slot_restorations.setdefault(
          slot_name, {}).setdefault(variable_key, []).append(
              slot_variable_position)

  def get_slot(self, var, name):
    """Return a slot named `name` created for `var` by the Optimizer.

    Some `Optimizer` subclasses use additional variables.  For example
    `Momentum` and `Adagrad` use variables to accumulate updates.  This method
    gives access to these `Variable` objects if for some reason you need them.

    Use `get_slot_names()` to get the list of slot names created by the
    `Optimizer`.

    Args:
      var: A variable passed to `minimize()` or `apply_gradients()`.
      name: A string.

    Returns:
      The `Variable` for the slot if it was created, `None` otherwise.
    """
    named_slots = self._slots.get(name, None)
    if not named_slots:
      return None
    return named_slots.get(_var_key_v2(var), None)

  def get_slot_names(self):
    """Return a list of the names of slots created by the `Optimizer`.

    See `get_slot()`.

    Returns:
      A list of strings.
    """
    return sorted(self._slots.keys())

  def create_non_slot(self, initial_value, name, colocate_with=None):
    """Add an extra variable, not associated with a slot."""
    v = self._non_slot_dict.get(name, None)
    if v is None:
      if colocate_with is None: colocate_with = self._non_slot_devices
      with self._distribution.colocate_vars_with(colocate_with):
        # TODO(josh11b): Use get_variable() except for the legacy Adam use case.
        v = variable_scope.variable(initial_value, name=name, trainable=False)
      self._non_slot_dict[name] = v
      deferred_dependencies_list = self._deferred_dependencies.pop(name, ())
      for checkpoint_position in sorted(
          deferred_dependencies_list,
          key=lambda restore: restore.checkpoint.restore_uid,
          reverse=True):
        checkpoint_position.restore(v)
    return v

  def _restore_slot_variable(self, slot_name, variable, slot_variable):
    """Restore a newly created slot variable's value."""
    variable_key = _var_key_v2(variable)
    deferred_restorations = self._deferred_slot_restorations.get(
        slot_name, {}).pop(variable_key, [])
    # Iterate over restores, highest restore UID first to minimize the number
    # of assignments.
    deferred_restorations.sort(key=lambda position: position.restore_uid,
                               reverse=True)
    for checkpoint_position in deferred_restorations:
      checkpoint_position.restore(slot_variable)

  def get_non_slot(self, name):
    """Returns the non-slot variable identified by `name`."""
    return self._non_slot_dict.get(name, None)

  def get_hyper(self, name, dtype=None):
    """Returns the `name` hyper parameter, optionally cast to `dtype`."""
    dtype_dict = self._hyper[name]
    # Do we have the value cast to dtype already cached? This should always
    # succeed when dtype is None.
    if dtype in dtype_dict:
      return dtype_dict[dtype]
    # Not cached, cast to dtype and save the result in the cache.
    result = math_ops.cast(dtype_dict[None], dtype)
    dtype_dict[dtype] = result
    return result


class OptimizerV2(optimizer_v1.Optimizer):
=======
@six.add_metaclass(abc.ABCMeta)
@keras_export("keras.optimizers.Optimizer")
class OptimizerV2(trackable.Trackable):
>>>>>>> a751f01a
  """Updated base class for optimizers.

  This class defines the API to add Ops to train a model.  You never use this
  class directly, but instead instantiate one of its subclasses such as
  `tf.keras.optimizers.SGD`, `tf.keras.optimizers.Adam`.

  ### Usage

  ```python
  # Create an optimizer with the desired parameters.
  opt = tf.keras.optimizers.SGD(learning_rate=0.1)
  # `loss` is a callable that takes no argument and returns the value
  # to minimize.
  loss = lambda: 3 * var1 * var1 + 2 * var2 * var2
  # In graph mode, returns op that minimizes the loss by updating the listed
  # variables.
  opt_op = opt.minimize(loss, var_list=[var1, var2])
  opt_op.run()
  # In eager mode, simply call minimize to update the list of variables.
  opt.minimize(loss, var_list=[var1, var2])
  ```

  ### Custom training loop with Keras models

  In Keras models, sometimes variables are created when the model is first
  called, instead of construction time. Examples include 1) sequential models
  without input shape pre-defined, or 2) subclassed models. Pass var_list as
  callable in these cases.

  Example:
  ```python
  opt = tf.keras.optimizers.SGD(learning_rate=0.1)
  model = tf.keras.Sequential()
  model.add(tf.keras.layers.Dense(num_hidden, activation='relu'))
  model.add(tf.keras.layers.Dense(num_classes, activation='sigmoid')
  loss_fn = lambda: tf.keras.losses.mse(model(input), output)
  var_list_fn = lambda: model.trainable_weights
  for input, output in data:
    opt.minimize(loss_fn, var_list_fn)
  ```

  ### Processing gradients before applying them.

  Calling `minimize()` takes care of both computing the gradients and
  applying them to the variables.  If you want to process the gradients
  before applying them you can instead use the optimizer in three steps:

  1.  Compute the gradients with `tf.GradientTape`.
  2.  Process the gradients as you wish.
  3.  Apply the processed gradients with `apply_gradients()`.

  Example:

  ```python
  # Create an optimizer.
  opt = tf.keras.optimizers.SGD(learning_rate=0.1)

  # Compute the gradients for a list of variables.
  with tf.GradientTape() as tape:
    loss = <call_loss_function>
  vars = <list_of_variables>
  grads = tape.gradient(loss, vars)
  processed_grads = [process_gradient(g) for g in grads]
  grads_and_vars = zip(processed_grads, var_list)

  # grads_and_vars is a list of tuples (gradient, variable).  Do whatever you
  # need to the 'gradient' part, for example cap them, etc.
  capped_grads_and_vars = [(MyCapper(gv[0]), gv[1]) for gv in grads_and_vars]

  # Ask the optimizer to apply the capped gradients.
  opt.apply_gradients(capped_grads_and_vars)
  ```

<<<<<<< HEAD
  ### Gating Gradients

  Both `minimize()` and `compute_gradients()` accept a `gate_gradients`
  argument that controls the degree of parallelism during the application of
  the gradients.

  The possible values are: `GATE_NONE`, `GATE_OP`, and `GATE_GRAPH`.

  <b>`GATE_NONE`</b>: Compute and apply gradients in parallel.  This provides
  the maximum parallelism in execution, at the cost of some non-reproducibility
  in the results.  For example the two gradients of `matmul` depend on the input
  values: With `GATE_NONE` one of the gradients could be applied to one of the
  inputs _before_ the other gradient is computed resulting in non-reproducible
  results.

  <b>`GATE_OP`</b>: For each Op, make sure all gradients are computed before
  they are used.  This prevents race conditions for Ops that generate gradients
  for multiple inputs where the gradients depend on the inputs.

  <b>`GATE_GRAPH`</b>: Make sure all gradients for all variables are computed
  before any one of them is used.  This provides the least parallelism but can
  be useful if you want to process all gradients before applying any of them.
=======
  ### Use with `tf.distribute.Strategy`.

  This optimizer class is `tf.distribute.Strategy` aware, which means it
  automatically sums gradients across all replicas. To average gradients,
  you divide your loss by the global batch size, which is done automatically
  if you use a member of `tf.keras.losses` or `tf.losses`. See the
  `reduction` argument of your loss which should be set to
  `tf.keras.losses.Reduction.SUM_OVER_BATCH_SIZE` for averaging or
  `tf.keras.losses.Reduction.SUM` for not.

  If you are not using these and you want to average gradients, you should use
  `tf.math.reduce_sum` to add up your per-example losses and then divide by the
  global batch size. Note that when using `tf.distribute.Strategy`, the first
  component of a tensor's shape is the *replica-local* batch size, which is off
  by a factor equal to the number of replicas being used to compute a single
  step. As a result, using `tf.math.reduce_mean` will give the wrong answer,
  resulting in gradients that can be many times too big.

  ### Variable Constraint

  All Keras optimizers respect variable constraints. If constraint function is
  passed to any variable, the constraint will be applied to the variable after
  the gradient has been applied to the variable.
  Important: If gradient is sparse tensor, variable constraint is not supported.

  ### Thread Compatibility

  The entire optimizer is currently thread compatible, not thread-safe. The user
  needs to perform synchronization if necessary.
>>>>>>> a751f01a

  ### Slots

  Many optimizer subclasses, such as `Adam` and `Adagrad` allocate and manage
  additional variables associated with the variables to train.  These are called
  <i>Slots</i>.  Slots have names and you can ask the optimizer for the names of
  the slots that it uses.  Once you have a slot name you can ask the optimizer
  for the variable it created to hold the slot value.

  This can be useful if you want to log debug a training algorithm, report stats
  about the slots, etc.

  ### Non-slot variables

  Some optimizer subclasses, such as `AdamOptimizer` have variables that
  are not associated with the variables to train, just the step itself.

  ### Hyper parameters

  These are arguments passed to the optimizer subclass constructor
  (the `__init__` method), and then passed to `self._set_hyper()`.
  They can be either regular Python values (like 1.0), tensors, or
  callables. If they are callable, the callable will be called during
  `apply_gradients()` to get the value for the hyper parameter.

<<<<<<< HEAD
  ### State

  Internal methods are passed a `state` argument with the correct
  values to use for the slot and non-slot variables, and the hyper
  parameters.
=======
  Hyper parameters can be overwritten through user code:

  Example:

  ```python
  # Create an optimizer with the desired parameters.
  opt = tf.keras.optimizers.SGD(learning_rate=0.1)
  # `loss` is a callable that takes no argument and returns the value
  # to minimize.
  loss = lambda: 3 * var1 + 2 * var2
  # In eager mode, simply call minimize to update the list of variables.
  opt.minimize(loss, var_list=[var1, var2])
  # update learning rate
  opt.learning_rate = 0.05
  opt.minimize(loss, var_list=[var1, var2])
  ```

  ### Write a customized optimizer.
  If you intend to create your own optimization algorithm, simply inherit from
  this class and override the following methods:

    - resource_apply_dense (update variable given gradient tensor is dense)
    - resource_apply_sparse (update variable given gradient tensor is sparse)
    - create_slots (if your optimizer algorithm requires additional variables)
    - get_config (serialization of the optimizer, include all hyper parameters)
>>>>>>> a751f01a
  """

  # Values for gate_gradients.
  GATE_NONE = 0
  GATE_OP = 1
  GATE_GRAPH = 2

  def __init__(self, name):
    """Create a new Optimizer.

    This must be called by the constructors of subclasses.
    Note that Optimizer instances should not bind to a single graph,
    and so shouldn't keep Tensors as member variables. Generally
    you should be able to use the _set_hyper()/state.get_hyper()
    facility instead.

    Args:
      name: A non-empty string.  The name to use for accumulators created
        for the optimizer.
<<<<<<< HEAD
=======
      **kwargs: keyword arguments. Allowed to be {`clipnorm`, `clipvalue`, `lr`,
        `decay`}. `clipnorm` is clip gradients by norm; `clipvalue` is clip
        gradients by value, `decay` is included for backward compatibility to
        allow time inverse decay of learning rate. `lr` is included for backward
        compatibility, recommended to use `learning_rate` instead.
>>>>>>> a751f01a

    Raises:
      ValueError: If name is malformed.
      RuntimeError: If _create_slots has been overridden instead of
          _create_vars.
    """
<<<<<<< HEAD
    # Note: We intentionally don't call parent __init__.

    # Optimizer._create_slots was replaced by _create_vars in OptimizerV2.
    if (self.__class__._create_slots.__code__ is not  # pylint: disable=protected-access
        OptimizerV2._create_slots.__code__):
      raise RuntimeError("Override _create_vars instead of _create_slots when "
                         "descending from OptimizerV2 (class %s)" %
                         self.__class__.__name__)
    if not name:
      raise ValueError("Must specify the optimizer name")

    self._use_locking = False
=======
    allowed_kwargs = {"clipnorm", "clipvalue", "lr", "decay"}
    for k in kwargs:
      if k not in allowed_kwargs:
        raise TypeError("Unexpected keyword argument "
                        "passed to optimizer: " + str(k))
      # checks that all keyword arguments are non-negative.
      if kwargs[k] < 0:
        raise ValueError("Expected {} >= 0, received: {}".format(k, kwargs[k]))

    self._use_locking = True
>>>>>>> a751f01a
    self._name = name
    # Map from graph_key to state for that graph. We use the graph_key
    # since it works in both eager and graph mode, and gives the outer
    # graph inside functions.
    tower_context = distribution_strategy_context.get_tower_context()
    if tower_context is None:
      # In a cross-tower context for a DistributionStrategy, which means
      # only one Optimizer will be created, not one per tower.
      self._per_graph_state = {}
    else:
      # We use get_tower_context().merge_call() to get a single dict
      # shared across all model replicas when running with a
      # DistributionStrategy.
      self._per_graph_state = tower_context.merge_call(lambda _: {})

    # Hyper parameters, and whether they should be re-evaluated every step.
    self._hyper = {}
<<<<<<< HEAD

  def _set_hyper(self, name, value):
    self._hyper[name] = (_is_dynamic(value), value)

  def minimize(self, loss, global_step=None, var_list=None,
               gate_gradients=GATE_OP, aggregation_method=None,
               colocate_gradients_with_ops=False, name=None,
               grad_loss=None, stop_gradients=None,
               scale_loss_by_num_towers=None):
    """Add operations to minimize `loss` by updating `var_list`.
=======
    # dict: {variable name : {slot name : variable}}
    self._slots = {}
    self._slot_names = []
    self._weights = []
    self._iterations = None

    # For implementing Trackable. Stores information about how to restore
    # slot variables which have not yet been created
    # (trackable._CheckpointPosition objects).
    #  {slot_name :
    #      {_var_key(variable_to_train): [checkpoint_position, ... ], ... },
    #   ... }
    self._deferred_slot_restorations = {}

    decay = kwargs.pop("decay", 0.0)
    if decay < 0.:
      raise ValueError("decay cannot be less than 0: {}".format(decay))
    self._initial_decay = decay
    if "clipnorm" in kwargs:
      self.clipnorm = kwargs.pop("clipnorm")
    if "clipvalue" in kwargs:
      self.clipvalue = kwargs.pop("clipvalue")

    self._hypers_created = False

  def minimize(self, loss, var_list, grad_loss=None, name=None):
    """Minimize `loss` by updating `var_list`.
>>>>>>> a751f01a

    This method simply computes gradient using `tf.GradientTape` and calls
    `apply_gradients()`. If you want to process the gradient before applying
    then call `tf.GradientTape` and `apply_gradients()` explicitly instead
    of using this function.

    Args:
<<<<<<< HEAD
      loss: A `Tensor` containing the value to minimize.
      global_step: Optional `Variable` to increment by one after the
        variables have been updated.
      var_list: Optional list or tuple of `Variable` objects to update to
        minimize `loss`.  Defaults to the list of variables collected in
        the graph under the key `GraphKeys.TRAINABLE_VARIABLES`.
      gate_gradients: How to gate the computation of gradients.  Can be
        `GATE_NONE`, `GATE_OP`, or  `GATE_GRAPH`.
      aggregation_method: Specifies the method used to combine gradient terms.
        Valid values are defined in the class `AggregationMethod`.
      colocate_gradients_with_ops: If True, try colocating gradients with
        the corresponding op.
=======
      loss: A callable taking no arguments which returns the value to minimize.
      var_list: list or tuple of `Variable` objects to update to minimize
        `loss`, or a callable returning the list or tuple of `Variable` objects.
        Use callable when the variable list would otherwise be incomplete before
        `minimize` since the variables are created at the first time `loss` is
        called.
      grad_loss: Optional. A `Tensor` holding the gradient computed for `loss`.
>>>>>>> a751f01a
      name: Optional name for the returned operation.
      grad_loss: Optional. A `Tensor` holding the gradient computed for `loss`.
      stop_gradients: Optional. A Tensor or list of tensors not to differentiate
        through.
      scale_loss_by_num_towers: Optional boolean. If true, scale the loss
        down by the number of towers. By default, auto-detects whether this
        is needed.

    Returns:
      An Operation that updates the variables in `var_list`.  If `global_step`
      was not `None`, that operation also increments `global_step`.

    Raises:
      ValueError: If some of the variables are not `Variable` objects.

<<<<<<< HEAD
    @compatibility(eager)
    When eager execution is enabled, `loss` should be a Python function that
    takes elements of `var_list` as arguments and computes the value to be
    minimized. If `var_list` is None, `loss` should take no arguments.
    Minimization (and gradient computation) is done with respect to the
    elements of `var_list` if not None, else with respect to any trainable
    variables created during the execution of the `loss` function.
    `gate_gradients`, `aggregation_method`, `colocate_gradients_with_ops` and
    `grad_loss` are ignored when eager execution is enabled.
    @end_compatibility
=======
>>>>>>> a751f01a
    """
    grads_and_vars = self.compute_gradients(
        loss, var_list=var_list, gate_gradients=gate_gradients,
        aggregation_method=aggregation_method,
        colocate_gradients_with_ops=colocate_gradients_with_ops,
        grad_loss=grad_loss, stop_gradients=stop_gradients,
        scale_loss_by_num_towers=scale_loss_by_num_towers)

    vars_with_grad = [v for g, v in grads_and_vars if g is not None]
    if not vars_with_grad:
      raise ValueError(
          "No gradients provided for any variable, check your graph for ops"
          " that do not support gradients, between variables %s and loss %s." %
          ([str(v) for _, v in grads_and_vars], loss))

    return self.apply_gradients(grads_and_vars, global_step=global_step,
                                name=name)

  def compute_gradients(self, loss, var_list=None,
                        gate_gradients=GATE_OP,
                        aggregation_method=None,
                        colocate_gradients_with_ops=False,
                        grad_loss=None, stop_gradients=None,
                        scale_loss_by_num_towers=None):
    """Compute gradients of `loss` for the variables in `var_list`.

    This is the first part of `minimize()`.  It returns a list
    of (gradient, variable) pairs where "gradient" is the gradient
    for "variable".  Note that "gradient" can be a `Tensor`, an
    `IndexedSlices`, or `None` if there is no gradient for the
    given variable.

    Args:
<<<<<<< HEAD
      loss: A Tensor containing the value to minimize or a callable taking
        no arguments which returns the value to minimize. When eager execution
        is enabled it must be a callable.
      var_list: Optional list or tuple of `tf.Variable` to update to minimize
        `loss`.  Defaults to the list of variables collected in the graph
        under the key `GraphKeys.TRAINABLE_VARIABLES`.
      gate_gradients: How to gate the computation of gradients.  Can be
        `GATE_NONE`, `GATE_OP`, or `GATE_GRAPH`.
      aggregation_method: Specifies the method used to combine gradient terms.
        Valid values are defined in the class `AggregationMethod`.
      colocate_gradients_with_ops: If True, try colocating gradients with
        the corresponding op.
=======
      loss: A callable taking no arguments which returns the value to minimize.
      var_list: list or tuple of `Variable` objects to update to minimize
        `loss`, or a callable returning the list or tuple of `Variable` objects.
        Use callable when the variable list would otherwise be incomplete before
        `minimize` and the variables are created at the first time when `loss`
        is called.
>>>>>>> a751f01a
      grad_loss: Optional. A `Tensor` holding the gradient computed for `loss`.
      stop_gradients: Optional. A Tensor or list of tensors not to differentiate
        through.
      scale_loss_by_num_towers: Optional boolean. If true, scale the loss
        down by the number of towers. By default, auto-detects whether this
        is needed.

    Returns:
      A list of (gradient, variable) pairs. Variable is always present, but
      gradient can be `None`.

    Raises:
      TypeError: If `var_list` contains anything else than `Variable` objects.
      ValueError: If some arguments are invalid.
      RuntimeError: If called with eager execution enabled and `loss` is
        not callable.

    @compatibility(eager)
    When eager execution is enabled, `gate_gradients`, `aggregation_method`,
    and `colocate_gradients_with_ops` are ignored.
    @end_compatibility
    """
    # TODO(josh11b): Test that we handle weight decay in a reasonable way.
<<<<<<< HEAD
    if callable(loss):
      with backprop.GradientTape() as tape:
        if var_list is not None:
          tape.watch(var_list)
        loss_value = loss()

        # Scale loss for number of towers (callable-loss case). In this case,
        # we have to be careful to call distribute_lib.get_loss_reduction()
        # *after* loss() is evaluated, so we know what loss reduction it uses.
        if scale_loss_by_num_towers is None:
          scale_loss_by_num_towers = (
              distribute_lib.get_loss_reduction() ==
              variable_scope.VariableAggregation.MEAN)
        if scale_loss_by_num_towers:
          num_towers = distribution_strategy_context.get_distribution_strategy(
          ).num_towers
          if num_towers > 1:
            loss_value *= 1. / num_towers

      if var_list is None:
        var_list = tape.watched_variables()
      grads = tape.gradient(loss_value, var_list, grad_loss)
      return list(zip(grads, var_list))
    if context.executing_eagerly():
      raise RuntimeError(
          "`loss` passed to Optimizer.compute_gradients should "
          "be a function when eager execution is enabled.")

    # Scale loss for number of towers (non-callable-loss case).
    if scale_loss_by_num_towers is None:
      scale_loss_by_num_towers = (
          distribute_lib.get_loss_reduction() ==
          variable_scope.VariableAggregation.MEAN)
    if scale_loss_by_num_towers:
      num_towers = distribution_strategy_context.get_distribution_strategy(
      ).num_towers
      if num_towers > 1:
        loss *= 1. / num_towers

    if gate_gradients not in [optimizer_v1.Optimizer.GATE_NONE,
                              optimizer_v1.Optimizer.GATE_OP,
                              optimizer_v1.Optimizer.GATE_GRAPH]:
      raise ValueError("gate_gradients must be one of: Optimizer.GATE_NONE, "
                       "Optimizer.GATE_OP, Optimizer.GATE_GRAPH.  Not %s" %
                       gate_gradients)
    self._assert_valid_dtypes([loss])
    if grad_loss is not None:
      self._assert_valid_dtypes([grad_loss])
    if var_list is None:
      var_list = (
          variables.trainable_variables() +
          ops.get_collection(ops.GraphKeys.TRAINABLE_RESOURCE_VARIABLES))
    else:
      var_list = nest.flatten(var_list)
    # pylint: disable=protected-access
    var_list += ops.get_collection(ops.GraphKeys._STREAMING_MODEL_PORTS)
    # pylint: enable=protected-access
    processors = [_get_processor(v) for v in var_list]
    if not var_list:
      raise ValueError("No variables to optimize.")
    var_refs = [p.target() for p in processors]
    grads = gradients.gradients(
        loss, var_refs, grad_ys=grad_loss,
        gate_gradients=(gate_gradients == optimizer_v1.Optimizer.GATE_OP),
        aggregation_method=aggregation_method,
        colocate_gradients_with_ops=colocate_gradients_with_ops,
        stop_gradients=stop_gradients)
    if gate_gradients == optimizer_v1.Optimizer.GATE_GRAPH:
      grads = control_flow_ops.tuple(grads)
=======
    with backprop.GradientTape() as tape:
      if not callable(var_list):
        tape.watch(var_list)
      loss_value = loss()
    if callable(var_list):
      var_list = var_list()
    var_list = nest.flatten(var_list)
    grads = tape.gradient(loss_value, var_list, grad_loss)

    if hasattr(self, "clipnorm"):
      grads = [clip_ops.clip_by_norm(g, self.clipnorm) for g in grads]
    if hasattr(self, "clipvalue"):
      grads = [
          clip_ops.clip_by_value(g, -self.clipvalue, self.clipvalue)
          for g in grads
      ]

>>>>>>> a751f01a
    grads_and_vars = list(zip(grads, var_list))
    self._assert_valid_dtypes(
        [v for g, v in grads_and_vars
         if g is not None and v.dtype != dtypes.resource])
    return grads_and_vars

<<<<<<< HEAD
  def apply_gradients(self, grads_and_vars, global_step=None, name=None):
=======
  def get_gradients(self, loss, params):
    """Returns gradients of `loss` with respect to `params`.

    Arguments:
      loss: Loss tensor.
      params: List of variables.

    Returns:
      List of gradient tensors.

    Raises:
      ValueError: In case any gradient cannot be computed (e.g. if gradient
        function not implemented).
    """
    with backend.get_graph().as_default():
      grads = gradients.gradients(loss, params)
    if None in grads:
      raise ValueError("An operation has `None` for gradient. "
                       "Please make sure that all of your ops have a "
                       "gradient defined (i.e. are differentiable). "
                       "Common ops without gradient: "
                       "K.argmax, K.round, K.eval.")
    if hasattr(self, "clipnorm"):
      grads = [clip_ops.clip_by_norm(g, self.clipnorm) for g in grads]
    if hasattr(self, "clipvalue"):
      grads = [
          clip_ops.clip_by_value(g, -self.clipvalue, self.clipvalue)
          for g in grads
      ]
    return grads

  def apply_gradients(self, grads_and_vars, name=None):
>>>>>>> a751f01a
    """Apply gradients to variables.

    This is the second part of `minimize()`. It returns an `Operation` that
    applies gradients.

    Args:
<<<<<<< HEAD
      grads_and_vars: List of (gradient, variable) pairs as returned by
        `compute_gradients()`.
      global_step: Optional `Variable` to increment by one after the
        variables have been updated.
      name: Optional name for the returned operation.  Default to the
        name passed to the `Optimizer` constructor.
=======
      grads_and_vars: List of (gradient, variable) pairs.
      name: Optional name for the returned operation.  Default to the name
        passed to the `Optimizer` constructor.
>>>>>>> a751f01a

    Returns:
      An `Operation` that applies the specified gradients. If `global_step`
      was not None, that operation also increments `global_step`.

    Raises:
      TypeError: If `grads_and_vars` is malformed.
      ValueError: If none of the variables have gradients.
    """
<<<<<<< HEAD
    # This is a default implementation of apply_gradients() that can be shared
    # by most optimizers.  It relies on the subclass implementing the following
    # methods: _create_vars(), _prepare(), _apply_dense(), and _apply_sparse().

    # Filter out variables with gradients of `None`.
    grads_and_vars = tuple(grads_and_vars)  # Make sure repeat iteration works.
    if not grads_and_vars:
      raise ValueError("No variables provided.")
    filtered = tuple((g, v) for (g, v) in grads_and_vars if g is not None)
    if not filtered:
      raise ValueError("No gradients provided for any variable: %s." %
                       ([str(v) for _, v in grads_and_vars],))
    return distribution_strategy_context.get_tower_context().merge_call(
        self._distributed_apply, filtered, global_step=global_step, name=name)

  def _get_or_create_state(self, var_list=None):
    """Either looks up or creates `_OptimizerV2State`.

    If any variables are available, they should be passed via the `var_list`
    argument, and these will be used to determine the graph to create/retrieve
    state for. Otherwise the returned state is for the current default graph.

    Args:
      var_list: A list of variables to extract a graph from.

    Returns:
      An `_OptimizerV2State` object.
    """
    # Determine the graph_key from the current graph.
    eager_execution = context.executing_eagerly()
    if eager_execution or var_list is None:
      graph = ops.get_default_graph()
    else:
      graph = ops._get_graph_from_inputs(var_list)  # pylint: disable=protected-access
    assert graph is not None
    graph_key = graph._graph_key  # pylint: disable=protected-access

    # Get the per graph state by looking up the graph_key.
    if graph_key in self._per_graph_state:
      per_graph_state = self._per_graph_state[graph_key]
    else:
      per_graph_state = _OptimizerV2State(self._name)
      per_graph_state._init_with_static_hyper(self._hyper)  # pylint: disable=protected-access
      self._per_graph_state[graph_key] = per_graph_state
    return per_graph_state

  def _distributed_apply(self, distribution, grads_and_vars, global_step, name):
    """`apply_gradients` for use with a `DistributionStrategy`."""
    reduced_grads = distribution.batch_reduce(
        variable_scope.VariableAggregation.SUM, grads_and_vars)
    var_list = [v for _, v in grads_and_vars]
    grads_and_vars = zip(reduced_grads, var_list)

    unwrapped_var_list = [x for v in var_list for x in distribution.unwrap(v)]
    eager_execution = context.executing_eagerly()
    if eager_execution:
      # Give a clear error in this case instead of "name not supported
      # for Eager Tensors" when we compute non_slot_devices.
      for v in unwrapped_var_list:
        if isinstance(v, ops.Tensor):
          raise NotImplementedError("Trying to update a Tensor ", v)
=======
    grads_and_vars = _filter_grads(grads_and_vars)
    var_list = [v for (_, v) in grads_and_vars]

    # Create iteration if necessary.
    with ops.init_scope():
      _ = self.iterations
      self._create_hypers()
      self._create_slots(var_list)

    self._prepare(var_list)

    return distribute_ctx.get_replica_context().merge_call(
        self._distributed_apply, args=(grads_and_vars,), kwargs={"name": name})

  def _distributed_apply(self, distribution, grads_and_vars, name):
    """`apply_gradients` using a `DistributionStrategy`."""
    reduced_grads = distribution.extended.batch_reduce_to(
        ds_reduce_util.ReduceOp.SUM, grads_and_vars)
    var_list = [v for _, v in grads_and_vars]
    grads_and_vars = zip(reduced_grads, var_list)

    def apply_grad_to_update_var(var, grad):
      """Apply gradient to variable."""
      if isinstance(var, ops.Tensor):
        raise NotImplementedError("Trying to update a Tensor ", var)
      if isinstance(grad, ops.IndexedSlices):
        if var.constraint is not None:
          raise RuntimeError(
              "Cannot use a constraint function on a sparse variable.")
        return self._resource_apply_sparse_duplicate_indices(
            grad.values, var, grad.indices)
      update_op = self._resource_apply_dense(grad, var)
      if var.constraint is not None:
        with ops.control_dependencies([update_op]):
          return var.assign(var.constraint(var))
      else:
        return update_op
>>>>>>> a751f01a

    update_ops = []
    with ops.name_scope(name, self._name) as name:
      per_graph_state = self._get_or_create_state(var_list=unwrapped_var_list)
      # Include the current value of any dynamic hyper parameters in `state`.
      non_slot_devices = distribution.non_slot_devices(var_list)
      state = per_graph_state._copy_with_dynamic_hyper(  # pylint: disable=protected-access
          self._hyper, distribution, non_slot_devices)

    # Create any slot and non-slot variables we need in `state`.
    with ops.init_scope():
      self._create_vars(var_list, state)

    with ops.name_scope(name):  # Re-enter name_scope created above
      # Give the child class a chance to do something before we start
      # applying gradients.
      self._prepare(state)

      def update(v, g):
        """Update variable `v` using gradient `g`."""
        assert v is not None

        # Convert the grad to Tensor or IndexedSlices if necessary, and
        # look up a processor for each variable's type.
        try:
          g = ops.convert_to_tensor_or_indexed_slices(g)
        except TypeError:
          raise TypeError(
              "Gradient must be convertible to a Tensor"
              " or IndexedSlices, or None: %s" % g)
        if not isinstance(g, (ops.Tensor, ops.IndexedSlices)):
          raise TypeError(
              "Gradient must be a Tensor, IndexedSlices, or None: %s" % g)
        processor = _get_processor(v)

        # We colocate all ops created in _apply_dense or _apply_sparse
        # on the same device as the variable.
        # TODO(apassos): figure out how to get the variable name here.
        scope_name = "" if eager_execution else v.op.name
        # device_policy is set because non-mirrored tensors will be read in
        # `update_op`.
        # TODO(josh11b): Make different state objects for each device to
        # avoid needing to set the device_policy.
        with ops.name_scope("update_" + scope_name), \
            context.context().device_policy(context.DEVICE_PLACEMENT_SILENT):
          return processor.update_op(self, g, state)

      # Use the processors to update the variables.
      update_ops = []
      for grad, var in grads_and_vars:
<<<<<<< HEAD
        update_ops.extend(distribution.update(var, update, grad, grouped=False))

      # Give the child class a chance to do something after applying
      # gradients
      def finish():
        # TODO(josh11b): Make different state objects for each device to
        # avoid needing to set the device_policy.
        with context.context().device_policy(context.DEVICE_PLACEMENT_SILENT):
          return self._finish(state)

      update_ops = control_flow_ops.group(update_ops)
      with ops.control_dependencies([update_ops]):
        finish_updates = distribution.update_non_slot(
            non_slot_devices, finish, grouped=False)
      # We said grouped=False, which means finish_updates is always a list.
      # It will be [None] when finish() returns None.
      if finish_updates == [None]:
        finish_updates = [update_ops]

      # Update `global_step` (if any).
      if global_step is None:
        apply_updates = distribution.group(finish_updates, name=name)
      else:
        with ops.control_dependencies(finish_updates):
=======
        scope_name = ("" if ops.executing_eagerly_outside_functions() else
                      "_" + var.op.name)
        with ops.name_scope("update" + scope_name):
          update_ops.extend(
              distribution.extended.update(
                  var, apply_grad_to_update_var, args=(grad,), group=False))

      any_symbolic = any(isinstance(i, ops.Operation) or
                         tf_utils.is_symbolic_tensor(i) for i in update_ops)
      if not context.executing_eagerly() or any_symbolic:
        # If the current context is graph mode or any of the update ops are
        # symbolic then the step update should be carried out under a graph
        # context. (eager updates execute immediately)
        with ops._get_graph_from_inputs(update_ops).as_default():  # pylint: disable=protected-access
          with ops.control_dependencies(update_ops):
            return self._iterations.assign_add(1).op

      return self._iterations.assign_add(1)
>>>>>>> a751f01a

          def update_global_step(global_step, name):
            return global_step.assign_add(1, read_value=False, name=name)

<<<<<<< HEAD
          apply_updates = distribution.update(global_step, update_global_step,
                                              name)

      # Add the training op to the TRAIN_OP graph collection in graph mode.
      if not eager_execution:
        if isinstance(apply_updates, ops.Tensor):
          apply_updates = apply_updates.op
        train_op = ops.get_collection_ref(ops.GraphKeys.TRAIN_OP)
        if apply_updates not in train_op:
          train_op.append(apply_updates)

      return apply_updates
=======
  def _set_hyper(self, name, value):
    """set hyper `name` to value. value can be callable, tensor, numeric."""
    if isinstance(value, trackable.Trackable):
      self._track_trackable(value, name, overwrite=True)
    if name not in self._hyper:
      self._hyper[name] = value
    else:
      prev_value = self._hyper[name]
      if (callable(prev_value)
          or isinstance(prev_value,
                        (ops.Tensor, int, float,
                         learning_rate_schedule.LearningRateSchedule))
          or isinstance(value, learning_rate_schedule.LearningRateSchedule)):
        self._hyper[name] = value
      else:
        backend.set_value(self._hyper[name], value)

  def _get_hyper(self, name, dtype=None):
    if not self._hypers_created:
      self._create_hypers()
    value = self._hyper[name]
    if isinstance(value, learning_rate_schedule.LearningRateSchedule):
      return value
    if callable(value):
      value = value()
    if dtype:
      return math_ops.cast(value, dtype)
    else:
      return value

  def __getattribute__(self, name):
    """Overridden to support hyperparameter access."""
    try:
      return super(OptimizerV2, self).__getattribute__(name)
    except AttributeError as e:
      # Needed to avoid infinite recursion with __setattr__.
      if name == "_hyper":
        raise e
      # Backwards compatibility with Keras optimizers.
      if name == "lr":
        name = "learning_rate"
      if name in self._hyper:
        return self._get_hyper(name)
      raise e

  def __setattr__(self, name, value):
    """Override setattr to support dynamic hyperparameter setting."""
    # Backwards compatibility with Keras optimizers.
    if name == "lr":
      name = "learning_rate"
    if hasattr(self, "_hyper") and name in self._hyper:
      self._set_hyper(name, value)
    else:
      super(OptimizerV2, self).__setattr__(name, value)

  def get_slot_names(self):
    """A list of names for this optimizer's slots."""
    return self._slot_names

  def add_slot(self, var, slot_name, initializer="zeros"):
    """Add a new slot variable for `var`."""
    if slot_name not in self._slot_names:
      self._slot_names.append(slot_name)
    var_key = _var_key(var)
    slot_dict = self._slots.setdefault(var_key, {})
    weight = slot_dict.get(slot_name, None)
    if weight is None:
      if isinstance(initializer, six.string_types) or callable(initializer):
        initializer = initializers.get(initializer)
        initial_value = functools.partial(
            initializer, shape=var.shape, dtype=var.dtype)
      else:
        initial_value = initializer
      strategy = distribute_ctx.get_strategy()
      with strategy.extended.colocate_vars_with(var):
        weight = tf_variables.Variable(
            name="%s/%s" % (var._shared_name, slot_name),  # pylint: disable=protected-access
            dtype=var.dtype,
            trainable=False,
            initial_value=initial_value)
      backend.track_variable(weight)
      slot_dict[slot_name] = weight
      self._restore_slot_variable(
          slot_name=slot_name, variable=var,
          slot_variable=weight)
      self._weights.append(weight)
    return weight

  def get_slot(self, var, slot_name):
    var_key = _var_key(var)
    slot_dict = self._slots[var_key]
    return slot_dict[slot_name]

  def _prepare(self, var_list):
    pass

  def _create_hypers(self):
    if self._hypers_created:
      return
    # Iterate hyper values deterministically.
    for name, value in sorted(self._hyper.items()):
      if isinstance(value, ops.Tensor) or callable(value):
        continue
      else:
        self._hyper[name] = self.add_weight(
            name,
            shape=[],
            trainable=False,
            initializer=value,
            aggregation=tf_variables.VariableAggregation.ONLY_FIRST_REPLICA)
    self._hypers_created = True

  @property
  def iterations(self):
    """Variable. The number of training steps this Optimizer has run."""
    if self._iterations is None:
      self._iterations = self.add_weight(
          "iter",
          shape=[],
          dtype=dtypes.int64,
          trainable=False,
          aggregation=tf_variables.VariableAggregation.ONLY_FIRST_REPLICA)
      self._weights.append(self._iterations)
    return self._iterations

  @iterations.setter
  def iterations(self, variable):
    if self._iterations is not None:
      raise RuntimeError("Cannot set `iterations` to a new Variable after"
                         "the Optimizer weights have been created")
    self._iterations = variable
    self._weights.append(self._iterations)

  def _decayed_lr(self, var_dtype):
    """Get decayed learning rate as a Tensor with dtype=var_dtype."""
    lr_t = self._get_hyper("learning_rate", var_dtype)
    if isinstance(lr_t, learning_rate_schedule.LearningRateSchedule):
      local_step = math_ops.cast(self.iterations, var_dtype)
      lr_t = math_ops.cast(lr_t(local_step), var_dtype)
    if self._initial_decay > 0.:
      local_step = math_ops.cast(self.iterations, var_dtype)
      decay_t = self._get_hyper("decay", var_dtype)
      lr_t = lr_t / (1. + decay_t * local_step)
    return lr_t
>>>>>>> a751f01a

  def get_slot(self, var, name):
    """Return a slot named `name` created for `var` by the Optimizer.

    Some `Optimizer` subclasses use additional variables.  For example
    `Momentum` and `Adagrad` use variables to accumulate updates.  This method
    gives access to these `Variable` objects if for some reason you need them.

    Use `get_slot_names()` to get the list of slot names created by the
    `Optimizer`.

    Args:
      var: A variable passed to `minimize()` or `apply_gradients()`.
      name: A string.

    Returns:
      The `Variable` for the slot if it was created, `None` otherwise.
    """
    state = self._get_state_for_var(var)
    return state.get_slot(var, name) if state is not None else None

  def get_slot_names(self):
    """Return a list of the names of slots created by the `Optimizer`.

    See `get_slot()`.

    Returns:
      A list of strings.
    """
    state = self._get_per_graph_state()
    return state.get_slot_names() if state is not None else []

  def variables(self):
    """A list of variables which encode the current state of `Optimizer`.

    Includes slot variables and additional global variables created by the
    optimizer in the current default graph.

    Returns:
      A list of variables.
    """
<<<<<<< HEAD
    state = self._get_per_graph_state()
    return state._variables() if state is not None else []  # pylint: disable=protected-access

  # --------------
  # Methods to be implemented by subclasses if they want to use the
  # inherited implementation of apply_gradients() or compute_gradients().
  # --------------
  def _create_vars(self, var_list, state):
    """Create all slots needed by the variables and any non-slot variables.
=======
    if "lr" in config:
      config["learning_rate"] = config.pop("lr")
    if "learning_rate" in config:
      if isinstance(config["learning_rate"], dict):
        config["learning_rate"] = learning_rate_schedule.deserialize(
            config["learning_rate"])
    return cls(**config)

  def _serialize_hyperparameter(self, hyperparameter_name):
    """Serialize a hyperparameter that can be a float, callable, or Tensor."""
    value = self._hyper[hyperparameter_name]
    if isinstance(value, learning_rate_schedule.LearningRateSchedule):
      return learning_rate_schedule.serialize(value)
    if callable(value):
      return value()
    if tensor_util.is_tensor(value):
      return backend.get_value(value)
    return value
>>>>>>> a751f01a

    Args:
      var_list: A list of `Variable` objects.
      state: An object with these methods:
        `create_slot(var, val, slot_name, optional_op_name)`,
        `create_slot_with_initializer(`
            `var, initializer, shape, dtype, slot_name, optional_op_name)`,
        `zeros_slot(var, slot_name, optional_op_name)`,
        `create_non_slot_variable(initial_value, name, colocate_with)`,
        `get_hyper(name)`
    """
    # No slots needed by default
    pass

  def _prepare(self, state):
    """Code to execute before applying gradients.

    Note that most uses of _prepare() in Optimizer have been subsumed
    by explicit support for hyper parameters in OptimizerV2

    Args:
      state: An object with a `get_hyper(name)` method.

    Returns:
      Return value will be ignored.
    """
    pass

  def _apply_dense(self, grad, var, state):
    """Add ops to apply dense gradients to `var`.

    Args:
      grad: A `Tensor`.
      var: A `Variable` object.
      state: An object with `get_slot(var, name)`, `get_non_slot(self, name)`,
        and `get_hyper(name)` methods.

    Returns:
      An `Operation`.
    """
    raise NotImplementedError()

  def _resource_apply_dense(self, grad, handle, state):
    """Add ops to apply dense gradients to the variable `handle`.

    Args:
      grad: a `Tensor` representing the gradient.
      handle: a `Tensor` of dtype `resource` which points to the variable
       to be updated.
      state: An object with `get_slot(var, name)`, `get_non_slot(self, name)`,
        and `get_hyper(name)` methods.

    Returns:
      An `Operation` which updates the value of the variable.
    """
    raise NotImplementedError()

  def _resource_apply_sparse_duplicate_indices(
      self, grad, handle, indices, state):
    """Add ops to apply sparse gradients to `handle`, with repeated indices.

    Optimizers which override this method must deal with repeated indices. See
    the docstring of `_apply_sparse_duplicate_indices` for details. By default
    the correct behavior, to sum non-unique indices and their associated
    gradients, is enforced by first pre-processing `grad` and `indices` and
    passing them on to `_resource_apply_sparse`. Optimizers which deal correctly
    with duplicate indices may instead override this method to avoid the
    overhead of summing.

    Args:
      grad: a `Tensor` representing the gradient for the affected indices.
      handle: a `Tensor` of dtype `resource` which points to the variable
       to be updated.
      indices: a `Tensor` of integral type representing the indices for
       which the gradient is nonzero. Indices may be repeated.
      state: An object with `get_slot(var, name)`, `get_non_slot(self, name)`,
        and `get_hyper(name)` methods.

    Returns:
      An `Operation` which updates the value of the variable.
    """
    # pylint: disable=protected-access
    summed_grad, unique_indices = optimizer_v1._deduplicate_indexed_slices(
        values=grad, indices=indices)
    # pylint: enable=protected-access
    return self._resource_apply_sparse(
        summed_grad, handle, unique_indices, state)

  def _resource_apply_sparse(self, grad, handle, indices, state):
    """Add ops to apply sparse gradients to the variable `handle`.

    Similar to `_apply_sparse`, the `indices` argument to this method has been
    de-duplicated. Optimizers which deal correctly with non-unique indices may
    instead override `_resource_apply_sparse_duplicate_indices` to avoid this
    overhead.

    Args:
      grad: a `Tensor` representing the gradient for the affected indices.
      handle: a `Tensor` of dtype `resource` which points to the variable
       to be updated.
      indices: a `Tensor` of integral type representing the indices for
       which the gradient is nonzero. Indices are unique.
      state: An object with `get_slot(var, name)`, `get_non_slot(self, name)`,
        and `get_hyper(name)` methods.

    Returns:
      An `Operation` which updates the value of the variable.
    """
    raise NotImplementedError()

<<<<<<< HEAD
  def _apply_sparse_duplicate_indices(self, grad, var, state):
    """Add ops to apply sparse gradients to `var`, with repeated sparse indices.
=======
  def _resource_scatter_add(self, x, i, v):
    with ops.control_dependencies(
        [resource_variable_ops.resource_scatter_add(x.handle, i, v)]):
      return x.value()

  def _resource_scatter_update(self, x, i, v):
    with ops.control_dependencies(
        [resource_variable_ops.resource_scatter_update(x.handle, i, v)]):
      return x.value()

  # ---------------
  # For implementing the trackable interface
  # ---------------
>>>>>>> a751f01a

    Optimizers which override this method must deal with IndexedSlices objects
    such as the following:

      IndexedSlicesValue(values=[1, 1], indices=[0, 0], dense_shape=[1])

    The correct interpretation is:

      IndexedSlicesValue(values=[2], indices=[0], dense_shape=[1])

    Many optimizers deal incorrectly with repeated indices when updating based
    on sparse gradients (e.g. summing squares rather than squaring the sum, or
    applying momentum terms multiple times). Adding first is always the correct
    behavior, so this is enforced here by reconstructing the IndexedSlices to
    have only unique indices, then calling _apply_sparse.

    Optimizers which deal correctly with repeated indices may instead override
    this method to avoid the overhead of summing indices.

    Args:
<<<<<<< HEAD
      grad: `IndexedSlices`.
      var: A `Variable` object.
      state: An object with `get_slot(var, name)`, `get_non_slot(self, name)`,
        and `get_hyper(name)` methods.

    Returns:
      An `Operation`.
    """
    # pylint: disable=protected-access
    summed_values, unique_indices = optimizer_v1._deduplicate_indexed_slices(
        values=grad.values, indices=grad.indices)
    # pylint: enable=protected-access
    gradient_no_duplicate_indices = ops.IndexedSlices(
        indices=unique_indices,
        values=summed_values,
        dense_shape=grad.dense_shape)
    return self._apply_sparse(gradient_no_duplicate_indices, var, state)

  def _apply_sparse(self, grad, var, state):
    """Add ops to apply sparse gradients to `var`.

    The IndexedSlices object passed to `grad` in this function is by default
    pre-processed in `_apply_sparse_duplicate_indices` to remove duplicate
    indices (see its docstring for details). Optimizers which can tolerate or
    have correct special cases for duplicate sparse indices may override
    `_apply_sparse_duplicate_indices` instead of this function, avoiding that
    overhead.
=======
      slot_variable_position: A `trackable._CheckpointPosition` object
        indicating the slot variable `Trackable` object to be restored.
      slot_name: The name of this `Optimizer`'s slot to restore into.
      variable: The variable object this slot is being created for.
    """
    variable_key = _var_key(variable)
    slot_dict = self._slots.get(variable_key, {})
    slot_variable = slot_dict.get(slot_name, None)
    if (slot_variable is None and context.executing_eagerly() and
        slot_variable_position.is_simple_variable()
        # Defer slot variable creation if there is an active variable creator
        # scope. Generally we'd like to eagerly create/restore slot variables
        # when possible, but this may mean that scopes intended to catch
        # `variable` also catch its eagerly created slot variable
        # unintentionally (specifically make_template would add a dependency on
        # a slot variable if not for this case). Deferring is mostly harmless
        # (aside from double initialization), and makes variable creator scopes
        # behave the same way they do when graph building.
        and not ops.get_default_graph()._variable_creator_stack):  # pylint: disable=protected-access
      initializer = trackable.CheckpointInitialValue(
          checkpoint_position=slot_variable_position)
      slot_variable = self.add_slot(
          var=variable,
          initializer=initializer,
          slot_name=slot_name)
      # Slot variables are not owned by any one object (because we don't want to
      # save the slot variable if the optimizer is saved without the non-slot
      # variable, or if the non-slot variable is saved without the optimizer;
      # it's a dependency hypergraph with edges of the form (optimizer, non-slot
      # variable, variable)). So we don't _track_ slot variables anywhere, and
      # instead special-case this dependency and otherwise pretend it's a normal
      # graph.
    if slot_variable is not None:
      # If we've either made this slot variable, or if we've pulled out an
      # existing slot variable, we should restore it.
      slot_variable_position.restore(slot_variable)
    else:
      # We didn't make the slot variable. Defer restoring until it gets created
      # normally. We keep a list rather than the one with the highest restore
      # UID in case slot variables have their own dependencies, in which case
      # those could differ between restores.
      self._deferred_slot_restorations.setdefault(
          slot_name, {}).setdefault(variable_key, []).append(
              slot_variable_position)
>>>>>>> a751f01a

    Args:
      grad: `IndexedSlices`, with no repeated indices.
      var: A `Variable` object.
      state: An object with `get_slot(var, name)`, `get_non_slot(self, name)`,
        and `get_hyper(name)` methods.

    Returns:
      An `Operation`.
    """
    raise NotImplementedError()

  def _finish(self, state):
    """Do what is needed to finish the update.

    This is called inside a scope colocated with any non-slot variables.

    Args:
      state: An object with `get_slot(var, name)`, `get_non_slot(self, name)`,
        and `get_hyper(name)` methods.

    Returns:
      The operation to apply updates, or None if no updates.
    """
    return None

  # --------------
  # Utility methods for subclasses.
  # --------------
  def _get_per_graph_state(self):
    # pylint: disable=protected-access
    return self._per_graph_state.get(ops.get_default_graph()._graph_key, None)

<<<<<<< HEAD
  def _get_state_for_var(self, var):
    # pylint: disable=protected-access
    return self._per_graph_state.get(var._graph_key, None)

  # --------------
  # Overridden methods from Checkpointable.
  # --------------

  def _track_checkpointable(self, *args, **kwargs):
    """Optimizers may not track dependencies. Raises an error."""
    raise NotImplementedError(
        "Optimizers may not have dependencies. File a feature request if this "
        "limitation bothers you.")

  @property
  def _checkpoint_dependencies(self):
    """From Checkpointable. Gather graph-specific non-slot variables to save."""
    current_graph_non_slot_variables = []
    state = self._get_per_graph_state()
    if state is not None:
      for name, variable_object in sorted(
          state._non_slot_dict.items(),  # pylint: disable=protected-access
          # Avoid comparing variables
          key=lambda item: item[0]):
        current_graph_non_slot_variables.append(
            checkpointable.CheckpointableReference(
                name=name, ref=variable_object))
    # Note: ignores super(); Optimizers may not have any dependencies outside of
    # state objects.
    return current_graph_non_slot_variables

  def _lookup_dependency(self, name):
    """From Checkpointable. Find a non-slot variable in the current graph."""
    state = self._get_per_graph_state()
    if state is None:
      return None
    else:
      return state.get_non_slot(name)

  @property
  def _deferred_dependencies(self):
    """Lets Checkpointable know where non-slot variables are created.

    If necessary, creates a new state object for the current default graph.
    Checkpointable will then add entries to that state's deferred dependency
    dictionary. The state object will check that dictionary when creating
    non-slot variables, restoring their value if an entry is found.

    Returns:
      A dictionary which holds deferred dependencies for the current default
      graph.
    """
    state = self._get_or_create_state()
    return state._deferred_dependencies  # pylint: disable=protected-access

  def _create_or_restore_slot_variable(
      self, slot_variable_position, slot_name, variable):
    """Checkpointable: Restore a slot variable's value, possibly creating it.

    Called when a variable which has an associated slot variable is created or
    restored.
=======
def _var_key(var):
  """Key for representing a primary variable, for looking up slots.
>>>>>>> a751f01a

    Args:
      slot_variable_position: A `checkpointable._CheckpointPosition` object
        indicating the slot variable `Checkpointable` object to be restored.
      slot_name: The name of this `Optimizer`'s slot to restore into.
      variable: The variable object this slot is being created for.
    """
    state = self._get_or_create_state(var_list=[variable])
    state._create_or_restore_slot_variable(  # pylint: disable=protected-access
        slot_variable_position=slot_variable_position,
        slot_name=slot_name,
        variable=variable,
        optional_op_name=self._name)

  def get_config(self):
    """Returns the config of the optimimizer.

    An optimizer config is a Python dictionary (serializable)
    containing the configuration of an optimizer.
    The same optimizer can be reinstantiated later
    (without any saved state) from this configuration.

<<<<<<< HEAD
    Returns:
        Python dictionary.
    """
    return {"name": self._name}

  @classmethod
  def from_config(cls, config, custom_objects=None):
    """Creates an optimizer from its config.

    This method is the reverse of `get_config`,
    capable of instantiating the same optimizer from the config
    dictionary.
=======
  # pylint: disable=protected-access
  # Get the distributed variable if it exists.
  if getattr(var, "_distributed_container", None) is not None:
    var = var._distributed_container()
  if var._in_graph_mode:
    return var._shared_name
  return var._unique_id
>>>>>>> a751f01a

    Arguments:
        config: A Python dictionary, typically the output of get_config.
        custom_objects: A Python dictionary mapping names to additional Python
          objects used to create this optimizer, such as a function used for a
          hyperparameter.

    Returns:
        An optimizer instance.
    """
    return cls(**config)

<<<<<<< HEAD
  def _serialize_hyperparameter(self, hyperparameter_name):
    """Serialize a hyperparameter that can be a float, callable, or Tensor."""
    return self._hyper[hyperparameter_name][1]

  # --------------
  # Unsupported parent methods
  # --------------
  def _slot_dict(self, slot_name):
    raise NotImplementedError(
        "_slot_dict() method unsupported in OptimizerV2")

  def _get_or_make_slot(self, var, val, slot_name, op_name):
    raise NotImplementedError(
        "_get_or_make_slot() method unsupported in OptimizerV2")

  def _get_or_make_slot_with_initializer(self, var, initializer, shape, dtype,
                                         slot_name, op_name):
    raise NotImplementedError(
        "_get_or_make_slot_with_initializer() method unsupported in "
        "OptimizerV2")

  def _create_non_slot_variable(self, initial_value, name, colocate_with):
    raise NotImplementedError(
        "_create_non_slot_variable() method unsupported in OptimizerV2")

  def _get_non_slot_variable(self, name, graph=None):
    raise NotImplementedError(
        "_get_non_slot_variable() method unsupported in OptimizerV2")

  def _non_slot_variables(self):
    raise NotImplementedError(
        "_non_slot_variables() method unsupported in OptimizerV2")
=======
  name = _var_key(var)
  return name + "/" + slot_name


class _RestoredOptimizer(OptimizerV2):
  """A non-functional Optimizer implementation for checkpoint compatibility.

  Holds slot variables and hyperparameters when an optimizer is restored from a
  SavedModel. These variables may be referenced in functions along with ops
  created by the original optimizer, but currently we do not support using the
  optimizer object iself (e.g. through `apply_gradients`).
  """
  # TODO(allenl): Make the restored optimizer functional by tracing its apply
  # methods.

  def __init__(self):
    super(_RestoredOptimizer, self).__init__("_RestoredOptimizer")
    self._hypers_created = True

  def get_config(self):
    # TODO(allenl): Save and restore the Optimizer's config
    raise NotImplementedError(
        "Restoring functional Optimzers from SavedModels is not currently "
        "supported. Please file a feature request if this limitation bothers "
        "you.")

revived_types.register_revived_type(
    "optimizer",
    lambda obj: isinstance(obj, OptimizerV2),
    versions=[revived_types.VersionedTypeRegistration(
        object_factory=lambda proto: _RestoredOptimizer(),
        version=1,
        min_producer_version=1,
        min_consumer_version=1,
        setter=_RestoredOptimizer._set_hyper  # pylint: disable=protected-access
    )])
>>>>>>> a751f01a
<|MERGE_RESOLUTION|>--- conflicted
+++ resolved
@@ -22,31 +22,14 @@
 
 import abc
 
-<<<<<<< HEAD
-=======
 import six
 
 from tensorflow.python.distribute import distribution_strategy_context as distribute_ctx
 from tensorflow.python.distribute import reduce_util as ds_reduce_util
->>>>>>> a751f01a
 from tensorflow.python.eager import backprop
 from tensorflow.python.eager import context
 from tensorflow.python.framework import dtypes
 from tensorflow.python.framework import ops
-<<<<<<< HEAD
-from tensorflow.python.ops import control_flow_ops
-from tensorflow.python.ops import gradients
-from tensorflow.python.ops import math_ops
-from tensorflow.python.ops import resource_variable_ops
-from tensorflow.python.ops import variable_scope
-from tensorflow.python.ops import variables
-from tensorflow.python.training import distribute as distribute_lib
-from tensorflow.python.training import distribution_strategy_context
-from tensorflow.python.training import optimizer as optimizer_v1
-from tensorflow.python.training import slot_creator
-from tensorflow.python.training.checkpointable import base as checkpointable
-from tensorflow.python.util import nest
-=======
 from tensorflow.python.framework import tensor_util
 from tensorflow.python.keras import backend
 from tensorflow.python.keras import initializers
@@ -64,7 +47,6 @@
 from tensorflow.python.training.tracking import base as trackable
 from tensorflow.python.util import nest
 from tensorflow.python.util.tf_export import keras_export
->>>>>>> a751f01a
 
 
 class _OptimizableVariable(object):
@@ -166,349 +148,9 @@
   def target(self):
     return self._v
 
-<<<<<<< HEAD
-  def update_op(self, optimizer, g, *args):
-    raise NotImplementedError("Trying to update a Tensor ", self._v)
-
-
-def _get_processor(v):
-  """The processor of v."""
-  if context.executing_eagerly():
-    if isinstance(v, ops.Tensor):
-      return _TensorProcessor(v)
-    else:
-      return _DenseResourceVariableProcessor(v)
-  if v.op.type == "VarHandleOp":
-    return _DenseResourceVariableProcessor(v)
-  if isinstance(v, variables.Variable):
-    return _RefVariableProcessor(v)
-  if isinstance(v, ops.Tensor):
-    return _TensorProcessor(v)
-  raise NotImplementedError("Trying to optimize unsupported type ", v)
-
-
-def _var_key_v2(var):
-  """Key for representing a primary variable, for looking up slots."""
-  # pylint: disable=protected-access
-  if hasattr(var, "_distributed_container"):
-    distributed_container = var._distributed_container()
-    assert distributed_container is not None
-    if context.executing_eagerly():
-      return distributed_container._unique_id
-    return distributed_container._shared_name
-  if context.executing_eagerly():
-    return var._unique_id
-  return var.op.name
-
-
-def _resolve(value, name):
-  if callable(value):
-    value = value()
-  return ops.convert_to_tensor(value, name=name)
-
-
-def _is_dynamic(value):
-  """Returns true if __init__ arg `value` should be re-evaluated each step."""
-  if callable(value): return True
-  # Don't need to do anything special in graph mode, since dynamic values
-  # will propagate correctly automatically.
-  # TODO(josh11b): Add per-device caching across steps using variables for
-  # truly static values once we add distributed support.
-  if context.executing_eagerly() and isinstance(
-      value, resource_variable_ops.ResourceVariable):
-    return True
-  return False
-
-
-class _OptimizerV2State(object):
-  """Holds per-graph and per-step optimizer state.
-
-  Use _init_with_static_hyper() to create the state for a graph, and then
-  _copy_with_dynamic_hyper() to convert that to state for a particular step.
-  The difference between the two is that the former only has hyper
-  parameter values that are static and the latter also has values that
-  can change every step (according to _is_dynamic()).
-  """
-
-  def __init__(self, op_name):
-    self._op_name = op_name
-
-  def _init_with_static_hyper(self, hyper):
-    """Initialize a fresh state object from hyper dict."""
-    # self._hyper contains a dict from name to a dict with the Tensor values.
-    # This dict starts with a single item with key "None" with the hyper
-    # parameter value converted to a Tensor. Other items have dtype keys
-    # with that Tensor cast to that dtype.
-    with ops.init_scope():
-      self._hyper = {name: {None: ops.convert_to_tensor(value, name=name)}
-                     for name, (dynamic, value) in sorted(hyper.items())
-                     if not dynamic}
-    self._slots = {}
-    self._non_slot_dict = {}
-    # Extra state to help Optimizers implement Checkpointable. Holds information
-    # about variables which will be restored as soon as they're created.
-    self._deferred_dependencies = {}  # Non-slot variables
-    self._deferred_slot_restorations = {}  # Slot variables
-
-  def _copy_with_dynamic_hyper(self, hyper, distribution, non_slot_devices):
-    """Create a new state object for a particular step."""
-    ret = _OptimizerV2State(self._op_name)
-    # pylint: disable=protected-access
-    ret._slots = self._slots
-    ret._non_slot_dict = self._non_slot_dict
-    ret._deferred_dependencies = self._deferred_dependencies
-    ret._deferred_slot_restorations = self._deferred_slot_restorations
-    ret._hyper = {name: {None: _resolve(value, name)}
-                  for name, (dynamic, value) in sorted(hyper.items())
-                  if dynamic}
-    ret._hyper.update(self._hyper)
-    ret._non_slot_devices = non_slot_devices
-    ret._distribution = distribution
-    return ret
-
-  def _variables(self):
-    """Returns a list of all variables held by self."""
-    optimizer_variables = list(self._non_slot_dict.values())
-    for variable_dict in self._slots.values():
-      for slot_for_variable in variable_dict.values():
-        optimizer_variables.append(slot_for_variable)
-    # Sort variables by name so that the return is deterministic.
-    return sorted(optimizer_variables, key=lambda v: v.name)
-
-  def _slot_dict(self, slot_name):
-    """Returns a dict for caching slots created under the given name.
-
-    Args:
-      slot_name: Name for the slot.
-
-    Returns:
-      A dict that maps primary `Variable` objects to the slot created
-      for that variable, under the given slot name.
-    """
-    named_slots = self._slots.get(slot_name, None)
-    if named_slots is None:
-      named_slots = {}
-      self._slots[slot_name] = named_slots
-    return named_slots
-
-  def create_slot(self, var, val, slot_name, optional_op_name=None):
-    """Find or create a slot for a variable.
-
-    Args:
-      var: A `Variable` object.
-      val: A `Tensor`.  The initial value of the slot.
-      slot_name: Name for the slot.
-      optional_op_name: Name to use when scoping the Variable that
-        needs to be created for the slot.
-
-    Returns:
-      A `Variable` object.
-    """
-    named_slots = self._slot_dict(slot_name)
-    var_key = _var_key_v2(var)
-    if var_key not in named_slots:
-      new_slot_variable = slot_creator.create_slot(
-          var, val, optional_op_name or self._op_name)
-      self._restore_slot_variable(
-          slot_name=slot_name, variable=var,
-          slot_variable=new_slot_variable)
-      named_slots[var_key] = new_slot_variable
-    return named_slots[var_key]
-
-  def create_slot_with_initializer(self, var, initializer, shape, dtype,
-                                   slot_name, optional_op_name=None):
-    """Find or create a slot for a variable, using an Initializer.
-
-    Args:
-      var: A `Variable` object.
-      initializer: An `Initializer`.  The initial value of the slot.
-      shape: Shape of the initial value of the slot.
-      dtype: Type of the value of the slot.
-      slot_name: Name for the slot.
-      optional_op_name: Name to use when scoping the Variable that
-        needs to be created for the slot.
-
-    Returns:
-      A `Variable` object.
-    """
-    named_slots = self._slot_dict(slot_name)
-    var_key = _var_key_v2(var)
-    if var_key not in named_slots:
-      new_slot_variable = slot_creator.create_slot_with_initializer(
-          var, initializer, shape, dtype, optional_op_name or self._op_name)
-      self._restore_slot_variable(
-          slot_name=slot_name, variable=var,
-          slot_variable=new_slot_variable)
-      named_slots[var_key] = new_slot_variable
-    return named_slots[var_key]
-
-  def zeros_slot(self, var, slot_name, optional_op_name=None):
-    """Find or create a slot initialized with 0.0.
-
-    Args:
-      var: A `Variable` object.
-      slot_name: Name for the slot.
-      optional_op_name: Name to use when scoping the Variable that
-        needs to be created for the slot.
-
-    Returns:
-      A `Variable` object.
-    """
-    named_slots = self._slot_dict(slot_name)
-    var_key = _var_key_v2(var)
-    if var_key not in named_slots:
-      new_slot_variable = slot_creator.create_zeros_slot(
-          var, optional_op_name or self._op_name)
-      self._restore_slot_variable(
-          slot_name=slot_name, variable=var,
-          slot_variable=new_slot_variable)
-      named_slots[var_key] = new_slot_variable
-    return named_slots[var_key]
-
-  def _create_or_restore_slot_variable(
-      self, slot_variable_position, slot_name, variable,
-      optional_op_name=None):
-    """Restore a slot variable's value, possibly creating it.
-
-    Called when a variable which has an associated slot variable is created or
-    restored. When executing eagerly, we create the slot variable with a
-    restoring initializer.
-
-    No new variables are created when graph building. Instead,
-    _restore_slot_variable catches these after normal creation and adds restore
-    ops to the graph. This method is nonetheless important when graph building
-    for the case when a slot variable has already been created but `variable`
-    has just been added to a dependency graph (causing us to realize that the
-    slot variable needs to be restored).
-
-    Args:
-      slot_variable_position: A `checkpointable._CheckpointPosition` object
-        indicating the slot variable `Checkpointable` object to be restored.
-      slot_name: The name of this `Optimizer`'s slot to restore into.
-      variable: The variable object this slot is being created for.
-      optional_op_name: Name to use when scoping the Variable that
-        needs to be created for the slot.
-    """
-    slot_variable = self.get_slot(var=variable, name=slot_name)
-    if (slot_variable is None and context.executing_eagerly() and
-        slot_variable_position.is_simple_variable()
-        # Defer slot variable creation if there is an active variable creator
-        # scope. Generally we'd like to eagerly create/restore slot variables
-        # when possible, but this may mean that scopes intended to catch
-        # `variable` also catch its eagerly created slot variable
-        # unintentionally (specifically make_template would add a dependency on
-        # a slot variable if not for this case). Deferring is mostly harmless
-        # (aside from double initialization), and makes variable creator scopes
-        # behave the same way they do when graph building.
-        and not ops.get_default_graph()._variable_creator_stack):  # pylint: disable=protected-access
-      initializer = checkpointable.CheckpointInitialValue(
-          checkpoint_position=slot_variable_position)
-      slot_variable = self.create_slot(
-          var=variable,
-          val=initializer,
-          slot_name=slot_name,
-          optional_op_name=optional_op_name)
-      # Optimizers do not have unconditional dependencies on their slot
-      # variables (nor do any other objects). They are only saved if the
-      # variables they were created for are also saved.
-    if slot_variable is not None:
-      # If we've either made this slot variable, or if we've pulled out an
-      # existing slot variable, we should restore it.
-      slot_variable_position.restore(slot_variable)
-    else:
-      # We didn't make the slot variable. Defer restoring until it gets created
-      # normally. We keep a list rather than the one with the highest restore
-      # UID in case slot variables have their own dependencies, in which case
-      # those could differ between restores.
-      variable_key = _var_key_v2(variable)
-      self._deferred_slot_restorations.setdefault(
-          slot_name, {}).setdefault(variable_key, []).append(
-              slot_variable_position)
-
-  def get_slot(self, var, name):
-    """Return a slot named `name` created for `var` by the Optimizer.
-
-    Some `Optimizer` subclasses use additional variables.  For example
-    `Momentum` and `Adagrad` use variables to accumulate updates.  This method
-    gives access to these `Variable` objects if for some reason you need them.
-
-    Use `get_slot_names()` to get the list of slot names created by the
-    `Optimizer`.
-
-    Args:
-      var: A variable passed to `minimize()` or `apply_gradients()`.
-      name: A string.
-
-    Returns:
-      The `Variable` for the slot if it was created, `None` otherwise.
-    """
-    named_slots = self._slots.get(name, None)
-    if not named_slots:
-      return None
-    return named_slots.get(_var_key_v2(var), None)
-
-  def get_slot_names(self):
-    """Return a list of the names of slots created by the `Optimizer`.
-
-    See `get_slot()`.
-
-    Returns:
-      A list of strings.
-    """
-    return sorted(self._slots.keys())
-
-  def create_non_slot(self, initial_value, name, colocate_with=None):
-    """Add an extra variable, not associated with a slot."""
-    v = self._non_slot_dict.get(name, None)
-    if v is None:
-      if colocate_with is None: colocate_with = self._non_slot_devices
-      with self._distribution.colocate_vars_with(colocate_with):
-        # TODO(josh11b): Use get_variable() except for the legacy Adam use case.
-        v = variable_scope.variable(initial_value, name=name, trainable=False)
-      self._non_slot_dict[name] = v
-      deferred_dependencies_list = self._deferred_dependencies.pop(name, ())
-      for checkpoint_position in sorted(
-          deferred_dependencies_list,
-          key=lambda restore: restore.checkpoint.restore_uid,
-          reverse=True):
-        checkpoint_position.restore(v)
-    return v
-
-  def _restore_slot_variable(self, slot_name, variable, slot_variable):
-    """Restore a newly created slot variable's value."""
-    variable_key = _var_key_v2(variable)
-    deferred_restorations = self._deferred_slot_restorations.get(
-        slot_name, {}).pop(variable_key, [])
-    # Iterate over restores, highest restore UID first to minimize the number
-    # of assignments.
-    deferred_restorations.sort(key=lambda position: position.restore_uid,
-                               reverse=True)
-    for checkpoint_position in deferred_restorations:
-      checkpoint_position.restore(slot_variable)
-
-  def get_non_slot(self, name):
-    """Returns the non-slot variable identified by `name`."""
-    return self._non_slot_dict.get(name, None)
-
-  def get_hyper(self, name, dtype=None):
-    """Returns the `name` hyper parameter, optionally cast to `dtype`."""
-    dtype_dict = self._hyper[name]
-    # Do we have the value cast to dtype already cached? This should always
-    # succeed when dtype is None.
-    if dtype in dtype_dict:
-      return dtype_dict[dtype]
-    # Not cached, cast to dtype and save the result in the cache.
-    result = math_ops.cast(dtype_dict[None], dtype)
-    dtype_dict[dtype] = result
-    return result
-
-
-class OptimizerV2(optimizer_v1.Optimizer):
-=======
 @six.add_metaclass(abc.ABCMeta)
 @keras_export("keras.optimizers.Optimizer")
 class OptimizerV2(trackable.Trackable):
->>>>>>> a751f01a
   """Updated base class for optimizers.
 
   This class defines the API to add Ops to train a model.  You never use this
@@ -582,30 +224,6 @@
   opt.apply_gradients(capped_grads_and_vars)
   ```
 
-<<<<<<< HEAD
-  ### Gating Gradients
-
-  Both `minimize()` and `compute_gradients()` accept a `gate_gradients`
-  argument that controls the degree of parallelism during the application of
-  the gradients.
-
-  The possible values are: `GATE_NONE`, `GATE_OP`, and `GATE_GRAPH`.
-
-  <b>`GATE_NONE`</b>: Compute and apply gradients in parallel.  This provides
-  the maximum parallelism in execution, at the cost of some non-reproducibility
-  in the results.  For example the two gradients of `matmul` depend on the input
-  values: With `GATE_NONE` one of the gradients could be applied to one of the
-  inputs _before_ the other gradient is computed resulting in non-reproducible
-  results.
-
-  <b>`GATE_OP`</b>: For each Op, make sure all gradients are computed before
-  they are used.  This prevents race conditions for Ops that generate gradients
-  for multiple inputs where the gradients depend on the inputs.
-
-  <b>`GATE_GRAPH`</b>: Make sure all gradients for all variables are computed
-  before any one of them is used.  This provides the least parallelism but can
-  be useful if you want to process all gradients before applying any of them.
-=======
   ### Use with `tf.distribute.Strategy`.
 
   This optimizer class is `tf.distribute.Strategy` aware, which means it
@@ -635,7 +253,6 @@
 
   The entire optimizer is currently thread compatible, not thread-safe. The user
   needs to perform synchronization if necessary.
->>>>>>> a751f01a
 
   ### Slots
 
@@ -661,13 +278,6 @@
   callables. If they are callable, the callable will be called during
   `apply_gradients()` to get the value for the hyper parameter.
 
-<<<<<<< HEAD
-  ### State
-
-  Internal methods are passed a `state` argument with the correct
-  values to use for the slot and non-slot variables, and the hyper
-  parameters.
-=======
   Hyper parameters can be overwritten through user code:
 
   Example:
@@ -693,7 +303,6 @@
     - resource_apply_sparse (update variable given gradient tensor is sparse)
     - create_slots (if your optimizer algorithm requires additional variables)
     - get_config (serialization of the optimizer, include all hyper parameters)
->>>>>>> a751f01a
   """
 
   # Values for gate_gradients.
@@ -713,34 +322,17 @@
     Args:
       name: A non-empty string.  The name to use for accumulators created
         for the optimizer.
-<<<<<<< HEAD
-=======
       **kwargs: keyword arguments. Allowed to be {`clipnorm`, `clipvalue`, `lr`,
         `decay`}. `clipnorm` is clip gradients by norm; `clipvalue` is clip
         gradients by value, `decay` is included for backward compatibility to
         allow time inverse decay of learning rate. `lr` is included for backward
         compatibility, recommended to use `learning_rate` instead.
->>>>>>> a751f01a
 
     Raises:
       ValueError: If name is malformed.
       RuntimeError: If _create_slots has been overridden instead of
           _create_vars.
     """
-<<<<<<< HEAD
-    # Note: We intentionally don't call parent __init__.
-
-    # Optimizer._create_slots was replaced by _create_vars in OptimizerV2.
-    if (self.__class__._create_slots.__code__ is not  # pylint: disable=protected-access
-        OptimizerV2._create_slots.__code__):
-      raise RuntimeError("Override _create_vars instead of _create_slots when "
-                         "descending from OptimizerV2 (class %s)" %
-                         self.__class__.__name__)
-    if not name:
-      raise ValueError("Must specify the optimizer name")
-
-    self._use_locking = False
-=======
     allowed_kwargs = {"clipnorm", "clipvalue", "lr", "decay"}
     for k in kwargs:
       if k not in allowed_kwargs:
@@ -751,7 +343,6 @@
         raise ValueError("Expected {} >= 0, received: {}".format(k, kwargs[k]))
 
     self._use_locking = True
->>>>>>> a751f01a
     self._name = name
     # Map from graph_key to state for that graph. We use the graph_key
     # since it works in both eager and graph mode, and gives the outer
@@ -769,18 +360,6 @@
 
     # Hyper parameters, and whether they should be re-evaluated every step.
     self._hyper = {}
-<<<<<<< HEAD
-
-  def _set_hyper(self, name, value):
-    self._hyper[name] = (_is_dynamic(value), value)
-
-  def minimize(self, loss, global_step=None, var_list=None,
-               gate_gradients=GATE_OP, aggregation_method=None,
-               colocate_gradients_with_ops=False, name=None,
-               grad_loss=None, stop_gradients=None,
-               scale_loss_by_num_towers=None):
-    """Add operations to minimize `loss` by updating `var_list`.
-=======
     # dict: {variable name : {slot name : variable}}
     self._slots = {}
     self._slot_names = []
@@ -808,7 +387,6 @@
 
   def minimize(self, loss, var_list, grad_loss=None, name=None):
     """Minimize `loss` by updating `var_list`.
->>>>>>> a751f01a
 
     This method simply computes gradient using `tf.GradientTape` and calls
     `apply_gradients()`. If you want to process the gradient before applying
@@ -816,20 +394,6 @@
     of using this function.
 
     Args:
-<<<<<<< HEAD
-      loss: A `Tensor` containing the value to minimize.
-      global_step: Optional `Variable` to increment by one after the
-        variables have been updated.
-      var_list: Optional list or tuple of `Variable` objects to update to
-        minimize `loss`.  Defaults to the list of variables collected in
-        the graph under the key `GraphKeys.TRAINABLE_VARIABLES`.
-      gate_gradients: How to gate the computation of gradients.  Can be
-        `GATE_NONE`, `GATE_OP`, or  `GATE_GRAPH`.
-      aggregation_method: Specifies the method used to combine gradient terms.
-        Valid values are defined in the class `AggregationMethod`.
-      colocate_gradients_with_ops: If True, try colocating gradients with
-        the corresponding op.
-=======
       loss: A callable taking no arguments which returns the value to minimize.
       var_list: list or tuple of `Variable` objects to update to minimize
         `loss`, or a callable returning the list or tuple of `Variable` objects.
@@ -837,7 +401,6 @@
         `minimize` since the variables are created at the first time `loss` is
         called.
       grad_loss: Optional. A `Tensor` holding the gradient computed for `loss`.
->>>>>>> a751f01a
       name: Optional name for the returned operation.
       grad_loss: Optional. A `Tensor` holding the gradient computed for `loss`.
       stop_gradients: Optional. A Tensor or list of tensors not to differentiate
@@ -853,19 +416,6 @@
     Raises:
       ValueError: If some of the variables are not `Variable` objects.
 
-<<<<<<< HEAD
-    @compatibility(eager)
-    When eager execution is enabled, `loss` should be a Python function that
-    takes elements of `var_list` as arguments and computes the value to be
-    minimized. If `var_list` is None, `loss` should take no arguments.
-    Minimization (and gradient computation) is done with respect to the
-    elements of `var_list` if not None, else with respect to any trainable
-    variables created during the execution of the `loss` function.
-    `gate_gradients`, `aggregation_method`, `colocate_gradients_with_ops` and
-    `grad_loss` are ignored when eager execution is enabled.
-    @end_compatibility
-=======
->>>>>>> a751f01a
     """
     grads_and_vars = self.compute_gradients(
         loss, var_list=var_list, gate_gradients=gate_gradients,
@@ -899,27 +449,12 @@
     given variable.
 
     Args:
-<<<<<<< HEAD
-      loss: A Tensor containing the value to minimize or a callable taking
-        no arguments which returns the value to minimize. When eager execution
-        is enabled it must be a callable.
-      var_list: Optional list or tuple of `tf.Variable` to update to minimize
-        `loss`.  Defaults to the list of variables collected in the graph
-        under the key `GraphKeys.TRAINABLE_VARIABLES`.
-      gate_gradients: How to gate the computation of gradients.  Can be
-        `GATE_NONE`, `GATE_OP`, or `GATE_GRAPH`.
-      aggregation_method: Specifies the method used to combine gradient terms.
-        Valid values are defined in the class `AggregationMethod`.
-      colocate_gradients_with_ops: If True, try colocating gradients with
-        the corresponding op.
-=======
       loss: A callable taking no arguments which returns the value to minimize.
       var_list: list or tuple of `Variable` objects to update to minimize
         `loss`, or a callable returning the list or tuple of `Variable` objects.
         Use callable when the variable list would otherwise be incomplete before
         `minimize` and the variables are created at the first time when `loss`
         is called.
->>>>>>> a751f01a
       grad_loss: Optional. A `Tensor` holding the gradient computed for `loss`.
       stop_gradients: Optional. A Tensor or list of tensors not to differentiate
         through.
@@ -943,77 +478,6 @@
     @end_compatibility
     """
     # TODO(josh11b): Test that we handle weight decay in a reasonable way.
-<<<<<<< HEAD
-    if callable(loss):
-      with backprop.GradientTape() as tape:
-        if var_list is not None:
-          tape.watch(var_list)
-        loss_value = loss()
-
-        # Scale loss for number of towers (callable-loss case). In this case,
-        # we have to be careful to call distribute_lib.get_loss_reduction()
-        # *after* loss() is evaluated, so we know what loss reduction it uses.
-        if scale_loss_by_num_towers is None:
-          scale_loss_by_num_towers = (
-              distribute_lib.get_loss_reduction() ==
-              variable_scope.VariableAggregation.MEAN)
-        if scale_loss_by_num_towers:
-          num_towers = distribution_strategy_context.get_distribution_strategy(
-          ).num_towers
-          if num_towers > 1:
-            loss_value *= 1. / num_towers
-
-      if var_list is None:
-        var_list = tape.watched_variables()
-      grads = tape.gradient(loss_value, var_list, grad_loss)
-      return list(zip(grads, var_list))
-    if context.executing_eagerly():
-      raise RuntimeError(
-          "`loss` passed to Optimizer.compute_gradients should "
-          "be a function when eager execution is enabled.")
-
-    # Scale loss for number of towers (non-callable-loss case).
-    if scale_loss_by_num_towers is None:
-      scale_loss_by_num_towers = (
-          distribute_lib.get_loss_reduction() ==
-          variable_scope.VariableAggregation.MEAN)
-    if scale_loss_by_num_towers:
-      num_towers = distribution_strategy_context.get_distribution_strategy(
-      ).num_towers
-      if num_towers > 1:
-        loss *= 1. / num_towers
-
-    if gate_gradients not in [optimizer_v1.Optimizer.GATE_NONE,
-                              optimizer_v1.Optimizer.GATE_OP,
-                              optimizer_v1.Optimizer.GATE_GRAPH]:
-      raise ValueError("gate_gradients must be one of: Optimizer.GATE_NONE, "
-                       "Optimizer.GATE_OP, Optimizer.GATE_GRAPH.  Not %s" %
-                       gate_gradients)
-    self._assert_valid_dtypes([loss])
-    if grad_loss is not None:
-      self._assert_valid_dtypes([grad_loss])
-    if var_list is None:
-      var_list = (
-          variables.trainable_variables() +
-          ops.get_collection(ops.GraphKeys.TRAINABLE_RESOURCE_VARIABLES))
-    else:
-      var_list = nest.flatten(var_list)
-    # pylint: disable=protected-access
-    var_list += ops.get_collection(ops.GraphKeys._STREAMING_MODEL_PORTS)
-    # pylint: enable=protected-access
-    processors = [_get_processor(v) for v in var_list]
-    if not var_list:
-      raise ValueError("No variables to optimize.")
-    var_refs = [p.target() for p in processors]
-    grads = gradients.gradients(
-        loss, var_refs, grad_ys=grad_loss,
-        gate_gradients=(gate_gradients == optimizer_v1.Optimizer.GATE_OP),
-        aggregation_method=aggregation_method,
-        colocate_gradients_with_ops=colocate_gradients_with_ops,
-        stop_gradients=stop_gradients)
-    if gate_gradients == optimizer_v1.Optimizer.GATE_GRAPH:
-      grads = control_flow_ops.tuple(grads)
-=======
     with backprop.GradientTape() as tape:
       if not callable(var_list):
         tape.watch(var_list)
@@ -1031,16 +495,12 @@
           for g in grads
       ]
 
->>>>>>> a751f01a
     grads_and_vars = list(zip(grads, var_list))
     self._assert_valid_dtypes(
         [v for g, v in grads_and_vars
          if g is not None and v.dtype != dtypes.resource])
     return grads_and_vars
 
-<<<<<<< HEAD
-  def apply_gradients(self, grads_and_vars, global_step=None, name=None):
-=======
   def get_gradients(self, loss, params):
     """Returns gradients of `loss` with respect to `params`.
 
@@ -1073,25 +533,15 @@
     return grads
 
   def apply_gradients(self, grads_and_vars, name=None):
->>>>>>> a751f01a
     """Apply gradients to variables.
 
     This is the second part of `minimize()`. It returns an `Operation` that
     applies gradients.
 
     Args:
-<<<<<<< HEAD
-      grads_and_vars: List of (gradient, variable) pairs as returned by
-        `compute_gradients()`.
-      global_step: Optional `Variable` to increment by one after the
-        variables have been updated.
-      name: Optional name for the returned operation.  Default to the
-        name passed to the `Optimizer` constructor.
-=======
       grads_and_vars: List of (gradient, variable) pairs.
       name: Optional name for the returned operation.  Default to the name
         passed to the `Optimizer` constructor.
->>>>>>> a751f01a
 
     Returns:
       An `Operation` that applies the specified gradients. If `global_step`
@@ -1101,69 +551,6 @@
       TypeError: If `grads_and_vars` is malformed.
       ValueError: If none of the variables have gradients.
     """
-<<<<<<< HEAD
-    # This is a default implementation of apply_gradients() that can be shared
-    # by most optimizers.  It relies on the subclass implementing the following
-    # methods: _create_vars(), _prepare(), _apply_dense(), and _apply_sparse().
-
-    # Filter out variables with gradients of `None`.
-    grads_and_vars = tuple(grads_and_vars)  # Make sure repeat iteration works.
-    if not grads_and_vars:
-      raise ValueError("No variables provided.")
-    filtered = tuple((g, v) for (g, v) in grads_and_vars if g is not None)
-    if not filtered:
-      raise ValueError("No gradients provided for any variable: %s." %
-                       ([str(v) for _, v in grads_and_vars],))
-    return distribution_strategy_context.get_tower_context().merge_call(
-        self._distributed_apply, filtered, global_step=global_step, name=name)
-
-  def _get_or_create_state(self, var_list=None):
-    """Either looks up or creates `_OptimizerV2State`.
-
-    If any variables are available, they should be passed via the `var_list`
-    argument, and these will be used to determine the graph to create/retrieve
-    state for. Otherwise the returned state is for the current default graph.
-
-    Args:
-      var_list: A list of variables to extract a graph from.
-
-    Returns:
-      An `_OptimizerV2State` object.
-    """
-    # Determine the graph_key from the current graph.
-    eager_execution = context.executing_eagerly()
-    if eager_execution or var_list is None:
-      graph = ops.get_default_graph()
-    else:
-      graph = ops._get_graph_from_inputs(var_list)  # pylint: disable=protected-access
-    assert graph is not None
-    graph_key = graph._graph_key  # pylint: disable=protected-access
-
-    # Get the per graph state by looking up the graph_key.
-    if graph_key in self._per_graph_state:
-      per_graph_state = self._per_graph_state[graph_key]
-    else:
-      per_graph_state = _OptimizerV2State(self._name)
-      per_graph_state._init_with_static_hyper(self._hyper)  # pylint: disable=protected-access
-      self._per_graph_state[graph_key] = per_graph_state
-    return per_graph_state
-
-  def _distributed_apply(self, distribution, grads_and_vars, global_step, name):
-    """`apply_gradients` for use with a `DistributionStrategy`."""
-    reduced_grads = distribution.batch_reduce(
-        variable_scope.VariableAggregation.SUM, grads_and_vars)
-    var_list = [v for _, v in grads_and_vars]
-    grads_and_vars = zip(reduced_grads, var_list)
-
-    unwrapped_var_list = [x for v in var_list for x in distribution.unwrap(v)]
-    eager_execution = context.executing_eagerly()
-    if eager_execution:
-      # Give a clear error in this case instead of "name not supported
-      # for Eager Tensors" when we compute non_slot_devices.
-      for v in unwrapped_var_list:
-        if isinstance(v, ops.Tensor):
-          raise NotImplementedError("Trying to update a Tensor ", v)
-=======
     grads_and_vars = _filter_grads(grads_and_vars)
     var_list = [v for (_, v) in grads_and_vars]
 
@@ -1201,7 +588,6 @@
           return var.assign(var.constraint(var))
       else:
         return update_op
->>>>>>> a751f01a
 
     update_ops = []
     with ops.name_scope(name, self._name) as name:
@@ -1252,32 +638,6 @@
       # Use the processors to update the variables.
       update_ops = []
       for grad, var in grads_and_vars:
-<<<<<<< HEAD
-        update_ops.extend(distribution.update(var, update, grad, grouped=False))
-
-      # Give the child class a chance to do something after applying
-      # gradients
-      def finish():
-        # TODO(josh11b): Make different state objects for each device to
-        # avoid needing to set the device_policy.
-        with context.context().device_policy(context.DEVICE_PLACEMENT_SILENT):
-          return self._finish(state)
-
-      update_ops = control_flow_ops.group(update_ops)
-      with ops.control_dependencies([update_ops]):
-        finish_updates = distribution.update_non_slot(
-            non_slot_devices, finish, grouped=False)
-      # We said grouped=False, which means finish_updates is always a list.
-      # It will be [None] when finish() returns None.
-      if finish_updates == [None]:
-        finish_updates = [update_ops]
-
-      # Update `global_step` (if any).
-      if global_step is None:
-        apply_updates = distribution.group(finish_updates, name=name)
-      else:
-        with ops.control_dependencies(finish_updates):
-=======
         scope_name = ("" if ops.executing_eagerly_outside_functions() else
                       "_" + var.op.name)
         with ops.name_scope("update" + scope_name):
@@ -1296,25 +656,10 @@
             return self._iterations.assign_add(1).op
 
       return self._iterations.assign_add(1)
->>>>>>> a751f01a
 
           def update_global_step(global_step, name):
             return global_step.assign_add(1, read_value=False, name=name)
 
-<<<<<<< HEAD
-          apply_updates = distribution.update(global_step, update_global_step,
-                                              name)
-
-      # Add the training op to the TRAIN_OP graph collection in graph mode.
-      if not eager_execution:
-        if isinstance(apply_updates, ops.Tensor):
-          apply_updates = apply_updates.op
-        train_op = ops.get_collection_ref(ops.GraphKeys.TRAIN_OP)
-        if apply_updates not in train_op:
-          train_op.append(apply_updates)
-
-      return apply_updates
-=======
   def _set_hyper(self, name, value):
     """set hyper `name` to value. value can be callable, tensor, numeric."""
     if isinstance(value, trackable.Trackable):
@@ -1459,7 +804,6 @@
       decay_t = self._get_hyper("decay", var_dtype)
       lr_t = lr_t / (1. + decay_t * local_step)
     return lr_t
->>>>>>> a751f01a
 
   def get_slot(self, var, name):
     """Return a slot named `name` created for `var` by the Optimizer.
@@ -1501,17 +845,6 @@
     Returns:
       A list of variables.
     """
-<<<<<<< HEAD
-    state = self._get_per_graph_state()
-    return state._variables() if state is not None else []  # pylint: disable=protected-access
-
-  # --------------
-  # Methods to be implemented by subclasses if they want to use the
-  # inherited implementation of apply_gradients() or compute_gradients().
-  # --------------
-  def _create_vars(self, var_list, state):
-    """Create all slots needed by the variables and any non-slot variables.
-=======
     if "lr" in config:
       config["learning_rate"] = config.pop("lr")
     if "learning_rate" in config:
@@ -1530,7 +863,6 @@
     if tensor_util.is_tensor(value):
       return backend.get_value(value)
     return value
->>>>>>> a751f01a
 
     Args:
       var_list: A list of `Variable` objects.
@@ -1641,10 +973,6 @@
     """
     raise NotImplementedError()
 
-<<<<<<< HEAD
-  def _apply_sparse_duplicate_indices(self, grad, var, state):
-    """Add ops to apply sparse gradients to `var`, with repeated sparse indices.
-=======
   def _resource_scatter_add(self, x, i, v):
     with ops.control_dependencies(
         [resource_variable_ops.resource_scatter_add(x.handle, i, v)]):
@@ -1658,7 +986,6 @@
   # ---------------
   # For implementing the trackable interface
   # ---------------
->>>>>>> a751f01a
 
     Optimizers which override this method must deal with IndexedSlices objects
     such as the following:
@@ -1679,35 +1006,6 @@
     this method to avoid the overhead of summing indices.
 
     Args:
-<<<<<<< HEAD
-      grad: `IndexedSlices`.
-      var: A `Variable` object.
-      state: An object with `get_slot(var, name)`, `get_non_slot(self, name)`,
-        and `get_hyper(name)` methods.
-
-    Returns:
-      An `Operation`.
-    """
-    # pylint: disable=protected-access
-    summed_values, unique_indices = optimizer_v1._deduplicate_indexed_slices(
-        values=grad.values, indices=grad.indices)
-    # pylint: enable=protected-access
-    gradient_no_duplicate_indices = ops.IndexedSlices(
-        indices=unique_indices,
-        values=summed_values,
-        dense_shape=grad.dense_shape)
-    return self._apply_sparse(gradient_no_duplicate_indices, var, state)
-
-  def _apply_sparse(self, grad, var, state):
-    """Add ops to apply sparse gradients to `var`.
-
-    The IndexedSlices object passed to `grad` in this function is by default
-    pre-processed in `_apply_sparse_duplicate_indices` to remove duplicate
-    indices (see its docstring for details). Optimizers which can tolerate or
-    have correct special cases for duplicate sparse indices may override
-    `_apply_sparse_duplicate_indices` instead of this function, avoiding that
-    overhead.
-=======
       slot_variable_position: A `trackable._CheckpointPosition` object
         indicating the slot variable `Trackable` object to be restored.
       slot_name: The name of this `Optimizer`'s slot to restore into.
@@ -1752,7 +1050,6 @@
       self._deferred_slot_restorations.setdefault(
           slot_name, {}).setdefault(variable_key, []).append(
               slot_variable_position)
->>>>>>> a751f01a
 
     Args:
       grad: `IndexedSlices`, with no repeated indices.
@@ -1786,72 +1083,8 @@
     # pylint: disable=protected-access
     return self._per_graph_state.get(ops.get_default_graph()._graph_key, None)
 
-<<<<<<< HEAD
-  def _get_state_for_var(self, var):
-    # pylint: disable=protected-access
-    return self._per_graph_state.get(var._graph_key, None)
-
-  # --------------
-  # Overridden methods from Checkpointable.
-  # --------------
-
-  def _track_checkpointable(self, *args, **kwargs):
-    """Optimizers may not track dependencies. Raises an error."""
-    raise NotImplementedError(
-        "Optimizers may not have dependencies. File a feature request if this "
-        "limitation bothers you.")
-
-  @property
-  def _checkpoint_dependencies(self):
-    """From Checkpointable. Gather graph-specific non-slot variables to save."""
-    current_graph_non_slot_variables = []
-    state = self._get_per_graph_state()
-    if state is not None:
-      for name, variable_object in sorted(
-          state._non_slot_dict.items(),  # pylint: disable=protected-access
-          # Avoid comparing variables
-          key=lambda item: item[0]):
-        current_graph_non_slot_variables.append(
-            checkpointable.CheckpointableReference(
-                name=name, ref=variable_object))
-    # Note: ignores super(); Optimizers may not have any dependencies outside of
-    # state objects.
-    return current_graph_non_slot_variables
-
-  def _lookup_dependency(self, name):
-    """From Checkpointable. Find a non-slot variable in the current graph."""
-    state = self._get_per_graph_state()
-    if state is None:
-      return None
-    else:
-      return state.get_non_slot(name)
-
-  @property
-  def _deferred_dependencies(self):
-    """Lets Checkpointable know where non-slot variables are created.
-
-    If necessary, creates a new state object for the current default graph.
-    Checkpointable will then add entries to that state's deferred dependency
-    dictionary. The state object will check that dictionary when creating
-    non-slot variables, restoring their value if an entry is found.
-
-    Returns:
-      A dictionary which holds deferred dependencies for the current default
-      graph.
-    """
-    state = self._get_or_create_state()
-    return state._deferred_dependencies  # pylint: disable=protected-access
-
-  def _create_or_restore_slot_variable(
-      self, slot_variable_position, slot_name, variable):
-    """Checkpointable: Restore a slot variable's value, possibly creating it.
-
-    Called when a variable which has an associated slot variable is created or
-    restored.
-=======
 def _var_key(var):
   """Key for representing a primary variable, for looking up slots.
->>>>>>> a751f01a
 
     Args:
       slot_variable_position: A `checkpointable._CheckpointPosition` object
@@ -1874,20 +1107,6 @@
     The same optimizer can be reinstantiated later
     (without any saved state) from this configuration.
 
-<<<<<<< HEAD
-    Returns:
-        Python dictionary.
-    """
-    return {"name": self._name}
-
-  @classmethod
-  def from_config(cls, config, custom_objects=None):
-    """Creates an optimizer from its config.
-
-    This method is the reverse of `get_config`,
-    capable of instantiating the same optimizer from the config
-    dictionary.
-=======
   # pylint: disable=protected-access
   # Get the distributed variable if it exists.
   if getattr(var, "_distributed_container", None) is not None:
@@ -1895,7 +1114,6 @@
   if var._in_graph_mode:
     return var._shared_name
   return var._unique_id
->>>>>>> a751f01a
 
     Arguments:
         config: A Python dictionary, typically the output of get_config.
@@ -1908,40 +1126,6 @@
     """
     return cls(**config)
 
-<<<<<<< HEAD
-  def _serialize_hyperparameter(self, hyperparameter_name):
-    """Serialize a hyperparameter that can be a float, callable, or Tensor."""
-    return self._hyper[hyperparameter_name][1]
-
-  # --------------
-  # Unsupported parent methods
-  # --------------
-  def _slot_dict(self, slot_name):
-    raise NotImplementedError(
-        "_slot_dict() method unsupported in OptimizerV2")
-
-  def _get_or_make_slot(self, var, val, slot_name, op_name):
-    raise NotImplementedError(
-        "_get_or_make_slot() method unsupported in OptimizerV2")
-
-  def _get_or_make_slot_with_initializer(self, var, initializer, shape, dtype,
-                                         slot_name, op_name):
-    raise NotImplementedError(
-        "_get_or_make_slot_with_initializer() method unsupported in "
-        "OptimizerV2")
-
-  def _create_non_slot_variable(self, initial_value, name, colocate_with):
-    raise NotImplementedError(
-        "_create_non_slot_variable() method unsupported in OptimizerV2")
-
-  def _get_non_slot_variable(self, name, graph=None):
-    raise NotImplementedError(
-        "_get_non_slot_variable() method unsupported in OptimizerV2")
-
-  def _non_slot_variables(self):
-    raise NotImplementedError(
-        "_non_slot_variables() method unsupported in OptimizerV2")
-=======
   name = _var_key(var)
   return name + "/" + slot_name
 
@@ -1977,5 +1161,4 @@
         min_producer_version=1,
         min_consumer_version=1,
         setter=_RestoredOptimizer._set_hyper  # pylint: disable=protected-access
-    )])
->>>>>>> a751f01a
+    )])