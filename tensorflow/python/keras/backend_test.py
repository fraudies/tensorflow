# Copyright 2016 The TensorFlow Authors. All Rights Reserved.
#
# Licensed under the Apache License, Version 2.0 (the "License");
# you may not use this file except in compliance with the License.
# You may obtain a copy of the License at
#
#     http://www.apache.org/licenses/LICENSE-2.0
#
# Unless required by applicable law or agreed to in writing, software
# distributed under the License is distributed on an "AS IS" BASIS,
# WITHOUT WARRANTIES OR CONDITIONS OF ANY KIND, either express or implied.
# See the License for the specific language governing permissions and
# limitations under the License.
# ==============================================================================
"""Tests for Keras backend."""
from __future__ import absolute_import
from __future__ import division
from __future__ import print_function

from absl.testing import parameterized
import numpy as np
import scipy.sparse

from tensorflow.core.protobuf import config_pb2
from tensorflow.python import keras
from tensorflow.python.eager import context
from tensorflow.python.framework import dtypes
from tensorflow.python.framework import errors_impl
from tensorflow.python.framework import ops
from tensorflow.python.framework import sparse_tensor
from tensorflow.python.framework import test_util
from tensorflow.python.ops import nn
from tensorflow.python.ops import variables
from tensorflow.python.platform import test
from tensorflow.python.util import tf_inspect


def compare_single_input_op_to_numpy(keras_op,
                                     np_op,
                                     input_shape,
                                     dtype='float32',
                                     negative_values=True,
                                     keras_args=None,
                                     keras_kwargs=None,
                                     np_args=None,
                                     np_kwargs=None):
  keras_args = keras_args or []
  keras_kwargs = keras_kwargs or {}
  np_args = np_args or []
  np_kwargs = np_kwargs or {}
  inputs = 2. * np.random.random(input_shape)
  if negative_values:
    inputs -= 1.
  keras_output = keras_op(keras.backend.variable(inputs, dtype=dtype),
                          *keras_args, **keras_kwargs)
  keras_output = keras.backend.eval(keras_output)
  np_output = np_op(inputs.astype(dtype), *np_args, **np_kwargs)
  try:
    np.testing.assert_allclose(keras_output, np_output, atol=1e-4)
  except AssertionError:
    raise AssertionError('Test for op `' + str(keras_op.__name__) + '` failed; '
                         'Expected ' + str(np_output) + ' but got ' +
                         str(keras_output))


def compare_two_inputs_op_to_numpy(keras_op,
                                   np_op,
                                   input_shape_a,
                                   input_shape_b,
                                   dtype='float32',
                                   keras_args=None,
                                   keras_kwargs=None,
                                   np_args=None,
                                   np_kwargs=None):
  keras_args = keras_args or []
  keras_kwargs = keras_kwargs or {}
  np_args = np_args or []
  np_kwargs = np_kwargs or {}
  input_a = np.random.random(input_shape_a)
  input_b = np.random.random(input_shape_b)
  keras_output = keras_op(keras.backend.variable(input_a, dtype=dtype),
                          keras.backend.variable(input_b, dtype=dtype),
                          *keras_args, **keras_kwargs)
  keras_output = keras.backend.eval(keras_output)
  np_output = np_op(input_a.astype(dtype), input_b.astype(dtype),
                    *np_args, **np_kwargs)
  try:
    np.testing.assert_allclose(keras_output, np_output, atol=1e-4)
  except AssertionError:
    raise AssertionError('Test for op `' + str(keras_op.__name__) + '` failed; '
                         'Expected ' + str(np_output) + ' but got ' +
                         str(keras_output))


@test_util.run_all_in_graph_and_eager_modes
class BackendUtilsTest(test.TestCase):

  def test_backend(self):
    self.assertEqual(keras.backend.backend(), 'tensorflow')

  def test_get_reset_uids(self):
    self.assertEqual(keras.backend.get_uid('foo'), 1)
    self.assertEqual(keras.backend.get_uid('foo'), 2)

    keras.backend.reset_uids()
    self.assertEqual(keras.backend.get_uid('foo'), 1)

  def test_learning_phase(self):
    with self.cached_session() as sess:
      with self.assertRaises(ValueError):
        keras.backend.set_learning_phase(2)

      # Test running with a learning-phase-consuming layer
<<<<<<< HEAD
      keras.backend.set_learning_phase(0)
      x = keras.Input((3,))
      y = keras.layers.BatchNormalization()(x)
      if not context.executing_eagerly():
        sess.run(variables.global_variables_initializer())
        sess.run(y, feed_dict={x: np.random.random((2, 3))})
=======
      with keras.backend.learning_phase_scope(0):
        x = keras.Input((3,))
        y = keras.layers.BatchNormalization()(x)
        if not context.executing_eagerly():
          self.evaluate(variables.global_variables_initializer())
          sess.run(y, feed_dict={x: np.random.random((2, 3))})

  def test_learning_phase_name(self):
    with ops.name_scope('test_scope'):
      # Test that outer name scopes do not affect the learning phase's name.
      lp = keras.backend.symbolic_learning_phase()
    self.assertEqual(lp.name, 'keras_learning_phase:0')
>>>>>>> 4c307bd3

  def test_learning_phase_scope(self):
    initial_learning_phase = keras.backend.learning_phase()
    with keras.backend.learning_phase_scope(1):
      self.assertEqual(keras.backend.learning_phase(), 1)
    self.assertEqual(keras.backend.learning_phase(), initial_learning_phase)
    with keras.backend.learning_phase_scope(0):
      self.assertEqual(keras.backend.learning_phase(), 0)
    self.assertEqual(keras.backend.learning_phase(), initial_learning_phase)
    with self.assertRaises(ValueError):
      with keras.backend.learning_phase_scope(None):
        pass
    self.assertEqual(keras.backend.learning_phase(), initial_learning_phase)

    new_learning_phase = 0
    keras.backend.set_learning_phase(new_learning_phase)
    self.assertEqual(keras.backend.learning_phase(), new_learning_phase)
    with keras.backend.learning_phase_scope(1):
      self.assertEqual(keras.backend.learning_phase(), 1)
    self.assertEqual(keras.backend.learning_phase(), new_learning_phase)

  def test_learning_phase_scope_in_graph(self):
    initial_learning_phase_outside_graph = keras.backend.learning_phase()
    with keras.backend.get_graph().as_default():
      initial_learning_phase_in_graph = keras.backend.learning_phase()

    self.assertEqual(keras.backend.learning_phase(),
                     initial_learning_phase_outside_graph)
    with keras.backend.learning_phase_scope(1):
      self.assertEqual(keras.backend.learning_phase(), 1)
    self.assertEqual(keras.backend.learning_phase(),
                     initial_learning_phase_outside_graph)

    with keras.backend.get_graph().as_default():
      self.assertEqual(keras.backend.learning_phase(),
                       initial_learning_phase_in_graph)

    self.assertEqual(keras.backend.learning_phase(),
                     initial_learning_phase_outside_graph)

  def test_int_shape(self):
    x = keras.backend.ones(shape=(3, 4))
    self.assertEqual(keras.backend.int_shape(x), (3, 4))

    if not context.executing_eagerly():
      x = keras.backend.placeholder(shape=(None, 4))
      self.assertEqual(keras.backend.int_shape(x), (None, 4))

  def test_in_train_phase(self):
    y1 = keras.backend.variable(1)
    y2 = keras.backend.variable(2)
    if context.executing_eagerly():
      with keras.backend.learning_phase_scope(0):
        y_val_test = keras.backend.in_train_phase(y1, y2).numpy()
      with keras.backend.learning_phase_scope(1):
        y_val_train = keras.backend.in_train_phase(y1, y2).numpy()
    else:
      y = keras.backend.in_train_phase(y1, y2)
      f = keras.backend.function([keras.backend.learning_phase()], [y])
      y_val_test = f([0])[0]
      y_val_train = f([1])[0]
    self.assertAllClose(y_val_test, 2)
    self.assertAllClose(y_val_train, 1)

  def test_is_keras_tensor(self):
    x = keras.backend.variable(1)
    self.assertEqual(keras.backend.is_keras_tensor(x), False)
    x = keras.Input(shape=(1,))
    self.assertEqual(keras.backend.is_keras_tensor(x), True)
    with self.assertRaises(ValueError):
      keras.backend.is_keras_tensor(0)

  def test_stop_gradient(self):
    x = keras.backend.variable(1)
    y = keras.backend.stop_gradient(x)
    if not context.executing_eagerly():
      self.assertEqual(y.op.name[:12], 'StopGradient')

    xs = [keras.backend.variable(1) for _ in range(3)]
    ys = keras.backend.stop_gradient(xs)
    if not context.executing_eagerly():
      for y in ys:
        self.assertEqual(y.op.name[:12], 'StopGradient')


@test_util.run_all_in_graph_and_eager_modes
class BackendVariableTest(test.TestCase):

  def test_zeros(self):
    x = keras.backend.zeros((3, 4))
    val = keras.backend.eval(x)
    self.assertAllClose(val, np.zeros((3, 4)))

  def test_ones(self):
    x = keras.backend.ones((3, 4))
    val = keras.backend.eval(x)
    self.assertAllClose(val, np.ones((3, 4)))

  def test_eye(self):
    x = keras.backend.eye(4)
    val = keras.backend.eval(x)
    self.assertAllClose(val, np.eye(4))

  def test_zeros_like(self):
    x = keras.backend.zeros((3, 4))
    y = keras.backend.zeros_like(x)
    val = keras.backend.eval(y)
    self.assertAllClose(val, np.zeros((3, 4)))

  def test_ones_like(self):
    x = keras.backend.zeros((3, 4))
    y = keras.backend.ones_like(x)
    val = keras.backend.eval(y)
    self.assertAllClose(val, np.ones((3, 4)))

  def test_random_uniform_variable(self):
    x = keras.backend.random_uniform_variable((30, 20), low=1, high=2, seed=0)
    val = keras.backend.eval(x)
    self.assertAllClose(val.mean(), 1.5, atol=1e-1)
    self.assertAllClose(val.max(), 2., atol=1e-1)
    self.assertAllClose(val.min(), 1., atol=1e-1)

  def test_random_normal_variable(self):
    x = keras.backend.random_normal_variable((30, 20), 1., 0.5, seed=0)
    val = keras.backend.eval(x)
    self.assertAllClose(val.mean(), 1., atol=1e-1)
    self.assertAllClose(val.std(), 0.5, atol=1e-1)

  def test_count_params(self):
    x = keras.backend.zeros((4, 5))
    val = keras.backend.count_params(x)
    self.assertAllClose(val, 20)

  def test_constant(self):
    ref_val = np.random.random((3, 4)).astype('float32')
    x = keras.backend.constant(ref_val)
    val = keras.backend.eval(x)
    self.assertAllClose(val, ref_val)

  def test_sparse_variable(self):
    val = scipy.sparse.eye(10)
    x = keras.backend.variable(val)
    self.assertTrue(isinstance(x, sparse_tensor.SparseTensor))

    y = keras.backend.to_dense(x)
    self.assertFalse(keras.backend.is_sparse(y))


@test_util.run_all_in_graph_and_eager_modes
class BackendLinearAlgebraTest(test.TestCase):

  def test_dot(self):
    x = keras.backend.ones(shape=(2, 3))
    y = keras.backend.ones(shape=(3, 4))
    xy = keras.backend.dot(x, y)
    self.assertEqual(xy.shape.as_list(), [2, 4])

    x = keras.backend.ones(shape=(32, 28, 3))
    y = keras.backend.ones(shape=(3, 4))
    xy = keras.backend.dot(x, y)
    self.assertEqual(xy.shape.as_list(), [32, 28, 4])

  def test_batch_dot(self):
    x = keras.backend.ones(shape=(32, 20, 1))
    y = keras.backend.ones(shape=(32, 30, 20))
    xy = keras.backend.batch_dot(x, y, axes=[1, 2])
    self.assertEqual(xy.shape.as_list(), [32, 1, 30])

    # TODO(fchollet): insufficiently tested.

  def test_reduction_ops(self):
    ops_to_test = [
        (keras.backend.max, np.max),
        (keras.backend.min, np.min),
        (keras.backend.sum, np.sum),
        (keras.backend.prod, np.prod),
        (keras.backend.var, np.var),
        (keras.backend.std, np.std),
        (keras.backend.mean, np.mean),
        (keras.backend.argmin, np.argmin),
        (keras.backend.argmax, np.argmax),
    ]
    for keras_op, np_op in ops_to_test:
      compare_single_input_op_to_numpy(keras_op, np_op, input_shape=(4, 7, 5),
                                       keras_kwargs={'axis': 1},
                                       np_kwargs={'axis': 1})
      compare_single_input_op_to_numpy(keras_op, np_op, input_shape=(4, 7, 5),
                                       keras_kwargs={'axis': -1},
                                       np_kwargs={'axis': -1})
      if 'keepdims' in tf_inspect.getargspec(keras_op).args:
        compare_single_input_op_to_numpy(keras_op, np_op,
                                         input_shape=(4, 7, 5),
                                         keras_kwargs={'axis': 1,
                                                       'keepdims': True},
                                         np_kwargs={'axis': 1,
                                                    'keepdims': True})

  def test_elementwise_ops(self):
    ops_to_test = [
        (keras.backend.square, np.square),
        (keras.backend.abs, np.abs),
        (keras.backend.round, np.round),
        (keras.backend.sign, np.sign),
        (keras.backend.sin, np.sin),
        (keras.backend.cos, np.cos),
        (keras.backend.exp, np.exp),
    ]
    for keras_op, np_op in ops_to_test:
      compare_single_input_op_to_numpy(keras_op, np_op, input_shape=(4, 7))

    ops_to_test = [
        (keras.backend.sqrt, np.sqrt),
        (keras.backend.log, np.log),
    ]
    for keras_op, np_op in ops_to_test:
      compare_single_input_op_to_numpy(keras_op, np_op,
                                       input_shape=(4, 7),
                                       negative_values=False)

    compare_single_input_op_to_numpy(
        keras.backend.clip, np.clip,
        input_shape=(6, 4),
        keras_kwargs={'min_value': 0.1, 'max_value': 2.4},
        np_kwargs={'a_min': 0.1, 'a_max': 1.4})

    compare_single_input_op_to_numpy(
        keras.backend.pow, np.power,
        input_shape=(6, 4),
        keras_args=[3],
        np_args=[3])

  def test_two_tensor_ops(self):
    ops_to_test = [
        (keras.backend.equal, np.equal),
        (keras.backend.not_equal, np.not_equal),
        (keras.backend.greater, np.greater),
        (keras.backend.greater_equal, np.greater_equal),
        (keras.backend.less, np.less),
        (keras.backend.less_equal, np.less_equal),
        (keras.backend.maximum, np.maximum),
        (keras.backend.minimum, np.minimum),
    ]
    for keras_op, np_op in ops_to_test:
      compare_two_inputs_op_to_numpy(keras_op, np_op,
                                     input_shape_a=(4, 7),
                                     input_shape_b=(4, 7))

  def test_relu(self):
    x = ops.convert_to_tensor([[-4, 0], [2, 7]], 'float32')

    # standard relu
    relu_op = keras.backend.relu(x)
    self.assertAllClose(keras.backend.eval(relu_op), [[0, 0], [2, 7]])

    # alpha (leaky relu used)
    relu_op = keras.backend.relu(x, alpha=0.5)
    if not context.executing_eagerly():
      self.assertTrue('LeakyRelu' in relu_op.name)
    self.assertAllClose(keras.backend.eval(relu_op), [[-2, 0], [2, 7]])

    # max_value < some elements
    relu_op = keras.backend.relu(x, max_value=5)
    self.assertAllClose(keras.backend.eval(relu_op), [[0, 0], [2, 5]])

    # nn.relu6 used
    relu_op = keras.backend.relu(x, max_value=6)
    if not context.executing_eagerly():
      self.assertTrue('Relu6' in relu_op.name)  # uses tf.nn.relu6
    self.assertAllClose(keras.backend.eval(relu_op), [[0, 0], [2, 6]])

    # max value > 6
    relu_op = keras.backend.relu(x, max_value=10)
    self.assertAllClose(keras.backend.eval(relu_op), [[0, 0], [2, 7]])

    # max value is float
    relu_op = keras.backend.relu(x, max_value=4.3)
    self.assertAllClose(keras.backend.eval(relu_op), [[0, 0], [2, 4.3]])

    # max value == 0
    relu_op = keras.backend.relu(x, max_value=0)
    self.assertAllClose(keras.backend.eval(relu_op), [[0, 0], [0, 0]])

    # alpha and max_value
    relu_op = keras.backend.relu(x, alpha=0.25, max_value=3)
    self.assertAllClose(keras.backend.eval(relu_op), [[-1, 0], [2, 3]])

    # threshold
    relu_op = keras.backend.relu(x, threshold=3)
    self.assertAllClose(keras.backend.eval(relu_op), [[0, 0], [0, 7]])

    # threshold is float
    relu_op = keras.backend.relu(x, threshold=1.5)
    self.assertAllClose(keras.backend.eval(relu_op), [[0, 0], [2, 7]])

    # threshold is negative
    relu_op = keras.backend.relu(x, threshold=-5)
    self.assertAllClose(keras.backend.eval(relu_op), [[-4, 0], [2, 7]])

    # threshold and max_value
    relu_op = keras.backend.relu(x, threshold=3, max_value=5)
    self.assertAllClose(keras.backend.eval(relu_op), [[0, 0], [0, 5]])

    # threshold and alpha
    relu_op = keras.backend.relu(x, alpha=0.25, threshold=4)
    self.assertAllClose(keras.backend.eval(relu_op), [[-2, -1], [-0.5, 7]])

    # threshold, alpha, and max_value
    relu_op = keras.backend.relu(x, alpha=0.25, threshold=4, max_value=5)
    self.assertAllClose(keras.backend.eval(relu_op), [[-2, -1], [-0.5, 5]])


@test_util.run_all_in_graph_and_eager_modes
class BackendShapeOpsTest(test.TestCase):

  def test_reshape(self):
    compare_single_input_op_to_numpy(keras.backend.reshape, np.reshape,
                                     input_shape=(4, 7),
                                     keras_args=[(2, 14)],
                                     np_args=[(2, 14)])

  def test_concatenate(self):
    a = keras.backend.variable(np.ones((1, 2, 3)))
    b = keras.backend.variable(np.ones((1, 2, 2)))
    y = keras.backend.concatenate([a, b], axis=-1)
    self.assertEqual(y.shape.as_list(), [1, 2, 5])

  def test_permute_dimensions(self):
    compare_single_input_op_to_numpy(keras.backend.permute_dimensions,
                                     np.transpose,
                                     input_shape=(4, 7),
                                     keras_args=[(1, 0)],
                                     np_args=[(1, 0)])

  def test_resize_images(self):
    height_factor = 2
    width_factor = 2
    data_format = 'channels_last'
    x = keras.backend.variable(np.ones((1, 2, 2, 3)))
    y = keras.backend.resize_images(x,
                                    height_factor,
                                    width_factor,
                                    data_format)
    self.assertEqual(y.shape.as_list(), [1, 4, 4, 3])

    data_format = 'channels_first'
    x = keras.backend.variable(np.ones((1, 3, 2, 2)))
    y = keras.backend.resize_images(x,
                                    height_factor,
                                    width_factor,
                                    data_format)
    self.assertEqual(y.shape.as_list(), [1, 3, 4, 4])

    # Invalid use:
    with self.assertRaises(ValueError):
      keras.backend.resize_images(x,
                                  height_factor,
                                  width_factor,
                                  data_format='unknown')

  def test_resize_volumes(self):
    height_factor = 2
    width_factor = 2
    depth_factor = 2
    data_format = 'channels_last'
    x = keras.backend.variable(np.ones((1, 2, 2, 2, 3)))
    y = keras.backend.resize_volumes(x,
                                     depth_factor,
                                     height_factor,
                                     width_factor,
                                     data_format)
    self.assertEqual(y.shape.as_list(), [1, 4, 4, 4, 3])

    data_format = 'channels_first'
    x = keras.backend.variable(np.ones((1, 3, 2, 2, 2)))
    y = keras.backend.resize_volumes(x,
                                     depth_factor,
                                     height_factor,
                                     width_factor,
                                     data_format)
    self.assertEqual(y.shape.as_list(), [1, 3, 4, 4, 4])

    # Invalid use:
    with self.assertRaises(ValueError):
      keras.backend.resize_volumes(x,
                                   depth_factor,
                                   height_factor,
                                   width_factor,
                                   data_format='unknown')

  def test_repeat_elements(self):
    x = keras.backend.variable(np.ones((1, 3, 2)))
    y = keras.backend.repeat_elements(x, 3, axis=1)
    self.assertEqual(y.shape.as_list(), [1, 9, 2])

    # Use with a dynamic axis:
    if not context.executing_eagerly():
      x = keras.backend.placeholder(shape=(2, None, 2))
      y = keras.backend.repeat_elements(x, 3, axis=1)
      self.assertEqual(y.shape.as_list(), [2, None, 2])

  def test_repeat(self):
    x = keras.backend.variable(np.ones((1, 3)))
    y = keras.backend.repeat(x, 2)
    self.assertEqual(y.shape.as_list(), [1, 2, 3])

  def test_flatten(self):
    compare_single_input_op_to_numpy(keras.backend.flatten,
                                     np.reshape,
                                     input_shape=(4, 7, 6),
                                     np_args=[(4 * 7 * 6,)])

  def test_batch_flatten(self):
    compare_single_input_op_to_numpy(keras.backend.batch_flatten,
                                     np.reshape,
                                     input_shape=(4, 7, 6),
                                     np_args=[(4, 7 * 6)])

  def test_temporal_padding(self):

    def ref_op(x, padding):
      shape = list(x.shape)
      shape[1] += padding[0] + padding[1]
      y = np.zeros(tuple(shape))
      y[:, padding[0]:-padding[1], :] = x
      return y

    compare_single_input_op_to_numpy(keras.backend.temporal_padding,
                                     ref_op,
                                     input_shape=(4, 7, 6),
                                     keras_args=[(2, 3)],
                                     np_args=[(2, 3)])

  def test_spatial_2d_padding(self):

    def ref_op(x, padding, data_format='channels_last'):
      shape = list(x.shape)
      if data_format == 'channels_last':
        shape[1] += padding[0][0] + padding[0][1]
        shape[2] += padding[1][0] + padding[1][1]
        y = np.zeros(tuple(shape))
        y[:, padding[0][0]:-padding[0][1], padding[1][0]:-padding[1][1], :] = x
      else:
        shape[2] += padding[0][0] + padding[0][1]
        shape[3] += padding[1][0] + padding[1][1]
        y = np.zeros(tuple(shape))
        y[:, :, padding[0][0]:-padding[0][1], padding[1][0]:-padding[1][1]] = x
      return y

    compare_single_input_op_to_numpy(
        keras.backend.spatial_2d_padding,
        ref_op,
        input_shape=(2, 3, 2, 3),
        keras_args=[((2, 3), (1, 2))],
        keras_kwargs={'data_format': 'channels_last'},
        np_args=[((2, 3), (1, 2))],
        np_kwargs={'data_format': 'channels_last'})
    compare_single_input_op_to_numpy(
        keras.backend.spatial_2d_padding,
        ref_op,
        input_shape=(2, 3, 2, 3),
        keras_args=[((2, 3), (1, 2))],
        keras_kwargs={'data_format': 'channels_first'},
        np_args=[((2, 3), (1, 2))],
        np_kwargs={'data_format': 'channels_first'})

  def test_spatial_3d_padding(self):

    def ref_op(x, padding, data_format='channels_last'):
      shape = list(x.shape)
      if data_format == 'channels_last':
        shape[1] += padding[0][0] + padding[0][1]
        shape[2] += padding[1][0] + padding[1][1]
        shape[3] += padding[2][0] + padding[2][1]
        y = np.zeros(tuple(shape))
        y[:,
          padding[0][0]:-padding[0][1],
          padding[1][0]:-padding[1][1],
          padding[2][0]:-padding[2][1],
          :] = x
      else:
        shape[2] += padding[0][0] + padding[0][1]
        shape[3] += padding[1][0] + padding[1][1]
        shape[4] += padding[2][0] + padding[2][1]
        y = np.zeros(tuple(shape))
        y[:, :,
          padding[0][0]:-padding[0][1],
          padding[1][0]:-padding[1][1],
          padding[2][0]:-padding[2][1]] = x
      return y

    compare_single_input_op_to_numpy(
        keras.backend.spatial_3d_padding,
        ref_op,
        input_shape=(2, 3, 2, 3, 2),
        keras_args=[((2, 3), (1, 2), (2, 3))],
        keras_kwargs={'data_format': 'channels_last'},
        np_args=[((2, 3), (1, 2), (2, 3))],
        np_kwargs={'data_format': 'channels_last'})
    compare_single_input_op_to_numpy(
        keras.backend.spatial_3d_padding,
        ref_op,
        input_shape=(2, 3, 2, 3, 2),
        keras_args=[((2, 3), (1, 2), (2, 3))],
        keras_kwargs={'data_format': 'channels_first'},
        np_args=[((2, 3), (1, 2), (2, 3))],
        np_kwargs={'data_format': 'channels_first'})


@test_util.run_all_in_graph_and_eager_modes
class BackendNNOpsTest(test.TestCase, parameterized.TestCase):

  def test_bias_add(self):
    keras_op = keras.backend.bias_add
    np_op = np.add
    compare_two_inputs_op_to_numpy(keras_op, np_op,
                                   input_shape_a=(4, 7),
                                   input_shape_b=(7,))
    compare_two_inputs_op_to_numpy(keras_op, np_op,
                                   input_shape_a=(4, 3, 7),
                                   input_shape_b=(7,))
    compare_two_inputs_op_to_numpy(keras_op, np_op,
                                   input_shape_a=(4, 3, 5, 7),
                                   input_shape_b=(7,))
    compare_two_inputs_op_to_numpy(keras_op, np_op,
                                   input_shape_a=(4, 3, 5, 2, 7),
                                   input_shape_b=(7,))

    with self.assertRaises((ValueError, errors_impl.InvalidArgumentError)):
      x = keras.backend.variable((3, 4))
      b = keras.backend.variable((3, 4))
      keras.backend.bias_add(x, b)
    with self.assertRaises(ValueError):
      x = keras.backend.variable((3, 4))
      b = keras.backend.variable((4,))
      keras.backend.bias_add(x, b, data_format='unknown')

  def test_bias_add_channels_first(self):

    def keras_op(x, b):
      return keras.backend.bias_add(x, b, data_format='channels_first')

    def np_op(x, b):
      if x.ndim == 3:
        b = b.reshape((1, b.shape[0], 1))
      if x.ndim == 4:
        b = b.reshape((1, b.shape[0], 1, 1))
      return x + b

    compare_two_inputs_op_to_numpy(keras_op, np_op,
                                   input_shape_a=(4, 3, 7),
                                   input_shape_b=(3,))
    compare_two_inputs_op_to_numpy(keras_op, np_op,
                                   input_shape_a=(4, 3, 5, 7),
                                   input_shape_b=(3,))

  def test_pool2d(self):
    val = np.random.random((10, 3, 10, 10))
    x = keras.backend.variable(val)
    y = keras.backend.pool2d(x, (2, 2), strides=(1, 1),
                             padding='valid', data_format='channels_first',
                             pool_mode='max')
    self.assertEqual(y.shape.as_list(), [10, 3, 9, 9])

    y = keras.backend.pool2d(x, (2, 2), strides=(1, 1),
                             padding='valid', data_format='channels_first',
                             pool_mode='avg')
    self.assertEqual(y.shape.as_list(), [10, 3, 9, 9])

    val = np.random.random((10, 10, 10, 3))
    x = keras.backend.variable(val)
    y = keras.backend.pool2d(x, (2, 2), strides=(1, 1),
                             padding='valid', data_format='channels_last')
    self.assertEqual(y.shape.as_list(), [10, 9, 9, 3])

    val = np.random.random((10, 10, 10, 3))
    x = keras.backend.variable(val)
    y = keras.backend.pool2d(x, (2, 2), strides=(1, 1),
                             padding='same', data_format='channels_last')
    self.assertEqual(y.shape.as_list(), [10, 10, 10, 3])

    val = np.random.random((10, 10, 10, 3))
    x = keras.backend.variable(val)
    y = keras.backend.pool2d(x, (2, 2), strides=(2, 2),
                             padding='same', data_format='channels_last')
    self.assertEqual(y.shape.as_list(), [10, 5, 5, 3])

    with self.assertRaises(ValueError):
      y = keras.backend.pool2d(x, (2, 2), strides=(2, 2),
                               padding='other', data_format='channels_last')
    with self.assertRaises(ValueError):
      y = keras.backend.pool2d(x, (2, 2), strides=(2, 2),
                               data_format='other')
    with self.assertRaises(ValueError):
      y = keras.backend.pool2d(x, (2, 2, 2), strides=(2, 2))
    with self.assertRaises(ValueError):
      y = keras.backend.pool2d(x, (2, 2), strides=(2, 2, 2))
    with self.assertRaises(ValueError):
      y = keras.backend.pool2d(x, (2, 2), strides=(2, 2), pool_mode='other')

  def test_pool3d(self):
    val = np.random.random((10, 3, 10, 10, 10))
    x = keras.backend.variable(val)
    y = keras.backend.pool3d(x, (2, 2, 2), strides=(1, 1, 1),
                             padding='valid', data_format='channels_first',
                             pool_mode='max')
    self.assertEqual(y.shape.as_list(), [10, 3, 9, 9, 9])

    y = keras.backend.pool3d(x, (2, 2, 2), strides=(1, 1, 1),
                             padding='valid', data_format='channels_first',
                             pool_mode='avg')
    self.assertEqual(y.shape.as_list(), [10, 3, 9, 9, 9])

    val = np.random.random((10, 10, 10, 10, 3))
    x = keras.backend.variable(val)
    y = keras.backend.pool3d(x, (2, 2, 2), strides=(1, 1, 1),
                             padding='valid', data_format='channels_last')
    self.assertEqual(y.shape.as_list(), [10, 9, 9, 9, 3])

    val = np.random.random((10, 10, 10, 10, 3))
    x = keras.backend.variable(val)
    y = keras.backend.pool3d(x, (2, 2, 2), strides=(1, 1, 1),
                             padding='same', data_format='channels_last')
    self.assertEqual(y.shape.as_list(), [10, 10, 10, 10, 3])

    val = np.random.random((10, 10, 10, 10, 3))
    x = keras.backend.variable(val)
    y = keras.backend.pool3d(x, (2, 2, 2), strides=(2, 2, 2),
                             padding='same', data_format='channels_last')
    self.assertEqual(y.shape.as_list(), [10, 5, 5, 5, 3])

  def test_conv1d(self):
    val = np.random.random((10, 4, 10))
    x = keras.backend.variable(val)
    kernel_val = np.random.random((3, 4, 5))
    k = keras.backend.variable(kernel_val)
    y = keras.backend.conv1d(x, k, strides=(1,),
                             padding='valid', data_format='channels_first')
    self.assertEqual(y.shape.as_list(), [10, 5, 8])

    val = np.random.random((10, 10, 4))
    x = keras.backend.variable(val)
    y = keras.backend.conv1d(x, k, strides=(1,),
                             padding='valid', data_format='channels_last')
    self.assertEqual(y.shape.as_list(), [10, 8, 5])

    val = np.random.random((10, 10, 4))
    x = keras.backend.variable(val)
    y = keras.backend.conv1d(x, k, strides=(1,),
                             padding='same', data_format='channels_last')
    self.assertEqual(y.shape.as_list(), [10, 10, 5])

    val = np.random.random((10, 10, 4))
    x = keras.backend.variable(val)
    y = keras.backend.conv1d(x, k, strides=(2,),
                             padding='same', data_format='channels_last')
    self.assertEqual(y.shape.as_list(), [10, 5, 5])

  def test_local_conv_channels_dim(self):
    filters = 3
    batch_size = 2

    for input_shape in [(3, 5), (2, 3, 5), (2, 5, 3, 4)]:
      channels_in = input_shape[0]
      input_spatial_shape = input_shape[1:]
      dim = len(input_spatial_shape)

      inputs = np.random.normal(0, 1, (batch_size,) + input_shape)
      inputs_cf = keras.backend.variable(inputs)

      for kernel_size in [1, 2]:
        for stride in [1, 2]:
          kernel_sizes = (kernel_size,) * dim
          strides = (stride,) * dim

          output_shape = tuple([(i - kernel_size + stride) // stride
                                for i in input_spatial_shape])

          kernel_shape = (np.prod(output_shape),
                          np.prod(kernel_sizes) * channels_in,
                          filters)

          kernel = np.random.normal(
              0,
              1,
              output_shape + (channels_in, np.prod(kernel_sizes), filters)
          )

          kernel_cf = np.reshape(kernel, kernel_shape)
          kernel_cf = keras.backend.variable(kernel_cf)

          conv_cf = keras.backend.local_conv(inputs_cf,
                                             kernel_cf,
                                             kernel_sizes,
                                             strides,
                                             output_shape,
                                             'channels_first')

          inputs_cl = np.transpose(inputs, [0, 2] + list(range(3, dim + 2)) +
                                   [1])
          inputs_cl = keras.backend.variable(inputs_cl)

          kernel_cl = np.reshape(
              np.transpose(kernel, list(range(dim)) + [dim + 1, dim, dim + 2]),
              kernel_shape
          )
          kernel_cl = keras.backend.variable(kernel_cl)

          conv_cl = keras.backend.local_conv(inputs_cl,
                                             kernel_cl,
                                             kernel_sizes,
                                             strides,
                                             output_shape,
                                             'channels_last')

          conv_cf = keras.backend.eval(conv_cf)
          conv_cl = keras.backend.eval(conv_cl)

          self.assertAllCloseAccordingToType(
              conv_cf,
              np.transpose(conv_cl,
                           [0, dim + 1] + list(range(1, dim + 1))),
              atol=1e-5
          )

  @parameterized.named_parameters(
      ('local_conv1d', (5, 6), (3,), (1,), (3,)),
      ('local_conv2d', (4, 5, 6), (3, 3), (1, 1), (2, 3)))
  def test_local_conv_1d_and_2d(self,
                                input_shape,
                                kernel_sizes,
                                strides,
                                output_shape):
    filters = 3
    batch_size = 2

    inputs = np.random.normal(0, 1, (batch_size,) + input_shape)
    inputs = keras.backend.variable(inputs)

    kernel = np.random.normal(0, 1, (np.prod(output_shape),
                                     np.prod(kernel_sizes) * input_shape[-1],
                                     filters))
    kernel = keras.backend.variable(kernel)

    local_conv = keras.backend.local_conv(inputs,
                                          kernel,
                                          kernel_sizes,
                                          strides,
                                          output_shape,
                                          'channels_last')
    if len(output_shape) == 1:
      local_conv_dim = keras.backend.local_conv1d(inputs,
                                                  kernel,
                                                  kernel_sizes,
                                                  strides,
                                                  'channels_last')
    else:
      local_conv_dim = keras.backend.local_conv2d(inputs,
                                                  kernel,
                                                  kernel_sizes,
                                                  strides,
                                                  output_shape,
                                                  'channels_last')

    local_conv = keras.backend.eval(local_conv)
    local_conv_dim = keras.backend.eval(local_conv_dim)

    self.assertAllCloseAccordingToType(local_conv, local_conv_dim)

  def test_conv2d(self):
    val = np.random.random((10, 4, 10, 10))
    x = keras.backend.variable(val)
    kernel_val = np.random.random((3, 3, 4, 5))
    k = keras.backend.variable(kernel_val)
    y = keras.backend.conv2d(x, k,
                             padding='valid', data_format='channels_first')
    self.assertEqual(y.shape.as_list(), [10, 5, 8, 8])

    val = np.random.random((10, 10, 10, 4))
    x = keras.backend.variable(val)
    y = keras.backend.conv2d(x, k, strides=(1, 1),
                             padding='valid', data_format='channels_last')
    self.assertEqual(y.shape.as_list(), [10, 8, 8, 5])

    val = np.random.random((10, 10, 10, 4))
    x = keras.backend.variable(val)
    y = keras.backend.conv2d(x, k, strides=(1, 1),
                             padding='same', data_format='channels_last')
    self.assertEqual(y.shape.as_list(), [10, 10, 10, 5])

    val = np.random.random((10, 10, 10, 4))
    x = keras.backend.variable(val)
    y = keras.backend.conv2d(x, k, strides=(2, 2),
                             padding='same', data_format='channels_last')
    self.assertEqual(y.shape.as_list(), [10, 5, 5, 5])
    with self.assertRaises(ValueError):
      y = keras.backend.conv2d(x, k, (2, 2),
                               padding='other', data_format='channels_last')
    with self.assertRaises(ValueError):
      y = keras.backend.conv2d(x, k, (2, 2),
                               data_format='other')
    with self.assertRaises(ValueError):
      y = keras.backend.conv2d(x, k, (2, 2, 2))

  def test_separable_conv2d(self):
    val = np.random.random((10, 4, 10, 10))
    x = keras.backend.variable(val)
    depthwise_kernel_val = np.random.random((3, 3, 4, 1))
    pointwise_kernel_val = np.random.random((1, 1, 4, 5))
    dk = keras.backend.variable(depthwise_kernel_val)
    pk = keras.backend.variable(pointwise_kernel_val)
    y = keras.backend.separable_conv2d(
        x, dk, pk, padding='valid', data_format='channels_first')
    self.assertEqual(y.shape.as_list(), [10, 5, 8, 8])

    val = np.random.random((10, 10, 10, 4))
    x = keras.backend.variable(val)
    y = keras.backend.separable_conv2d(
        x, dk, pk, strides=(1, 1), padding='valid', data_format='channels_last')
    self.assertEqual(y.shape.as_list(), [10, 8, 8, 5])

    val = np.random.random((10, 10, 10, 4))
    x = keras.backend.variable(val)
    y = keras.backend.separable_conv2d(
        x, dk, pk, strides=(1, 1), padding='same', data_format='channels_last')
    self.assertEqual(y.shape.as_list(), [10, 10, 10, 5])

    val = np.random.random((10, 10, 10, 4))
    x = keras.backend.variable(val)
    y = keras.backend.separable_conv2d(
        x, dk, pk, strides=(2, 2), padding='same', data_format='channels_last')
    self.assertEqual(y.shape.as_list(), [10, 5, 5, 5])
    with self.assertRaises(ValueError):
      y = keras.backend.separable_conv2d(
          x, dk, pk, (2, 2), padding='other', data_format='channels_last')
    with self.assertRaises(ValueError):
      y = keras.backend.separable_conv2d(
          x, dk, pk, (2, 2), data_format='other')
    with self.assertRaises(ValueError):
      y = keras.backend.separable_conv2d(x, dk, pk, (2, 2, 2))

  def test_conv3d(self):
    val = np.random.random((10, 4, 10, 10, 10))
    x = keras.backend.variable(val)
    kernel_val = np.random.random((3, 3, 3, 4, 5))
    k = keras.backend.variable(kernel_val)
    y = keras.backend.conv3d(x, k,
                             padding='valid', data_format='channels_first')
    self.assertEqual(y.shape.as_list(), [10, 5, 8, 8, 8])

    val = np.random.random((10, 10, 10, 10, 4))
    x = keras.backend.variable(val)
    y = keras.backend.conv3d(x, k, strides=(1, 1, 1),
                             padding='valid', data_format='channels_last')
    self.assertEqual(y.shape.as_list(), [10, 8, 8, 8, 5])

    val = np.random.random((10, 10, 10, 10, 4))
    x = keras.backend.variable(val)
    y = keras.backend.conv3d(x, k, strides=(1, 1, 1),
                             padding='same', data_format='channels_last')
    self.assertEqual(y.shape.as_list(), [10, 10, 10, 10, 5])

    val = np.random.random((10, 10, 10, 10, 4))
    x = keras.backend.variable(val)
    y = keras.backend.conv3d(x, k, strides=(2, 2, 2),
                             padding='same', data_format='channels_last')
    self.assertEqual(y.shape.as_list(), [10, 5, 5, 5, 5])
    with self.assertRaises(ValueError):
      y = keras.backend.conv3d(x, k, (2, 2, 2),
                               padding='other', data_format='channels_last')
    with self.assertRaises(ValueError):
      y = keras.backend.conv3d(x, k, (2, 2, 2),
                               data_format='other')
    with self.assertRaises(ValueError):
      y = keras.backend.conv3d(x, k, (2, 2))

  def test_rnn(self):
    # implement a simple RNN
    num_samples = 4
    input_dim = 5
    output_dim = 3
    timesteps = 6

    input_val = np.random.random(
        (num_samples, timesteps, input_dim)).astype(np.float32)
    init_state_val = np.random.random(
        (num_samples, output_dim)).astype(np.float32)
    w_i_val = np.random.random((input_dim, output_dim)).astype(np.float32)
    w_o_val = np.random.random((output_dim, output_dim)).astype(np.float32)
    np_mask = np.random.randint(2, size=(num_samples, timesteps))

    def rnn_step_fn():
      w_i = keras.backend.variable(w_i_val)
      w_o = keras.backend.variable(w_o_val)

      def step_function(x, states):
        assert len(states) == 1
        prev_output = states[0]
        output = keras.backend.dot(x, w_i) + keras.backend.dot(prev_output, w_o)
        return output, [output]

      return step_function

    # test default setup
    last_output_list = [[], [], [], [], [], []]
    outputs_list = [[], [], [], [], [], []]
    state_list = [[], [], [], [], [], []]

    rnn_fn = rnn_step_fn()
    inputs = keras.backend.variable(input_val)
    initial_states = [keras.backend.variable(init_state_val)]
    mask = keras.backend.variable(np_mask)

    kwargs_list = [
        {'go_backwards': False, 'mask': None},
        {'go_backwards': False, 'mask': None, 'unroll': True},
        {'go_backwards': True, 'mask': None},
        {'go_backwards': True, 'mask': None, 'unroll': True},
        {'go_backwards': False, 'mask': mask},
        {'go_backwards': False, 'mask': mask, 'unroll': True},
    ]
<<<<<<< HEAD
    with self.cached_session():
      for i, kwargs in enumerate(kwargs_list):
        last_output, outputs, new_states = keras.backend.rnn(rnn_fn, inputs,
                                                             initial_states,
                                                             **kwargs)
        # check static shape inference
        self.assertEquals(last_output.get_shape().as_list(),
                          [num_samples, output_dim])
        self.assertEquals(outputs.get_shape().as_list(),
                          [num_samples, timesteps, output_dim])
        for state in new_states:
          self.assertEquals(state.get_shape().as_list(),
                            [num_samples, output_dim])

        last_output_list[i].append(keras.backend.eval(last_output))
        outputs_list[i].append(keras.backend.eval(outputs))
        self.assertEqual(len(new_states), 1)
        state_list[i].append(keras.backend.eval(new_states[0]))
=======
    for i, kwargs in enumerate(kwargs_list):
      last_output, outputs, new_states = keras.backend.rnn(rnn_fn, inputs,
                                                           initial_states,
                                                           **kwargs)
      # check static shape inference
      self.assertEqual(last_output.shape.as_list(), [num_samples, output_dim])
      self.assertEqual(outputs.shape.as_list(),
                       [num_samples, timesteps, output_dim])
      for state in new_states:
        self.assertEqual(state.shape.as_list(), [num_samples, output_dim])

      last_output_list[i].append(keras.backend.eval(last_output))
      outputs_list[i].append(keras.backend.eval(outputs))
      self.assertLen(new_states, 1)
      state_list[i].append(keras.backend.eval(new_states[0]))
>>>>>>> 4c307bd3

      def assert_list_pairwise(z_list, atol=1e-05):
        for (z1, z2) in zip(z_list[1:], z_list[:-1]):
          self.assertAllClose(z1, z2, atol=atol)

      assert_list_pairwise(last_output_list[0], atol=1e-04)
      assert_list_pairwise(outputs_list[0], atol=1e-04)
      assert_list_pairwise(state_list[0], atol=1e-04)
      assert_list_pairwise(last_output_list[2], atol=1e-04)
      assert_list_pairwise(outputs_list[2], atol=1e-04)
      assert_list_pairwise(state_list[2], atol=1e-04)

      for l, u_l in zip(last_output_list[0], last_output_list[1]):
        self.assertAllClose(l, u_l, atol=1e-04)

      for o, u_o in zip(outputs_list[0], outputs_list[1]):
        self.assertAllClose(o, u_o, atol=1e-04)

      for s, u_s in zip(state_list[0], state_list[1]):
        self.assertAllClose(s, u_s, atol=1e-04)

      for b_l, b_u_l in zip(last_output_list[2], last_output_list[3]):
        self.assertAllClose(b_l, b_u_l, atol=1e-04)

      for b_o, b_u_o in zip(outputs_list[2], outputs_list[3]):
        self.assertAllClose(b_o, b_u_o, atol=1e-04)

      for b_s, b_u_s in zip(state_list[2], state_list[3]):
        self.assertAllClose(b_s, b_u_s, atol=1e-04)

  def test_rnn_additional_states(self):
    # implement a simple RNN
    num_samples = 4
    input_dim = 5
    output_dim = 3
    timesteps = 6

    input_val = np.random.random(
        (num_samples, timesteps, input_dim)).astype(np.float32)
    init_state_val = np.random.random(
        (num_samples, output_dim)).astype(np.float32)
    w_i_val = np.random.random((input_dim, output_dim)).astype(np.float32)
    w_o_val = np.random.random((output_dim, output_dim)).astype(np.float32)
    np_mask = np.random.randint(2, size=(num_samples, timesteps))

    def rnn_step_fn():
      w_i = keras.backend.variable(w_i_val)
      w_o = keras.backend.variable(w_o_val)

      def step_function(x, states):
        assert len(states) == 2
        prev_output = states[0]
        output = keras.backend.dot(x, w_i) + keras.backend.dot(prev_output, w_o)
        return output, [output,
                        keras.backend.concatenate([output, output], axis=-1)]

      return step_function

    # test default setup
    last_output_list = [[], [], [], [], [], []]
    outputs_list = [[], [], [], [], [], []]
    state_list = [[], [], [], [], [], []]
    additional_state_list = [[], [], [], [], [], []]

    rnn_fn = rnn_step_fn()
    inputs = keras.backend.variable(input_val)
    initial_states = [
        keras.backend.variable(init_state_val),
        ops.convert_to_tensor(
            np.concatenate([init_state_val, init_state_val], axis=-1))
    ]
    mask = keras.backend.variable(np_mask)

    kwargs_list = [
        {'go_backwards': False, 'mask': None},
        {'go_backwards': False, 'mask': None, 'unroll': True},
        {'go_backwards': True, 'mask': None},
        {'go_backwards': True, 'mask': None, 'unroll': True},
        {'go_backwards': False, 'mask': mask},
        {'go_backwards': False, 'mask': mask, 'unroll': True},
    ]
<<<<<<< HEAD
    with self.cached_session():
      for i, kwargs in enumerate(kwargs_list):
        last_output, outputs, new_states = keras.backend.rnn(rnn_fn, inputs,
                                                             initial_states,
                                                             **kwargs)
        # check static shape inference
        self.assertEqual(last_output.get_shape().as_list(),
                         [num_samples, output_dim])
        self.assertEqual(outputs.get_shape().as_list(),
                         [num_samples, timesteps, output_dim])
        # for state in new_states:
        #   self.assertEquals(state.get_shape().as_list(),
        #                     [num_samples, output_dim])
        self.assertEqual(new_states[0].get_shape().as_list(),
                         [num_samples, output_dim])
        self.assertEqual(new_states[1].get_shape().as_list(),
                         [num_samples, 2 * output_dim])

        last_output_list[i].append(keras.backend.eval(last_output))
        outputs_list[i].append(keras.backend.eval(outputs))
        self.assertEqual(len(new_states), 2)
        state_list[i].append(keras.backend.eval(new_states[0]))
        additional_state_list[i].append(keras.backend.eval(new_states[1]))
=======
    for i, kwargs in enumerate(kwargs_list):
      last_output, outputs, new_states = keras.backend.rnn(rnn_fn, inputs,
                                                           initial_states,
                                                           **kwargs)
      # check static shape inference
      self.assertEqual(last_output.shape.as_list(), [num_samples, output_dim])
      self.assertEqual(outputs.shape.as_list(),
                       [num_samples, timesteps, output_dim])
      # for state in new_states:
      #   self.assertEqual(state.shape.as_list(),
      #                     [num_samples, output_dim])
      self.assertEqual(new_states[0].shape.as_list(), [num_samples, output_dim])
      self.assertEqual(new_states[1].shape.as_list(),
                       [num_samples, 2 * output_dim])

      last_output_list[i].append(keras.backend.eval(last_output))
      outputs_list[i].append(keras.backend.eval(outputs))
      self.assertLen(new_states, 2)
      state_list[i].append(keras.backend.eval(new_states[0]))
      additional_state_list[i].append(keras.backend.eval(new_states[1]))
>>>>>>> 4c307bd3

      def assert_list_pairwise(z_list, atol=1e-05):
        for (z1, z2) in zip(z_list[1:], z_list[:-1]):
          self.assertAllClose(z1, z2, atol=atol)

      assert_list_pairwise(last_output_list[0], atol=1e-04)
      assert_list_pairwise(outputs_list[0], atol=1e-04)
      assert_list_pairwise(state_list[0], atol=1e-04)
      assert_list_pairwise(additional_state_list[0], atol=1e-04)
      assert_list_pairwise(last_output_list[2], atol=1e-04)
      assert_list_pairwise(outputs_list[2], atol=1e-04)
      assert_list_pairwise(state_list[2], atol=1e-04)
      assert_list_pairwise(additional_state_list[2], atol=1e-04)

      for l, u_l in zip(last_output_list[0], last_output_list[1]):
        self.assertAllClose(l, u_l, atol=1e-04)

      for o, u_o in zip(outputs_list[0], outputs_list[1]):
        self.assertAllClose(o, u_o, atol=1e-04)

      for s, u_s in zip(state_list[0], state_list[1]):
        self.assertAllClose(s, u_s, atol=1e-04)

      for s, u_s in zip(additional_state_list[0], additional_state_list[1]):
        self.assertAllClose(s, u_s, atol=1e-04)

      for b_l, b_u_l in zip(last_output_list[2], last_output_list[3]):
        self.assertAllClose(b_l, b_u_l, atol=1e-04)

      for b_o, b_u_o in zip(outputs_list[2], outputs_list[3]):
        self.assertAllClose(b_o, b_u_o, atol=1e-04)

      for b_s, b_u_s in zip(state_list[2], state_list[3]):
        self.assertAllClose(b_s, b_u_s, atol=1e-04)

      for s, u_s in zip(additional_state_list[2], additional_state_list[3]):
        self.assertAllClose(s, u_s, atol=1e-04)

  def test_normalize_batch_in_training(self):
    val = np.random.random((10, 3, 10, 10))
    x = keras.backend.variable(val)
    reduction_axes = (0, 2, 3)

    g_val = np.random.random((3,))
    b_val = np.random.random((3,))
    gamma = keras.backend.variable(g_val)
    beta = keras.backend.variable(b_val)
    normed, mean, var = keras.backend.normalize_batch_in_training(
        x, gamma, beta, reduction_axes, epsilon=1e-3)
    self.assertEqual(normed.shape.as_list(), [10, 3, 10, 10])
    self.assertEqual(mean.shape.as_list(), [
        3,
    ])
    self.assertEqual(var.shape.as_list(), [
        3,
    ])

    # case: gamma=None
    gamma = None
    normed, mean, var = keras.backend.normalize_batch_in_training(
        x, gamma, beta, reduction_axes, epsilon=1e-3)
    self.assertEqual(normed.shape.as_list(), [10, 3, 10, 10])
    self.assertEqual(mean.shape.as_list(), [
        3,
    ])
    self.assertEqual(var.shape.as_list(), [
        3,
    ])

    # case: beta=None
    beta = None
    normed, mean, var = keras.backend.normalize_batch_in_training(
        x, gamma, beta, reduction_axes, epsilon=1e-3)
    self.assertEqual(normed.shape.as_list(), [10, 3, 10, 10])
    self.assertEqual(mean.shape.as_list(), [
        3,
    ])
    self.assertEqual(var.shape.as_list(), [
        3,
    ])

  def test_dropout(self):
    inputs = array_ops.ones((200, 200))
    outputs = keras.backend.dropout(inputs, 0.2)
    outputs_val = keras.backend.eval(outputs)
    self.assertEqual(np.min(outputs_val), 0)
    self.assertAllClose(np.count_nonzero(outputs_val), 32000, atol=1000)
    # Test noise shape
    outputs = keras.backend.dropout(inputs, 0.2, noise_shape=(200, 1))
    outputs_val = keras.backend.eval(outputs)
    self.assertAllClose(outputs_val[2, :], outputs_val[3, :], atol=1e-5)


@test_util.run_all_in_graph_and_eager_modes
class TestCTC(test.TestCase):

  def test_ctc_decode(self):
    depth = 6
    seq_len_0 = 5
    input_prob_matrix_0 = np.asarray(
        [[0.30999, 0.309938, 0.0679938, 0.0673362, 0.0708352, 0.173908],
         [0.215136, 0.439699, 0.0370931, 0.0393967, 0.0381581, 0.230517],
         [0.199959, 0.489485, 0.0233221, 0.0251417, 0.0233289, 0.238763],
         [0.279611, 0.452966, 0.0204795, 0.0209126, 0.0194803, 0.20655],
         [0.51286, 0.288951, 0.0243026, 0.0220788, 0.0219297, 0.129878],
         # Random entry added in at time=5
         [0.155251, 0.164444, 0.173517, 0.176138, 0.169979, 0.160671]],
        dtype=np.float32)

    # len max_time_steps array of batch_size x depth matrices
    inputs = ([input_prob_matrix_0[t, :][np.newaxis, :]
               for t in range(seq_len_0)] +  # Pad to max_time_steps = 8
              2 * [np.zeros((1, depth), dtype=np.float32)])

    inputs = keras.backend.variable(np.asarray(inputs).transpose((1, 0, 2)))

    # batch_size length vector of sequence_lengths
    input_length = keras.backend.variable(
        np.array([seq_len_0], dtype=np.int32))
    # batch_size length vector of negative log probabilities
    log_prob_truth = np.array([
        -3.5821197,  # output beam 0
        -3.777835    # output beam 1
    ], np.float32)[np.newaxis, :]

    decode_truth = [np.array([1, 0]), np.array([0, 1, 0])]
    beam_width = 2
    top_paths = 2

    decode_pred_tf, log_prob_pred_tf = keras.backend.ctc_decode(
        inputs,
        input_length,
        greedy=False,
        beam_width=beam_width,
        top_paths=top_paths)

    self.assertEqual(len(decode_pred_tf), top_paths)
    log_prob_pred = keras.backend.eval(log_prob_pred_tf)
    for i in range(top_paths):
      self.assertTrue(
          np.alltrue(
              decode_truth[i] == keras.backend.eval(decode_pred_tf[i])))
    self.assertAllClose(log_prob_truth, log_prob_pred)

  def test_ctc_batch_cost(self):
    with self.cached_session():
      label_lens = np.expand_dims(np.asarray([5, 4]), 1)
      input_lens = np.expand_dims(np.asarray([5, 5]), 1)  # number of timesteps
      loss_log_probs = [3.34211, 5.42262]

      # dimensions are batch x time x categories
      labels = np.asarray([[0, 1, 2, 1, 0], [0, 1, 1, 0, -1]])
      inputs = np.asarray(
          [[[0.633766, 0.221185, 0.0917319, 0.0129757, 0.0142857, 0.0260553],
            [0.111121, 0.588392, 0.278779, 0.0055756, 0.00569609, 0.010436],
            [0.0357786, 0.633813, 0.321418, 0.00249248, 0.00272882, 0.0037688],
            [0.0663296, 0.643849, 0.280111, 0.00283995, 0.0035545, 0.00331533],
            [0.458235, 0.396634, 0.123377, 0.00648837, 0.00903441, 0.00623107]],
           [[0.30176, 0.28562, 0.0831517, 0.0862751, 0.0816851, 0.161508],
            [0.24082, 0.397533, 0.0557226, 0.0546814, 0.0557528, 0.19549],
            [0.230246, 0.450868, 0.0389607, 0.038309, 0.0391602, 0.202456],
            [0.280884, 0.429522, 0.0326593, 0.0339046, 0.0326856, 0.190345],
            [0.423286, 0.315517, 0.0338439, 0.0393744, 0.0339315, 0.154046]]],
          dtype=np.float32)

      labels = keras.backend.variable(labels, dtype='int32')
      inputs = keras.backend.variable(inputs, dtype='float32')
      input_lens = keras.backend.variable(input_lens, dtype='int32')
      label_lens = keras.backend.variable(label_lens, dtype='int32')
      res = keras.backend.eval(
          keras.backend.ctc_batch_cost(labels, inputs, input_lens, label_lens))
      self.assertAllClose(res[:, 0], loss_log_probs, atol=1e-05)

      # test when batch_size = 1, that is, one sample only
      ref = [3.34211]
      input_lens = np.expand_dims(np.asarray([5]), 1)
      label_lens = np.expand_dims(np.asarray([5]), 1)

      labels = np.asarray([[0, 1, 2, 1, 0]])
      inputs = np.asarray(
          [[[0.633766, 0.221185, 0.0917319, 0.0129757, 0.0142857, 0.0260553], [
              0.111121, 0.588392, 0.278779, 0.0055756, 0.00569609, 0.010436
          ], [0.0357786, 0.633813, 0.321418, 0.00249248, 0.00272882, 0.0037688],
            [0.0663296, 0.643849, 0.280111, 0.00283995, 0.0035545, 0.00331533],
            [0.458235, 0.396634, 0.123377, 0.00648837, 0.00903441, 0.00623107]]
          ],
          dtype=np.float32)

      k_labels = keras.backend.variable(labels, dtype='int32')
      k_inputs = keras.backend.variable(inputs, dtype='float32')
      k_input_lens = keras.backend.variable(input_lens, dtype='int32')
      k_label_lens = keras.backend.variable(label_lens, dtype='int32')
      res = keras.backend.eval(
          keras.backend.ctc_batch_cost(k_labels, k_inputs, k_input_lens,
                                       k_label_lens))
      self.assertAllClose(res[:, 0], ref, atol=1e-05)


@test_util.run_all_in_graph_and_eager_modes
class TestRandomOps(test.TestCase):

  def test_random_binomial(self):
    np.random.seed(123)
    x = keras.backend.random_binomial((1000, 1000), p=0.5)
    self.assertAllClose(np.mean(keras.backend.eval(x)), 0.5, atol=0.1)

  def test_truncated_normal(self):
    np.random.seed(123)
    x = keras.backend.truncated_normal((1000, 1000), mean=0.0, stddev=1.0)
    y = keras.backend.eval(x)
    self.assertAllClose(np.mean(y), 0., atol=0.1)
    self.assertAllClose(np.std(y), 0.88, atol=0.1)
    self.assertAllClose(np.max(y), 2., atol=0.1)
    self.assertAllClose(np.min(y), -2., atol=0.1)

  def test_string_input(self):
    seq = keras.Sequential([
        keras.layers.InputLayer(input_shape=(1,), dtype=dtypes.string),
        keras.layers.Lambda(lambda x: x[0])
    ])
    preds = seq.predict([['tensorflow eager']])
    self.assertEqual(preds.shape, (1,))


class BackendGraphTests(test.TestCase):

  def test_is_placeholder(self):
    x = keras.backend.placeholder(shape=(1,))
    self.assertEqual(keras.backend.is_placeholder(x), True)
    # Test with TF placeholder
    x = keras.backend.array_ops.placeholder(dtype='float32', shape=(1,))
    self.assertEqual(keras.backend.is_placeholder(x), True)
    x = keras.backend.variable(1)
    self.assertEqual(keras.backend.is_placeholder(x), False)

  def test_function_tf_feed_symbols(self):
    with self.cached_session():
      # Test feeding a resource variable to `function`.
      x1 = keras.backend.placeholder(shape=())
      x2 = keras.backend.placeholder(shape=())
      lr = keras.backend.learning_phase()  # Include a placeholder_with_default.

      y1 = keras.backend.variable(10.)
      y2 = 3

      f = keras.backend.function(
          inputs=[x1, x2, lr],
          outputs=[x1 + 1, keras.backend.in_train_phase(x2 + 2, x2 - 1)])
      outs = f([y1, y2, None])  # Use default learning_phase value.
      self.assertEqual(outs, [11., 2.])
      outs = f([y1, y2, 1])  # Set learning phase value.
      self.assertEqual(outs, [11., 5.])

      # Test triggering a callable refresh by changing the input.
      y3 = keras.backend.constant(20.)  # Test with tensor
      outs = f([y3, y2, None])
      self.assertEqual(outs, [21., 2.])

      y4 = 4  # Test with non-symbol
      outs = f([y4, y2, None])
      self.assertEqual(outs, [5., 2.])

      # Test with a different dtype
      y5 = keras.backend.constant(10., dtype='float64')
      outs = f([y5, y2, None])
      self.assertEqual(outs, [11., 2.])

  def test_function_tf_fetches(self):
    # Additional operations can be passed to tf.Session().run() via its
    # `fetches` arguments. In contrast to `updates` argument of
    # keras.backend.function() these do not have control dependency on `outputs`
    # so they can run in parallel. Also they should not contribute to output of
    # keras.backend.function().
    with self.cached_session():
      x = keras.backend.variable(0.)
      y = keras.backend.variable(0.)
      x_placeholder = keras.backend.placeholder(shape=())
      y_placeholder = keras.backend.placeholder(shape=())

      f = keras.backend.function(
          inputs=[x_placeholder, y_placeholder],
          outputs=[x_placeholder + y_placeholder],
          updates=[(x, x_placeholder + 1.)],
          fetches=[keras.backend.update(y, 5.)])
      output = f([10., 20.])
      self.assertEqual(output, [30.])
      self.assertEqual(keras.backend.get_session().run(fetches=[x, y]),
                       [11., 5.])

  def test_function_tf_feed_dict(self):
    # Additional substitutions can be passed to `tf.Session().run()` via its
    # `feed_dict` arguments. Note that the feed_dict is passed once in the
    # constructor but we can modify the values in the dictionary. Through
    # this feed_dict we can provide additional substitutions besides Keras
    # inputs.
    with self.cached_session():
      x = keras.backend.variable(0.)
      y = keras.backend.variable(0.)
      x_placeholder = keras.backend.placeholder(shape=())
      y_placeholder = keras.backend.placeholder(shape=())

      feed_dict = {y_placeholder: 3.}
      fetches = [keras.backend.update(y, y_placeholder * 10.)]
      f = keras.backend.function(
          inputs=[x_placeholder],
          outputs=[x_placeholder + 1.],
          updates=[(x, x_placeholder + 10.)],
          feed_dict=feed_dict,
          fetches=fetches)
      output = f([10.])
      self.assertEqual(output, [11.])
      self.assertEqual(keras.backend.get_session().run(fetches=[x, y]),
                       [20., 30.])

      # updated value in feed_dict will be modified within the K.function()
      feed_dict[y_placeholder] = 4.
      output = f([20.])
      self.assertEqual(output, [21.])
      self.assertEqual(keras.backend.get_session().run(fetches=[x, y]),
                       [30., 40.])

  def test_function_tf_run_options_with_run_metadata(self):
    with self.cached_session():
      x_placeholder = keras.backend.placeholder(shape=())
      y_placeholder = keras.backend.placeholder(shape=())

      run_options = config_pb2.RunOptions(output_partition_graphs=True)
      run_metadata = config_pb2.RunMetadata()
      # enable run_options.
      f = keras.backend.function(
          inputs=[x_placeholder, y_placeholder],
          outputs=[x_placeholder + y_placeholder],
          options=run_options,
          run_metadata=run_metadata)
      output = f([10., 20.])
      self.assertEqual(output, [30.])
      self.assertGreater(len(run_metadata.partition_graphs), 0)
      # disable run_options.
      f1 = keras.backend.function(
          inputs=[x_placeholder, y_placeholder],
          outputs=[x_placeholder + y_placeholder],
          run_metadata=run_metadata)
      output1 = f1([10., 20.])
      self.assertEqual(output1, [30.])
      self.assertEqual(len(run_metadata.partition_graphs), 0)

  def test_function_fetch_callbacks(self):

    class CallbackStub(object):

      def __init__(self):
        self.times_called = 0
        self.callback_result = 0

      def _fetch_callback(self, result):
        self.times_called += 1
        self.callback_result = result

    with self.cached_session():
      callback = CallbackStub()
      x_placeholder = keras.backend.placeholder(shape=())
      y_placeholder = keras.backend.placeholder(shape=())

      callback_op = x_placeholder * y_placeholder

      f = keras.backend.function(
          inputs=[x_placeholder, y_placeholder],
          outputs=[x_placeholder + y_placeholder])
      f.fetches.append(callback_op)
      f.fetch_callbacks[callback_op] = callback._fetch_callback

      _ = f([10., 20.])

      self.assertEqual(callback.times_called, 1)
      self.assertEqual(callback.callback_result, 200)

  def test_placeholder(self):
    x = keras.backend.placeholder(shape=(3, 4))
    self.assertEqual(x.shape.as_list(), [3, 4])
    x = keras.backend.placeholder(shape=(3, 4), sparse=True)
    self.assertEqual(x.shape.as_list(), [3, 4])

  def test_batch_normalization(self):
    # No eager CPU kernel.
    g_val = np.random.random((3,))
    b_val = np.random.random((3,))
    gamma = keras.backend.variable(g_val)
    beta = keras.backend.variable(b_val)

    # 3D NHC case
    val = np.random.random((10, 5, 3))
    x = keras.backend.variable(val)
    mean, var = nn.moments(x, (0, 1), None, None, False)
    normed = keras.backend.batch_normalization(
        x, mean, var, beta, gamma, axis=-1, epsilon=1e-3)
    self.assertEqual(normed.shape.as_list(), [10, 5, 3])

    # 4D NHWC case
    val = np.random.random((10, 5, 5, 3))
    x = keras.backend.variable(val)
    mean, var = nn.moments(x, (0, 1, 2), None, None, False)
    normed = keras.backend.batch_normalization(
        x, mean, var, beta, gamma, axis=-1, epsilon=1e-3)
    self.assertEqual(normed.shape.as_list(), [10, 5, 5, 3])

    # 4D NCHW case
    val = np.random.random((10, 3, 5, 5))
    x = keras.backend.variable(val)
    mean, var = nn.moments(x, (0, 2, 3), None, None, False)
    normed = keras.backend.batch_normalization(
        x, mean, var, beta, gamma, axis=1, epsilon=1e-3)
    self.assertEqual(normed.shape.as_list(), [10, 3, 5, 5])

  def test_get_session_different_graphs(self):
    with ops.Graph().as_default():
      x = keras.backend.constant(1)
      session = keras.backend.get_session()
      self.assertIs(session, keras.backend.get_session((x,)))
      self.assertIs(session, keras.backend.get_session())
    with ops.Graph().as_default():
      self.assertIs(session, keras.backend.get_session((x,)))
      self.assertIsNot(session, keras.backend.get_session())


if __name__ == '__main__':
  test.main()<|MERGE_RESOLUTION|>--- conflicted
+++ resolved
@@ -111,14 +111,6 @@
         keras.backend.set_learning_phase(2)
 
       # Test running with a learning-phase-consuming layer
-<<<<<<< HEAD
-      keras.backend.set_learning_phase(0)
-      x = keras.Input((3,))
-      y = keras.layers.BatchNormalization()(x)
-      if not context.executing_eagerly():
-        sess.run(variables.global_variables_initializer())
-        sess.run(y, feed_dict={x: np.random.random((2, 3))})
-=======
       with keras.backend.learning_phase_scope(0):
         x = keras.Input((3,))
         y = keras.layers.BatchNormalization()(x)
@@ -131,7 +123,6 @@
       # Test that outer name scopes do not affect the learning phase's name.
       lp = keras.backend.symbolic_learning_phase()
     self.assertEqual(lp.name, 'keras_learning_phase:0')
->>>>>>> 4c307bd3
 
   def test_learning_phase_scope(self):
     initial_learning_phase = keras.backend.learning_phase()
@@ -1052,26 +1043,6 @@
         {'go_backwards': False, 'mask': mask},
         {'go_backwards': False, 'mask': mask, 'unroll': True},
     ]
-<<<<<<< HEAD
-    with self.cached_session():
-      for i, kwargs in enumerate(kwargs_list):
-        last_output, outputs, new_states = keras.backend.rnn(rnn_fn, inputs,
-                                                             initial_states,
-                                                             **kwargs)
-        # check static shape inference
-        self.assertEquals(last_output.get_shape().as_list(),
-                          [num_samples, output_dim])
-        self.assertEquals(outputs.get_shape().as_list(),
-                          [num_samples, timesteps, output_dim])
-        for state in new_states:
-          self.assertEquals(state.get_shape().as_list(),
-                            [num_samples, output_dim])
-
-        last_output_list[i].append(keras.backend.eval(last_output))
-        outputs_list[i].append(keras.backend.eval(outputs))
-        self.assertEqual(len(new_states), 1)
-        state_list[i].append(keras.backend.eval(new_states[0]))
-=======
     for i, kwargs in enumerate(kwargs_list):
       last_output, outputs, new_states = keras.backend.rnn(rnn_fn, inputs,
                                                            initial_states,
@@ -1087,7 +1058,6 @@
       outputs_list[i].append(keras.backend.eval(outputs))
       self.assertLen(new_states, 1)
       state_list[i].append(keras.backend.eval(new_states[0]))
->>>>>>> 4c307bd3
 
       def assert_list_pairwise(z_list, atol=1e-05):
         for (z1, z2) in zip(z_list[1:], z_list[:-1]):
@@ -1169,31 +1139,6 @@
         {'go_backwards': False, 'mask': mask},
         {'go_backwards': False, 'mask': mask, 'unroll': True},
     ]
-<<<<<<< HEAD
-    with self.cached_session():
-      for i, kwargs in enumerate(kwargs_list):
-        last_output, outputs, new_states = keras.backend.rnn(rnn_fn, inputs,
-                                                             initial_states,
-                                                             **kwargs)
-        # check static shape inference
-        self.assertEqual(last_output.get_shape().as_list(),
-                         [num_samples, output_dim])
-        self.assertEqual(outputs.get_shape().as_list(),
-                         [num_samples, timesteps, output_dim])
-        # for state in new_states:
-        #   self.assertEquals(state.get_shape().as_list(),
-        #                     [num_samples, output_dim])
-        self.assertEqual(new_states[0].get_shape().as_list(),
-                         [num_samples, output_dim])
-        self.assertEqual(new_states[1].get_shape().as_list(),
-                         [num_samples, 2 * output_dim])
-
-        last_output_list[i].append(keras.backend.eval(last_output))
-        outputs_list[i].append(keras.backend.eval(outputs))
-        self.assertEqual(len(new_states), 2)
-        state_list[i].append(keras.backend.eval(new_states[0]))
-        additional_state_list[i].append(keras.backend.eval(new_states[1]))
-=======
     for i, kwargs in enumerate(kwargs_list):
       last_output, outputs, new_states = keras.backend.rnn(rnn_fn, inputs,
                                                            initial_states,
@@ -1214,7 +1159,6 @@
       self.assertLen(new_states, 2)
       state_list[i].append(keras.backend.eval(new_states[0]))
       additional_state_list[i].append(keras.backend.eval(new_states[1]))
->>>>>>> 4c307bd3
 
       def assert_list_pairwise(z_list, atol=1e-05):
         for (z1, z2) in zip(z_list[1:], z_list[:-1]):
