# Copyright 2018 The TensorFlow Authors. All Rights Reserved.
#
# Licensed under the Apache License, Version 2.0 (the "License");
# you may not use this file except in compliance with the License.
# You may obtain a copy of the License at
#
#     http://www.apache.org/licenses/LICENSE-2.0
#
# Unless required by applicable law or agreed to in writing, software
# distributed under the License is distributed on an "AS IS" BASIS,
# WITHOUT WARRANTIES OR CONDITIONS OF ANY KIND, either express or implied.
# See the License for the specific language governing permissions and
# limitations under the License.
# ==============================================================================
"""Keras estimator API."""

from __future__ import absolute_import
from __future__ import division
from __future__ import print_function

from tensorflow.python.util.tf_export import keras_export

# Keras has undeclared dependency on tensorflow/estimator:estimator_py.
# As long as you depend //third_party/py/tensorflow:tensorflow target
# everything will work as normal.

<<<<<<< HEAD
try:
  from tensorflow.python.estimator import keras as keras_lib  # pylint: disable=g-import-not-at-top
  model_to_estimator = tf_export('keras.estimator.model_to_estimator')(
      keras_lib.model_to_estimator)
except Exception:  # pylint: disable=broad-except

  # pylint: disable=unused-argument
  def stub_model_to_estimator(keras_model=None,
                              keras_model_path=None,
                              custom_objects=None,
                              model_dir=None,
                              config=None):
    raise NotImplementedError(
        'tf.keras.estimator.model_to_estimator function not available in your '
        'installation.')
  # pylint: enable=unused-argument
=======

# LINT.IfChange
@keras_export('keras.estimator.model_to_estimator')
def model_to_estimator(
    keras_model=None,
    keras_model_path=None,
    custom_objects=None,
    model_dir=None,
    config=None):
  """Constructs an `Estimator` instance from given keras model.

  For usage example, please see:
  [Creating estimators from Keras
  Models](https://tensorflow.org/guide/estimators#model_to_estimator).

  Args:
    keras_model: A compiled Keras model object. This argument is mutually
      exclusive with `keras_model_path`.
    keras_model_path: Path to a compiled Keras model saved on disk, in HDF5
      format, which can be generated with the `save()` method of a Keras model.
      This argument is mutually exclusive with `keras_model`.
    custom_objects: Dictionary for custom objects.
    model_dir: Directory to save `Estimator` model parameters, graph, summary
      files for TensorBoard, etc.
    config: `RunConfig` to config `Estimator`.

  Returns:
    An Estimator from given keras model.

  Raises:
    ValueError: if neither keras_model nor keras_model_path was given.
    ValueError: if both keras_model and keras_model_path was given.
    ValueError: if the keras_model_path is a GCS URI.
    ValueError: if keras_model has not been compiled.
  """
  try:
    from tensorflow_estimator.python.estimator import keras as keras_lib  # pylint: disable=g-import-not-at-top
  except ImportError:
    raise NotImplementedError(
        'tf.keras.estimator.model_to_estimator function not available in your '
        'installation.')
  return keras_lib.model_to_estimator(
      keras_model=keras_model,
      keras_model_path=keras_model_path,
      custom_objects=custom_objects,
      model_dir=model_dir,
      config=config)

# LINT.ThenChange(//tensorflow_estimator/python/estimator/keras.py)
>>>>>>> a751f01a

  model_to_estimator = tf_export('keras.estimator.model_to_estimator')(
      stub_model_to_estimator)
<|MERGE_RESOLUTION|>--- conflicted
+++ resolved
@@ -24,24 +24,6 @@
 # As long as you depend //third_party/py/tensorflow:tensorflow target
 # everything will work as normal.
 
-<<<<<<< HEAD
-try:
-  from tensorflow.python.estimator import keras as keras_lib  # pylint: disable=g-import-not-at-top
-  model_to_estimator = tf_export('keras.estimator.model_to_estimator')(
-      keras_lib.model_to_estimator)
-except Exception:  # pylint: disable=broad-except
-
-  # pylint: disable=unused-argument
-  def stub_model_to_estimator(keras_model=None,
-                              keras_model_path=None,
-                              custom_objects=None,
-                              model_dir=None,
-                              config=None):
-    raise NotImplementedError(
-        'tf.keras.estimator.model_to_estimator function not available in your '
-        'installation.')
-  # pylint: enable=unused-argument
-=======
 
 # LINT.IfChange
 @keras_export('keras.estimator.model_to_estimator')
@@ -91,7 +73,6 @@
       config=config)
 
 # LINT.ThenChange(//tensorflow_estimator/python/estimator/keras.py)
->>>>>>> a751f01a
 
   model_to_estimator = tf_export('keras.estimator.model_to_estimator')(
       stub_model_to_estimator)
