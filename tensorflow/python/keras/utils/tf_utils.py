--- conflicted
+++ resolved
@@ -17,13 +17,10 @@
 from __future__ import division
 from __future__ import print_function
 
-<<<<<<< HEAD
-=======
 import six
 
 from tensorflow.python.eager import context
 from tensorflow.python.framework import composite_tensor
->>>>>>> a751f01a
 from tensorflow.python.framework import ops
 from tensorflow.python.framework import smart_cond as smart_module
 from tensorflow.python.framework import tensor_shape
@@ -299,9 +296,6 @@
       output_shape = convert_shapes(output_shape, to_tuples=False)
     return output_shape
 
-<<<<<<< HEAD
-  return wrapper
-=======
   return wrapper
 
 
@@ -375,5 +369,4 @@
 
 
 def is_tensor_or_variable(x):
-  return tensor_util.is_tensor(x) or isinstance(x, variables.Variable)
->>>>>>> a751f01a
+  return tensor_util.is_tensor(x) or isinstance(x, variables.Variable)