# Copyright 2018 The TensorFlow Authors. All Rights Reserved.
#
# Licensed under the Apache License, Version 2.0 (the "License");
# you may not use this file except in compliance with the License.
# You may obtain a copy of the License at
#
#     http://www.apache.org/licenses/LICENSE-2.0
#
# Unless required by applicable law or agreed to in writing, software
# distributed under the License is distributed on an "AS IS" BASIS,
# WITHOUT WARRANTIES OR CONDITIONS OF ANY KIND, either express or implied.
# See the License for the specific language governing permissions and
# limitations under the License.
# ==============================================================================
# pylint: disable=protected-access
"""Utilities related to layer/model functionality.
"""
from __future__ import absolute_import
from __future__ import division
from __future__ import print_function

import numpy as np

from tensorflow.python.keras import backend as K
from tensorflow.python.keras.utils.conv_utils import convert_kernel
from tensorflow.python.util import nest
from tensorflow.python.util.tf_export import keras_export


@keras_export('keras.utils.get_source_inputs')
def get_source_inputs(tensor, layer=None, node_index=None):
  """Returns the list of input tensors necessary to compute `tensor`.

  Output will always be a list of tensors
  (potentially with 1 element).

  Arguments:
      tensor: The tensor to start from.
      layer: Origin layer of the tensor. Will be
          determined via tensor._keras_history if not provided.
      node_index: Origin node index of the tensor.

  Returns:
      List of input tensors.
  """
  if not hasattr(tensor, '_keras_history'):
    return tensor

  if layer is None or node_index:
    layer, node_index, _ = tensor._keras_history
  if not layer._inbound_nodes:
    return [tensor]
  else:
    node = layer._inbound_nodes[node_index]
    if not node.inbound_layers:
      # Reached an Input layer, stop recursion.
      return nest.flatten(node.input_tensors)
    else:
      source_tensors = []
      for layer, node_index, _, tensor in node.iterate_inbound():
        previous_sources = get_source_inputs(tensor, layer, node_index)
        # Avoid input redundancy.
        for x in previous_sources:
          if x not in source_tensors:
            source_tensors.append(x)
      return source_tensors


def count_params(weights):
  """Count the total number of scalars composing the weights.

  Arguments:
      weights: An iterable containing the weights on which to compute params

  Returns:
      The total number of scalars composing the weights
  """
<<<<<<< HEAD
  return int(np.sum([np.prod(p.get_shape().as_list()) for p in set(weights)]))
=======
  return int(sum(np.prod(p.shape.as_list()) for p in set(weights)))
>>>>>>> 4c307bd3


def print_summary(model, line_length=None, positions=None, print_fn=None):
  """Prints a summary of a model.

  Arguments:
      model: Keras model instance.
      line_length: Total length of printed lines
          (e.g. set this to adapt the display to different
          terminal window sizes).
      positions: Relative or absolute positions of log elements in each line.
          If not provided, defaults to `[.33, .55, .67, 1.]`.
      print_fn: Print function to use.
          It will be called on each line of the summary.
          You can set it to a custom function
          in order to capture the string summary.
          It defaults to `print` (prints to stdout).
  """
  if print_fn is None:
    print_fn = print

  if model.__class__.__name__ == 'Sequential':
    sequential_like = True
  elif not model._is_graph_network:
    # We treat subclassed models as a simple sequence of layers, for logging
    # purposes.
    sequential_like = True
  else:
    sequential_like = True
    nodes_by_depth = model._nodes_by_depth.values()
    nodes = []
    for v in nodes_by_depth:
      if (len(v) > 1) or (len(v) == 1 and
                          len(nest.flatten(v[0].inbound_layers)) > 1):
        # if the model has multiple nodes
        # or if the nodes have multiple inbound_layers
        # the model is no longer sequential
        sequential_like = False
        break
      nodes += v
    if sequential_like:
      # search for shared layers
      for layer in model.layers:
        flag = False
        for node in layer._inbound_nodes:
          if node in nodes:
            if flag:
              sequential_like = False
              break
            else:
              flag = True
        if not sequential_like:
          break

  if sequential_like:
    line_length = line_length or 65
    positions = positions or [.45, .85, 1.]
    if positions[-1] <= 1:
      positions = [int(line_length * p) for p in positions]
    # header names for the different log elements
    to_display = ['Layer (type)', 'Output Shape', 'Param #']
  else:
    line_length = line_length or 98
    positions = positions or [.33, .55, .67, 1.]
    if positions[-1] <= 1:
      positions = [int(line_length * p) for p in positions]
    # header names for the different log elements
    to_display = ['Layer (type)', 'Output Shape', 'Param #', 'Connected to']
    relevant_nodes = []
    for v in model._nodes_by_depth.values():
      relevant_nodes += v

  def print_row(fields, positions):
    line = ''
    for i in range(len(fields)):
      if i > 0:
        line = line[:-1] + ' '
      line += str(fields[i])
      line = line[:positions[i]]
      line += ' ' * (positions[i] - len(line))
    print_fn(line)

  print_fn('Model: "{}"'.format(model.name))
  print_fn('_' * line_length)
  print_row(to_display, positions)
  print_fn('=' * line_length)

  def print_layer_summary(layer):
    """Prints a summary for a single layer.

    Arguments:
        layer: target layer.
    """
    try:
      output_shape = layer.output_shape
    except AttributeError:
      output_shape = 'multiple'
    except RuntimeError:  # output_shape unknown in Eager mode.
      output_shape = '?'
    name = layer.name
    cls_name = layer.__class__.__name__
    fields = [name + ' (' + cls_name + ')', output_shape, layer.count_params()]
    print_row(fields, positions)

  def print_layer_summary_with_connections(layer):
    """Prints a summary for a single layer (including topological connections).

    Arguments:
        layer: target layer.
    """
    try:
      output_shape = layer.output_shape
    except AttributeError:
      output_shape = 'multiple'
    connections = []
    for node in layer._inbound_nodes:
      if relevant_nodes and node not in relevant_nodes:
        # node is not part of the current network
        continue

      for inbound_layer, node_index, tensor_index, _ in node.iterate_inbound():
        connections.append('{}[{}][{}]'.format(inbound_layer.name, node_index,
                                               tensor_index))

    name = layer.name
    cls_name = layer.__class__.__name__
    if not connections:
      first_connection = ''
    else:
      first_connection = connections[0]
    fields = [
        name + ' (' + cls_name + ')', output_shape,
        layer.count_params(), first_connection
    ]
    print_row(fields, positions)
    if len(connections) > 1:
      for i in range(1, len(connections)):
        fields = ['', '', '', connections[i]]
        print_row(fields, positions)

  layers = model.layers
  for i in range(len(layers)):
    if sequential_like:
      print_layer_summary(layers[i])
    else:
      print_layer_summary_with_connections(layers[i])
    if i == len(layers) - 1:
      print_fn('=' * line_length)
    else:
      print_fn('_' * line_length)

  model._check_trainable_weights_consistency()
  if hasattr(model, '_collected_trainable_weights'):
    trainable_count = count_params(model._collected_trainable_weights)
  else:
    trainable_count = count_params(model.trainable_weights)

  non_trainable_count = count_params(model.non_trainable_weights)

  print_fn('Total params: {:,}'.format(trainable_count + non_trainable_count))
  print_fn('Trainable params: {:,}'.format(trainable_count))
  print_fn('Non-trainable params: {:,}'.format(non_trainable_count))
  print_fn('_' * line_length)


def gather_trainable_weights(trainable, sub_layers, extra_variables):
  """Lists the trainable weights for an object with sub-layers.

  Args:
    trainable: Whether the object collecting the variables is trainable.
    sub_layers: A flat list of Layer objects owned by this object, to collect
      variables from.
    extra_variables: Any extra variables to include. Their `.trainable` property
      is used to categorize them.

  Returns:
    A list of collected trainable weights/variables.
  """
  if not trainable:
    return []
  weights = []
  for layer in sub_layers:
    weights += layer.trainable_weights
  trainable_extra_variables = [
      v for v in extra_variables if v.trainable]
  return weights + trainable_extra_variables


def gather_non_trainable_weights(trainable, sub_layers, extra_variables):
  """Lists the non-trainable weights for an object with sub-layers.

  Args:
    trainable: Whether the object collecting the variables is trainable.
    sub_layers: A flat list of Layer objects owned by this object, to collect
      variables from.
    extra_variables: Any extra variables to include. Their `.trainable` property
      is used to categorize them.

  Returns:
    A list of collected non-trainable weights/variables.
  """
  trainable_extra_variables = []
  non_trainable_extra_variables = []
  for v in extra_variables:
    if v.trainable:
      trainable_extra_variables.append(v)
    else:
      non_trainable_extra_variables.append(v)
  weights = []
  for layer in sub_layers:
    weights += layer.non_trainable_weights
  if not trainable:
    trainable_weights = []
    for layer in sub_layers:
      trainable_weights += layer.trainable_weights
    return (trainable_weights + trainable_extra_variables
            + weights + non_trainable_extra_variables)
  return weights + non_trainable_extra_variables


@keras_export('keras.utils.convert_all_kernels_in_model')
def convert_all_kernels_in_model(model):
  """Converts all convolution kernels in a model from Theano to TensorFlow.

  Also works from TensorFlow to Theano.

  Arguments:
      model: target model for the conversion.
  """
  # Note: SeparableConvolution not included
  # since only supported by TF.
  conv_classes = {
      'Conv1D',
      'Conv2D',
      'Conv3D',
      'Conv2DTranspose',
  }
  to_assign = []
  for layer in model.layers:
    if layer.__class__.__name__ in conv_classes:
      original_kernel = K.get_value(layer.kernel)
      converted_kernel = convert_kernel(original_kernel)
      to_assign.append((layer.kernel, converted_kernel))
  K.batch_set_value(to_assign)


def convert_dense_weights_data_format(dense,
                                      previous_feature_map_shape,
                                      target_data_format='channels_first'):
  """Utility useful when changing a convnet's `data_format`.

  When porting the weights of a convnet from one data format to the other,
  if the convnet includes a `Flatten` layer
  (applied to the last convolutional feature map)
  followed by a `Dense` layer, the weights of that `Dense` layer
  should be updated to reflect the new dimension ordering.

  Arguments:
      dense: The target `Dense` layer.
      previous_feature_map_shape: A shape tuple of 3 integers,
          e.g. `(512, 7, 7)`. The shape of the convolutional
          feature map right before the `Flatten` layer that
          came before the target `Dense` layer.
      target_data_format: One of "channels_last", "channels_first".
          Set it "channels_last"
          if converting a "channels_first" model to "channels_last",
          or reciprocally.
  """
  assert target_data_format in {'channels_last', 'channels_first'}
  kernel, bias = dense.get_weights()
  for i in range(kernel.shape[1]):
    if target_data_format == 'channels_first':
      c, h, w = previous_feature_map_shape
      original_fm_shape = (h, w, c)
      ki = kernel[:, i].reshape(original_fm_shape)
      ki = np.transpose(ki, (2, 0, 1))  # last -> first
    else:
      h, w, c = previous_feature_map_shape
      original_fm_shape = (c, h, w)
      ki = kernel[:, i].reshape(original_fm_shape)
      ki = np.transpose(ki, (1, 2, 0))  # first -> last
    kernel[:, i] = np.reshape(ki, (np.prod(previous_feature_map_shape),))
  dense.set_weights([kernel, bias])


def is_builtin_layer(layer):
  if not getattr(layer, '_keras_api_names', None):
    return False

  # Subclasses of `Layer` that are not exported inherit the export name
  # of the base layer class.
  return (layer._keras_api_names != ('keras.layers.Layer',) and
          layer._keras_api_names_v1 != ('keras.layers.Layer',))<|MERGE_RESOLUTION|>--- conflicted
+++ resolved
@@ -75,11 +75,7 @@
   Returns:
       The total number of scalars composing the weights
   """
-<<<<<<< HEAD
-  return int(np.sum([np.prod(p.get_shape().as_list()) for p in set(weights)]))
-=======
   return int(sum(np.prod(p.shape.as_list()) for p in set(weights)))
->>>>>>> 4c307bd3
 
 
 def print_summary(model, line_length=None, positions=None, print_fn=None):
