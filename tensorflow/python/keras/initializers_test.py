--- conflicted
+++ resolved
@@ -21,12 +21,9 @@
 import numpy as np
 
 from tensorflow.python import keras
-<<<<<<< HEAD
-=======
 from tensorflow.python import tf2
 from tensorflow.python.framework import test_util
 from tensorflow.python.ops import array_ops
->>>>>>> a751f01a
 from tensorflow.python.ops import init_ops
 from tensorflow.python.platform import test
 
