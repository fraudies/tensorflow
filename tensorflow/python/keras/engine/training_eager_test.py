# Copyright 2016 The TensorFlow Authors. All Rights Reserved.
#
# Licensed under the Apache License, Version 2.0 (the "License");
# you may not use this file except in compliance with the License.
# You may obtain a copy of the License at
#
#     http://www.apache.org/licenses/LICENSE-2.0
#
# Unless required by applicable law or agreed to in writing, software
# distributed under the License is distributed on an "AS IS" BASIS,
# WITHOUT WARRANTIES OR CONDITIONS OF ANY KIND, either express or implied.
# See the License for the specific language governing permissions and
# limitations under the License.
# ==============================================================================
"""Tests for training routines."""

from __future__ import absolute_import
from __future__ import division
from __future__ import print_function

import numpy as np

from tensorflow.python.data.ops import dataset_ops
from tensorflow.python import keras
from tensorflow.python.framework import ops
<<<<<<< HEAD
from tensorflow.python.framework import test_util as tf_test_util
from tensorflow.python.keras import metrics as metrics_module
=======
from tensorflow.python.framework import test_util
from tensorflow.python.keras import keras_parameterized
from tensorflow.python.keras import metrics as metrics_module
from tensorflow.python.keras import testing_utils
from tensorflow.python.keras.optimizer_v2 import rmsprop
from tensorflow.python.ops import array_ops
>>>>>>> 4c307bd3
from tensorflow.python.platform import test
from tensorflow.python.training.rmsprop import RMSPropOptimizer


class TrainingTest(test.TestCase):

<<<<<<< HEAD
  def test_model_methods_with_eager_tensors_multi_io(self):
    a = keras.layers.Input(shape=(3,), name='input_a')
    b = keras.layers.Input(shape=(3,), name='input_b')
=======
  @test_util.run_in_graph_and_eager_modes()
  def test_dynamic_model_has_trainable_weights(self):
    if not context.executing_eagerly():
      # Only test Eager modes, as Graph mode is not relevant for dynamic models.
      return

    class DynamicModel(keras.Model):

      def __init__(self):
        super(DynamicModel, self).__init__(dynamic=True)
        self.dense = keras.layers.Dense(
            1, kernel_initializer='zeros', bias_initializer='ones')

      def call(self, inputs):
        return self.dense(inputs)

    model = DynamicModel()
    model.compile('rmsprop', 'mae')
    hist = model.fit(np.zeros((1, 1)), np.zeros((1, 1)))
    self.assertEqual(hist.history['loss'][-1], 1)
    self.assertEqual(len(model.trainable_weights), 2)
    loss = model.train_on_batch(np.zeros((1, 1)), np.zeros((1, 1)))
    # The loss must have been updated if the trainable weights are taken into
    # account during tracking.
    self.assertLess(loss, 1)

  @keras_parameterized.run_with_all_model_types(exclude_models='sequential')
  @keras_parameterized.run_all_keras_modes
  def test_model_methods_with_eager_tensors_multi_io(self):
    if not context.executing_eagerly():
      # Only test V2 Function and V2 Eager modes, as V1 Graph mode with
      # symbolic tensors has different requirements.
      return

    input_a = keras.layers.Input(shape=(3,), name='input_a')
    input_b = keras.layers.Input(shape=(3,), name='input_b')
>>>>>>> 4c307bd3

    dense = keras.layers.Dense(4, name='dense')
    c = dense(a)
    d = dense(b)
    e = keras.layers.Dropout(0.5, name='dropout')(c)

    model = keras.models.Model([a, b], [d, e])

    optimizer = RMSPropOptimizer(learning_rate=0.001)
    loss = 'mse'
    loss_weights = [1., 0.5]
    metrics = ['mae', metrics_module.CategoricalAccuracy()]
    model.compile(
        optimizer,
        loss,
        metrics=metrics,
        loss_weights=loss_weights,
<<<<<<< HEAD
        sample_weight_mode=None)

    input_a = keras.backend.zeros(shape=(10, 3))
    input_b = keras.backend.zeros(shape=(10, 3))
    target_d = keras.backend.zeros(shape=(10, 4))
    target_e = keras.backend.zeros(shape=(10, 4))
=======
        run_eagerly=testing_utils.should_run_eagerly(),
        sample_weight_mode=None)

    input_a = array_ops.zeros(shape=(10, 3))
    input_b = array_ops.zeros(shape=(10, 3))
    target_a = array_ops.zeros(shape=(10, 4))
    target_b = array_ops.zeros(shape=(10, 4))
>>>>>>> 4c307bd3

    model.fit(
        [input_a, input_b], [target_d, target_e],
        epochs=1,
        batch_size=5,
        verbose=0)
    # Test: no shuffle.
    model.fit(
        [input_a, input_b], [target_d, target_e],
        epochs=1,
        batch_size=5,
        verbose=0,
        shuffle=False)
    # Test: validation data.
    model.fit([input_a, input_b], [target_d, target_e],
              epochs=1, batch_size=2, verbose=0,
              validation_data=([input_a, input_b], [target_d, target_e]))
    model.train_on_batch([input_a, input_b], [target_d, target_e])
    model.predict([input_a, input_b], batch_size=5)
    model.evaluate([input_a, input_b], [target_d, target_e],
                   batch_size=2, verbose=0)
    model.test_on_batch([input_a, input_b], [target_d, target_e])

    # Test: mix np and tensors.
    input_b = np.zeros(shape=(10, 3)).astype('float32')
    target_e = np.zeros(shape=(10, 4)).astype('float32')
    model.fit(
        [input_a, input_b], [target_d, target_e],
        epochs=1,
        batch_size=5,
        verbose=0)
    model.fit([input_a, input_b], [target_d, target_e],
              epochs=1, batch_size=2, verbose=0,
              validation_data=([input_a, input_b], [target_d, target_e]))
    model.fit(
        [input_a, input_b], [target_d, target_e],
        epochs=1,
        batch_size=5,
        verbose=0,
        shuffle=False)
    model.train_on_batch([input_a, input_b], [target_d, target_e])
    model.predict([input_a, input_b], batch_size=5)
    model.evaluate([input_a, input_b], [target_d, target_e],
                   batch_size=2, verbose=0)
    model.test_on_batch([input_a, input_b], [target_d, target_e])

<<<<<<< HEAD
  def test_model_methods_with_eager_tensors_single_io(self):
    x = keras.layers.Input(shape=(3,), name='input')
    y = keras.layers.Dense(4, name='dense')(x)
    model = keras.Model(x, y)
=======
  @keras_parameterized.run_with_all_model_types
  @keras_parameterized.run_all_keras_modes
  def test_model_methods_with_eager_tensors_single_io(self):
    if not context.executing_eagerly():
      # Only test V2 Function and V2 Eager modes, as V1 Graph mode with
      # symbolic tensors has different requirements.
      return

    model = testing_utils.get_small_mlp(10, 4, 3)
>>>>>>> 4c307bd3

    optimizer = RMSPropOptimizer(learning_rate=0.001)
    loss = 'mse'
    metrics = ['mae', metrics_module.CategoricalAccuracy()]
<<<<<<< HEAD
    model.compile(optimizer, loss, metrics=metrics)
=======
    model.compile(
        optimizer,
        loss,
        metrics=metrics,
        run_eagerly=testing_utils.should_run_eagerly())
>>>>>>> 4c307bd3

    inputs = array_ops.zeros(shape=(10, 3))
    targets = array_ops.zeros(shape=(10, 4))

    model.fit(inputs, targets, epochs=1, batch_size=2, verbose=0)
    model.fit(inputs, targets, epochs=1, batch_size=3, verbose=0, shuffle=False)
    model.fit(inputs, targets, epochs=1, batch_size=4, verbose=0,
              validation_data=(inputs, targets))
    model.evaluate(inputs, targets, batch_size=2, verbose=0)
    model.predict(inputs, batch_size=2)
    model.train_on_batch(inputs, targets)
    model.test_on_batch(inputs, targets)

  def test_model_fit_and_validation_with_missing_arg_errors(self):
    x = keras.layers.Input(shape=(3,), name='input')
    y = keras.layers.Dense(4, name='dense')(x)
    model = keras.Model(x, y)
    model.compile(optimizer=RMSPropOptimizer(learning_rate=0.001), loss='mse')

    x = array_ops.zeros(shape=(10, 3))
    y = array_ops.zeros(shape=(10, 4))
    dataset = dataset_ops.Dataset.from_tensor_slices((x, y)).repeat(10).batch(5)
    iterator = dataset.make_one_shot_iterator()
    validation_dataset = dataset_ops.Dataset.from_tensor_slices(
<<<<<<< HEAD
        (x, y)).repeat(10).batch(5)
    validation_iterator = validation_dataset.make_one_shot_iterator()
=======
        (x, y)).repeat().batch(5)  # Infinite dataset.
    validation_iterator = dataset_ops.make_one_shot_iterator(validation_dataset)
>>>>>>> 4c307bd3

    with self.assertRaisesRegexp(
        ValueError, r'specify .* `steps_per_epoch`'):
      model.fit(iterator, epochs=1, verbose=0)
<<<<<<< HEAD
    with self.assertRaisesRegexp(
        ValueError, r'provide either `batch_size` or `validation_steps`'):
      model.fit(iterator, steps_per_epoch=2, epochs=1, verbose=0,
                validation_data=(x, y))
    with self.assertRaisesRegexp(
        ValueError, r'provide either `batch_size` or `validation_steps`'):
=======
    if not context.executing_eagerly():
      # In eager execution, `array_ops.zeros` returns value tensors
      # which can be used for validation without a `validation_steps` argument.
      with self.assertRaisesRegexp(
          ValueError, r'provide either `batch_size` or `validation_steps`'):
        model.fit(iterator, steps_per_epoch=2, epochs=1, verbose=0,
                  validation_data=(x, y))
    # Step argument is required for infinite datasets.
    with self.assertRaisesRegexp(ValueError,
                                 'specify the `validation_steps` argument.'):
>>>>>>> 4c307bd3
      model.fit(iterator, steps_per_epoch=2, epochs=1, verbose=0,
                validation_data=validation_dataset)
    with self.assertRaisesRegexp(
        ValueError, r'provide either `batch_size` or `validation_steps`'):
      model.fit(iterator, steps_per_epoch=2, epochs=1, verbose=0,
                validation_data=validation_iterator)

  def test_generator_methods(self):
    model = keras.Sequential()
    model.add(keras.layers.Dense(4, input_shape=(3,)))
    optimizer = RMSPropOptimizer(learning_rate=0.001)
    model.compile(
        optimizer, 'mse', metrics=['mae',
                                   metrics_module.CategoricalAccuracy()])

    x = np.random.random((10, 3))
    y = np.random.random((10, 4))

    def iterator():
      while True:
        yield x, y

    model.fit_generator(iterator(), steps_per_epoch=3, epochs=1)
    model.evaluate_generator(iterator(), steps=3)
    out = model.predict_generator(iterator(), steps=3)
    self.assertEqual(out.shape, (30, 4))


class CorrectnessTest(test.TestCase):

  @tf_test_util.run_in_graph_and_eager_modes
  def test_loss_correctness(self):
    # Test that training loss is the same in eager and graph
    # (by comparing it to a reference value in a deterministic case)
    model = keras.Sequential()
    model.add(keras.layers.Dense(3,
                                 activation='relu',
                                 input_dim=4,
                                 kernel_initializer='ones'))
    model.add(keras.layers.Dense(2,
                                 activation='softmax',
                                 kernel_initializer='ones'))
    model.compile(loss='sparse_categorical_crossentropy',
                  optimizer=RMSPropOptimizer(learning_rate=0.001))
    x = np.ones((100, 4))
    np.random.seed(123)
    y = np.random.randint(0, 1, size=(100, 1))
    history = model.fit(x, y, epochs=1, batch_size=10)
    self.assertEqual(
        np.around(history.history['loss'][-1], decimals=4), 0.6173)

  @tf_test_util.run_in_graph_and_eager_modes
  def test_loss_correctness_with_iterator(self):
    # Test that training loss is the same in eager and graph
    # (by comparing it to a reference value in a deterministic case)
    model = keras.Sequential()
    model.add(
        keras.layers.Dense(
            3, activation='relu', input_dim=4, kernel_initializer='ones'))
    model.add(
        keras.layers.Dense(2, activation='softmax', kernel_initializer='ones'))
    model.compile(
        loss='sparse_categorical_crossentropy',
        optimizer=RMSPropOptimizer(learning_rate=0.001))
    x = np.ones((100, 4), dtype=np.float32)
    np.random.seed(123)
    y = np.random.randint(0, 1, size=(100, 1))
    dataset = dataset_ops.Dataset.from_tensor_slices((x, y))
    dataset = dataset.repeat(100)
    dataset = dataset.batch(10)
    iterator = dataset.make_one_shot_iterator()
    history = model.fit(iterator, epochs=1, steps_per_epoch=10)
    self.assertEqual(np.around(history.history['loss'][-1], decimals=4), 0.6173)

  def test_no_loss_in_call(self):

    class HasLoss(keras.layers.Layer):

      def call(self, x):
        self.add_loss(x)
        return x

    layer = HasLoss()
<<<<<<< HEAD
    with self.assertRaises(RuntimeError):
      layer(1.)

    with ops.Graph().as_default():
      layer(1.)
=======
    layer(1.)  # Plain-value inputs are only valid in eager mode.
    self.assertEqual(1, len(layer.losses))

>>>>>>> 4c307bd3

if __name__ == '__main__':
  ops.enable_eager_execution()
  test.main()<|MERGE_RESOLUTION|>--- conflicted
+++ resolved
@@ -23,28 +23,18 @@
 from tensorflow.python.data.ops import dataset_ops
 from tensorflow.python import keras
 from tensorflow.python.framework import ops
-<<<<<<< HEAD
-from tensorflow.python.framework import test_util as tf_test_util
-from tensorflow.python.keras import metrics as metrics_module
-=======
 from tensorflow.python.framework import test_util
 from tensorflow.python.keras import keras_parameterized
 from tensorflow.python.keras import metrics as metrics_module
 from tensorflow.python.keras import testing_utils
 from tensorflow.python.keras.optimizer_v2 import rmsprop
 from tensorflow.python.ops import array_ops
->>>>>>> 4c307bd3
 from tensorflow.python.platform import test
 from tensorflow.python.training.rmsprop import RMSPropOptimizer
 
 
 class TrainingTest(test.TestCase):
 
-<<<<<<< HEAD
-  def test_model_methods_with_eager_tensors_multi_io(self):
-    a = keras.layers.Input(shape=(3,), name='input_a')
-    b = keras.layers.Input(shape=(3,), name='input_b')
-=======
   @test_util.run_in_graph_and_eager_modes()
   def test_dynamic_model_has_trainable_weights(self):
     if not context.executing_eagerly():
@@ -81,7 +71,6 @@
 
     input_a = keras.layers.Input(shape=(3,), name='input_a')
     input_b = keras.layers.Input(shape=(3,), name='input_b')
->>>>>>> 4c307bd3
 
     dense = keras.layers.Dense(4, name='dense')
     c = dense(a)
@@ -99,14 +88,6 @@
         loss,
         metrics=metrics,
         loss_weights=loss_weights,
-<<<<<<< HEAD
-        sample_weight_mode=None)
-
-    input_a = keras.backend.zeros(shape=(10, 3))
-    input_b = keras.backend.zeros(shape=(10, 3))
-    target_d = keras.backend.zeros(shape=(10, 4))
-    target_e = keras.backend.zeros(shape=(10, 4))
-=======
         run_eagerly=testing_utils.should_run_eagerly(),
         sample_weight_mode=None)
 
@@ -114,7 +95,6 @@
     input_b = array_ops.zeros(shape=(10, 3))
     target_a = array_ops.zeros(shape=(10, 4))
     target_b = array_ops.zeros(shape=(10, 4))
->>>>>>> 4c307bd3
 
     model.fit(
         [input_a, input_b], [target_d, target_e],
@@ -161,12 +141,6 @@
                    batch_size=2, verbose=0)
     model.test_on_batch([input_a, input_b], [target_d, target_e])
 
-<<<<<<< HEAD
-  def test_model_methods_with_eager_tensors_single_io(self):
-    x = keras.layers.Input(shape=(3,), name='input')
-    y = keras.layers.Dense(4, name='dense')(x)
-    model = keras.Model(x, y)
-=======
   @keras_parameterized.run_with_all_model_types
   @keras_parameterized.run_all_keras_modes
   def test_model_methods_with_eager_tensors_single_io(self):
@@ -176,20 +150,15 @@
       return
 
     model = testing_utils.get_small_mlp(10, 4, 3)
->>>>>>> 4c307bd3
 
     optimizer = RMSPropOptimizer(learning_rate=0.001)
     loss = 'mse'
     metrics = ['mae', metrics_module.CategoricalAccuracy()]
-<<<<<<< HEAD
-    model.compile(optimizer, loss, metrics=metrics)
-=======
     model.compile(
         optimizer,
         loss,
         metrics=metrics,
         run_eagerly=testing_utils.should_run_eagerly())
->>>>>>> 4c307bd3
 
     inputs = array_ops.zeros(shape=(10, 3))
     targets = array_ops.zeros(shape=(10, 4))
@@ -214,25 +183,12 @@
     dataset = dataset_ops.Dataset.from_tensor_slices((x, y)).repeat(10).batch(5)
     iterator = dataset.make_one_shot_iterator()
     validation_dataset = dataset_ops.Dataset.from_tensor_slices(
-<<<<<<< HEAD
-        (x, y)).repeat(10).batch(5)
-    validation_iterator = validation_dataset.make_one_shot_iterator()
-=======
         (x, y)).repeat().batch(5)  # Infinite dataset.
     validation_iterator = dataset_ops.make_one_shot_iterator(validation_dataset)
->>>>>>> 4c307bd3
 
     with self.assertRaisesRegexp(
         ValueError, r'specify .* `steps_per_epoch`'):
       model.fit(iterator, epochs=1, verbose=0)
-<<<<<<< HEAD
-    with self.assertRaisesRegexp(
-        ValueError, r'provide either `batch_size` or `validation_steps`'):
-      model.fit(iterator, steps_per_epoch=2, epochs=1, verbose=0,
-                validation_data=(x, y))
-    with self.assertRaisesRegexp(
-        ValueError, r'provide either `batch_size` or `validation_steps`'):
-=======
     if not context.executing_eagerly():
       # In eager execution, `array_ops.zeros` returns value tensors
       # which can be used for validation without a `validation_steps` argument.
@@ -243,7 +199,6 @@
     # Step argument is required for infinite datasets.
     with self.assertRaisesRegexp(ValueError,
                                  'specify the `validation_steps` argument.'):
->>>>>>> 4c307bd3
       model.fit(iterator, steps_per_epoch=2, epochs=1, verbose=0,
                 validation_data=validation_dataset)
     with self.assertRaisesRegexp(
@@ -327,17 +282,9 @@
         return x
 
     layer = HasLoss()
-<<<<<<< HEAD
-    with self.assertRaises(RuntimeError):
-      layer(1.)
-
-    with ops.Graph().as_default():
-      layer(1.)
-=======
     layer(1.)  # Plain-value inputs are only valid in eager mode.
     self.assertEqual(1, len(layer.losses))
 
->>>>>>> 4c307bd3
 
 if __name__ == '__main__':
   ops.enable_eager_execution()
