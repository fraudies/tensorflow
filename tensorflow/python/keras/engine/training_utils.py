--- conflicted
+++ resolved
@@ -17,70 +17,37 @@
 from __future__ import division
 from __future__ import print_function
 
-<<<<<<< HEAD
-from collections import OrderedDict
-import copy
-import math
-=======
 import abc
 import collections
 from collections import OrderedDict
->>>>>>> 4c307bd3
 
 import numpy as np
 import six
 
-<<<<<<< HEAD
-=======
 from tensorflow.python import tf2
 from tensorflow.python.data.experimental.ops import cardinality
->>>>>>> 4c307bd3
 from tensorflow.python.data.ops import dataset_ops
 from tensorflow.python.data.ops import iterator_ops
 from tensorflow.python.data.ops import readers
 from tensorflow.python.eager import context
-<<<<<<< HEAD
-=======
 from tensorflow.python.framework import composite_tensor_utils
->>>>>>> 4c307bd3
 from tensorflow.python.framework import constant_op
 from tensorflow.python.framework import dtypes
 from tensorflow.python.framework import errors
 from tensorflow.python.framework import ops
-<<<<<<< HEAD
-=======
 from tensorflow.python.framework import tensor_shape
->>>>>>> 4c307bd3
 from tensorflow.python.framework import tensor_util
 from tensorflow.python.keras import backend as K
 from tensorflow.python.keras import losses
 from tensorflow.python.keras import metrics as metrics_module
-<<<<<<< HEAD
-from tensorflow.python.keras.engine import base_layer
-=======
 from tensorflow.python.keras.utils import generic_utils
 from tensorflow.python.keras.utils.losses_utils import squeeze_or_expand_dimensions
->>>>>>> 4c307bd3
 from tensorflow.python.ops import array_ops
 from tensorflow.python.ops import math_ops
 from tensorflow.python.platform import tf_logging as logging
 from tensorflow.python.util import nest
 
 
-<<<<<<< HEAD
-def _map_nested(data, func):
-  """Maps each nested element using func."""
-  if isinstance(data, list):
-    return [_map_nested(nested_data, func) for nested_data in data]
-  elif isinstance(data, tuple):
-    return tuple(_map_nested(nested_data, func) for nested_data in data)
-  elif isinstance(data, dict):
-    return {
-        k: _map_nested(nested_data, func) for k, nested_data in data.items()
-    }
-  else:
-    return func(data)
-=======
 @six.add_metaclass(abc.ABCMeta)
 class Aggregator(object):
   """Abstract base class used to aggregate batch-level outputs of a loop.
@@ -126,7 +93,6 @@
 
 class MetricsAggregator(Aggregator):
   """Aggregator that calculates loss and metrics info."""
->>>>>>> 4c307bd3
 
 
 def _nested_all(data, cond_func):
@@ -139,13 +105,10 @@
   else:
     return cond_func(data)
 
-<<<<<<< HEAD
-=======
   def finalize(self):
     if not self.results:
       raise ValueError('Empty training data.')
     self.results[0] /= self.num_samples_or_steps
->>>>>>> 4c307bd3
 
 def _nested_any(data, cond_func):
   """Checks if any nested_elements in a nested structure satisfy cond_func."""
@@ -171,16 +134,6 @@
     return data
 
 
-<<<<<<< HEAD
-def _get_batch_axis_size(data):
-  """Returns batch axis shape for nested data."""
-  if isinstance(data, (tuple, list)):
-    return _get_batch_axis_size(data[0])
-  elif isinstance(data, dict):
-    return _get_batch_axis_size(list(data.values()))
-  else:
-    return int(data.shape[0])
-=======
   # Used to indicate that the aggregator cannot allocate an object for the
   # output at this location.
   _DEFER_OUTPUT_ALLOCATION = '__defer_output_allocation__'
@@ -238,7 +191,6 @@
           # Fail fast rather than trying to concatenate it.
           raise RuntimeError('Attempted to aggregate unsupported object %s.' %
                              batch_out)
->>>>>>> 4c307bd3
 
 
 def convert_to_iterator(x=None,
@@ -251,37 +203,12 @@
                         is_validation=False):
   """Converts NumPy arrays or EagerTensors to an EagerIterator.
 
-<<<<<<< HEAD
-  Combines all provided data into a single EagerIterator.
-
-  Arguments:
-      x: NumPy array or EagerTensor,  or list of Numpy arrays or EagerTensors
-        representing inputs to a model.
-      y: Optional. NumPy array or EagerTensor, or list of Numpy arrays or
-        EagerTensors representing targets of a model.
-      sample_weights: Optional NumPy array or EagerTensor representing sample
-        weights.
-      batch_size: Used to batch data and calculate how many steps EagerIterator
-        should take per epoch.
-      steps_per_epoch: If provided, how many steps EagerIterator should take per
-        epoch.
-      epochs: Epochs to repeat iterator for.
-      shuffle: Whether to shuffle data after each epoch.
-      is_validation: Whether this call is for validation during a training
-        (e.g., `fit()`) call. This info is used to construct error messages
-        (if any).
-
-  Raises:
-      ValueError: if steps_per_epoch cannot be calculated from the data
-      provided.
-=======
 def get_progbar(model, count_mode):
   """Get Progbar."""
   stateful_metric_names = None
   if hasattr(model, 'metrics_names'):
     stateful_metric_names = model.metrics_names[1:]  # Exclude `loss`
   return cbks.ProgbarLogger(count_mode, stateful_metrics=stateful_metric_names)
->>>>>>> 4c307bd3
 
   Returns:
       (Iterator, steps_per_epoch).
@@ -365,13 +292,9 @@
 def standardize_single_array(x):
   if x is None:
     return None
-<<<<<<< HEAD
-  if x.shape is not None and len(x.shape) == 1:
-=======
 
   if (x.shape is not None and len(x.shape) == 1 and
       (expected_shape is None or len(expected_shape) != 1)):
->>>>>>> 4c307bd3
     if tensor_util.is_tensor(x):
       return array_ops.expand_dims(x, axis=1)
     else:
@@ -437,16 +360,12 @@
   else:
     data = data.values if data.__class__.__name__ == 'DataFrame' else data
     data = [data]
-<<<<<<< HEAD
-  data = [standardize_single_array(x) for x in data]
-=======
   if shapes is not None:
     data = [
         standardize_single_array(x, shape) for (x, shape) in zip(data, shapes)
     ]
   else:
     data = [standardize_single_array(x) for x in data]
->>>>>>> 4c307bd3
 
   if len(data) != len(names):
     if data and hasattr(data[0], 'shape'):
@@ -682,17 +601,12 @@
       For instance, if the model has 2 outputs, and for the first output
       we want to compute "binary_accuracy" and "binary_crossentropy",
       and just "binary_accuracy" for the second output,
-<<<<<<< HEAD
-      the list would look like: `[[('acc', binary_accuracy()),
-      ('ce', binary_crossentropy())], [('acc', binary_accuracy())]]`
-=======
       the list would look like: `[{
           'acc': binary_accuracy(),
           'ce': binary_crossentropy(),
         }, {
           'acc': binary_accuracy(),
         }]`
->>>>>>> 4c307bd3
 
   Raises:
       TypeError: if an incorrect type is passed for the `metrics` argument.
@@ -736,14 +650,11 @@
       metric_name = get_metric_name(metric, is_weighted)
       metric_fn = get_metric_function(
           metric, output_shape=output_shapes[i], loss_fn=loss_fns[i])
-<<<<<<< HEAD
-=======
 
       # If the metric function is not stateful, we create a stateful version.
       if not isinstance(metric_fn, metrics_module.Metric):
         metric_fn = metrics_module.MeanMetricWrapper(
             metric_fn, name=metric_name)
->>>>>>> 4c307bd3
       metrics_dict[metric_name] = metric_fn
     per_output_metrics.append(metrics_dict)
 
@@ -774,84 +685,6 @@
   return np.append(index_array, last_batch)
 
 
-<<<<<<< HEAD
-def weighted_masked_objective(fn):
-  """Adds support for masking and sample-weighting to an objective function.
-
-  It transforms an objective function `fn(y_true, y_pred)`
-  into a sample-weighted, cost-masked objective function
-  `fn(y_true, y_pred, weights, mask)`.
-
-  Arguments:
-      fn: The objective function to wrap,
-          with signature `fn(y_true, y_pred)`.
-
-  Returns:
-      A function with signature `fn(y_true, y_pred, weights, mask)`.
-  """
-  if fn is None:
-    return None
-
-  def weighted(y_true, y_pred, weights, mask=None):
-    """Wrapper function.
-
-    Arguments:
-        y_true: `y_true` argument of `fn`.
-        y_pred: `y_pred` argument of `fn`.
-        weights: Weights tensor.
-        mask: Mask tensor.
-
-    Returns:
-        Scalar tensor.
-    """
-    # score_array has ndim >= 2
-    score_array = fn(y_true, y_pred)
-    if mask is not None:
-      mask = math_ops.cast(mask, y_pred.dtype)
-      # Update weights with mask.
-      if weights is None:
-        weights = mask
-      else:
-        # Update shape of weights if possible before adding mask.
-        # Update dimensions of weights to match with mask if possible.
-        mask, _, weights = metrics_module.squeeze_or_expand_dimensions(
-            mask, None, weights)
-        try:
-          # Broadcast weights if possible.
-          weights = weights_broadcast_ops.broadcast_weights(weights, mask)
-          weights *= mask
-        except ValueError:
-          score_array *= mask
-          score_array /= K.mean(mask)
-          # TODO(psv): Handle case when mask and weight shapes are not
-          # compatible.
-
-    # Apply sample weighting.
-    if weights is not None:
-
-      # Update dimensions of weights to match with values if possible.
-      score_array, _, weights = metrics_module.squeeze_or_expand_dimensions(
-          score_array, None, weights)
-      try:
-        # Broadcast weights if possible.
-        weights = weights_broadcast_ops.broadcast_weights(weights, score_array)
-      except ValueError:
-        # Reduce values to same ndim as weight array.
-        ndim = K.ndim(score_array)
-        weight_ndim = K.ndim(weights)
-        score_array = K.mean(score_array, axis=list(range(weight_ndim, ndim)))
-
-      score_array = math_ops.multiply(score_array, weights)
-      score_array = math_ops.reduce_sum(score_array)
-      weights = math_ops.reduce_sum(weights)
-      score_array = metrics_module.safe_div(score_array, weights)
-    return K.mean(score_array)
-
-  return weighted
-
-
-=======
->>>>>>> 4c307bd3
 def standardize_weights(y,
                         sample_weight=None,
                         class_weight=None,
@@ -1050,9 +883,6 @@
     return metrics_module.categorical_crossentropy
 
 
-<<<<<<< HEAD
-def validate_iterator_input(x, y, sample_weight, validation_split=None):
-=======
 def call_metric_function(metric_fn,
                          y_true,
                          y_pred=None,
@@ -1095,7 +925,6 @@
 
 
 def validate_dataset_input(x, y, sample_weight, validation_split=None):
->>>>>>> 4c307bd3
   """Validates user input arguments when a dataset iterator is passed.
 
   Arguments:
@@ -1694,23 +1523,6 @@
     for i in range(len(self._flattened_inputs)):
       k = self._input_names[i]
       v = self._flattened_inputs[i]
-<<<<<<< HEAD
-      if context.executing_eagerly():
-        v = base_layer.DeferredTensor(
-            shape=(None for _ in v.shape), dtype=v.dtype)
-      else:
-        if isinstance(v, list):
-          v = np.asarray(v)
-          if v.ndim == 1:
-            v = np.expand_dims(v, 1)
-        if isinstance(v, (np.ndarray)):
-          # We fix the placeholder shape except the batch size.
-          # This is suboptimal, but it is the best we can do with the info
-          # we have. The user should call `model._set_inputs(placeholders)`
-          # to specify custom placeholders if the need arises.
-          shape = (None,) + v.shape[1:]
-          v = K.placeholder(shape=shape, name=k)
-=======
       if isinstance(v, (list, float, int)):
         v = np.asarray(v)
         if v.ndim == 1:
@@ -1730,7 +1542,6 @@
         shape = (None,) + tuple(v.as_list()[1:])
         v = K.placeholder(shape=shape, name=k)
 
->>>>>>> 4c307bd3
       self._flattened_inputs[i] = v
 
     return self._get(return_single_as_list)
@@ -1742,9 +1553,6 @@
 
   def as_list(self):
     """Returning the inputs as a list."""
-<<<<<<< HEAD
-    return self._flattened_inputs
-=======
     return self._flattened_inputs
 
 
@@ -1849,5 +1657,4 @@
   if not isinstance(validation_freq, collections.Container):
     raise ValueError('`validation_freq` must be an Integer or '
                      '`collections.Container` (e.g. list, tuple, etc.)')
-  return one_indexed_epoch in validation_freq
->>>>>>> 4c307bd3
+  return one_indexed_epoch in validation_freq