--- conflicted
+++ resolved
@@ -168,18 +168,7 @@
     self.assertEqual(len(network.get_losses_for(x4)), 1)
     self.assertEqual(len(network.get_losses_for(None)), 1)
 
-<<<<<<< HEAD
-    network.add_loss(math_ops.reduce_sum(layer.a))
-    self.assertEqual(len(network.losses), 4)
-    self.assertEqual(len(network.get_losses_for(None)), 2)
-
-    network.add_loss(math_ops.reduce_sum(x4), inputs=True)
-    self.assertEqual(len(network.losses), 5)
-    self.assertEqual(len(network.get_losses_for(x4)), 2)
-
-=======
   @test_util.run_in_graph_and_eager_modes()
->>>>>>> a751f01a
   def testTopologicalAttributes(self):
     # test layer attributes / methods related to cross-layer connectivity.
     a = input_layer_lib.Input(shape=(32,), name='input_a')
@@ -303,10 +292,7 @@
     self.assertEqual(network.non_trainable_weights,
                      dense.trainable_weights + dense.non_trainable_weights)
 
-<<<<<<< HEAD
-=======
   @test_util.run_in_graph_and_eager_modes
->>>>>>> a751f01a
   def test_trainable_weights(self):
     a = keras.layers.Input(shape=(2,))
     b = keras.layers.Dense(1)(a)
@@ -393,30 +379,18 @@
     x = keras.layers.Dense(3)(inp)
     x = keras.layers.Dropout(0.5)(x, training=True)
     model = keras.models.Model(inp, x)
-<<<<<<< HEAD
-    self.assertFalse(model.uses_learning_phase)
-=======
     # Would be `dropout/cond/Merge` by default
     self.assertTrue(model.output.op.name.endswith('dropout/mul_1'))
->>>>>>> a751f01a
 
     # Test that argument is kept when applying the model
     inp2 = keras.layers.Input(shape=(2,))
     out2 = model(inp2)
-<<<<<<< HEAD
-    self.assertFalse(out2._uses_learning_phase)
-=======
     self.assertTrue(out2.op.name.endswith('dropout/mul_1'))
->>>>>>> a751f01a
 
     # Test that argument is kept after loading a model
     config = model.get_config()
     model = keras.models.Model.from_config(config)
-<<<<<<< HEAD
-    self.assertFalse(model.uses_learning_phase)
-=======
     self.assertTrue(model.output.op.name.endswith('dropout/mul_1'))
->>>>>>> a751f01a
 
   def test_node_construction(self):
     # test basics
@@ -905,9 +879,6 @@
       preds = model.predict(x)
       self.assertEqual(np.min(preds), 0.)  # At least one unit was dropped.
 
-<<<<<<< HEAD
-  def test_multi_output_model_with_none_masking(self):
-=======
     x = np.ones((100, 2))
     y = np.ones((100, 2))
     model.compile(
@@ -916,7 +887,6 @@
         run_eagerly=testing_utils.should_run_eagerly())
     loss = model.train_on_batch(x, y)
     self.assertEqual(loss, 0)  # In inference mode, output is equal to input.
->>>>>>> a751f01a
 
     with self.cached_session():
 
@@ -945,8 +915,6 @@
       self.assertAllClose(out, x * 0.2 + x * 0.3, atol=1e-4)
 
   def test_constant_initializer_with_numpy(self):
-<<<<<<< HEAD
-=======
     initializer = keras.initializers.Constant(np.ones((3, 2)))
     model = keras.models.Sequential()
     model.add(
@@ -957,7 +925,6 @@
         optimizer='sgd',
         metrics=['acc'],
         run_eagerly=testing_utils.should_run_eagerly())
->>>>>>> a751f01a
 
     with self.cached_session():
       initializer = keras.initializers.Constant(np.ones((3, 2)))
@@ -1254,14 +1221,10 @@
 
     x = keras.layers.wrappers.TimeDistributed(s)(x)
     model = keras.Model(inputs=inputs, outputs=x)
-<<<<<<< HEAD
-    model.compile(optimizer=rmsprop.RMSPropOptimizer(1e-3), loss='mse')
-=======
     model.compile(
         optimizer='rmsprop',
         loss='mse',
         run_eagerly=testing_utils.should_run_eagerly())
->>>>>>> a751f01a
 
     model_input = np.random.randint(
         low=1, high=5, size=(10, 3, 4)).astype('float32')
