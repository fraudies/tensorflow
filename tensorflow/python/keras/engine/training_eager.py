--- conflicted
+++ resolved
@@ -23,24 +23,14 @@
 
 import numpy as np
 
-<<<<<<< HEAD
-from tensorflow.python.data.ops import iterator_ops
-=======
->>>>>>> 4c307bd3
 from tensorflow.python.eager.backprop import GradientTape
 from tensorflow.python.framework import errors
 from tensorflow.python.framework import ops
 from tensorflow.python.framework import tensor_util
 from tensorflow.python.keras import backend
-<<<<<<< HEAD
-from tensorflow.python.keras import callbacks as cbks
-from tensorflow.python.keras.engine import training_utils
-from tensorflow.python.keras.utils import generic_utils
-=======
 from tensorflow.python.keras.engine import training_utils
 from tensorflow.python.keras.utils import losses_utils
 from tensorflow.python.ops import math_ops
->>>>>>> 4c307bd3
 from tensorflow.python.platform import tf_logging as logging
 from tensorflow.python.util import nest
 
@@ -67,10 +57,6 @@
   outputs = nest.flatten(outputs)
   targets = nest.flatten(targets)
   # TODO(psv): Consider supporting skip target indices in eager mode?
-<<<<<<< HEAD
-  metric_results = model._handle_metrics(
-      outputs, targets=targets, sample_weights=sample_weights, masks=masks)
-=======
   # Invoke all(weighted and unweighted) metrics.
   metric_results = []
   if targets:
@@ -87,7 +73,6 @@
       for m in model.metrics
       if m not in model._compile_metric_functions
   ])
->>>>>>> 4c307bd3
   return [backend.mean(t) for t in metric_results]
 
 
@@ -135,10 +120,6 @@
   # Used to keep track of individual output losses.
   output_losses = []
 
-<<<<<<< HEAD
-  loss_metrics = []
-=======
->>>>>>> 4c307bd3
   with backend.name_scope('loss'):
     loss_fns = [
         loss_fn for loss_fn in model.loss_functions if loss_fn is not None
@@ -146,8 +127,6 @@
     for i, loss_fn in enumerate(loss_fns):
       weights = sample_weights[i] if sample_weights else None
       mask = masks[i]
-<<<<<<< HEAD
-=======
       with backend.name_scope(model.output_names[i] + '_loss'):
         if mask is not None:
           mask = math_ops.cast(mask, outs[i].dtype)
@@ -180,7 +159,6 @@
           # differentiate between use case where a custom optimizer
           # expects a vector loss value vs unreduced per-sample loss value.
           output_loss = loss_fn(targets[i], outs[i], sample_weight=weights)
->>>>>>> 4c307bd3
 
       weighted_masked_fn = training_utils.weighted_masked_objective(loss_fn)
       with backend.name_scope(model.output_names[i] + '_loss'):
@@ -191,15 +169,6 @@
       # associated with a model, each output's loss is calculated and returned
       # as part of the loss_metrics.
       if len(model.outputs) > 1:
-<<<<<<< HEAD
-        loss_metrics.append(backend.mean(output_loss))
-
-      loss_weight = model.loss_weights_list[i]
-      if total_loss is None:
-        total_loss = loss_weight * output_loss
-      else:
-        total_loss += loss_weight * output_loss
-=======
         # Compute the stateful loss value.
         if weighted_losses is not None:
           aggregated_output_loss = output_loss_metrics[i](weighted_losses)
@@ -211,7 +180,6 @@
         output_losses.append(aggregated_output_loss)
 
       total_loss += model.loss_weights_list[i] * output_loss
->>>>>>> 4c307bd3
 
     if loss_fns:
       total_loss = backend.mean(total_loss)
@@ -222,355 +190,10 @@
         custom_losses += layer.losses
 
     if custom_losses:
-<<<<<<< HEAD
-      total_loss += sum(custom_losses)
-
-  return outs, total_loss, loss_metrics, masks
-
-
-def iterator_fit_loop(model,
-                      inputs,
-                      class_weight,
-                      steps_per_epoch,
-                      epoch_logs,
-                      val_inputs=None,
-                      val_targets=None,
-                      val_sample_weights=None,
-                      epochs=1,
-                      verbose=1,
-                      callbacks=None,
-                      validation_steps=None,
-                      do_validation=False,
-                      batch_size=None):
-  """Fit function for eager execution when input is given as dataset iterator.
-
-  Updates the given epoch logs.
-
-  Arguments:
-      model: Instance of the `Model`.
-      inputs: Input dataset iterator.
-      class_weight: Optional class-weight array to weight the importance of
-          samples in `inputs` based on the class they belong to, as conveyed by
-          the targets from the `inputs` iterator.
-      steps_per_epoch: Total number of steps (batches of samples)
-          before declaring one epoch finished and starting the
-          next epoch.
-      epoch_logs: Dictionary of logs from every epoch.
-      val_inputs: Input data for validation.
-      val_targets: Target data for validation.
-      val_sample_weights: Sample weight data for validation.
-      epochs: Number of times to iterate over the data
-      verbose: Verbosity mode, 0, 1 or 2
-      callbacks: CallbackList instance. Controls callbacks during training.
-      validation_steps: Number of steps to run validation for (only if doing
-        validation from data tensors). Ignored with default value of `None`.
-      do_validation: Boolean value indicating whether we should do validation.
-      batch_size: int, val_inputs and val_targets will be evaled batch by
-        batch with size batch_size if they are array.
-
-  Raises:
-      ValueError: In case of mismatch between given number of inputs and
-        expectations of the model.
-  """
-  assert isinstance(inputs, iterator_ops.EagerIterator)
-
-  # make sure either x,y or x,y,sample_weights is provided
-  if (not isinstance(inputs.output_shapes, (list, tuple)) or
-      len(inputs.output_shapes) not in (2, 3)):
-    raise ValueError('Please provide either inputs and targets '
-                     'or inputs, targets, and sample_weights')
-
-  for step_index in range(steps_per_epoch):
-    batch_logs = {'batch': step_index, 'size': 1}
-    callbacks.on_batch_begin(step_index, batch_logs)
-
-    # Get data from the iterator.
-    try:
-      next_element = inputs.get_next()
-    except errors.OutOfRangeError:
-      logging.warning(
-          'Your dataset iterator ran out of data; interrupting training. Make '
-          'sure that your dataset can generate at least '
-          '`steps_per_epoch * epochs` batches (in this case, %d batches). You '
-          'may need to use the repeat() function when building your '
-          'dataset.' % steps_per_epoch * epochs)
-      break
-
-    if len(inputs.output_shapes) == 2:
-      x, y = next_element
-      sample_weights = None
-    else:
-      x, y, sample_weights = next_element
-
-    # Validate and standardize data.
-    x, y, sample_weights = model._standardize_user_data(
-        x, y, sample_weight=sample_weights, class_weight=class_weight)
-    x = training_utils.cast_if_floating_dtype(x)
-    y = training_utils.cast_if_floating_dtype(y)
-    if sample_weights:
-      sample_weights = [
-          training_utils.cast_if_floating_dtype(
-              ops.convert_to_tensor(val, dtype=backend.floatx()))
-          if val is not None else None for val in sample_weights
-      ]
-
-    # Set stateful_metrics in callbacks. We do not do this before the
-    # `steps_per_epoch` loop because model will be compiled only in the first
-    # iteration of this loop in the deferred build scenario.
-    if step_index == 0:
-      for cbk in callbacks:
-        if (isinstance(cbk, cbks.BaseLogger) or
-            isinstance(cbk, cbks.ProgbarLogger)):
-          cbk.stateful_metrics = model.stateful_metric_names
-
-    if step_index == 0 and not callbacks.params['metrics']:
-      callback_metrics = copy.copy(model.metrics_names)
-      if do_validation:
-        callback_metrics += ['val_' + n for n in model.metrics_names]
-      callbacks.set_params({
-          'batch_size': batch_size,
-          'epochs': epochs,
-          'steps': steps_per_epoch,
-          'verbose': verbose,
-          'do_validation': do_validation,
-          'metrics': callback_metrics or [],
-          'validation_steps': validation_steps
-      })
-
-    # Train model.
-    outs, loss, loss_metrics, masks = _process_single_batch(
-        model, x, y, sample_weights=sample_weights, training=True)
-    outs = generic_utils.to_list(outs)
-
-    # Calculate metrics.
-    for l, o in zip(model.metrics_names, outs):
-      batch_logs[l] = o
-    # Required for eager execution
-    metrics_results = _eager_metrics_fn(
-        model, outs, y, sample_weights=sample_weights, masks=masks)
-    batch_logs['loss'] = tensor_util.constant_value(backend.mean(loss))
-
-    for k, v in zip(model.metrics_names,
-                    [backend.mean(loss)] + loss_metrics + metrics_results):
-      batch_logs[k] = tensor_util.constant_value(v)
-    callbacks.on_batch_end(step_index, batch_logs)
-    if callbacks.model.stop_training:
-      break
-
-    if step_index == steps_per_epoch - 1:
-      if do_validation:
-        val_outs = test_loop(
-            model,
-            val_inputs,
-            val_targets,
-            sample_weights=val_sample_weights,
-            steps=validation_steps,
-            verbose=0,
-            batch_size=batch_size)
-        if not isinstance(val_outs, list):
-          val_outs = [val_outs]
-        # Same labels assumed.
-        for l, o in zip(model.metrics_names, val_outs):
-          epoch_logs['val_' + l] = o
-
-
-def iterator_test_loop(model, inputs, steps, verbose=0):
-  """Test function for eager execution when input is given as dataset iterator.
-
-  Arguments:
-      model: Model instance that is being evaluated in Eager mode.
-      inputs: Input dataset iterator.
-      steps: Total number of steps (batches of samples) before declaring
-      predictions finished.
-      verbose: Verbosity mode.
-
-  Returns:
-      Scalar loss (if the model has a single output and no metrics)
-      or list of scalars (if the model has multiple outputs
-      and/or metrics). The attribute `model.metrics_names` will give you
-      the display labels for the scalar outputs.
-
-  Raises:
-      ValueError: In case of mismatch between given number of inputs and
-        expectations of the model.
-  """
-  assert isinstance(inputs, iterator_ops.EagerIterator)
-  # make sure either x,y or x,y,sample_weights is provided
-  if (not isinstance(inputs.output_shapes, (list, tuple)) or
-      len(inputs.output_shapes) < 2 or len(inputs.output_shapes) > 3):
-    raise ValueError('Please provide either inputs and targets'
-                     'or inputs, targets, and sample_weights')
-  outs = []
-  num_samples = 0
-  if verbose == 1:
-    progbar = generic_utils.Progbar(target=steps)
-  for step_index in range(steps):
-    # Get data from the iterator.
-    try:
-      next_element = inputs.get_next()
-    except errors.OutOfRangeError:
-      logging.warning(
-          'Your dataset iterator ran out of data interrupting testing. '
-          'Make sure that your dataset can generate at least `steps` batches '
-          '(in this case, %d batches). You may need to use the repeat() '
-          'function when building your dataset.', steps)
-      break
-
-    if len(inputs.output_shapes) == 2:
-      x, y = next_element
-      sample_weights = None
-    else:
-      x, y, sample_weights = next_element
-
-    # Validate and standardize data.
-    x, y, sample_weights = model._standardize_user_data(
-        x, y, sample_weight=sample_weights)
-    x = training_utils.cast_if_floating_dtype(x)
-    y = training_utils.cast_if_floating_dtype(y)
-    if sample_weights:
-      sample_weights = [
-          training_utils.cast_if_floating_dtype(
-              ops.convert_to_tensor(val, dtype=backend.floatx()))
-          if val is not None else None for val in sample_weights
-      ]
-
-    if step_index == 0:
-      # Get stateful metrics indices. We do not do this before the `steps` loop
-      # because model will be compiled only in the first iteration of this loop
-      # in the deferred build scenario.
-      if hasattr(model, 'metrics'):
-        for m in model.stateful_metric_functions:
-          m.reset_states()
-        stateful_metric_indices = [
-            i for i, name in enumerate(model.metrics_names)
-            if str(name) in model.stateful_metric_names
-        ]
-      else:
-        stateful_metric_indices = []
-
-    # Calculate model output, loss values.
-    loss_outs, loss, loss_metrics, masks = _model_loss(
-        model, x, y, sample_weights=sample_weights, training=False)
-    metrics_results = _eager_metrics_fn(
-        model, loss_outs, y, sample_weights=sample_weights, masks=masks)
-    batch_outs = []
-    for _, v in zip(model.metrics_names,
-                    [backend.mean(loss)] + loss_metrics + metrics_results):
-      batch_outs.append(tensor_util.constant_value(v))
-
-    # Get current step size.
-    if isinstance(x, list):
-      step_size = x[0].get_shape().as_list()[0]
-    elif isinstance(x, dict):
-      step_size = list(x.values())[0].get_shape().as_list()[0]
-    else:
-      step_size = x.get_shape().as_list()[0]
-
-    # Accumulate results in output array.
-    if not isinstance(batch_outs, list):
-      batch_outs = [batch_outs]
-    if step_index == 0:
-      for _ in enumerate(batch_outs):
-        outs.append(0.)
-    for i, batch_out in enumerate(batch_outs):
-      if i in stateful_metric_indices:
-        outs[i] = batch_out
-      else:
-        outs[i] += batch_out * step_size
-
-    # Calculate sample size.
-    num_samples += step_size
-    if verbose == 1:
-      progbar.update(step_index + 1)
-
-  for i in range(len(outs)):
-    if i not in stateful_metric_indices:
-      outs[i] /= num_samples
-  if len(outs) == 1:
-    return outs[0]
-  return outs
-
-
-def iterator_predict_loop(model, inputs, steps, verbose=0):
-  """Predict function for eager execution when input is dataset iterator.
-
-  Arguments:
-      model: Instance of `Model`.
-      inputs: Input dataset iterator.
-      steps: Total number of steps (batches of samples) before declaring
-          `_predict_loop` finished.
-      verbose: Verbosity mode.
-
-  Returns:
-      Array of predictions (if the model has a single output)
-      or list of arrays of predictions (if the model has multiple outputs).
-
-  Raises:
-      ValueError: In case of mismatch between given number of inputs and
-        expectations of the model.
-  """
-  assert isinstance(inputs, iterator_ops.EagerIterator)
-  if not isinstance(inputs.output_shapes,
-                    (list, tuple)) or len(inputs.output_shapes) > 3:
-    raise ValueError(
-        'Please provide data as a list or tuple of 1, 2, or 3 elements '
-        ' - `(input)`, or `(input, target)`, or `(input, target,'
-        'sample_weights)`. Received %s. We do not use the `target` or'
-        '`sample_weights` value here.' % inputs.output_shapes)
-  outs = []
-  if verbose == 1:
-    progbar = generic_utils.Progbar(target=steps)
-  for step_index in range(steps):
-    # Get data from the iterator.
-    try:
-      next_element = inputs.get_next()
-    except errors.OutOfRangeError:
-      logging.warning(
-          'Your dataset iterator ran out of data; interrupting prediction. '
-          'Make sure that your dataset can generate at least `steps` batches '
-          '(in this case, %d batches). You may need to use the repeat() '
-          'function when building your dataset.', steps)
-      break
-
-    # expects a tuple, where first element of tuple represents inputs
-    x = next_element[0]
-
-    # Validate and standardize data.
-    x, _, _ = model._standardize_user_data(x)
-    x = training_utils.cast_if_floating_dtype(x)
-
-    if isinstance(x, list) and len(x) == 1:
-      x = x[0]
-
-    if model._expects_training_arg:
-      batch_outs = model.call(x, training=False)
-    else:
-      batch_outs = model.call(x)
-    if not isinstance(batch_outs, list):
-      batch_outs = [batch_outs]
-
-    # We collect the results from every step and then concatenate them once
-    # in the end. This is an expensive process. We are doing this because we
-    # do not know the number of samples beforehand.
-    if step_index == 0:
-      for _ in batch_outs:
-        outs.append([])
-    for i, batch_out in enumerate(batch_outs):
-      outs[i].append(backend.get_value(batch_out))
-
-    if verbose == 1:
-      progbar.update(step_index + 1)
-  for i, out in enumerate(outs):
-    outs[i] = np.concatenate(tuple(out), axis=0)
-  if len(outs) == 1:
-    return outs[0]
-  return outs
-=======
       total_loss += losses_utils.scale_loss_for_distribution(
           math_ops.add_n(custom_losses))
 
   return outs, total_loss, output_losses, masks
->>>>>>> 4c307bd3
 
 
 def _process_single_batch(model,
@@ -600,15 +223,6 @@
   """
   with backend.eager_learning_phase_scope(1 if training else 0):
     with GradientTape() as tape:
-<<<<<<< HEAD
-      outs, loss, loss_metrics, masks = _model_loss(
-          model,
-          inputs,
-          targets,
-          sample_weights=sample_weights,
-          training=training)
-      if loss is None:
-=======
       outs, total_loss, output_losses, masks = (
           _model_loss(
               model,
@@ -618,7 +232,6 @@
               sample_weights=sample_weights,
               training=training))
       if total_loss is None:
->>>>>>> 4c307bd3
         raise ValueError('The model cannot be run '
                          'because it has no loss to optimize.')
     if training:
@@ -629,13 +242,8 @@
       else:
         grads = tape.gradient(total_loss, model.trainable_weights)
         model.optimizer.apply_gradients(zip(grads,
-<<<<<<< HEAD
-                                            model._collected_trainable_weights))
-    return outs, loss, loss_metrics, masks
-=======
                                             model.trainable_weights))
     return outs, total_loss, output_losses, masks
->>>>>>> 4c307bd3
 
 
 def train_on_batch(model,
@@ -656,18 +264,6 @@
   Returns:
       total loss and the loss associated with each output.
   """
-<<<<<<< HEAD
-  if len(inputs) and tensor_util.is_tensor(inputs[0]):
-    inputs = training_utils.cast_if_floating_dtype(inputs)
-    targets = training_utils.cast_if_floating_dtype(targets)
-  else:
-    inputs = [
-        ops.convert_to_tensor(val, dtype=backend.floatx()) for val in inputs
-    ]
-    targets = [
-        ops.convert_to_tensor(val, dtype=backend.floatx()) for val in targets
-    ]
-=======
   if isinstance(inputs, collections.Sequence):
     if len(inputs) and tensor_util.is_tensor(inputs[0]):
       inputs = training_utils.cast_if_floating_dtype(inputs)
@@ -679,17 +275,12 @@
       if targets:
         targets = training_utils.cast_if_floating_dtype(
             [ops.convert_to_tensor(val) for val in targets])
->>>>>>> 4c307bd3
   if sample_weights:
     sample_weights = [
         ops.convert_to_tensor(val, dtype=backend.floatx())
         if val is not None else None for val in sample_weights
     ]
 
-<<<<<<< HEAD
-  outs, loss, loss_metrics, masks = _process_single_batch(
-      model, inputs, targets, sample_weights=sample_weights, training=True)
-=======
   outs, total_loss, output_losses, masks = (
       _process_single_batch(
           model,
@@ -698,17 +289,12 @@
           sample_weights=sample_weights,
           training=True,
           output_loss_metrics=output_loss_metrics))
->>>>>>> 4c307bd3
   if not isinstance(outs, list):
     outs = [outs]
   metrics_results = _eager_metrics_fn(
       model, outs, targets, sample_weights=sample_weights, masks=masks)
-<<<<<<< HEAD
-  loss = generic_utils.to_list(loss)
-=======
   total_loss = nest.flatten(total_loss)
   results = total_loss + output_losses + metrics_results
->>>>>>> 4c307bd3
 
   return [tensor_util.constant_value(v) for v in results]
 
@@ -731,18 +317,6 @@
   Returns:
       total loss, loss and metrics associated with each output.
   """
-<<<<<<< HEAD
-  if len(inputs) and tensor_util.is_tensor(inputs[0]):
-    inputs = training_utils.cast_if_floating_dtype(inputs)
-    targets = training_utils.cast_if_floating_dtype(targets)
-  else:
-    inputs = [
-        ops.convert_to_tensor(val, dtype=backend.floatx()) for val in inputs
-    ]
-    targets = [
-        ops.convert_to_tensor(val, dtype=backend.floatx()) for val in targets
-    ]
-=======
   if isinstance(inputs, collections.Sequence):
     if len(inputs) and tensor_util.is_tensor(inputs[0]):
       inputs = training_utils.cast_if_floating_dtype(inputs)
@@ -752,16 +326,11 @@
           [ops.convert_to_tensor(val) for val in inputs])
       targets = training_utils.cast_if_floating_dtype(
           [ops.convert_to_tensor(val) for val in targets])
->>>>>>> 4c307bd3
   if sample_weights:
     sample_weights = [
         ops.convert_to_tensor(val, dtype=backend.floatx())
         if val is not None else None for val in sample_weights
     ]
-<<<<<<< HEAD
-  outs, loss, loss_metrics, masks = _model_loss(
-      model, inputs, targets, sample_weights=sample_weights, training=False)
-=======
   outs, total_loss, output_losses, masks = (
       _model_loss(
           model,
@@ -770,182 +339,11 @@
           sample_weights=sample_weights,
           training=False,
           output_loss_metrics=output_loss_metrics))
->>>>>>> 4c307bd3
   if not isinstance(outs, list):
     outs = [outs]
   metrics_results = _eager_metrics_fn(
       model, outs, targets, sample_weights=sample_weights, masks=masks)
-<<<<<<< HEAD
-  loss = generic_utils.to_list(loss)
-
-  return [
-      tensor_util.constant_value(v)
-      for v in loss + loss_metrics + metrics_results
-  ]
-
-
-def fit_loop(model,
-             inputs,
-             targets,
-             sample_weights=None,
-             class_weight=None,
-             val_inputs=None,
-             val_targets=None,
-             val_sample_weights=None,
-             batch_size=None,
-             epochs=1,
-             verbose=1,
-             callbacks=None,
-             shuffle=True,
-             initial_epoch=0,
-             steps_per_epoch=None,
-             validation_steps=None):
-  """Fit function for eager execution.
-
-  Arguments:
-      model: Instance of the model that is being executed in Eager mode.
-      inputs: List of input arrays.
-      targets: List of target arrays.
-      sample_weights: Optional list of sample weight arrays.
-      class_weight: Optional class-weight array to weight the importance of
-          samples in `inputs` based on the class they belong to, as conveyed by
-          `targets`.
-      val_inputs: Input data for validation.
-      val_targets: Target data for validation.
-      val_sample_weights: Sample weight data for validation.
-      batch_size: Integer batch size or None if unknown.
-      epochs: Number of times to iterate over the data
-      verbose: Verbosity mode, 0, 1 or 2
-      callbacks: List of callbacks to be called during training
-      shuffle: Whether to shuffle the data at the beginning of each epoch
-      initial_epoch: Epoch at which to start training
-          (useful for resuming a previous training run)
-      steps_per_epoch: Total number of steps (batches of samples)
-          before declaring one epoch finished and starting the
-          next epoch. Ignored with the default value of `None`.
-      validation_steps: Number of steps to run validation for (only if doing
-        validation from data tensors). Ignored with default value of `None`.
-
-  Returns:
-      `History` object.
-
-  Raises:
-    ValueError: In case of invalid argument values.
-  """
-  # Convert training inputs to an EagerIterator
-  inputs, steps_per_epoch = training_utils.convert_to_iterator(
-      x=inputs,
-      y=targets,
-      sample_weights=sample_weights,
-      batch_size=batch_size,
-      steps_per_epoch=steps_per_epoch,
-      epochs=epochs,
-      shuffle=shuffle)
-  # Required for eager execution
-  with backend.learning_phase_scope(1):
-    do_validation = val_inputs is not None
-    callbacks = cbks.configure_callbacks(
-        callbacks,
-        model,
-        do_validation=do_validation,
-        batch_size=batch_size,
-        epochs=epochs,
-        steps_per_epoch=steps_per_epoch,
-        val_inputs=val_inputs,
-        val_targets=val_targets,
-        val_sample_weights=val_sample_weights,
-        validation_steps=validation_steps,
-        verbose=verbose)
-
-    callbacks.on_train_begin()
-    for epoch in range(initial_epoch, epochs):
-      if model._is_compiled:  # Model may not be compiled the first time.
-        # Reset stateful metrics
-        for m in model.stateful_metric_functions:
-          m.reset_states()
-      callbacks.on_epoch_begin(epoch)
-      epoch_logs = {}
-      iterator_fit_loop(
-          model,
-          inputs,
-          class_weight,
-          steps_per_epoch=steps_per_epoch,
-          epoch_logs=epoch_logs,
-          val_inputs=val_inputs,
-          val_targets=val_targets,
-          val_sample_weights=val_sample_weights,
-          epochs=epochs,
-          verbose=verbose,
-          callbacks=callbacks,
-          validation_steps=validation_steps,
-          do_validation=do_validation,
-          batch_size=batch_size)
-      callbacks.on_epoch_end(epoch, epoch_logs)
-      if callbacks.model.stop_training:
-        break
-  callbacks.on_train_end()
-  return model.history
-
-
-def test_loop(model, inputs, targets,
-              sample_weights=None,
-              batch_size=None,
-              verbose=0,
-              steps=None):
-  """Test function for eager execution.
-
-  Arguments:
-      model: Model instance that is being evaluated in Eager mode.
-      inputs: List of input arrays.
-      targets: List of target arrays.
-      sample_weights: Optional list of sample weight arrays.
-      batch_size: integer batch size or `None`.
-      verbose: verbosity mode.
-      steps: Total number of steps (batches of samples)
-          before declaring predictions finished.
-          Ignored with the default value of `None`.
-
-  Returns:
-      Scalar loss (if the model has a single output and no metrics)
-      or list of scalars (if the model has multiple outputs
-      and/or metrics). The attribute `model.metrics_names` will give you
-      the display labels for the scalar outputs.
-  """
-  inputs, steps = training_utils.convert_to_iterator(
-      x=inputs,
-      y=targets,
-      sample_weights=sample_weights,
-      batch_size=batch_size,
-      steps_per_epoch=steps,
-      is_validation=True)
-  with backend.learning_phase_scope(0):
-    return iterator_test_loop(model, inputs, steps, verbose=verbose)
-
-
-def predict_loop(model, inputs, batch_size=32, verbose=0, steps=None):
-  """Predict function for eager execution.
-
-  Arguments:
-      model: Instance of `Model`.
-      inputs: List of input arrays.
-      batch_size: integer batch size.
-      verbose: verbosity mode.
-      steps: Total number of steps (batches of samples)
-          before declaring `_predict_loop` finished.
-          Ignored with the default value of `None`.
-
-  Returns:
-      Array of predictions (if the model has a single output)
-      or list of arrays of predictions
-      (if the model has multiple outputs).
-  """
-  with backend.learning_phase_scope(0):
-    inputs, steps = training_utils.convert_to_iterator(
-        x=inputs, batch_size=batch_size, steps_per_epoch=steps)
-    return iterator_predict_loop(model, inputs, steps, verbose=verbose)
-=======
   total_loss = nest.flatten(total_loss)
   results = total_loss + output_losses + metrics_results
 
-  return [tensor_util.constant_value(v) for v in results]
->>>>>>> 4c307bd3
+  return [tensor_util.constant_value(v) for v in results]