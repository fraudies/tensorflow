--- conflicted
+++ resolved
@@ -23,16 +23,9 @@
 
 from tensorflow.python.keras import layers as layer_module
 from tensorflow.python.keras.engine import base_layer
-<<<<<<< HEAD
-from tensorflow.python.keras.engine.input_layer import Input
-from tensorflow.python.keras.engine.input_layer import InputLayer
-from tensorflow.python.keras.engine.network import Network
-from tensorflow.python.keras.engine.training import Model
-=======
 from tensorflow.python.keras.engine import input_layer
 from tensorflow.python.keras.engine import training
 from tensorflow.python.keras.engine import training_utils
->>>>>>> 4c307bd3
 from tensorflow.python.keras.utils import layer_utils
 from tensorflow.python.platform import tf_logging as logging
 from tensorflow.python.training.tracking import base as trackable
@@ -126,15 +119,11 @@
       return layers[1:]
     return layers[:]
 
-<<<<<<< HEAD
-  @checkpointable.no_automatic_dependency_tracking
-=======
   @property
   def dynamic(self):
     return any(layer.dynamic for layer in self.layers)
 
   @trackable.no_automatic_dependency_tracking
->>>>>>> 4c307bd3
   def add(self, layer):
     """Adds a layer instance on top of the layer stack.
 
@@ -256,19 +245,7 @@
         self._init_graph_network(self.inputs, self.outputs, name=self.name)
       return super(Sequential, self).call(inputs, training=training, mask=mask)
 
-<<<<<<< HEAD
-    outputs, _ = self._call_and_compute_mask(
-        inputs, training=training, mask=mask)
-    return outputs
-
-  def _call_and_compute_mask(self, inputs, training=None, mask=None):
-    if not self.built:
-      self.build(inputs.shape)
-
-    x = inputs
-=======
     outputs = inputs  # handle the corner case where self.layers is empty
->>>>>>> 4c307bd3
     for layer in self.layers:
       # During each iteration, `inputs` are the inputs to `layer`, and `outputs`
       # are the outputs of `layer` applied to `inputs`. At the end of each
@@ -280,19 +257,6 @@
       if 'training' in argspec:
         kwargs['training'] = training
 
-<<<<<<< HEAD
-      if isinstance(layer, Network) and layer._compute_output_and_mask_jointly:
-        x, mask = layer._call_and_compute_mask(x, **kwargs)
-      else:
-        x = layer.call(x, **kwargs)
-        if layer.supports_masking:
-          mask = layer.compute_mask(x, mask)
-        else:
-          mask = None
-      if not context.executing_eagerly():
-        x._keras_mask = mask
-    return x, mask
-=======
       outputs = layer(inputs, **kwargs)
 
       # `outputs` will be the inputs to the next layer.
@@ -300,7 +264,6 @@
       mask = outputs._keras_mask
 
     return outputs
->>>>>>> 4c307bd3
 
   def compute_output_shape(self, input_shape):
     shape = input_shape
