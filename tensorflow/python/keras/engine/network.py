--- conflicted
+++ resolved
@@ -37,13 +37,9 @@
 from tensorflow.python.keras import backend
 from tensorflow.python.keras import saving
 from tensorflow.python.keras.engine import base_layer
-<<<<<<< HEAD
-from tensorflow.python.keras.engine import saving
-=======
 from tensorflow.python.keras.engine import base_layer_utils
 from tensorflow.python.keras.engine import training_utils
 from tensorflow.python.keras.mixed_precision.experimental import policy
->>>>>>> 4c307bd3
 from tensorflow.python.keras.utils import generic_utils
 from tensorflow.python.keras.utils import layer_utils
 from tensorflow.python.keras.utils import tf_utils
@@ -185,25 +181,8 @@
     self.trainable = True
     self._is_compiled = False
     self._expects_training_arg = False
-<<<<<<< HEAD
-    # A list of "extra" variables assigned to attributes of this class, included
-    # in self.weights and self.variables. Always empty for graph networks (but
-    # included in base_init to avoid excessive special casing when retrieving
-    # the value).
-    self._extra_variables = []
-    # In many internal cases one needs to compute both the model's output
-    # and its output mask without relying on `__call__` (which would do both and
-    # set mask metadata), but for models, computing the mask requires to
-    # recompute the output.
-    # Hence the pattern `output = model.call(); mask = model.compute_mask()`
-    # would be redundant, and internal logic
-    # (susceptible to use `call` directly) should prefer using the
-    # internal method `output, mask = _call_and_compute_mask()`.
-    # This is True for Sequential networks and graph networks.
-=======
 
     # This is True for Sequential networks and Functional networks.
->>>>>>> 4c307bd3
     self._compute_output_and_mask_jointly = False
 
     self.supports_masking = False
@@ -212,10 +191,6 @@
       self.optimizer = None
 
     # Private attributes to implement compatibility with Layer.
-<<<<<<< HEAD
-    self._updates = []  # Used in symbolic mode only.
-    self._losses = []   # Used in symbolic mode only.
-=======
     self._maybe_create_attribute('_trainable_weights', [])
     self._maybe_create_attribute('_non_trainable_weights', [])
     self._updates = []  # Used in symbolic mode only.
@@ -227,7 +202,6 @@
     self._metrics = []
     # A dictionary that maps metric names to metric result tensors.
     self._metrics_tensors = {}
->>>>>>> 4c307bd3
     self._scope = None  # Never used.
     self._reuse = None  # Never used.
     if context.executing_eagerly():
@@ -258,70 +232,6 @@
   def _init_graph_network(self, inputs, outputs, name=None):
     self._call_convention = base_layer.CallConvention.EXPLICIT_INPUTS_ARGUMENT
     # Normalize and set self.inputs, self.outputs.
-<<<<<<< HEAD
-    if isinstance(inputs, (list, tuple)):
-      self.inputs = list(inputs)  # Tensor or list of tensors.
-    else:
-      self.inputs = [inputs]
-    if isinstance(outputs, (list, tuple)):
-      self.outputs = list(outputs)
-    else:
-      self.outputs = [outputs]
-
-    # User-provided argument validation.
-    if context.executing_eagerly():
-      # Check that all inputs/outputs are DeferredTensors.
-      for tensor in self.inputs:
-        if not isinstance(tensor, base_layer.DeferredTensor):  # pylint: disable=protected-access
-          raise TypeError('When eager execution is enabled, '
-                          'inputs must come from a call to '
-                          '`tf.keras.Input` (called after '
-                          'tf.enable_eager_execution()). '
-                          'Received invalid input: ' + str(tensor))
-      for tensor in self.outputs:
-        if not isinstance(tensor, base_layer.DeferredTensor):  # pylint: disable=protected-access
-          raise TypeError('When eager execution is enabled, '
-                          'outputs must come from a call to '
-                          'a layer (called after '
-                          'tf.enable_eager_execution()). '
-                          'Received invalid output: ' + str(tensor))
-    # Check for redundancy in inputs.
-    if len(set(self.inputs)) != len(self.inputs):
-      raise ValueError('The list of inputs passed to the model '
-                       'is redundant. '
-                       'All inputs should only appear once.'
-                       ' Found: ' + str(self.inputs))
-    for x in self.inputs:
-      # Check that x has appropriate `_keras_history` metadata.
-      if not hasattr(x, '_keras_history'):
-        cls_name = self.__class__.__name__
-        raise ValueError('Input tensors to a ' + cls_name + ' ' +
-                         'must come from `tf.keras.Input`. '
-                         'Received: ' + str(x) +
-                         ' (missing previous layer metadata).')
-      # Check that x is an input tensor.
-      # pylint: disable=protected-access
-      layer, node_index, tensor_index = x._keras_history
-      if len(layer._inbound_nodes) > 1 or (
-          layer._inbound_nodes and layer._inbound_nodes[0].inbound_layers):
-        cls_name = self.__class__.__name__
-        logging.warning(cls_name + ' inputs must come from '
-                        '`tf.keras.Input` (thus holding past layer metadata), '
-                        'they cannot be the output of '
-                        'a previous non-Input layer. '
-                        'Here, a tensor specified as '
-                        'input to "' + self.name + '" was not an Input tensor, '
-                        'it was generated by layer ' + layer.name + '.\n'
-                        'Note that input tensors are '
-                        'instantiated via `tensor = tf.keras.Input(shape)`.\n'
-                        'The tensor that caused the issue was: ' + str(x.name))
-    for x in self.outputs:
-      if not hasattr(x, '_keras_history'):
-        cls_name = self.__class__.__name__
-        raise ValueError('Output tensors to a ' + cls_name + ' must be '
-                         'the output of a TensorFlow `Layer` '
-                         '(thus holding past layer metadata). Found: ' + str(x))
-=======
     if isinstance(inputs, list) and len(nest.flatten(inputs)) == 1:
       inputs = inputs[0]
     if isinstance(outputs, list) and len(nest.flatten(outputs)) == 1:
@@ -333,7 +243,6 @@
 
     if any(not hasattr(tensor, '_keras_history') for tensor in self.outputs):
       base_layer_utils.create_keras_history(self._nested_outputs)
->>>>>>> 4c307bd3
 
     self._base_init(name=name)
     self._validate_graph_inputs_and_outputs()
@@ -435,15 +344,12 @@
     self.inputs = []
     self.built = False
 
-<<<<<<< HEAD
-=======
   @property
   def dynamic(self):
     if self._is_graph_network:
       return any(layer.dynamic for layer in self.layers)
     return self._dynamic or any(layer.dynamic for layer in self.layers)
 
->>>>>>> 4c307bd3
   def _determine_call_convention(self, call_argspec):
     """Decides how `self.call()` is invoked. See base_layer.CallConvention."""
     if call_argspec.varargs:
@@ -522,47 +428,18 @@
     if not getattr(self, '_self_setattr_tracking', True):
       super(Network, self).__setattr__(name, value)
       return
-<<<<<<< HEAD
-    no_dependency = isinstance(value, data_structures.NoDependency)
-    value = data_structures.sticky_attribute_assignment(
-        checkpointable=self, value=value, name=name)
-    if (isinstance(value, (base_layer.Layer,
-                           Network,
-                           data_structures.CheckpointableDataStructure))
-        or checkpointable_layer_utils.has_weights(value)):
-=======
 
     if all(
         isinstance(v, (base_layer.Layer,
                        data_structures.TrackableDataStructure)) or
         trackable_layer_utils.has_weights(v) for v in nest.flatten(value)):
->>>>>>> 4c307bd3
       try:
         is_graph_network = self._is_graph_network
       except AttributeError:
         raise RuntimeError('It looks like you are subclassing `Model` and you '
                            'forgot to call `super(YourClass, self).__init__()`.'
                            ' Always start with this line.')
-<<<<<<< HEAD
-      if not is_graph_network:
-        # We need to check object identity to avoid de-duplicating empty
-        # container types which compare equal.
-        if not any((layer is value for layer in self._layers)):
-          self._layers.append(value)
-          if hasattr(value, '_use_resource_variables'):
-            # In subclassed models, legacy layers (tf.layers) must always use
-            # resource variables.
-            value._use_resource_variables = True
-    if (not no_dependency
-        and isinstance(value, checkpointable.CheckpointableBase)):
-      if (  # For subclassed models only, users may add extra weights/variables
-            # simply by assigning them to attributes.
-          not self._is_graph_network
-          and isinstance(value, variables.Variable)):
-        self._extra_variables.append(value)
-=======
-
->>>>>>> 4c307bd3
+
     super(Network, self).__setattr__(name, value)
 
   def add_variable(self, name, shape, dtype=None, initializer=None,
@@ -714,18 +591,6 @@
         return layer
     raise ValueError('No such layer: ' + name)
 
-<<<<<<< HEAD
-  @property
-  def _unfiltered_updates(self):
-    if context.executing_eagerly():
-      return []
-    updates = []
-    for layer in self.layers:
-      if isinstance(layer, Network):
-        updates += layer._unfiltered_updates
-      else:
-        updates += layer.updates
-=======
   def _get_unfiltered_updates(self, check_trainable=True):
     if check_trainable and not self.trainable and not self.stateful:
       return []
@@ -733,14 +598,11 @@
     for layer in self.layers:
       updates += layer._get_unfiltered_updates(check_trainable=check_trainable)
     updates += list(self._updates)
->>>>>>> 4c307bd3
     return updates
 
   @property
   def _unfiltered_losses(self):
     losses = []
-<<<<<<< HEAD
-=======
 
     # If any eager losses are present, we assume the model to be part of an
     # eager training loop (either a custom one or the one used when
@@ -754,7 +616,6 @@
       loss_tensor = regularizer()
       if loss_tensor is not None:
         losses.append(loss_tensor)
->>>>>>> 4c307bd3
     for layer in self.layers:
       if isinstance(layer, Network):
         losses += layer._unfiltered_losses
@@ -762,8 +623,6 @@
         losses += layer.losses
     return losses
 
-<<<<<<< HEAD
-=======
   @trackable.no_automatic_dependency_tracking
   def _clear_losses(self):
     """Used every step in eager to reset losses."""
@@ -771,7 +630,6 @@
     for layer in self.layers:
       layer._clear_losses()
 
->>>>>>> 4c307bd3
   @property
   def updates(self):
     """Retrieves the network's updates.
@@ -822,14 +680,6 @@
     Returns:
         A list of update ops.
     """
-<<<<<<< HEAD
-    if context.executing_eagerly():
-      return []
-
-    if not self.trainable and not self.stateful:
-      return []
-=======
->>>>>>> 4c307bd3
 
     updates = self._get_unfiltered_updates(check_trainable=True)
 
@@ -872,8 +722,6 @@
     if context.executing_eagerly():
       return losses
 
-<<<<<<< HEAD
-=======
     # TODO(kaftan/fchollet): Clean this up / make it obsolete.
     # This is a super ugly, confusing check necessary to
     # handle the case where we are executing in a function graph in eager mode
@@ -892,7 +740,6 @@
           if getattr(loss, 'graph', None) == ops.get_default_graph()
       ]
 
->>>>>>> 4c307bd3
     relevant_inputs = []
     for i in range(0, len(self._inbound_nodes)):
       inputs = self.get_input_at(i)
@@ -922,9 +769,6 @@
     return trackable_layer_utils.gather_non_trainable_weights(
         trainable=self.trainable,
         sub_layers=self._layers,
-<<<<<<< HEAD
-        extra_variables=self._extra_variables)
-=======
         extra_variables=self._non_trainable_weights + self._trainable_weights)
 
   @property
@@ -939,7 +783,6 @@
         metrics_tensors.update(layer._metrics_tensors)
     metrics_tensors.update(self._metrics_tensors)
     return metrics_tensors
->>>>>>> 4c307bd3
 
   @property
   def input_spec(self):
@@ -1206,88 +1049,6 @@
             for tensor in nest.flatten(node.input_tensors)):
 
           # Call layer (reapplying ops to new inputs).
-<<<<<<< HEAD
-          with ops.name_scope(layer.name):
-            if node.arguments:
-              kwargs = node.arguments
-            else:
-              kwargs = {}
-            # Ensure `training` arg propagation if applicable.
-            if 'training' in tf_inspect.getfullargspec(layer.call).args:
-              kwargs.setdefault('training', training)
-
-            if len(computed_data) == 1:
-              computed_tensor, computed_mask = computed_data[0]
-              # Ensure mask propagation if applicable.
-              if 'mask' in tf_inspect.getfullargspec(layer.call).args:
-                kwargs.setdefault('mask', computed_mask)
-
-              # Compute outputs and masks.
-              if (isinstance(layer, Network) and
-                  layer._compute_output_and_mask_jointly):
-                output_tensors, output_masks = layer._call_and_compute_mask(
-                    computed_tensor, **kwargs)
-              else:
-                if context.executing_eagerly():
-                  output_tensors = layer(computed_tensor, **kwargs)
-                else:
-                  output_tensors = layer.call(computed_tensor, **kwargs)
-                if hasattr(layer, 'compute_mask'):
-                  output_masks = layer.compute_mask(computed_tensor,
-                                                    computed_mask)
-                else:
-                  output_masks = [None for _ in output_tensors]
-              computed_tensors = [computed_tensor]
-
-            else:
-              computed_tensors = [x[0] for x in computed_data]
-              computed_masks = [x[1] for x in computed_data]
-              # Ensure mask propagation if applicable.
-              if 'mask' in tf_inspect.getfullargspec(layer.call).args:
-                kwargs.setdefault('mask', computed_masks)
-
-              # Compute outputs and masks.
-              if (isinstance(layer, Network) and
-                  layer._compute_output_and_mask_jointly):
-                output_tensors, output_masks = layer._call_and_compute_mask(
-                    computed_tensors, **kwargs)
-              else:
-                if context.executing_eagerly():
-                  output_tensors = layer(computed_tensors, **kwargs)
-                else:
-                  output_tensors = layer.call(computed_tensors, **kwargs)
-                if hasattr(layer, 'compute_mask'):
-                  output_masks = layer.compute_mask(computed_tensors,
-                                                    computed_masks)
-                else:
-                  output_masks = [None for _ in output_tensors]
-
-            output_tensors = generic_utils.to_list(output_tensors)
-            if output_masks is None:
-              output_masks = [None for _ in output_tensors]
-            else:
-              output_masks = generic_utils.to_list(output_masks)
-
-            if not context.executing_eagerly():
-              # Set mask metadata.
-              for x, m in zip(output_tensors, output_masks):
-                try:
-                  x._keras_mask = m
-                except AttributeError:
-                  pass
-
-              # Apply activity regularizer if any.
-              if layer.activity_regularizer is not None:
-                regularization_losses = [
-                    layer.activity_regularizer(x) for x in output_tensors
-                ]
-                layer.add_loss(regularization_losses, computed_tensors)
-
-          # Update tensor_map.
-          for x, y, mask in zip(reference_output_tensors, output_tensors,
-                                output_masks):
-            tensor_map[str(id(x))] = (y, mask)
-=======
           computed_tensors = nest.map_structure(
               lambda t: tensor_dict[str(id(t))], node.input_tensors)
 
@@ -1308,7 +1069,6 @@
           for x, y in zip(
               nest.flatten(node.output_tensors), nest.flatten(output_tensors)):
             tensor_dict[str(id(x))] = y
->>>>>>> 4c307bd3
 
     output_tensors = []
     output_shapes = []
@@ -1894,8 +1654,6 @@
                               positions=positions,
                               print_fn=print_fn)
 
-<<<<<<< HEAD
-=======
   def _validate_graph_inputs_and_outputs(self):
     """Validates the inputs and outputs of a Graph Network."""
     # Check for redundancy in inputs.
@@ -2030,7 +1788,6 @@
       self._layers.append(layer)
       self._layer_call_argspecs[layer] = tf_inspect.getfullargspec(layer.call)
 
->>>>>>> 4c307bd3
 
 def _is_hdf5_filepath(filepath):
   return (filepath.endswith('.h5') or filepath.endswith('.keras') or
