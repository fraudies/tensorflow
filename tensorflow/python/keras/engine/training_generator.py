--- conflicted
+++ resolved
@@ -23,15 +23,6 @@
 
 from tensorflow.python.eager import context
 from tensorflow.python.keras import callbacks as cbks
-<<<<<<< HEAD
-from tensorflow.python.keras.utils.data_utils import GeneratorEnqueuer
-from tensorflow.python.keras.utils.data_utils import iter_sequence_infinite
-from tensorflow.python.keras.utils.data_utils import OrderedEnqueuer
-from tensorflow.python.keras.utils.data_utils import Sequence
-from tensorflow.python.keras.utils.generic_utils import Progbar
-from tensorflow.python.platform import tf_logging as logging
-
-=======
 from tensorflow.python.keras.engine import training_utils
 from tensorflow.python.keras.utils import data_utils
 from tensorflow.python.keras.utils import generic_utils
@@ -245,7 +236,6 @@
               'use the repeat() function when building your '
               'dataset.' % (steps_name, steps_per_epoch * epochs))
         break
->>>>>>> a751f01a
 
 def fit_generator(model,
                   generator,
@@ -286,70 +276,6 @@
                        ' class. Please specify `steps_per_epoch` or use'
                        ' the `keras.utils.Sequence` class.')
 
-<<<<<<< HEAD
-  # python 2 has 'next', 3 has '__next__'
-  # avoid any explicit version checks
-  val_gen = (
-      hasattr(validation_data, 'next') or
-      hasattr(validation_data, '__next__') or
-      isinstance(validation_data, Sequence))
-  if (val_gen and not isinstance(validation_data, Sequence) and
-      not validation_steps):
-    raise ValueError('`validation_steps=None` is only valid for a'
-                     ' generator based on the `keras.utils.Sequence`'
-                     ' class. Please specify `validation_steps` or use'
-                     ' the `keras.utils.Sequence` class.')
-
-  enqueuer = None
-  val_enqueuer = None
-
-  try:
-    val_x, val_y, val_sample_weights = validation_data, None, None
-    if do_validation and not val_gen:
-      # Prepare data for validation
-      if len(validation_data) == 2:
-        val_x, val_y = validation_data  # pylint: disable=unpacking-non-sequence
-        val_sample_weights = None
-      elif len(validation_data) == 3:
-        val_x, val_y, val_sample_weights = validation_data  # pylint: disable=unpacking-non-sequence
-      else:
-        raise ValueError(
-            '`validation_data` should be a tuple '
-            '`(val_x, val_y, val_sample_weight)` '
-            'or `(val_x, val_y)`. Found: ' + str(validation_data))
-      val_x, val_y, val_sample_weights = model._standardize_user_data(
-          val_x, val_y, val_sample_weights)
-
-    callbacks = cbks.configure_callbacks(
-        callbacks,
-        model,
-        do_validation=do_validation,
-        val_inputs=val_x,
-        val_targets=val_y,
-        val_sample_weights=val_sample_weights,
-        epochs=epochs,
-        validation_steps=validation_steps,
-        steps_per_epoch=steps_per_epoch,
-        verbose=verbose)
-
-    if workers > 0:
-      if is_sequence:
-        enqueuer = OrderedEnqueuer(
-            generator,
-            use_multiprocessing=use_multiprocessing,
-            shuffle=shuffle)
-      else:
-        enqueuer = GeneratorEnqueuer(
-            generator,
-            use_multiprocessing=use_multiprocessing)
-      enqueuer.start(workers=workers, max_queue_size=max_queue_size)
-      output_generator = enqueuer.get()
-    else:
-      if is_sequence:
-        output_generator = iter_sequence_infinite(generator)
-      else:
-        output_generator = generator
-=======
       is_deferred = not model._is_compiled
       batch_outs = batch_function(*batch_data)
       if not isinstance(batch_outs, list):
@@ -383,7 +309,6 @@
       callbacks._call_batch_hook(mode, 'end', step, batch_logs)
       progbar.on_batch_end(step, batch_logs)
       step += 1
->>>>>>> a751f01a
 
     callbacks.on_train_begin()
     # Construct epoch logs.
@@ -469,44 +394,6 @@
       if callbacks.model.stop_training:
         break
 
-<<<<<<< HEAD
-  finally:
-    try:
-      if enqueuer is not None:
-        enqueuer.stop()
-    finally:
-      if val_enqueuer is not None:
-        val_enqueuer.stop()
-
-  callbacks.on_train_end()
-  return model.history
-
-
-def evaluate_generator(model,
-                       generator,
-                       steps=None,
-                       max_queue_size=10,
-                       workers=1,
-                       use_multiprocessing=False,
-                       verbose=0):
-  """See docstring for `Model.evaluate_generator`."""
-  if not context.executing_eagerly():
-    model._make_test_function()
-
-  if hasattr(model, 'metrics'):
-    for m in model.stateful_metric_functions:
-      m.reset_states()
-    stateful_metric_indices = [
-        i for i, name in enumerate(model.metrics_names)
-        if str(name) in model.stateful_metric_names]
-  else:
-    stateful_metric_indices = []
-
-  steps_done = 0
-  all_outs = []
-  batch_sizes = []
-  is_sequence = isinstance(generator, Sequence)
-=======
     aggregator.finalize()
     results = aggregator.results
     epoch_logs = cbks.make_logs(model, epoch_logs, results, mode)
@@ -621,16 +508,12 @@
       for data types that require them, or if unrecognized keyword
       arguments are passed.
   """
->>>>>>> a751f01a
   if not is_sequence and use_multiprocessing and workers > 1:
     logging.warning(
         UserWarning('Using a generator with `use_multiprocessing=True`'
                     ' and multiple workers may duplicate your data.'
                     ' Please consider using the`keras.utils.Sequence'
                     ' class.'))
-<<<<<<< HEAD
-  if steps is None:
-=======
 
   if steps_per_epoch is None and not is_dataset:
     arg_name = 'steps_per_epoch' if mode == ModeKeys.TRAIN else 'steps'
@@ -721,7 +604,6 @@
   is_sequence = isinstance(generator, data_utils.Sequence)
   enqueuer = None
   if workers > 0:
->>>>>>> a751f01a
     if is_sequence:
       steps = len(generator)
     else:
@@ -825,13 +707,6 @@
     if is_sequence:
       steps = len(generator)
     else:
-<<<<<<< HEAD
-      raise ValueError('`steps=None` is only valid for a generator'
-                       ' based on the `keras.utils.Sequence` class.'
-                       ' Please specify `steps` or use the'
-                       ' `keras.utils.Sequence` class.')
-  enqueuer = None
-=======
       output_generator = generator
   return output_generator, enqueuer
 
@@ -856,7 +731,6 @@
 
   return f
 
->>>>>>> a751f01a
 
   try:
     if workers > 0:
