# Copyright 2018 The TensorFlow Authors. All Rights Reserved.
#
# Licensed under the Apache License, Version 2.0 (the "License");
# you may not use this file except in compliance with the License.
# You may obtain a copy of the License at
#
#     http://www.apache.org/licenses/LICENSE-2.0
#
# Unless required by applicable law or agreed to in writing, software
# distributed under the License is distributed on an "AS IS" BASIS,
# WITHOUT WARRANTIES OR CONDITIONS OF ANY KIND, either express or implied.
# See the License for the specific language governing permissions and
# limitations under the License.
# ==============================================================================
"""Part of the Keras training engine related to plain array data.
"""
# pylint: disable=protected-access
from __future__ import absolute_import
from __future__ import division
from __future__ import print_function

import numpy as np

<<<<<<< HEAD
from tensorflow.python.framework import errors
from tensorflow.python.keras import backend as K
from tensorflow.python.keras import callbacks as cbks
=======
from tensorflow.python.data.ops import dataset_ops
from tensorflow.python.data.ops import iterator_ops
from tensorflow.python.eager import context
from tensorflow.python.framework import errors
from tensorflow.python.keras import backend as K
from tensorflow.python.keras import callbacks as cbks
from tensorflow.python.keras.distribute import distributed_training_utils
>>>>>>> 4c307bd3
from tensorflow.python.keras.engine import training_utils
from tensorflow.python.keras.utils.generic_utils import make_batches
from tensorflow.python.keras.utils.generic_utils import Progbar
from tensorflow.python.keras.utils.generic_utils import slice_arrays
from tensorflow.python.keras.utils.mode_keys import ModeKeys
from tensorflow.python.platform import tf_logging as logging

try:
  from scipy.sparse import issparse  # pylint: disable=g-import-not-at-top
except ImportError:
  issparse = None


<<<<<<< HEAD
def fit_loop(model,
             inputs,
             targets,
             sample_weights=None,
             batch_size=None,
             epochs=100,
             verbose=1,
             callbacks=None,
             val_inputs=None,
             val_targets=None,
             val_sample_weights=None,
             shuffle=True,
             initial_epoch=0,
             steps_per_epoch=None,
             validation_steps=None):
  """Abstract fit function for arrays of data.
=======
def model_iteration(model,
                    inputs,
                    targets=None,
                    sample_weights=None,
                    batch_size=None,
                    epochs=1,
                    verbose=1,
                    callbacks=None,
                    val_inputs=None,
                    val_targets=None,
                    val_sample_weights=None,
                    shuffle=True,
                    initial_epoch=0,
                    steps_per_epoch=None,
                    validation_steps=None,
                    validation_freq=1,
                    mode=ModeKeys.TRAIN,
                    validation_in_fit=False,
                    prepared_feed_values_from_dataset=False,
                    steps_name='steps',
                    **kwargs):
  """Loop function for arrays of data with modes TRAIN/TEST/PREDICT.
>>>>>>> 4c307bd3

  Arguments:
      model: Keras Model instance.
      inputs: Either a list or dictionary of arrays, or a dataset instance.
      targets: List/dictionary of input arrays.
      sample_weights: Optional list of sample weight arrays.
      batch_size: Integer batch size or None if unknown.
      epochs: Number of times to iterate over the data
      verbose: Verbosity mode, 0, 1 or 2
      callbacks: List of callbacks to be called during training
      val_inputs: Either a list or dictionary of arrays, or a dataset instance.
      val_targets: List/dictionary of target arrays.
      val_sample_weights: Optional list of sample weight arrays.
      shuffle: Whether to shuffle the data at the beginning of each epoch
<<<<<<< HEAD
          concatenation of list the display names of the outputs of
           `f` and the list of display names of the outputs of `f_val`.
      initial_epoch: Epoch at which to start training
          (useful for resuming a previous training run)
      steps_per_epoch: Total number of steps (batches of samples)
          before declaring one epoch finished and starting the
          next epoch. Ignored with the default value of `None`.
      validation_steps: Number of steps to run validation for
          (only if doing validation from data tensors).
          Ignored with the default value of `None`.

  Returns:
      `History` object.
=======
        concatenation of list the display names of the outputs of `f` and the
        list of display names of the outputs of `f_val`.
      initial_epoch: Epoch at which to start training (useful for resuming a
        previous training run)
      steps_per_epoch: Total number of steps (batches of samples) before
        declaring one epoch finished and starting the next epoch. Ignored with
        the default value of `None`.
      validation_steps: Number of steps to run validation for (only if doing
        validation from data tensors). Ignored with the default value of `None`.
      validation_freq: Only relevant if validation data is provided. Integer or
        `collections.Container` instance (e.g. list, tuple, etc.). If an
        integer, specifies how many training epochs to run before a new
        validation run is performed, e.g. `validation_freq=2` runs
        validation every 2 epochs. If a Container, specifies the epochs on
        which to run validation, e.g. `validation_freq=[1, 2, 10]` runs
        validation at the end of the 1st, 2nd, and 10th epochs.
      mode: One of ModeKeys.TRAIN/ModeKeys.TEST/ModeKeys.PREDICT.
      validation_in_fit: if true, then this method is invoked from within
        training iteration (for validation). In the case where `val_inputs` is a
        dataset, this flag indicates that its iterator and feed values are
        already created so should properly reuse resources.
      prepared_feed_values_from_dataset: if True, `inputs` is a list of feed
        tensors returned from `_prepare_feed_values` call on the validation
        dataset, so do not call it again on `inputs`. Should only be used for
        inline validation (i.e., only if `validation_in_fit` is also True).
      steps_name: The string name of the steps argument, either `steps`,
        `validation_steps`, or `steps_per_epoch`. Only used for error message
        formatting.
      **kwargs: Additional arguments for backwards compatibility.

  Returns:
      - In TRAIN mode: `History` object.
      - In TEST mode: Evaluation metrics.
      - In PREDICT mode: Outputs of the Model called on inputs.
>>>>>>> 4c307bd3

  Raises:
      ValueError: in case of invalid arguments.
  """
<<<<<<< HEAD
  model._make_train_function()
  f = model.train_function

  sample_weights = sample_weights or []
  val_sample_weights = val_sample_weights or []
  inputs = training_utils.ModelInputs(inputs).as_list()
  if model.uses_learning_phase and not isinstance(K.learning_phase(), int):
    ins = inputs + targets + sample_weights + [1]
  else:
    ins = inputs + targets + sample_weights

  do_validation = False
  if val_inputs:
    do_validation = True
    if (steps_per_epoch is None and verbose and inputs and
        hasattr(inputs[0], 'shape') and hasattr(val_inputs[0], 'shape')):
      print('Train on %d samples, validate on %d samples' %
            (inputs[0].shape[0], val_inputs[0].shape[0]))
  if validation_steps:
    do_validation = True
    if steps_per_epoch is None:
      raise ValueError('Can only use `validation_steps` '
                       'when doing step-wise '
                       'training, i.e. `steps_per_epoch` '
                       'must be set.')

  num_train_samples = training_utils.check_num_samples(
      ins, batch_size, steps_per_epoch, 'steps_per_epoch')
  count_mode = 'steps' if steps_per_epoch else 'samples'
=======
  # Backwards compatibility.
  if 'steps' in kwargs:
    steps_per_epoch = kwargs.pop('steps')
  if kwargs:
    raise TypeError('Unknown arguments: %s' % (kwargs,))

  # In case we were passed a dataset, we extract symbolic tensors from it.
  reset_dataset_after_each_epoch = False
  input_iterator = None
  is_dataset = isinstance(inputs,
                          (dataset_ops.DatasetV1, dataset_ops.DatasetV2))
  # TODO(fchollet): consider moving `steps_per_epoch` inference to
  # _standardize_user_data and set reset_dataset_after_each_epoch as an
  # attribute on the dataset instance.
  if is_dataset:
    if steps_per_epoch is None:
      reset_dataset_after_each_epoch = True
      steps_per_epoch = training_utils.infer_steps_for_dataset(
          inputs, steps_per_epoch, epochs=epochs, steps_name=steps_name)
    input_iterator = _get_iterator(inputs, model._distribution_strategy)

  if mode == ModeKeys.TRAIN:
    _print_train_info(inputs, val_inputs, steps_per_epoch, verbose)

  # Enter DistributionStrategy scope.
  if model._distribution_strategy:
    scope = distributed_training_utils.distributed_scope(
        strategy=model._distribution_strategy,
        learning_phase=(1 if mode == ModeKeys.TRAIN else 0))
    scope.__enter__()

  # Get step function and loop type.
  f = _make_execution_function(model, mode)
  use_steps = is_dataset or steps_per_epoch is not None
  do_validation = val_inputs is not None

  # Convert Eager Tensors to NumPy arrays to support batching/shuffling.
  inputs, targets, sample_weights = training_utils. \
      convert_eager_tensors_to_numpy((inputs, targets, sample_weights))

  # Prepare input data.
  inputs = input_iterator or inputs
  if validation_in_fit and prepared_feed_values_from_dataset:
    # When invoking validation in training loop, avoid creating iterator and
    # list of feed values for the same validation dataset multiple times (which
    # essentially would call `iterator.get_next()` that slows down execution and
    # leads to OOM errors eventually.
    ins = inputs
  else:
    ins = _prepare_feed_values(model, inputs, targets, sample_weights, mode)
  if not is_dataset:
    num_samples_or_steps = _get_num_samples_or_steps(ins, batch_size,
                                                     steps_per_epoch)
  else:
    num_samples_or_steps = steps_per_epoch

  # Prepare validation data. Hold references to the iterator and the input list
  # to properly reinitialize and reuse in multiple validation passes.
  val_iterator = None
  if isinstance(val_inputs, (dataset_ops.DatasetV1, dataset_ops.DatasetV2)):
    if validation_steps is None:
      # Because we pass an iterator feed instead of a Dataset to the eval
      # model_iteration() call, it will not trigger the dataset-input path
      # that determines the number of steps required. To avoid this issue,
      # set validation_steps here if validation_steps is None.
      validation_steps = training_utils.infer_steps_for_dataset(
          val_inputs,
          validation_steps,
          epochs=epochs,
          steps_name='validation_steps')
    val_iterator = _get_iterator(val_inputs, model._distribution_strategy)
    val_inputs = _prepare_feed_values(
        model, val_iterator, val_targets, val_sample_weights, ModeKeys.TEST)

  # Configure callbacks.
  count_mode = 'steps' if use_steps else 'samples'
>>>>>>> 4c307bd3
  callbacks = cbks.configure_callbacks(
      callbacks,
      model,
      do_validation=do_validation,
      val_inputs=val_inputs,
      val_targets=val_targets,
      val_sample_weights=val_sample_weights,
      batch_size=batch_size,
      epochs=epochs,
      steps_per_epoch=steps_per_epoch,
<<<<<<< HEAD
      samples=num_train_samples,
      validation_steps=validation_steps,
      verbose=verbose,
      count_mode=count_mode)

  if num_train_samples is not None:
    index_array = np.arange(num_train_samples)

  # To prevent a slowdown, we find beforehand the arrays that need conversion.
  feed = model._feed_inputs + model._feed_targets + model._feed_sample_weights
  indices_for_conversion_to_dense = []
  for i in range(len(feed)):
    if issparse is not None and issparse(ins[i]) and not K.is_sparse(feed[i]):
      indices_for_conversion_to_dense.append(i)

  callbacks.on_train_begin()
=======
      samples=num_samples_or_steps,
      verbose=0,  # Handle ProgBarLogger separately in this loop.
      mode=mode)
  # TODO(omalleyt): Handle ProgBar as part of Callbacks once hooks are ready.
  progbar = training_utils.get_progbar(model, count_mode)
  progbar.params = callbacks.params
  progbar.params['verbose'] = verbose

  # Find beforehand arrays that need sparse-to-dense conversion.
  if issparse is not None and not use_steps:
    indices_for_conversion_to_dense = []
    feed = _get_model_feed(model, mode)
    for i, (input_data, feed_tensor) in enumerate(zip(ins, feed)):
      if issparse(input_data) and not K.is_sparse(feed_tensor):
        indices_for_conversion_to_dense.append(i)

  # Select aggregation method.
  if mode == ModeKeys.PREDICT:
    aggregator = training_utils.OutputsAggregator(use_steps,
                                                  num_samples_or_steps)
  else:
    aggregator = training_utils.MetricsAggregator(use_steps,
                                                  num_samples_or_steps)

  if model._compile_distribution:
    distributed_training_utils._copy_weights_to_distributed_model(model, mode)

  callbacks.model.stop_training = False
  callbacks._call_begin_hook(mode)
  progbar.on_train_begin()

>>>>>>> 4c307bd3
  for epoch in range(initial_epoch, epochs):
    # Reset stateful metrics
    for m in model.stateful_metric_functions:
      m.reset_states()
    # Update callbacks
    callbacks.on_epoch_begin(epoch)
    epoch_logs = {}
<<<<<<< HEAD
    if steps_per_epoch is not None:
      # Step-wise fit loop.
      for step_index in range(steps_per_epoch):
        batch_logs = {'batch': step_index, 'size': 1}
        callbacks.on_batch_begin(step_index, batch_logs)
=======
    model.reset_metrics()
    if mode == ModeKeys.TRAIN:
      callbacks.on_epoch_begin(epoch, epoch_logs)
    progbar.on_epoch_begin(epoch, epoch_logs)

    if use_steps:
      # Step-wise loop.
      if steps_per_epoch is None:
        # Loop over dataset until `OutOfRangeError` is raised.
        target_steps = np.inf
      else:
        # Loop over dataset for the specified number of steps.
        target_steps = steps_per_epoch

      step = 0
      while step < target_steps:
        batch_logs = {'batch': step, 'size': 1}
        callbacks._call_batch_hook(mode, 'begin', step, batch_logs)
        progbar.on_batch_begin(step, batch_logs)

        # Get outputs.
>>>>>>> 4c307bd3
        try:
          outs = f(ins)
        except errors.OutOfRangeError:
<<<<<<< HEAD
          logging.warning('Your dataset iterator ran out of data; '
                          'interrupting training. Make sure that your dataset '
                          'can generate at least `steps_per_epoch * epochs` '
                          'batches (in this case, %d batches). You may need to'
                          'use the repeat() function when building your '
                          'dataset.' %
                          steps_per_epoch * epochs)
          break

        if not isinstance(outs, list):
          outs = [outs]
        for l, o in zip(model.metrics_names, outs):
          batch_logs[l] = o
=======
          if is_dataset:
            # The dataset passed by the user ran out of batches.
            # Now we know the cardinality of the dataset.
            # If steps_per_epoch was specified, then running out of data is
            # unexpected, so we stop training and inform the user.
            if steps_per_epoch:
              callbacks.model.stop_training = True
              logging.warning(
                  'Your dataset ran out of data; interrupting training. '
                  'Make sure that your dataset can generate at least '
                  '`%s * epochs` batches (in this case, %d batches). '
                  'You may need to use the repeat() function when '
                  'building your dataset.'
                  % (steps_name, steps_per_epoch * epochs))
            elif step > 0:
              steps_per_epoch = step
              aggregator.num_samples_or_steps = steps_per_epoch
              if mode == ModeKeys.TRAIN:
                progbar.params['steps'] = steps_per_epoch
                progbar.progbar.target = steps_per_epoch
          else:
            # We ran out of batches while the user passed an iterator (legacy).
            callbacks.model.stop_training = True
            logging.warning(
                'Your dataset iterator ran out of data; '
                'interrupting training. Make sure that your iterator '
                'can generate at least `%s * epochs` '
                'batches (in this case, %d batches). You may need to'
                'use the repeat() function when building your '
                'dataset.' % (steps_name, steps_per_epoch * epochs))
          break

        if not isinstance(batch_outs, list):
          batch_outs = [batch_outs]

        if model._distribution_strategy:
          batch_outs = distributed_training_utils._per_device_aggregate_batch(
              batch_outs, model, mode)

        # Aggregate results.
        if step == 0:
          aggregator.create(batch_outs)
        aggregator.aggregate(batch_outs)

        # Callbacks batch end.
        batch_logs = cbks.make_logs(model, batch_logs, batch_outs, mode)
        callbacks._call_batch_hook(mode, 'end', step, batch_logs)
        progbar.on_batch_end(step, batch_logs)
        step += 1
>>>>>>> 4c307bd3

        callbacks.on_batch_end(step_index, batch_logs)
        if callbacks.model.stop_training:
          break

      if do_validation:
        val_outs = test_loop(
            model,
            val_inputs,
            val_targets,
            sample_weights=val_sample_weights,
            steps=validation_steps,
            verbose=0)
        if not isinstance(val_outs, list):
          val_outs = [val_outs]
        # Same labels assumed.
        for l, o in zip(model.metrics_names, val_outs):
          epoch_logs['val_' + l] = o
    else:
      # Sample-wise fit loop.
      if shuffle == 'batch':
        index_array = training_utils.batch_shuffle(index_array, batch_size)
      elif shuffle:
        np.random.shuffle(index_array)

      batches = make_batches(num_train_samples, batch_size)

      for batch_index, (batch_start, batch_end) in enumerate(batches):
        batch_ids = index_array[batch_start:batch_end]
        try:
          if isinstance(ins[-1], int):
            # Do not slice the training phase flag.
            ins_batch = slice_arrays(ins[:-1], batch_ids) + [ins[-1]]
          else:
            ins_batch = slice_arrays(ins, batch_ids)
        except TypeError:
          raise TypeError('TypeError while preparing batch. '
                          'If using HDF5 input data, '
                          'pass shuffle="batch".')
        batch_logs = {}
        batch_logs['batch'] = batch_index
        batch_logs['size'] = len(batch_ids)
        callbacks.on_batch_begin(batch_index, batch_logs)
        for i in indices_for_conversion_to_dense:
          ins_batch[i] = ins_batch[i].toarray()

        outs = f(ins_batch)
        if not isinstance(outs, list):
          outs = [outs]
        for l, o in zip(model.metrics_names, outs):
          batch_logs[l] = o

        callbacks.on_batch_end(batch_index, batch_logs)
        if callbacks.model.stop_training:
          break

        if batch_index == len(batches) - 1:  # Last batch.
          if do_validation:
            val_outs = test_loop(
                model,
                val_inputs,
                val_targets,
                sample_weights=val_sample_weights,
                batch_size=batch_size,
                verbose=0)
            if not isinstance(val_outs, list):
              val_outs = [val_outs]
            # Same labels assumed.
            for l, o in zip(model.metrics_names, val_outs):
              epoch_logs['val_' + l] = o
    callbacks.on_epoch_end(epoch, epoch_logs)
    if callbacks.model.stop_training:
      break
  callbacks.on_train_end()
  return model.history


def predict_loop(model, inputs, batch_size=32, verbose=0, steps=None):
  """Abstract method to loop over some data in batches.

  Arguments:
      model: Keras Model instance.
      inputs: list of tensors to be fed to `f`.
      batch_size: integer batch size.
      verbose: verbosity mode.
      steps: Total number of steps (batches of samples)
          before declaring `_predict_loop` finished.
          Ignored with the default value of `None`.

  Returns:
      Array of predictions (if the model has a single output)
      or list of arrays of predictions
      (if the model has multiple outputs).
  """
  model._make_predict_function()
  f = model.predict_function

<<<<<<< HEAD
  inputs = training_utils.ModelInputs(inputs).as_list()
  if model.uses_learning_phase and not isinstance(K.learning_phase(), int):
    ins = inputs + [0]
  else:
    ins = inputs
=======
        # Callbacks batch end.
        batch_logs = cbks.make_logs(model, batch_logs, batch_outs, mode)
        callbacks._call_batch_hook(mode, 'end', batch_index, batch_logs)
        progbar.on_batch_end(batch_index, batch_logs)
>>>>>>> 4c307bd3

  num_samples = training_utils.check_num_samples(
      inputs, batch_size, steps, 'steps')
  if verbose == 1:
    if steps is not None:
      progbar = Progbar(target=steps)
    else:
      progbar = Progbar(target=num_samples)

  indices_for_conversion_to_dense = []
  for i in range(len(model._feed_inputs)):
    if (issparse is not None and issparse(inputs[i]) and
        not K.is_sparse(model._feed_inputs[i])):
      indices_for_conversion_to_dense.append(i)

  if steps is not None:
    # Step-based predictions.
    # Since we do not know how many samples
    # we will see, we cannot pre-allocate
    # the returned Numpy arrays.
    # Instead, we store one array per batch seen
    # and concatenate them upon returning.
    unconcatenated_outs = []
    for step in range(steps):
      batch_outs = f(ins)
      if not isinstance(batch_outs, list):
        batch_outs = [batch_outs]
      if step == 0:
        for batch_out in batch_outs:
          unconcatenated_outs.append([])
      for i, batch_out in enumerate(batch_outs):
        unconcatenated_outs[i].append(batch_out)
      if verbose == 1:
        progbar.update(step + 1)
    if len(unconcatenated_outs) == 1:
      return np.concatenate(unconcatenated_outs[0], axis=0)
    return [
        np.concatenate(unconcatenated_outs[i], axis=0)
        for i in range(len(unconcatenated_outs))
    ]
  else:
    # Sample-based predictions.
    outs = []
    batches = make_batches(num_samples, batch_size)
    index_array = np.arange(num_samples)
    for batch_index, (batch_start, batch_end) in enumerate(batches):
      batch_ids = index_array[batch_start:batch_end]
      if ins and isinstance(ins[-1], int):
        # Do not slice the training phase flag.
        ins_batch = slice_arrays(ins[:-1], batch_ids) + [ins[-1]]
      else:
        ins_batch = slice_arrays(ins, batch_ids)
      for i in indices_for_conversion_to_dense:
        ins_batch[i] = ins_batch[i].toarray()

      batch_outs = f(ins_batch)
      if not isinstance(batch_outs, list):
        batch_outs = [batch_outs]
      if batch_index == 0:
        # Pre-allocate the results arrays.
        for batch_out in batch_outs:
          shape = (num_samples,) + batch_out.shape[1:]
          outs.append(np.zeros(shape, dtype=batch_out.dtype))
      for i, batch_out in enumerate(batch_outs):
        outs[i][batch_start:batch_end] = batch_out
      if verbose == 1:
        progbar.update(batch_end)
    if len(outs) == 1:
      return outs[0]
    return outs


def test_loop(model,
              inputs,
              targets,
              sample_weights=None,
              batch_size=None,
              verbose=0,
              steps=None):
  """Abstract method to loop over some data in batches.

  Arguments:
      model: Keras Model instance.
      inputs: List of input arrays.
      targets: List of target arrays.
      sample_weights: Optional list of sample weight arrays.
      batch_size: integer batch size or `None`.
      verbose: verbosity mode.
      steps: Total number of steps (batches of samples)
          before declaring predictions finished.
          Ignored with the default value of `None`.

<<<<<<< HEAD
  Returns:
      Scalar loss (if the model has a single output and no metrics)
      or list of scalars (if the model has multiple outputs
      and/or metrics). The attribute `model.metrics_names` will give you
      the display labels for the scalar outputs.
  """
  model._make_test_function()
  f = model.test_function

  sample_weights = sample_weights or []
  inputs = training_utils.ModelInputs(inputs).as_list()
  if model.uses_learning_phase and not isinstance(K.learning_phase(), int):
    ins = inputs + targets + sample_weights + [0]
  else:
    ins = inputs + targets + sample_weights

  if hasattr(model, 'metrics'):
    for m in model.stateful_metric_functions:
      m.reset_states()
    stateful_metric_indices = [
        i for i, name in enumerate(model.metrics_names)
        if str(name) in model.stateful_metric_names
    ]
  else:
    stateful_metric_indices = []

  num_samples = training_utils.check_num_samples(
      ins, batch_size, steps, 'steps')
  outs = []
  if verbose == 1:
    if steps is not None:
      progbar = Progbar(target=steps)
    else:
      progbar = Progbar(target=num_samples)

  # To prevent a slowdown, we find beforehand the arrays that need conversion.
  feed = model._feed_inputs + model._feed_targets + model._feed_sample_weights
  indices_for_conversion_to_dense = []
  for i in range(len(feed)):
    if issparse is not None and issparse(ins[i]) and not K.is_sparse(feed[i]):
      indices_for_conversion_to_dense.append(i)

  if steps is not None:
    for step in range(steps):
      batch_outs = f(ins)
      if isinstance(batch_outs, list):
        if step == 0:
          for _ in enumerate(batch_outs):
            outs.append(0.)
        for i, batch_out in enumerate(batch_outs):
          if i in stateful_metric_indices:
            outs[i] = batch_out
          else:
            outs[i] += batch_out
      else:
        if step == 0:
          outs.append(0.)
        outs[0] += batch_outs
      if verbose == 1:
        progbar.update(step + 1)
    for i in range(len(outs)):
      if i not in stateful_metric_indices:
        outs[i] /= steps
  else:
    batches = make_batches(num_samples, batch_size)
    index_array = np.arange(num_samples)
    for batch_index, (batch_start, batch_end) in enumerate(batches):
      batch_ids = index_array[batch_start:batch_end]
      if isinstance(ins[-1], int):
        # Do not slice the training phase flag.
        ins_batch = slice_arrays(ins[:-1], batch_ids) + [ins[-1]]
      else:
        ins_batch = slice_arrays(ins, batch_ids)
      for i in indices_for_conversion_to_dense:
        ins_batch[i] = ins_batch[i].toarray()

      batch_outs = f(ins_batch)

      if isinstance(batch_outs, list):
        if batch_index == 0:
          outs.extend([0.] * len(batch_outs))
        for i, batch_out in enumerate(batch_outs):
          if i in stateful_metric_indices:
            outs[i] = batch_out
          else:
            outs[i] += batch_out * len(batch_ids)
      else:
        if batch_index == 0:
          outs.append(0.)
        outs[0] += batch_outs * len(batch_ids)
      if verbose == 1:
        progbar.update(batch_end)
    for i in range(len(outs)):
      if i not in stateful_metric_indices:
        outs[i] /= num_samples
  if len(outs) == 1:
    return outs[0]
  return outs
=======
    aggregator.finalize()
    results = aggregator.results
    epoch_logs = cbks.make_logs(model, epoch_logs, results, mode)
    if len(results) == 1:
      results = results[0]

    # Run the test loop every `validation_freq` epochs during training.
    if (do_validation and
        training_utils.should_run_validation(validation_freq, epoch) and
        not callbacks.model.stop_training):

      if model._compile_distribution:
        # Since we create a new clone from the original model we need to copy
        # the weights back to the original model before we can run validation.
        distributed_training_utils._copy_weights_to_original_model(
            model, ModeKeys.TRAIN)

      val_results = model_iteration(
          model,
          val_inputs,
          targets=val_targets,
          sample_weights=val_sample_weights,
          batch_size=batch_size,
          steps_per_epoch=validation_steps,
          callbacks=callbacks,
          verbose=0,
          mode=ModeKeys.TEST,
          validation_in_fit=True,
          prepared_feed_values_from_dataset=(val_iterator is not None),
          steps_name='validation_steps')
      if not isinstance(val_results, list):
        val_results = [val_results]
      epoch_logs = cbks.make_logs(
          model, epoch_logs, val_results, mode, prefix='val_')
      if val_iterator and epoch < epochs - 1:
        _reinitialize_iterator(val_iterator, model._distribution_strategy)

    if mode == ModeKeys.TRAIN:
      # Epochs only apply to `fit`.
      callbacks.on_epoch_end(epoch, epoch_logs)
    progbar.on_epoch_end(epoch, epoch_logs)

    # Reinitialize dataset iterator for the next epoch.
    if reset_dataset_after_each_epoch and epoch < epochs - 1:
      _reinitialize_iterator(input_iterator, model._distribution_strategy)

  callbacks._call_end_hook(mode)

  if model._distribution_strategy:
    if model._compile_distribution:
      # TODO(priyag, psv): Copy back metrics to the original model as well?
      distributed_training_utils._copy_weights_to_original_model(model, mode)
    scope.__exit__(None, None, None)

  if mode == ModeKeys.TRAIN:
    return model.history
  return results


def _get_model_feed(model, mode):
  if mode == ModeKeys.PREDICT:
    feed = model._feed_inputs
  else:
    feed = (
        model._feed_inputs + model._feed_targets + model._feed_sample_weights)
  return feed


def _print_train_info(inputs, val_inputs, steps_per_epoch, verbose):
  if (val_inputs and steps_per_epoch is None and verbose and inputs and
      hasattr(inputs[0], 'shape') and hasattr(val_inputs[0], 'shape')):
    print('Train on %d samples, validate on %d samples' %
          (inputs[0].shape[0], val_inputs[0].shape[0]))


def _get_num_samples_or_steps(ins, batch_size, steps_per_epoch):
  """Returns total number of samples (when training in batch mode) or steps."""
  if steps_per_epoch:
    return steps_per_epoch
  return training_utils.check_num_samples(ins, batch_size, steps_per_epoch,
                                          'steps_per_epoch')


def _prepare_feed_values(model, inputs, targets, sample_weights, mode):
  """Prepare feed values to the model execution function.

  Arguments:
    model: Model to prepare feed values for.
    inputs: List or dict of model inputs.
    targets: Optional list of model targets.
    sample_weights: Optional list of sample weight arrays.
    mode: One of ModeKeys.TRAIN/ModeKeys.TEST/ModeKeys.PREDICT.

  Returns:
    Feed values for the model in the given mode.
  """
  if model._distribution_strategy:
    if isinstance(inputs, (dataset_ops.DatasetV1, dataset_ops.DatasetV2)):
      inputs = distributed_training_utils.get_iterator(
          inputs, model._distribution_strategy)

    def get_distributed_inputs():
      return distributed_training_utils._prepare_feed_values(
          model, inputs, targets, sample_weights, mode)

    # In the eager case, we want to call the input method per step, so return
    # a lambda from here that can be called. Note that this is applicable only
    # in Distribution Strategy case as it follows the same code path for both
    # eager and graph modes.
    # TODO(priyag,omalleyt): Either we should move the training DS with
    # IteratorV2 to use training_generator code path, or figure out how to
    # set a symbolic Iterator out of a Dataset when in eager mode.
    if context.executing_eagerly():
      return get_distributed_inputs
    else:
      return get_distributed_inputs()

  if isinstance(inputs, (dataset_ops.DatasetV1, dataset_ops.DatasetV2,
                         iterator_ops.Iterator)):
    inputs, targets, sample_weights = model._standardize_user_data(
        inputs,
        extract_tensors_from_dataset=True)

  inputs = training_utils.ModelInputs(inputs).as_list()
  targets = targets or []
  sample_weights = sample_weights or []
  ins = inputs + targets + sample_weights
  if mode == ModeKeys.TRAIN and not isinstance(K.symbolic_learning_phase(),
                                               int):
    ins += [True]  # Add learning phase value.
  return ins


def _get_iterator(inputs, distribution_strategy=None):
  if distribution_strategy:
    return distributed_training_utils.get_iterator(
        inputs, distribution_strategy)
  return training_utils.get_iterator(inputs)


def _reinitialize_iterator(iterator, distribution_strategy=None):
  if distribution_strategy:
    distributed_training_utils.initialize_iterator(
        iterator, distribution_strategy)
  else:
    training_utils.initialize_iterator(iterator)


def _make_execution_function(model, mode):
  """Makes function to run one step of model execution."""
  if model._distribution_strategy:
    return distributed_training_utils._make_execution_function(model, mode)
  return model._make_execution_function(mode)


# For backwards compatibility for internal users of these loops.
fit_loop = functools.partial(model_iteration, mode=ModeKeys.TRAIN)
test_loop = functools.partial(
    model_iteration, mode=ModeKeys.TEST, shuffle=False)
predict_loop = functools.partial(
    model_iteration, mode=ModeKeys.PREDICT, shuffle=False)
>>>>>>> 4c307bd3
<|MERGE_RESOLUTION|>--- conflicted
+++ resolved
@@ -21,11 +21,6 @@
 
 import numpy as np
 
-<<<<<<< HEAD
-from tensorflow.python.framework import errors
-from tensorflow.python.keras import backend as K
-from tensorflow.python.keras import callbacks as cbks
-=======
 from tensorflow.python.data.ops import dataset_ops
 from tensorflow.python.data.ops import iterator_ops
 from tensorflow.python.eager import context
@@ -33,7 +28,6 @@
 from tensorflow.python.keras import backend as K
 from tensorflow.python.keras import callbacks as cbks
 from tensorflow.python.keras.distribute import distributed_training_utils
->>>>>>> 4c307bd3
 from tensorflow.python.keras.engine import training_utils
 from tensorflow.python.keras.utils.generic_utils import make_batches
 from tensorflow.python.keras.utils.generic_utils import Progbar
@@ -47,24 +41,6 @@
   issparse = None
 
 
-<<<<<<< HEAD
-def fit_loop(model,
-             inputs,
-             targets,
-             sample_weights=None,
-             batch_size=None,
-             epochs=100,
-             verbose=1,
-             callbacks=None,
-             val_inputs=None,
-             val_targets=None,
-             val_sample_weights=None,
-             shuffle=True,
-             initial_epoch=0,
-             steps_per_epoch=None,
-             validation_steps=None):
-  """Abstract fit function for arrays of data.
-=======
 def model_iteration(model,
                     inputs,
                     targets=None,
@@ -87,7 +63,6 @@
                     steps_name='steps',
                     **kwargs):
   """Loop function for arrays of data with modes TRAIN/TEST/PREDICT.
->>>>>>> 4c307bd3
 
   Arguments:
       model: Keras Model instance.
@@ -102,21 +77,6 @@
       val_targets: List/dictionary of target arrays.
       val_sample_weights: Optional list of sample weight arrays.
       shuffle: Whether to shuffle the data at the beginning of each epoch
-<<<<<<< HEAD
-          concatenation of list the display names of the outputs of
-           `f` and the list of display names of the outputs of `f_val`.
-      initial_epoch: Epoch at which to start training
-          (useful for resuming a previous training run)
-      steps_per_epoch: Total number of steps (batches of samples)
-          before declaring one epoch finished and starting the
-          next epoch. Ignored with the default value of `None`.
-      validation_steps: Number of steps to run validation for
-          (only if doing validation from data tensors).
-          Ignored with the default value of `None`.
-
-  Returns:
-      `History` object.
-=======
         concatenation of list the display names of the outputs of `f` and the
         list of display names of the outputs of `f_val`.
       initial_epoch: Epoch at which to start training (useful for resuming a
@@ -151,42 +111,10 @@
       - In TRAIN mode: `History` object.
       - In TEST mode: Evaluation metrics.
       - In PREDICT mode: Outputs of the Model called on inputs.
->>>>>>> 4c307bd3
 
   Raises:
       ValueError: in case of invalid arguments.
   """
-<<<<<<< HEAD
-  model._make_train_function()
-  f = model.train_function
-
-  sample_weights = sample_weights or []
-  val_sample_weights = val_sample_weights or []
-  inputs = training_utils.ModelInputs(inputs).as_list()
-  if model.uses_learning_phase and not isinstance(K.learning_phase(), int):
-    ins = inputs + targets + sample_weights + [1]
-  else:
-    ins = inputs + targets + sample_weights
-
-  do_validation = False
-  if val_inputs:
-    do_validation = True
-    if (steps_per_epoch is None and verbose and inputs and
-        hasattr(inputs[0], 'shape') and hasattr(val_inputs[0], 'shape')):
-      print('Train on %d samples, validate on %d samples' %
-            (inputs[0].shape[0], val_inputs[0].shape[0]))
-  if validation_steps:
-    do_validation = True
-    if steps_per_epoch is None:
-      raise ValueError('Can only use `validation_steps` '
-                       'when doing step-wise '
-                       'training, i.e. `steps_per_epoch` '
-                       'must be set.')
-
-  num_train_samples = training_utils.check_num_samples(
-      ins, batch_size, steps_per_epoch, 'steps_per_epoch')
-  count_mode = 'steps' if steps_per_epoch else 'samples'
-=======
   # Backwards compatibility.
   if 'steps' in kwargs:
     steps_per_epoch = kwargs.pop('steps')
@@ -263,7 +191,6 @@
 
   # Configure callbacks.
   count_mode = 'steps' if use_steps else 'samples'
->>>>>>> 4c307bd3
   callbacks = cbks.configure_callbacks(
       callbacks,
       model,
@@ -274,24 +201,6 @@
       batch_size=batch_size,
       epochs=epochs,
       steps_per_epoch=steps_per_epoch,
-<<<<<<< HEAD
-      samples=num_train_samples,
-      validation_steps=validation_steps,
-      verbose=verbose,
-      count_mode=count_mode)
-
-  if num_train_samples is not None:
-    index_array = np.arange(num_train_samples)
-
-  # To prevent a slowdown, we find beforehand the arrays that need conversion.
-  feed = model._feed_inputs + model._feed_targets + model._feed_sample_weights
-  indices_for_conversion_to_dense = []
-  for i in range(len(feed)):
-    if issparse is not None and issparse(ins[i]) and not K.is_sparse(feed[i]):
-      indices_for_conversion_to_dense.append(i)
-
-  callbacks.on_train_begin()
-=======
       samples=num_samples_or_steps,
       verbose=0,  # Handle ProgBarLogger separately in this loop.
       mode=mode)
@@ -323,7 +232,6 @@
   callbacks._call_begin_hook(mode)
   progbar.on_train_begin()
 
->>>>>>> 4c307bd3
   for epoch in range(initial_epoch, epochs):
     # Reset stateful metrics
     for m in model.stateful_metric_functions:
@@ -331,13 +239,6 @@
     # Update callbacks
     callbacks.on_epoch_begin(epoch)
     epoch_logs = {}
-<<<<<<< HEAD
-    if steps_per_epoch is not None:
-      # Step-wise fit loop.
-      for step_index in range(steps_per_epoch):
-        batch_logs = {'batch': step_index, 'size': 1}
-        callbacks.on_batch_begin(step_index, batch_logs)
-=======
     model.reset_metrics()
     if mode == ModeKeys.TRAIN:
       callbacks.on_epoch_begin(epoch, epoch_logs)
@@ -359,25 +260,9 @@
         progbar.on_batch_begin(step, batch_logs)
 
         # Get outputs.
->>>>>>> 4c307bd3
         try:
           outs = f(ins)
         except errors.OutOfRangeError:
-<<<<<<< HEAD
-          logging.warning('Your dataset iterator ran out of data; '
-                          'interrupting training. Make sure that your dataset '
-                          'can generate at least `steps_per_epoch * epochs` '
-                          'batches (in this case, %d batches). You may need to'
-                          'use the repeat() function when building your '
-                          'dataset.' %
-                          steps_per_epoch * epochs)
-          break
-
-        if not isinstance(outs, list):
-          outs = [outs]
-        for l, o in zip(model.metrics_names, outs):
-          batch_logs[l] = o
-=======
           if is_dataset:
             # The dataset passed by the user ran out of batches.
             # Now we know the cardinality of the dataset.
@@ -427,7 +312,6 @@
         callbacks._call_batch_hook(mode, 'end', step, batch_logs)
         progbar.on_batch_end(step, batch_logs)
         step += 1
->>>>>>> 4c307bd3
 
         callbacks.on_batch_end(step_index, batch_logs)
         if callbacks.model.stop_training:
@@ -525,18 +409,10 @@
   model._make_predict_function()
   f = model.predict_function
 
-<<<<<<< HEAD
-  inputs = training_utils.ModelInputs(inputs).as_list()
-  if model.uses_learning_phase and not isinstance(K.learning_phase(), int):
-    ins = inputs + [0]
-  else:
-    ins = inputs
-=======
         # Callbacks batch end.
         batch_logs = cbks.make_logs(model, batch_logs, batch_outs, mode)
         callbacks._call_batch_hook(mode, 'end', batch_index, batch_logs)
         progbar.on_batch_end(batch_index, batch_logs)
->>>>>>> 4c307bd3
 
   num_samples = training_utils.check_num_samples(
       inputs, batch_size, steps, 'steps')
@@ -629,106 +505,6 @@
           before declaring predictions finished.
           Ignored with the default value of `None`.
 
-<<<<<<< HEAD
-  Returns:
-      Scalar loss (if the model has a single output and no metrics)
-      or list of scalars (if the model has multiple outputs
-      and/or metrics). The attribute `model.metrics_names` will give you
-      the display labels for the scalar outputs.
-  """
-  model._make_test_function()
-  f = model.test_function
-
-  sample_weights = sample_weights or []
-  inputs = training_utils.ModelInputs(inputs).as_list()
-  if model.uses_learning_phase and not isinstance(K.learning_phase(), int):
-    ins = inputs + targets + sample_weights + [0]
-  else:
-    ins = inputs + targets + sample_weights
-
-  if hasattr(model, 'metrics'):
-    for m in model.stateful_metric_functions:
-      m.reset_states()
-    stateful_metric_indices = [
-        i for i, name in enumerate(model.metrics_names)
-        if str(name) in model.stateful_metric_names
-    ]
-  else:
-    stateful_metric_indices = []
-
-  num_samples = training_utils.check_num_samples(
-      ins, batch_size, steps, 'steps')
-  outs = []
-  if verbose == 1:
-    if steps is not None:
-      progbar = Progbar(target=steps)
-    else:
-      progbar = Progbar(target=num_samples)
-
-  # To prevent a slowdown, we find beforehand the arrays that need conversion.
-  feed = model._feed_inputs + model._feed_targets + model._feed_sample_weights
-  indices_for_conversion_to_dense = []
-  for i in range(len(feed)):
-    if issparse is not None and issparse(ins[i]) and not K.is_sparse(feed[i]):
-      indices_for_conversion_to_dense.append(i)
-
-  if steps is not None:
-    for step in range(steps):
-      batch_outs = f(ins)
-      if isinstance(batch_outs, list):
-        if step == 0:
-          for _ in enumerate(batch_outs):
-            outs.append(0.)
-        for i, batch_out in enumerate(batch_outs):
-          if i in stateful_metric_indices:
-            outs[i] = batch_out
-          else:
-            outs[i] += batch_out
-      else:
-        if step == 0:
-          outs.append(0.)
-        outs[0] += batch_outs
-      if verbose == 1:
-        progbar.update(step + 1)
-    for i in range(len(outs)):
-      if i not in stateful_metric_indices:
-        outs[i] /= steps
-  else:
-    batches = make_batches(num_samples, batch_size)
-    index_array = np.arange(num_samples)
-    for batch_index, (batch_start, batch_end) in enumerate(batches):
-      batch_ids = index_array[batch_start:batch_end]
-      if isinstance(ins[-1], int):
-        # Do not slice the training phase flag.
-        ins_batch = slice_arrays(ins[:-1], batch_ids) + [ins[-1]]
-      else:
-        ins_batch = slice_arrays(ins, batch_ids)
-      for i in indices_for_conversion_to_dense:
-        ins_batch[i] = ins_batch[i].toarray()
-
-      batch_outs = f(ins_batch)
-
-      if isinstance(batch_outs, list):
-        if batch_index == 0:
-          outs.extend([0.] * len(batch_outs))
-        for i, batch_out in enumerate(batch_outs):
-          if i in stateful_metric_indices:
-            outs[i] = batch_out
-          else:
-            outs[i] += batch_out * len(batch_ids)
-      else:
-        if batch_index == 0:
-          outs.append(0.)
-        outs[0] += batch_outs * len(batch_ids)
-      if verbose == 1:
-        progbar.update(batch_end)
-    for i in range(len(outs)):
-      if i not in stateful_metric_indices:
-        outs[i] /= num_samples
-  if len(outs) == 1:
-    return outs[0]
-  return outs
-=======
     aggregator.finalize()
     results = aggregator.results
     epoch_logs = cbks.make_logs(model, epoch_logs, results, mode)
@@ -889,5 +665,4 @@
 test_loop = functools.partial(
     model_iteration, mode=ModeKeys.TEST, shuffle=False)
 predict_loop = functools.partial(
-    model_iteration, mode=ModeKeys.PREDICT, shuffle=False)
->>>>>>> 4c307bd3
+    model_iteration, mode=ModeKeys.PREDICT, shuffle=False)