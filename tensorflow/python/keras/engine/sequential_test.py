--- conflicted
+++ resolved
@@ -45,9 +45,6 @@
     self.assertEqual(len(model.weights), 2 * 2)
     self.assertEqual(model.get_layer(name='dp').name, 'dp')
 
-<<<<<<< HEAD
-  @tf_test_util.run_in_graph_and_eager_modes
-=======
   @keras_parameterized.run_all_keras_modes
   def test_input_defined_first_layer(self):
     model = keras.models.Sequential()
@@ -61,7 +58,6 @@
     self.assertEqual(model.get_layer(name='dp').name, 'dp')
 
   @keras_parameterized.run_all_keras_modes
->>>>>>> a751f01a
   def test_sequential_pop(self):
     num_hidden = 5
     input_dim = 3
@@ -70,28 +66,20 @@
 
     model = testing_utils.get_small_sequential_mlp(
         num_hidden, num_classes, input_dim)
-<<<<<<< HEAD
-    model.compile(loss='mse', optimizer=rmsprop.RMSPropOptimizer(1e-3))
-=======
-    model.compile(
-        loss='mse',
-        optimizer='rmsprop',
-        run_eagerly=testing_utils.should_run_eagerly())
->>>>>>> a751f01a
+    model.compile(
+        loss='mse',
+        optimizer='rmsprop',
+        run_eagerly=testing_utils.should_run_eagerly())
     x = np.random.random((batch_size, input_dim))
     y = np.random.random((batch_size, num_classes))
     model.fit(x, y, epochs=1)
     model.pop()
     self.assertEqual(len(model.layers), 1)
     self.assertEqual(model.output_shape, (None, num_hidden))
-<<<<<<< HEAD
-    model.compile(loss='mse', optimizer=rmsprop.RMSPropOptimizer(1e-3))
-=======
-    model.compile(
-        loss='mse',
-        optimizer='rmsprop',
-        run_eagerly=testing_utils.should_run_eagerly())
->>>>>>> a751f01a
+    model.compile(
+        loss='mse',
+        optimizer='rmsprop',
+        run_eagerly=testing_utils.should_run_eagerly())
     y = np.random.random((batch_size, num_hidden))
     model.fit(x, y, epochs=1)
 
@@ -117,14 +105,9 @@
     model = testing_utils.get_small_sequential_mlp(num_hidden, num_classes)
     model.compile(
         loss='mse',
-<<<<<<< HEAD
-        optimizer=rmsprop.RMSPropOptimizer(1e-3),
-        metrics=[keras.metrics.CategoricalAccuracy()])
-=======
         optimizer='rmsprop',
         metrics=[keras.metrics.CategoricalAccuracy()],
         run_eagerly=testing_utils.should_run_eagerly())
->>>>>>> a751f01a
     self.assertEqual(len(model.layers), 2)
     self.assertEqual(len(model.weights), 0)
     self.assertFalse(model.built)
@@ -147,14 +130,9 @@
     model = testing_utils.get_small_sequential_mlp(num_hidden, num_classes)
     model.compile(
         loss='mse',
-<<<<<<< HEAD
-        optimizer=rmsprop.RMSPropOptimizer(1e-3),
-        metrics=[keras.metrics.CategoricalAccuracy()])
-=======
         optimizer='rmsprop',
         metrics=[keras.metrics.CategoricalAccuracy()],
         run_eagerly=testing_utils.should_run_eagerly())
->>>>>>> a751f01a
     self.assertEqual(len(model.layers), 2)
     self.assertEqual(len(model.weights), 0)
     self.assertFalse(model.built)
@@ -297,14 +275,9 @@
     model = testing_utils.get_small_sequential_mlp(num_hidden, num_classes)
     model.compile(
         loss='mse',
-<<<<<<< HEAD
-        optimizer=rmsprop.RMSPropOptimizer(1e-3),
-        metrics=[keras.metrics.CategoricalAccuracy()])
-=======
         optimizer='rmsprop',
         metrics=[keras.metrics.CategoricalAccuracy()],
         run_eagerly=testing_utils.should_run_eagerly())
->>>>>>> a751f01a
     self.assertFalse(model.built)
 
     x = np.random.random((batch_size, input_dim))
@@ -344,9 +317,6 @@
     self.assertTrue(model.layers[-1].built)
     self.assertEqual(len(model.weights), 8)
 
-<<<<<<< HEAD
-  @tf_test_util.run_in_graph_and_eager_modes
-=======
   @keras_parameterized.run_all_keras_modes(always_skip_v1=True)
   def test_sequential_deferred_manual_build(self):
     model = testing_utils.get_small_sequential_mlp(4, 5)
@@ -362,20 +332,15 @@
     self.assertEqual(len(model.outputs), 1)
 
   @keras_parameterized.run_all_keras_modes
->>>>>>> a751f01a
   def test_sequential_nesting(self):
     model = testing_utils.get_small_sequential_mlp(4, 3)
     inner_model = testing_utils.get_small_sequential_mlp(4, 5)
     model.add(inner_model)
 
-<<<<<<< HEAD
-    model.compile(loss='mse', optimizer=rmsprop.RMSPropOptimizer(1e-3))
-=======
-    model.compile(
-        loss='mse',
-        optimizer='rmsprop',
-        run_eagerly=testing_utils.should_run_eagerly())
->>>>>>> a751f01a
+    model.compile(
+        loss='mse',
+        optimizer='rmsprop',
+        run_eagerly=testing_utils.should_run_eagerly())
     x = np.random.random((2, 6))
     y = np.random.random((2, 5))
     model.fit(x, y, epochs=1)
@@ -407,14 +372,10 @@
     model.add(keras.layers.Dense(4, activation='relu'))
     model.add(keras.layers.Dense(5, activation='softmax'))
 
-<<<<<<< HEAD
-    model.compile(loss='mse', optimizer=rmsprop.RMSPropOptimizer(1e-3))
-=======
-    model.compile(
-        loss='mse',
-        optimizer='rmsprop',
-        run_eagerly=testing_utils.should_run_eagerly())
->>>>>>> a751f01a
+    model.compile(
+        loss='mse',
+        optimizer='rmsprop',
+        run_eagerly=testing_utils.should_run_eagerly())
 
     x = np.random.random((2, 6))
     y = np.random.random((2, 5))
@@ -424,14 +385,10 @@
   def test_build_before_fit(self):
     # Fix for b/112433577
     model = testing_utils.get_small_sequential_mlp(4, 5)
-<<<<<<< HEAD
-    model.compile(loss='mse', optimizer=rmsprop.RMSPropOptimizer(1e-3))
-=======
-    model.compile(
-        loss='mse',
-        optimizer='rmsprop',
-        run_eagerly=testing_utils.should_run_eagerly())
->>>>>>> a751f01a
+    model.compile(
+        loss='mse',
+        optimizer='rmsprop',
+        run_eagerly=testing_utils.should_run_eagerly())
 
     model.build((None, 6))
 
@@ -439,8 +396,6 @@
     y = np.random.random((2, 5))
     model.fit(x, y, epochs=1)
 
-<<<<<<< HEAD
-=======
   @keras_parameterized.run_all_keras_modes
   def test_sequential_model_fails_with_dict_inputs(self):
     num_classes = 5
@@ -461,7 +416,6 @@
         'doesn\'t have FeatureLayer as the first layer is an error'):
       model.fit(x, y, batch_size=5, epochs=1)
 
->>>>>>> a751f01a
 
 if __name__ == '__main__':
   test.main()