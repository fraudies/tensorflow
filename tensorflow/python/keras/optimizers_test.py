--- conflicted
+++ resolved
@@ -40,54 +40,6 @@
   return model
 
 
-<<<<<<< HEAD
-def _test_optimizer(optimizer, target=0.75):
-  np.random.seed(1337)
-  (x_train, y_train), _ = testing_utils.get_test_data(train_samples=1000,
-                                                      test_samples=200,
-                                                      input_shape=(10,),
-                                                      num_classes=2)
-  y_train = keras.utils.to_categorical(y_train)
-  model = _get_model(x_train.shape[1], 20, y_train.shape[1])
-  model.compile(loss='categorical_crossentropy',
-                optimizer=optimizer,
-                metrics=['accuracy'])
-  np.testing.assert_equal(keras.backend.get_value(model.optimizer.iterations),
-                          0)
-  history = model.fit(x_train, y_train, epochs=2, batch_size=16, verbose=0)
-  np.testing.assert_equal(keras.backend.get_value(model.optimizer.iterations),
-                          126)  # 63 steps per epoch
-  assert history.history['acc'][-1] >= target
-  config = keras.optimizers.serialize(optimizer)
-  optim = keras.optimizers.deserialize(config)
-  new_config = keras.optimizers.serialize(optim)
-  new_config['class_name'] = new_config['class_name'].lower()
-  assert config == new_config
-
-  # Test constraints.
-  model = keras.models.Sequential()
-  dense = keras.layers.Dense(10,
-                             input_shape=(x_train.shape[1],),
-                             kernel_constraint=lambda x: 0. * x + 1.,
-                             bias_constraint=lambda x: 0. * x + 2.,
-                             activation='relu')
-  model.add(dense)
-  model.add(keras.layers.Dense(y_train.shape[1], activation='softmax'))
-  model.compile(loss='categorical_crossentropy',
-                optimizer=optimizer,
-                metrics=['accuracy'])
-  np.testing.assert_equal(keras.backend.get_value(model.optimizer.iterations),
-                          126)  # Using same optimizer from before
-  model.train_on_batch(x_train[:10], y_train[:10])
-  np.testing.assert_equal(keras.backend.get_value(model.optimizer.iterations),
-                          127)
-  kernel, bias = dense.get_weights()
-  np.testing.assert_allclose(kernel, 1., atol=1e-3)
-  np.testing.assert_allclose(bias, 2., atol=1e-3)
-
-
-=======
->>>>>>> a751f01a
 class KerasOptimizersTest(test.TestCase):
 
   def _test_optimizer(self, optimizer, target=0.75):
