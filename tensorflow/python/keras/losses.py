# Copyright 2015 The TensorFlow Authors. All Rights Reserved.
#
# Licensed under the Apache License, Version 2.0 (the "License");
# you may not use this file except in compliance with the License.
# You may obtain a copy of the License at
#
#     http://www.apache.org/licenses/LICENSE-2.0
#
# Unless required by applicable law or agreed to in writing, software
# distributed under the License is distributed on an "AS IS" BASIS,
# WITHOUT WARRANTIES OR CONDITIONS OF ANY KIND, either express or implied.
# See the License for the specific language governing permissions and
# limitations under the License.
# ==============================================================================
"""Built-in loss functions.
"""
from __future__ import absolute_import
from __future__ import division
from __future__ import print_function

import six

<<<<<<< HEAD
=======
from tensorflow.python.framework import ops
from tensorflow.python.framework import smart_cond
>>>>>>> a751f01a
from tensorflow.python.keras import backend as K
from tensorflow.python.keras.utils import losses_utils
from tensorflow.python.keras.utils.generic_utils import deserialize_keras_object
from tensorflow.python.keras.utils.generic_utils import serialize_keras_object
<<<<<<< HEAD
from tensorflow.python.ops import math_ops
from tensorflow.python.ops import nn
from tensorflow.python.util.tf_export import tf_export


@tf_export('keras.metrics.mean_squared_error',
           'keras.metrics.mse',
           'keras.metrics.MSE',
           'keras.losses.mean_squared_error',
           'keras.losses.mse',
           'keras.losses.MSE')
=======
from tensorflow.python.keras.utils.tf_utils import is_tensor_or_variable
from tensorflow.python.ops import array_ops
from tensorflow.python.ops import math_ops
from tensorflow.python.ops import nn
from tensorflow.python.ops.losses import losses_impl
from tensorflow.python.util.tf_export import keras_export
from tensorflow.tools.docs import doc_controls


@keras_export('keras.losses.Loss')
class Loss(object):
  """Loss base class.

  To be implemented by subclasses:
  * `call()`: Contains the logic for loss calculation using `y_true`, `y_pred`.

  Example subclass implementation:
  ```
  class MeanSquaredError(Loss):
    def call(self, y_true, y_pred):
      y_pred = ops.convert_to_tensor(y_pred)
      y_true = math_ops.cast(y_true, y_pred.dtype)
      return K.mean(math_ops.square(y_pred - y_true), axis=-1)
  ```

  Args:
    reduction: (Optional) Type of `tf.keras.losses.Reduction` to apply to loss.
      Default value is `SUM_OVER_BATCH_SIZE`.
    name: Optional name for the op.
  """

  def __init__(self,
               reduction=losses_utils.ReductionV2.SUM_OVER_BATCH_SIZE,
               name=None):
    self.reduction = reduction
    self.name = name

  def __call__(self, y_true, y_pred, sample_weight=None):
    """Invokes the `Loss` instance.

    Args:
      y_true: Ground truth values.
      y_pred: The predicted values.
      sample_weight: Optional `Tensor` whose rank is either 0, or the same rank
        as `y_true`, or is broadcastable to `y_true`. `sample_weight` acts as a
        coefficient for the loss. If a scalar is provided, then the loss is
        simply scaled by the given value. If `sample_weight` is a tensor of size
        `[batch_size]`, then the total loss for each sample of the batch is
        rescaled by the corresponding element in the `sample_weight` vector. If
        the shape of `sample_weight` matches the shape of `y_pred`, then the
        loss of each measurable element of `y_pred` is scaled by the
        corresponding value of `sample_weight`.

    Returns:
      Weighted loss float `Tensor`. If `reduction` is `NONE`, this has the same
        shape as `y_true`; otherwise, it is scalar.

    Raises:
      ValueError: If the shape of `sample_weight` is invalid.
    """
    # If we are wrapping a lambda function strip '<>' from the name as it is not
    # accepted in scope name.
    scope_name = 'lambda' if self.name == '<lambda>' else self.name
    with ops.name_scope(scope_name, format(self.__class__.__name__),
                        (y_pred, y_true, sample_weight)):
      losses = self.call(y_true, y_pred)
      return losses_utils.compute_weighted_loss(
          losses, sample_weight, reduction=self.reduction)

  @classmethod
  def from_config(cls, config):
    """Instantiates a `Loss` from its config (output of `get_config()`).

    Args:
        config: Output of `get_config()`.

    Returns:
        A `Loss` instance.
    """
    return cls(**config)

  def get_config(self):
    return {'reduction': self.reduction, 'name': self.name}

  @abc.abstractmethod
  @doc_controls.for_subclass_implementers
  def call(self, y_true, y_pred):
    """Invokes the `Loss` instance.

    Args:
      y_true: Ground truth values, with the same shape as 'y_pred'.
      y_pred: The predicted values.
    """
    NotImplementedError('Must be implemented in subclasses.')


class LossFunctionWrapper(Loss):
  """Wraps a loss function in the `Loss` class.

  Args:
    fn: The loss function to wrap, with signature `fn(y_true, y_pred,
      **kwargs)`.
    reduction: (Optional) Type of `tf.keras.losses.Reduction` to apply to loss.
      Default value is `SUM_OVER_BATCH_SIZE`.
    name: (Optional) name for the loss.
    **kwargs: The keyword arguments that are passed on to `fn`.
  """

  def __init__(self,
               fn,
               reduction=losses_utils.ReductionV2.SUM_OVER_BATCH_SIZE,
               name=None,
               **kwargs):
    super(LossFunctionWrapper, self).__init__(reduction=reduction, name=name)
    self.fn = fn
    self._fn_kwargs = kwargs

  def call(self, y_true, y_pred):
    """Invokes the `LossFunctionWrapper` instance.

    Args:
      y_true: Ground truth values.
      y_pred: The predicted values.

    Returns:
      Loss values per sample.
    """
    return self.fn(y_true, y_pred, **self._fn_kwargs)

  def get_config(self):
    config = {}
    for k, v in six.iteritems(self._fn_kwargs):
      config[k] = K.eval(v) if is_tensor_or_variable(v) else v
    base_config = super(LossFunctionWrapper, self).get_config()
    return dict(list(base_config.items()) + list(config.items()))


@keras_export('keras.losses.MeanSquaredError')
class MeanSquaredError(LossFunctionWrapper):
  """Computes the mean of squares of errors between labels and predictions.

  For example, if `y_true` is [0., 0., 1., 1.] and `y_pred` is [1., 1., 1., 0.]
  then the mean squared error value is 3/4 (0.75).

  Usage:

  ```python
  mse = tf.keras.losses.MeanSquaredError()
  loss = mse([0., 0., 1., 1.], [1., 1., 1., 0.])
  print('Loss: ', loss.numpy())  # Loss: 0.75
  ```

  Usage with tf.keras API:

  ```python
  model = tf.keras.Model(inputs, outputs)
  model.compile('sgd', loss=tf.keras.losses.MeanSquaredError())
  ```
  """

  def __init__(self,
               reduction=losses_utils.ReductionV2.SUM_OVER_BATCH_SIZE,
               name='mean_squared_error'):
    super(MeanSquaredError, self).__init__(
        mean_squared_error, name=name, reduction=reduction)


@keras_export('keras.losses.MeanAbsoluteError')
class MeanAbsoluteError(LossFunctionWrapper):
  """Computes the mean of absolute difference between labels and predictions.

  For example, if `y_true` is [0., 0., 1., 1.] and `y_pred` is [1., 1., 1., 0.]
  then the mean absolute error value is 3/4 (0.75).

  Usage:

  ```python
  mae = tf.keras.losses.MeanAbsoluteError()
  loss = mae([0., 0., 1., 1.], [1., 1., 1., 0.])
  print('Loss: ', loss.numpy())  # Loss: 0.75
  ```

  Usage with tf.keras API:

  ```python
  model = tf.keras.Model(inputs, outputs)
  model.compile('sgd', loss=tf.keras.losses.MeanAbsoluteError())
  ```
  """

  def __init__(self,
               reduction=losses_utils.ReductionV2.SUM_OVER_BATCH_SIZE,
               name='mean_absolute_error'):
    super(MeanAbsoluteError, self).__init__(
        mean_absolute_error, name=name, reduction=reduction)


@keras_export('keras.losses.MeanAbsolutePercentageError')
class MeanAbsolutePercentageError(LossFunctionWrapper):
  """Computes the mean absolute percentage error between `y_true` and `y_pred`.

  For example, if `y_true` is [0., 0., 1., 1.] and `y_pred` is [1., 1., 1., 0.]
  then the mean absolute percentage error value is 5e+08.

  Usage:

  ```python
  mape = tf.keras.losses.MeanAbsolutePercentageError()
  loss = mape([0., 0., 1., 1.], [1., 1., 1., 0.])
  print('Loss: ', loss.numpy())  # Loss: 5e+08
  ```

  Usage with tf.keras API:

  ```python
  model = tf.keras.Model(inputs, outputs)
  model.compile('sgd', loss=tf.keras.losses.MeanAbsolutePercentageError())
  ```
  """

  def __init__(self,
               reduction=losses_utils.ReductionV2.SUM_OVER_BATCH_SIZE,
               name='mean_absolute_percentage_error'):
    super(MeanAbsolutePercentageError, self).__init__(
        mean_absolute_percentage_error, name=name, reduction=reduction)


@keras_export('keras.losses.MeanSquaredLogarithmicError')
class MeanSquaredLogarithmicError(LossFunctionWrapper):
  """Computes the mean squared logarithmic error between `y_true` and `y_pred`.

  For example, if `y_true` is [0., 0., 1., 1.] and `y_pred` is [1., 1., 1., 0.]
  then the mean squared logarithmic error value is 0.36034.

  Usage:

  ```python
  msle = tf.keras.losses.MeanSquaredLogarithmicError()
  loss = msle([0., 0., 1., 1.], [1., 1., 1., 0.])
  print('Loss: ', loss.numpy())  # Loss: 0.36034
  ```

  Usage with tf.keras API:

  ```python
  model = tf.keras.Model(inputs, outputs)
  model.compile('sgd', loss=tf.keras.losses.MeanSquaredLogarithmicError())
  ```
  """

  def __init__(self,
               reduction=losses_utils.ReductionV2.SUM_OVER_BATCH_SIZE,
               name='mean_squared_logarithmic_error'):
    super(MeanSquaredLogarithmicError, self).__init__(
        mean_squared_logarithmic_error, name=name, reduction=reduction)


@keras_export('keras.losses.BinaryCrossentropy')
class BinaryCrossentropy(LossFunctionWrapper):
  """Computes the cross-entropy loss between true labels and predicted labels.

  Use this cross-entropy loss when there are only two label classes (assumed to
  be 0 and 1). For each example, there should be a single floating-point value
  per prediction.

  In the snippet below, each of the four examples has only a single
  floating-pointing value, and both `y_pred` and `y_true` have the shape
  `[batch_size]`.

  Usage:

  ```python
  bce = tf.keras.losses.BinaryCrossentropy()
  loss = bce([0., 0., 1., 1.], [1., 1., 1., 0.])
  print('Loss: ', loss.numpy())  # Loss: 11.522857
  ```

  Usage with the `tf.keras` API:

  ```python
  model = tf.keras.Model(inputs, outputs)
  model.compile('sgd', loss=tf.keras.losses.BinaryCrossentropy())
  ```

  Args:
    from_logits: Whether to interpret `y_pred` as a tensor of
      [logit](https://en.wikipedia.org/wiki/Logit) values. By default, we assume
        that `y_pred` contains probabilities (i.e., values in [0, 1]).
    label_smoothing: Float in [0, 1]. When 0, no smoothing occurs. When > 0, we
      compute the loss between the predicted labels and a smoothed version of
      the true labels, where the smoothing squeezes the labels towards 0.5.
      Larger values of `label_smoothing` correspond to heavier smoothing.
    reduction: (Optional) The type of `tf.keras.losses.Reduction` to use to
      combine the computed loss values for the individual examples into a single
      loss value for the entire batch of examples. Defaults to
      `SUM_OVER_BATCH_SIZE`.
    name: (Optional) Name for the op.
  """

  def __init__(self,
               from_logits=False,
               label_smoothing=0,
               reduction=losses_utils.ReductionV2.SUM_OVER_BATCH_SIZE,
               name='binary_crossentropy'):
    super(BinaryCrossentropy, self).__init__(
        binary_crossentropy,
        name=name,
        reduction=reduction,
        from_logits=from_logits,
        label_smoothing=label_smoothing)
    self.from_logits = from_logits


@keras_export('keras.losses.CategoricalCrossentropy')
class CategoricalCrossentropy(LossFunctionWrapper):
  """Computes the crossentropy loss between the labels and predictions.

  Use this crossentropy loss function when there are two or more label classes.
  We expect labels to be provided in a `one_hot` representation. If you want to
  provide labels as integers, please use `SparseCategoricalCrossentropy` loss.
  There should be `# classes` floating point values per feature.

  In the snippet below, there is `# classes` floating pointing values per
  example. The shape of both `y_pred` and `y_true` are
  `[batch_size, num_classes]`.

  Usage:

  ```python
  cce = tf.keras.losses.CategoricalCrossentropy()
  loss = cce(
    [[1., 0., 0.], [0., 1., 0.], [0., 0., 1.]],
    [[.9, .05, .05], [.5, .89, .6], [.05, .01, .94]])
  print('Loss: ', loss.numpy())  # Loss: 0.3239
  ```

  Usage with tf.keras API:

  ```python
  model = tf.keras.Model(inputs, outputs)
  model.compile('sgd', loss=tf.keras.losses.CategoricalCrossentropy())
  ```

  Args:
    from_logits: Whether `y_pred` is expected to be a logits tensor. By default,
      we assume that `y_pred` encodes a probability distribution.
    label_smoothing: Float in [0, 1]. When > 0, label values are smoothed,
      meaning the confidence on label values are relaxed. e.g.
      `label_smoothing=0.2` means that we will use a value of `0.1` for label
      `0` and `0.9` for label `1`"
    reduction: (Optional) Type of `tf.keras.losses.Reduction` to apply to loss.
      Default value is `SUM_OVER_BATCH_SIZE`.
    name: Optional name for the op.
  """

  def __init__(self,
               from_logits=False,
               label_smoothing=0,
               reduction=losses_utils.ReductionV2.SUM_OVER_BATCH_SIZE,
               name='categorical_crossentropy'):
    super(CategoricalCrossentropy, self).__init__(
        categorical_crossentropy,
        name=name,
        reduction=reduction,
        from_logits=from_logits,
        label_smoothing=label_smoothing)


@keras_export('keras.losses.SparseCategoricalCrossentropy')
class SparseCategoricalCrossentropy(LossFunctionWrapper):
  """Computes the crossentropy loss between the labels and predictions.

  Use this crossentropy loss function when there are two or more label classes.
  We expect labels to be provided as integers. If you want to provide labels
  using `one-hot` representation, please use `CategoricalCrossentropy` loss.
  There should be `# classes` floating point values per feature for `y_pred`
  and a single floating point value per feature for `y_true`.

  In the snippet below, there is a single floating point value per example for
  `y_true` and `# classes` floating pointing values per example for `y_pred`.
  The shape of `y_true` is `[batch_size]` and the shape of `y_pred` is
  `[batch_size, num_classes]`.

  Usage:

  ```python
  cce = tf.keras.losses.SparseCategoricalCrossentropy()
  loss = cce(
    [0, 1, 2],
    [[.9, .05, .05], [.5, .89, .6], [.05, .01, .94]])
  print('Loss: ', loss.numpy())  # Loss: 0.3239
  ```

  Usage with tf.keras API:

  ```python
  model = tf.keras.Model(inputs, outputs)
  model.compile('sgd', loss=tf.keras.losses.SparseCategoricalCrossentropy())
  ```

  Args:
    from_logits: Whether `y_pred` is expected to be a logits tensor. By default,
      we assume that `y_pred` encodes a probability distribution.
    reduction: (Optional) Type of `tf.keras.losses.Reduction` to apply to loss.
      Default value is `SUM_OVER_BATCH_SIZE`.
    name: Optional name for the op.
  """

  def __init__(self,
               from_logits=False,
               reduction=losses_utils.ReductionV2.SUM_OVER_BATCH_SIZE,
               name=None):
    super(SparseCategoricalCrossentropy, self).__init__(
        sparse_categorical_crossentropy,
        name=name,
        reduction=reduction,
        from_logits=from_logits)


@keras_export('keras.losses.Hinge')
class Hinge(LossFunctionWrapper):
  """Computes the hinge loss between `y_true` and `y_pred`.

  `y_true` values are expected to be -1 or 1. If binary (0 or 1) labels are
  provided we will convert them to -1 or 1.

  Usage:

  ```python
  h = tf.keras.losses.Hinge()
  loss = h([-1., 1., 1.], [0.6, -0.7, -0.5])

  # loss = max(0, 1 - y_true * y_pred) = [1.6 + 1.7 + 1.5] / 3

  print('Loss: ', loss.numpy())  # Loss: 1.6
  ```

  Usage with tf.keras API:

  ```python
  model = tf.keras.Model(inputs, outputs)
  model.compile('sgd', loss=tf.keras.losses.Hinge())
  ```
  """

  def __init__(self,
               reduction=losses_utils.ReductionV2.SUM_OVER_BATCH_SIZE,
               name=None):
    super(Hinge, self).__init__(hinge, name=name, reduction=reduction)


@keras_export('keras.losses.SquaredHinge')
class SquaredHinge(LossFunctionWrapper):
  """Computes the squared hinge loss between `y_true` and `y_pred`.

  `y_true` values are expected to be -1 or 1. If binary (0 or 1) labels are
  provided we will convert them to -1 or 1.

  Usage:

  ```python
  sh = tf.keras.losses.SquaredHinge()
  loss = sh([-1., 1., 1.], [0.6, -0.7, -0.5])

  # loss = (max(0, 1 - y_true * y_pred))^2 = [1.6^2 + 1.7^2 + 1.5^2] / 3

  print('Loss: ', loss.numpy())  # Loss: 2.566666
  ```

  Usage with tf.keras API:

  ```python
  model = tf.keras.Model(inputs, outputs)
  model.compile('sgd', loss=tf.keras.losses.SquaredHinge())
  ```
  """

  def __init__(self,
               reduction=losses_utils.ReductionV2.SUM_OVER_BATCH_SIZE,
               name='squared_hinge'):
    super(SquaredHinge, self).__init__(
        squared_hinge, name=name, reduction=reduction)


@keras_export('keras.losses.CategoricalHinge')
class CategoricalHinge(LossFunctionWrapper):
  """Computes the categorical hinge loss between `y_true` and `y_pred`.

  Usage:

  ```python
  ch = tf.keras.losses.CategoricalHinge()
  loss = ch([0., 1., 1.], [1., 0., 1.])
  print('Loss: ', loss.numpy())  # Loss: 1.0
  ```

  Usage with tf.keras API:

  ```python
  model = tf.keras.Model(inputs, outputs)
  model.compile('sgd', loss=tf.keras.losses.CategoricalHinge())
  ```
  """

  def __init__(self,
               reduction=losses_utils.ReductionV2.SUM_OVER_BATCH_SIZE,
               name='categorical_hinge'):
    super(CategoricalHinge, self).__init__(
        categorical_hinge, name=name, reduction=reduction)


@keras_export('keras.losses.Poisson')
class Poisson(LossFunctionWrapper):
  """Computes the Poisson loss between `y_true` and `y_pred`.

  `loss = y_pred - y_true * log(y_pred)`

  Usage:

  ```python
  p = tf.keras.losses.Poisson()
  loss = p([1, 9, 2], [4, 8, 12])
  print('Loss: ', loss.numpy())  # Loss: -4.63
  ```

  Usage with tf.keras API:

  ```python
  model = tf.keras.Model(inputs, outputs)
  model.compile('sgd', loss=tf.keras.losses.Poisson())
  ```
  """

  def __init__(self,
               reduction=losses_utils.ReductionV2.SUM_OVER_BATCH_SIZE,
               name='poisson'):
    super(Poisson, self).__init__(poisson, name=name, reduction=reduction)


@keras_export('keras.losses.LogCosh')
class LogCosh(LossFunctionWrapper):
  """Computes the logarithm of the hyperbolic cosine of the prediction error.

  `logcosh = log((exp(x) + exp(-x))/2)`, where x is the error (y_pred - y_true)

  Usage:

  ```python
  l = tf.keras.losses.LogCosh()
  loss = l([0., 1., 1.], [1., 0., 1.])
  print('Loss: ', loss.numpy())  # Loss: 0.289
  ```

  Usage with tf.keras API:

  ```python
  model = tf.keras.Model(inputs, outputs)
  model.compile('sgd', loss=tf.keras.losses.LogCosh())
  ```
  """

  def __init__(self,
               reduction=losses_utils.ReductionV2.SUM_OVER_BATCH_SIZE,
               name='logcosh'):
    super(LogCosh, self).__init__(logcosh, name=name, reduction=reduction)


@keras_export('keras.losses.KLDivergence')
class KLDivergence(LossFunctionWrapper):
  """Computes Kullback Leibler divergence loss between `y_true` and `y_pred`.

  `loss = y_true * log(y_true / y_pred)`

  Usage:

  ```python
  k = tf.keras.losses.KLDivergence()
  loss = k([.4, .9, .2], [.5, .8, .12])
  print('Loss: ', loss.numpy())  # Loss: -0.043
  ```

  Usage with tf.keras API:

  ```python
  model = tf.keras.Model(inputs, outputs)
  model.compile('sgd', loss=tf.keras.losses.KLDivergence())
  ```
  """

  def __init__(self,
               reduction=losses_utils.ReductionV2.SUM_OVER_BATCH_SIZE,
               name='kullback_leibler_divergence'):
    super(KLDivergence, self).__init__(
        kullback_leibler_divergence, name=name, reduction=reduction)


@keras_export('keras.losses.Huber')
class Huber(LossFunctionWrapper):
  """Computes the Huber loss between `y_true` and `y_pred`.

  For each value x in `error=y_true-y_pred`, the following is calculated:

  ```
  0.5 * x^2                  if |x| <= d
  0.5 * d^2 + d * (|x| - d)  if |x| > d
  ```
  where d is `delta`. See: https://en.wikipedia.org/wiki/Huber_loss

  Usage:

  ```python
  l = tf.keras.losses.Huber()
  loss = l([0., 1., 1.], [1., 0., 1.])
  print('Loss: ', loss.numpy())  # Loss: 0.333
  ```

  Usage with tf.keras API:

  ```python
  model = tf.keras.Model(inputs, outputs)
  model.compile('sgd', loss=tf.keras.losses.Huber())
  ```

  Args:
    delta: A float, the point where the Huber loss function changes from a
      quadratic to linear.
    reduction: (Optional) Type of `tf.keras.losses.Reduction` to apply to loss.
      Default value is `SUM_OVER_BATCH_SIZE`.
    name: Optional name for the op.
  """

  def __init__(self,
               delta=1.0,
               reduction=losses_utils.ReductionV2.SUM_OVER_BATCH_SIZE,
               name='huber_loss'):
    super(Huber, self).__init__(
        huber_loss, name=name, reduction=reduction, delta=delta)


@keras_export('keras.metrics.mean_squared_error',
              'keras.metrics.mse',
              'keras.metrics.MSE',
              'keras.losses.mean_squared_error',
              'keras.losses.mse',
              'keras.losses.MSE')
>>>>>>> a751f01a
def mean_squared_error(y_true, y_pred):
  y_pred = ops.convert_to_tensor(y_pred)
  y_true = math_ops.cast(y_true, y_pred.dtype)
  return K.mean(math_ops.squared_difference(y_pred, y_true), axis=-1)


@keras_export('keras.metrics.mean_absolute_error',
              'keras.metrics.mae',
              'keras.metrics.MAE',
              'keras.losses.mean_absolute_error',
              'keras.losses.mae',
              'keras.losses.MAE')
def mean_absolute_error(y_true, y_pred):
  y_pred = ops.convert_to_tensor(y_pred)
  y_true = math_ops.cast(y_true, y_pred.dtype)
  return K.mean(math_ops.abs(y_pred - y_true), axis=-1)


@keras_export('keras.metrics.mean_absolute_percentage_error',
              'keras.metrics.mape',
              'keras.metrics.MAPE',
              'keras.losses.mean_absolute_percentage_error',
              'keras.losses.mape',
              'keras.losses.MAPE')
def mean_absolute_percentage_error(y_true, y_pred):  # pylint: disable=missing-docstring
  y_pred = ops.convert_to_tensor(y_pred)
  y_true = math_ops.cast(y_true, y_pred.dtype)
  diff = math_ops.abs(
      (y_true - y_pred) / K.clip(math_ops.abs(y_true), K.epsilon(), None))
  return 100. * K.mean(diff, axis=-1)


@keras_export('keras.metrics.mean_squared_logarithmic_error',
              'keras.metrics.msle',
              'keras.metrics.MSLE',
              'keras.losses.mean_squared_logarithmic_error',
              'keras.losses.msle',
              'keras.losses.MSLE')
def mean_squared_logarithmic_error(y_true, y_pred):  # pylint: disable=missing-docstring
  y_pred = ops.convert_to_tensor(y_pred)
  y_true = math_ops.cast(y_true, y_pred.dtype)
  first_log = math_ops.log(K.clip(y_pred, K.epsilon(), None) + 1.)
  second_log = math_ops.log(K.clip(y_true, K.epsilon(), None) + 1.)
  return K.mean(math_ops.squared_difference(first_log, second_log), axis=-1)


def _maybe_convert_labels(y_true):
  """Converts binary labels into -1/1."""
  are_zeros = math_ops.equal(y_true, 0)
  are_ones = math_ops.equal(y_true, 1)
  is_binary = math_ops.reduce_all(math_ops.logical_or(are_zeros, are_ones))

  def _convert_binary_labels():
    # Convert the binary labels to -1 or 1.
    return 2. * y_true - 1.

  updated_y_true = smart_cond.smart_cond(is_binary,
                                         _convert_binary_labels, lambda: y_true)
  return updated_y_true


@keras_export('keras.metrics.squared_hinge', 'keras.losses.squared_hinge')
def squared_hinge(y_true, y_pred):
  """Computes the squared hinge loss between `y_true` and `y_pred`.

  Args:
    y_true: The ground truth values. `y_true` values are expected to be -1 or 1.
      If binary (0 or 1) labels are provided we will convert them to -1 or 1.
    y_pred: The predicted values.

  Returns:
    Tensor with one scalar loss entry per sample.
  """
  y_pred = ops.convert_to_tensor(y_pred)
  y_true = math_ops.cast(y_true, y_pred.dtype)
  y_true = _maybe_convert_labels(y_true)
  return K.mean(
      math_ops.square(math_ops.maximum(1. - y_true * y_pred, 0.)), axis=-1)


@keras_export('keras.metrics.hinge', 'keras.losses.hinge')
def hinge(y_true, y_pred):
  """Computes the hinge loss between `y_true` and `y_pred`.

  Args:
    y_true: The ground truth values. `y_true` values are expected to be -1 or 1.
      If binary (0 or 1) labels are provided we will convert them to -1 or 1.
    y_pred: The predicted values.

  Returns:
    Tensor with one scalar loss entry per sample.
  """
  y_pred = ops.convert_to_tensor(y_pred)
  y_true = math_ops.cast(y_true, y_pred.dtype)
  y_true = _maybe_convert_labels(y_true)
  return K.mean(math_ops.maximum(1. - y_true * y_pred, 0.), axis=-1)


@keras_export('keras.losses.categorical_hinge')
def categorical_hinge(y_true, y_pred):
  y_pred = ops.convert_to_tensor(y_pred)
  y_true = math_ops.cast(y_true, y_pred.dtype)
  pos = math_ops.reduce_sum(y_true * y_pred, axis=-1)
  neg = math_ops.reduce_max((1. - y_true) * y_pred, axis=-1)
  return math_ops.maximum(0., neg - pos + 1.)


def huber_loss(y_true, y_pred, delta=1.0):
  """Computes Huber loss value.

  For each value x in `error=y_true-y_pred`, the following is calculated:

  ```
  0.5 * x^2                  if |x| <= d
  0.5 * d^2 + d * (|x| - d)  if |x| > d
  ```
  where d is `delta`. See: https://en.wikipedia.org/wiki/Huber_loss

  Args:
    y_true: tensor of true targets.
    y_pred: tensor of predicted targets.
    delta: A float, the point where the Huber loss function changes from a
      quadratic to linear.

  Returns:
    Tensor with one scalar loss entry per sample.
  """
  y_pred = math_ops.cast(y_pred, dtype=K.floatx())
  y_true = math_ops.cast(y_true, dtype=K.floatx())
  error = math_ops.subtract(y_pred, y_true)
  abs_error = math_ops.abs(error)
  quadratic = math_ops.minimum(abs_error, delta)
  linear = math_ops.subtract(abs_error, quadratic)
  return math_ops.add(
      math_ops.multiply(
          ops.convert_to_tensor(0.5, dtype=quadratic.dtype),
          math_ops.multiply(quadratic, quadratic)),
      math_ops.multiply(delta, linear))


@keras_export('keras.losses.logcosh')
def logcosh(y_true, y_pred):
  """Logarithm of the hyperbolic cosine of the prediction error.

  `log(cosh(x))` is approximately equal to `(x ** 2) / 2` for small `x` and
  to `abs(x) - log(2)` for large `x`. This means that 'logcosh' works mostly
  like the mean squared error, but will not be so strongly affected by the
  occasional wildly incorrect prediction.

  Arguments:
      y_true: tensor of true targets.
      y_pred: tensor of predicted targets.

  Returns:
      Tensor with one scalar loss entry per sample.
  """
  y_pred = ops.convert_to_tensor(y_pred)
  y_true = math_ops.cast(y_true, y_pred.dtype)

  def _logcosh(x):
    return x + nn.softplus(-2. * x) - math_ops.log(2.)

  return K.mean(_logcosh(y_pred - y_true), axis=-1)


<<<<<<< HEAD
@tf_export('keras.metrics.categorical_crossentropy',
           'keras.losses.categorical_crossentropy')
def categorical_crossentropy(y_true, y_pred):
  return K.categorical_crossentropy(y_true, y_pred)


@tf_export('keras.metrics.sparse_categorical_crossentropy',
           'keras.losses.sparse_categorical_crossentropy')
def sparse_categorical_crossentropy(y_true, y_pred):
  return K.sparse_categorical_crossentropy(y_true, y_pred)
=======
@keras_export('keras.metrics.categorical_crossentropy',
              'keras.losses.categorical_crossentropy')
def categorical_crossentropy(y_true,
                             y_pred,
                             from_logits=False,
                             label_smoothing=0):
  """Computes the categorical crossentropy loss.

  Args:
    y_true: tensor of true targets.
    y_pred: tensor of predicted targets.
    from_logits: Whether `y_pred` is expected to be a logits tensor. By default,
      we assume that `y_pred` encodes a probability distribution.
    label_smoothing: Float in [0, 1]. If > `0` then smooth the labels.

  Returns:
    Categorical crossentropy loss value.
  """
  y_pred = ops.convert_to_tensor(y_pred)
  y_true = math_ops.cast(y_true, y_pred.dtype)
  label_smoothing = ops.convert_to_tensor(label_smoothing, dtype=K.floatx())

  def _smooth_labels():
    num_classes = math_ops.cast(array_ops.shape(y_true)[1], y_pred.dtype)
    return y_true * (1.0 - label_smoothing) + (label_smoothing / num_classes)

  y_true = smart_cond.smart_cond(label_smoothing,
                                 _smooth_labels, lambda: y_true)
  return K.categorical_crossentropy(y_true, y_pred, from_logits=from_logits)


@keras_export('keras.metrics.sparse_categorical_crossentropy',
              'keras.losses.sparse_categorical_crossentropy')
def sparse_categorical_crossentropy(y_true, y_pred, from_logits=False, axis=-1):
  return K.sparse_categorical_crossentropy(
      y_true, y_pred, from_logits=from_logits, axis=axis)


@keras_export('keras.metrics.binary_crossentropy',
              'keras.losses.binary_crossentropy')
def binary_crossentropy(y_true, y_pred, from_logits=False, label_smoothing=0):  # pylint: disable=missing-docstring
  y_pred = ops.convert_to_tensor(y_pred)
  y_true = math_ops.cast(y_true, y_pred.dtype)
  label_smoothing = ops.convert_to_tensor(label_smoothing, dtype=K.floatx())
>>>>>>> a751f01a

  def _smooth_labels():
    return y_true * (1.0 - label_smoothing) + 0.5 * label_smoothing

<<<<<<< HEAD
@tf_export('keras.metrics.binary_crossentropy',
           'keras.losses.binary_crossentropy')
def binary_crossentropy(y_true, y_pred):
  return K.mean(K.binary_crossentropy(y_true, y_pred), axis=-1)
=======
  y_true = smart_cond.smart_cond(label_smoothing,
                                 _smooth_labels, lambda: y_true)
  return K.mean(
      K.binary_crossentropy(y_true, y_pred, from_logits=from_logits), axis=-1)
>>>>>>> a751f01a


@keras_export('keras.metrics.kullback_leibler_divergence',
              'keras.metrics.kld',
              'keras.metrics.KLD',
              'keras.losses.kullback_leibler_divergence',
              'keras.losses.kld',
              'keras.losses.KLD')
def kullback_leibler_divergence(y_true, y_pred):  # pylint: disable=missing-docstring
  y_pred = ops.convert_to_tensor(y_pred)
  y_true = math_ops.cast(y_true, y_pred.dtype)
  y_true = K.clip(y_true, K.epsilon(), 1)
  y_pred = K.clip(y_pred, K.epsilon(), 1)
  return math_ops.reduce_sum(y_true * math_ops.log(y_true / y_pred), axis=-1)


@keras_export('keras.metrics.poisson', 'keras.losses.poisson')
def poisson(y_true, y_pred):
  y_pred = ops.convert_to_tensor(y_pred)
  y_true = math_ops.cast(y_true, y_pred.dtype)
  return K.mean(y_pred - y_true * math_ops.log(y_pred + K.epsilon()), axis=-1)


<<<<<<< HEAD
@tf_export('keras.metrics.cosine_proximity',
           'keras.metrics.cosine',
           'keras.losses.cosine_proximity',
           'keras.losses.cosine')
def cosine_proximity(y_true, y_pred):
  y_true = nn.l2_normalize(y_true, axis=-1)
  y_pred = nn.l2_normalize(y_pred, axis=-1)
  return -math_ops.reduce_sum(y_true * y_pred, axis=-1)
=======
# Retaining the legacy namespaces: 'cosine_proximity' and 'cosine'.
# TODO(psv): Change name of this function to `cosine_similarity` after fixing
# estimator test.
@keras_export(
    'keras.losses.cosine_similarity',
    v1=[
        'keras.metrics.cosine_proximity',
        'keras.metrics.cosine',
        'keras.losses.cosine_proximity',
        'keras.losses.cosine',
        'keras.losses.cosine_similarity',
    ])
def cosine_proximity(y_true, y_pred, axis=-1):
  """Computes the cosine similarity between labels and predictions."""
  y_true = nn.l2_normalize(y_true, axis=axis)
  y_pred = nn.l2_normalize(y_pred, axis=axis)
  return math_ops.reduce_sum(y_true * y_pred, axis=axis)


@keras_export('keras.losses.CosineSimilarity')
class CosineSimilarity(LossFunctionWrapper):
  """Computes the cosine similarity between `y_true` and `y_pred`.

  Usage:

  ```python
  cosine_loss = tf.keras.losses.CosineSimilarity(axis=1)
  loss = cosine_loss([[0., 1.], [1., 1.]], [[1., 0.], [1., 1.]])
  # l2_norm(y_true) = [[0., 1.], [1./1.414], 1./1.414]]]
  # l2_norm(y_pred) = [[1., 0.], [1./1.414], 1./1.414]]]
  # l2_norm(y_true) . l2_norm(y_pred) = [[0., 0.], [0.5, 0.5]]
  # loss = mean(sum(l2_norm(y_true) . l2_norm(y_pred), axis=1))
         = ((0. + 0.) +  (0.5 + 0.5)) / 2

  print('Loss: ', loss.numpy())  # Loss: 0.5
  ```

  Usage with tf.keras API:

  ```python
  model = tf.keras.Model(inputs, outputs)
  model.compile('sgd', loss=tf.keras.losses.CosineSimilarity(axis=1))
  ```

  Args:
    axis: (Optional) Defaults to -1. The dimension along which the cosine
      similarity is computed.
    reduction: (Optional) Type of `tf.keras.losses.Reduction` to apply to loss.
      Default value is `SUM_OVER_BATCH_SIZE`.
    name: Optional name for the op.
  """

  def __init__(self,
               axis=-1,
               reduction=losses_utils.ReductionV2.SUM_OVER_BATCH_SIZE,
               name='cosine_similarity'):
    super(CosineSimilarity, self).__init__(
        cosine_similarity, reduction=reduction, name=name, axis=axis)
>>>>>>> a751f01a


# Aliases.

mse = MSE = mean_squared_error
mae = MAE = mean_absolute_error
mape = MAPE = mean_absolute_percentage_error
msle = MSLE = mean_squared_logarithmic_error
kld = KLD = kullback_leibler_divergence
cosine_similarity = cosine_proximity


def is_categorical_crossentropy(loss):
  result = ((isinstance(loss, CategoricalCrossentropy) or
             (isinstance(loss, LossFunctionWrapper) and
              loss.fn == categorical_crossentropy) or
             (hasattr(loss, '__name__') and
              loss.__name__ == 'categorical_crossentropy') or
             (loss == 'categorical_crossentropy')))
  return result


@keras_export('keras.losses.serialize')
def serialize(loss):
  return serialize_keras_object(loss)


@keras_export('keras.losses.deserialize')
def deserialize(name, custom_objects=None):
  return deserialize_keras_object(
      name,
      module_objects=globals(),
      custom_objects=custom_objects,
      printable_module_name='loss function')


@keras_export('keras.losses.get')
def get(identifier):
  if identifier is None:
    return None
  if isinstance(identifier, six.string_types):
    identifier = str(identifier)
    return deserialize(identifier)
  if isinstance(identifier, dict):
    return deserialize(identifier)
  elif callable(identifier):
    return identifier
  else:
    raise ValueError('Could not interpret '
                     'loss function identifier:', identifier)<|MERGE_RESOLUTION|>--- conflicted
+++ resolved
@@ -20,28 +20,12 @@
 
 import six
 
-<<<<<<< HEAD
-=======
 from tensorflow.python.framework import ops
 from tensorflow.python.framework import smart_cond
->>>>>>> a751f01a
 from tensorflow.python.keras import backend as K
 from tensorflow.python.keras.utils import losses_utils
 from tensorflow.python.keras.utils.generic_utils import deserialize_keras_object
 from tensorflow.python.keras.utils.generic_utils import serialize_keras_object
-<<<<<<< HEAD
-from tensorflow.python.ops import math_ops
-from tensorflow.python.ops import nn
-from tensorflow.python.util.tf_export import tf_export
-
-
-@tf_export('keras.metrics.mean_squared_error',
-           'keras.metrics.mse',
-           'keras.metrics.MSE',
-           'keras.losses.mean_squared_error',
-           'keras.losses.mse',
-           'keras.losses.MSE')
-=======
 from tensorflow.python.keras.utils.tf_utils import is_tensor_or_variable
 from tensorflow.python.ops import array_ops
 from tensorflow.python.ops import math_ops
@@ -687,7 +671,6 @@
               'keras.losses.mean_squared_error',
               'keras.losses.mse',
               'keras.losses.MSE')
->>>>>>> a751f01a
 def mean_squared_error(y_true, y_pred):
   y_pred = ops.convert_to_tensor(y_pred)
   y_true = math_ops.cast(y_true, y_pred.dtype)
@@ -853,18 +836,6 @@
   return K.mean(_logcosh(y_pred - y_true), axis=-1)
 
 
-<<<<<<< HEAD
-@tf_export('keras.metrics.categorical_crossentropy',
-           'keras.losses.categorical_crossentropy')
-def categorical_crossentropy(y_true, y_pred):
-  return K.categorical_crossentropy(y_true, y_pred)
-
-
-@tf_export('keras.metrics.sparse_categorical_crossentropy',
-           'keras.losses.sparse_categorical_crossentropy')
-def sparse_categorical_crossentropy(y_true, y_pred):
-  return K.sparse_categorical_crossentropy(y_true, y_pred)
-=======
 @keras_export('keras.metrics.categorical_crossentropy',
               'keras.losses.categorical_crossentropy')
 def categorical_crossentropy(y_true,
@@ -909,22 +880,14 @@
   y_pred = ops.convert_to_tensor(y_pred)
   y_true = math_ops.cast(y_true, y_pred.dtype)
   label_smoothing = ops.convert_to_tensor(label_smoothing, dtype=K.floatx())
->>>>>>> a751f01a
 
   def _smooth_labels():
     return y_true * (1.0 - label_smoothing) + 0.5 * label_smoothing
 
-<<<<<<< HEAD
-@tf_export('keras.metrics.binary_crossentropy',
-           'keras.losses.binary_crossentropy')
-def binary_crossentropy(y_true, y_pred):
-  return K.mean(K.binary_crossentropy(y_true, y_pred), axis=-1)
-=======
   y_true = smart_cond.smart_cond(label_smoothing,
                                  _smooth_labels, lambda: y_true)
   return K.mean(
       K.binary_crossentropy(y_true, y_pred, from_logits=from_logits), axis=-1)
->>>>>>> a751f01a
 
 
 @keras_export('keras.metrics.kullback_leibler_divergence',
@@ -948,16 +911,6 @@
   return K.mean(y_pred - y_true * math_ops.log(y_pred + K.epsilon()), axis=-1)
 
 
-<<<<<<< HEAD
-@tf_export('keras.metrics.cosine_proximity',
-           'keras.metrics.cosine',
-           'keras.losses.cosine_proximity',
-           'keras.losses.cosine')
-def cosine_proximity(y_true, y_pred):
-  y_true = nn.l2_normalize(y_true, axis=-1)
-  y_pred = nn.l2_normalize(y_pred, axis=-1)
-  return -math_ops.reduce_sum(y_true * y_pred, axis=-1)
-=======
 # Retaining the legacy namespaces: 'cosine_proximity' and 'cosine'.
 # TODO(psv): Change name of this function to `cosine_similarity` after fixing
 # estimator test.
@@ -1016,7 +969,6 @@
                name='cosine_similarity'):
     super(CosineSimilarity, self).__init__(
         cosine_similarity, reduction=reduction, name=name, axis=axis)
->>>>>>> a751f01a
 
 
 # Aliases.
