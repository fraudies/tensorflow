# Copyright 2015 The TensorFlow Authors. All Rights Reserved.
#
# Licensed under the Apache License, Version 2.0 (the "License");
# you may not use this file except in compliance with the License.
# You may obtain a copy of the License at
#
#     http://www.apache.org/licenses/LICENSE-2.0
#
# Unless required by applicable law or agreed to in writing, software
# distributed under the License is distributed on an "AS IS" BASIS,
# WITHOUT WARRANTIES OR CONDITIONS OF ANY KIND, either express or implied.
# See the License for the specific language governing permissions and
# limitations under the License.
# =============================================================================
"""Contains the base Layer class, from which all layers inherit."""
from __future__ import absolute_import
from __future__ import division
from __future__ import print_function

import copy

from tensorflow.python.eager import context
from tensorflow.python.framework import dtypes
from tensorflow.python.framework import ops
from tensorflow.python.keras.engine import base_layer
from tensorflow.python.ops import variable_scope as vs
from tensorflow.python.ops import variables as tf_variables
from tensorflow.python.training.tracking import base as trackable
from tensorflow.python.util import function_utils
from tensorflow.python.util import nest
from tensorflow.python.util.tf_export import tf_export


InputSpec = base_layer.InputSpec  # pylint: disable=invalid-name


@tf_export('layers.Layer')
class Layer(base_layer.Layer):
  """Base layer class.

  It is considered legacy, and we recommend the use of `tf.keras.layers.Layer`
  instead.

  Arguments:
    trainable: Boolean, whether the layer's variables should be trainable.
    name: String name of the layer.
    dtype: Default dtype of the layer's weights (default of `None` means use the
      type of the first input).

  Read-only properties:
    name: The name of the layer (string).
    dtype: Default dtype of the layer's weights (default of `None` means use the
      type of the first input).
    trainable_variables: List of trainable variables.
    non_trainable_variables: List of non-trainable variables.
    variables: List of all variables of this layer, trainable and
      non-trainable.
    updates: List of update ops of this layer.
    losses: List of losses added by this layer.
    trainable_weights: List of variables to be included in backprop.
    non_trainable_weights: List of variables that should not be
      included in backprop.
    weights: The concatenation of the lists trainable_weights and
      non_trainable_weights (in this order).

  Mutable properties:
    trainable: Whether the layer should be trained (boolean).
    input_spec: Optional (list of) `InputSpec` object(s) specifying the
      constraints on inputs that can be accepted by the layer.
  """

  def __init__(self, trainable=True, name=None, dtype=None,
               **kwargs):
    # For backwards compatibility, legacy layers do not use `ResourceVariable`
    # by default.
    self._use_resource_variables = False
    scope = kwargs.pop('_scope', None)
    self._reuse = kwargs.pop('_reuse', None)

    # Avoid an incorrect lint error
    self._trainable_weights = []
    self.built = False

    super(Layer, self).__init__(trainable=trainable, name=name, dtype=dtype,
                                **kwargs)

    self._graph = None
    self._call_has_scope_arg = 'scope' in self._call_fn_args
    if scope:
      with vs.variable_scope(scope) as captured_scope:
        self._scope = captured_scope
    else:
      self._scope = None
    self._current_scope = None

  @property
  def graph(self):
    if context.executing_eagerly():
      raise RuntimeError('Layer.graph not supported when executing eagerly.')
    return self._graph

  def _init_set_name(self, name):
    # Determine layer name (non-unique).
    if isinstance(name, vs.VariableScope):
      base_name = name.name
    else:
      base_name = name
      self._name = name
    if not name:
      self._name, base_name = self._make_unique_name()
    self._base_name = base_name

  def _make_unique_name(self, name_uid_map=None, avoid_names=None,
                        namespace='', zero_based=False):
    base_name = base_layer.to_snake_case(self.__class__.__name__)
    name = base_layer.unique_layer_name(base_name,
                                        name_uid_map=name_uid_map,
                                        avoid_names=avoid_names,
                                        namespace=namespace,
                                        zero_based=zero_based)
    return (name, base_name)

  @property
  def scope_name(self):
    if not self._scope:
      raise ValueError('No name available for layer scope because the layer "' +
                       self._name + '" has not been used yet. The scope name ' +
                       ' is determined the first time the layer instance is ' +
                       'called. You must therefore call the layer before ' +
                       'querying `scope_name`.')
    return self._scope.name

  def add_loss(self, losses, inputs=None):
    previous_losses_length = len(self._losses)
    previous_callable_losses_length = len(self._callable_losses)
    super(Layer, self).add_loss(losses, inputs=inputs)
    if not context.executing_eagerly():
      # TODO(fchollet): deprecate collection below.
      new_losses = self._losses[previous_losses_length:]
      new_callable_losses = self._callable_losses[
          previous_callable_losses_length:]
      for regularizer in new_callable_losses:
        loss_tensor = regularizer()
        if loss_tensor is not None:
          new_losses.append(loss_tensor)
      _add_elements_to_collection(
          new_losses,
          ops.GraphKeys.REGULARIZATION_LOSSES)

  def _name_scope(self):
    """Determines op naming for the Layer."""
    return self._current_scope.original_name_scope

  def _set_scope(self, scope=None):
    if self._scope is None:
      # If constructed with _scope=None, lazy setting of scope.
      if self._reuse:
        with vs.variable_scope(
            scope if scope is not None else self._base_name) as captured_scope:
          self._scope = captured_scope
      else:
        with vs.variable_scope(
            scope, default_name=self._base_name) as captured_scope:
          self._scope = captured_scope

  def add_weight(self,
                 name,
                 shape,
                 dtype=None,
                 initializer=None,
                 regularizer=None,
                 trainable=None,
                 constraint=None,
                 use_resource=None,
                 synchronization=vs.VariableSynchronization.AUTO,
                 aggregation=vs.VariableAggregation.NONE,
                 partitioner=None,
                 **kwargs):
    """Adds a new variable to the layer, or gets an existing one; returns it.

    Arguments:
      name: variable name.
      shape: variable shape.
      dtype: The type of the variable. Defaults to `self.dtype` or `float32`.
      initializer: initializer instance (callable).
      regularizer: regularizer instance (callable).
      trainable: whether the variable should be part of the layer's
        "trainable_variables" (e.g. variables, biases)
        or "non_trainable_variables" (e.g. BatchNorm mean, stddev).
        Note, if the current variable scope is marked as non-trainable
        then this parameter is ignored and any added variables are also
        marked as non-trainable. `trainable` defaults to `True` unless
        `synchronization` is set to `ON_READ`.
      constraint: constraint instance (callable).
      use_resource: Whether to use `ResourceVariable`.
      synchronization: Indicates when a distributed a variable will be
        aggregated. Accepted values are constants defined in the class
        `tf.VariableSynchronization`. By default the synchronization is set to
        `AUTO` and the current `DistributionStrategy` chooses
        when to synchronize. If `synchronization` is set to `ON_READ`,
        `trainable` must not be set to `True`.
      aggregation: Indicates how a distributed variable will be aggregated.
        Accepted values are constants defined in the class
        `tf.VariableAggregation`.
      partitioner: (optional) partitioner instance (callable).  If
        provided, when the requested variable is created it will be split
        into multiple partitions according to `partitioner`.  In this case,
        an instance of `PartitionedVariable` is returned.  Available
        partitioners include `tf.fixed_size_partitioner` and
        `tf.variable_axis_size_partitioner`.  For more details, see the
        documentation of `tf.get_variable` and the  "Variable Partitioners
        and Sharding" section of the API guide.
      **kwargs: Additional keyword arguments.

    Returns:
      The created variable.  Usually either a `Variable` or `ResourceVariable`
      instance.  If `partitioner` is not `None`, a `PartitionedVariable`
      instance is returned.

    Raises:
      RuntimeError: If called with partioned variable regularization and
        eager execution is enabled.
      ValueError: When trainable has been set to True with synchronization
        set as `ON_READ`.
    """
<<<<<<< HEAD
=======
    for kwarg in kwargs:
      if kwarg != 'experimental_autocast':
        raise TypeError('Unknown keyword argument:', kwarg)
    if self._keras_style:
      return super(Layer, self).add_weight(
          name=name,
          shape=shape,
          dtype=dtype,
          initializer=initializer,
          regularizer=regularizer,
          trainable=trainable,
          constraint=constraint,
          use_resource=use_resource,
          synchronization=vs.VariableSynchronization.AUTO,
          aggregation=vs.VariableAggregation.NONE,
          partitioner=partitioner,
          **kwargs)

>>>>>>> 4c307bd3
    if synchronization == vs.VariableSynchronization.ON_READ:
      if trainable:
        raise ValueError(
            'Synchronization value can be set to '
            'VariableSynchronization.ON_READ only for non-trainable variables. '
            'You have specified trainable=True and '
            'synchronization=VariableSynchronization.ON_READ.')
      else:
        # Set trainable to be false when variable is to be synced on read.
        trainable = False
    elif trainable is None:
      trainable = True

    def _should_add_regularizer(variable, existing_variable_set):
      if isinstance(variable, tf_variables.PartitionedVariable):
        for var in variable:
          if var in existing_variable_set:
            return False
        return True
      else:
        return variable not in existing_variable_set

    init_graph = None
    if not context.executing_eagerly():
      default_graph = ops.get_default_graph()
      if default_graph.building_function:
        with ops.init_scope():
          # Retrieve the variables from the graph into which variables
          # will be lifted; if initialization ops will be lifted into
          # the eager context, then there is nothing to retrieve, since variable
          # collections are not supported when eager execution is enabled.
          if not context.executing_eagerly():
            init_graph = ops.get_default_graph()
            existing_variables = set(tf_variables.global_variables())
      else:
        # Initialization ops will not be lifted out of the default graph.
        init_graph = default_graph
        existing_variables = set(tf_variables.global_variables())

    if dtype is None:
      dtype = self.dtype or dtypes.float32

    self._set_scope(None)
    reuse = self.built or self._reuse
    prev_len_trainable = len(self._trainable_weights)
    with vs.variable_scope(
        self._scope, reuse=reuse, auxiliary_name_scope=False) as scope:
      self._current_scope = scope
      with ops.name_scope(self._name_scope()):
        use_resource = (use_resource or
                        self._use_resource_variables or
                        scope.use_resource)
        if initializer is None:
          initializer = scope.initializer
        variable = super(Layer, self).add_weight(
            name,
            shape,
            dtype=dtypes.as_dtype(dtype),
            initializer=initializer,
            trainable=trainable,
            constraint=constraint,
            partitioner=partitioner,
            use_resource=use_resource,
            synchronization=synchronization,
            aggregation=aggregation,
            getter=vs.get_variable,
            **kwargs)

        if regularizer:
          if (ops.executing_eagerly_outside_functions()
              or _should_add_regularizer(variable, existing_variables)):
            self._handle_weight_regularization(name, variable, regularizer)

        if init_graph is not None:
          # Handle edge case where a custom getter has overridden `trainable`.
          # There is one known occurrence of this, in unit test
          # testBasicRNNCellNotTrainable in
          # contrib.rnn.python.kernel_tests.core_rnn_cell_test
          with init_graph.as_default():
            trainable_variables = tf_variables.trainable_variables()
          if (trainable and self.trainable and
              variable not in trainable_variables):
            # A custom getter / variable scope overrode the trainable flag.
            extra_trainable_vars = self._trainable_weights[prev_len_trainable:]
            self._trainable_weights = self._trainable_weights[
                :prev_len_trainable]
            self._non_trainable_weights += extra_trainable_vars
    return variable

  def __call__(self, inputs, *args, **kwargs):
    """Wraps `call`, applying pre- and post-processing steps.

    Arguments:
      inputs: input tensor(s).
      *args: additional positional arguments to be passed to `self.call`.
      **kwargs: additional keyword arguments to be passed to `self.call`.
        **Note**: kwarg `scope` is reserved for use by the layer.

    Returns:
      Output tensor(s).

    Note:
      - If the layer's `call` method takes a `scope` keyword argument,
        this argument will be automatically set to the current variable scope.
      - If the layer's `call` method takes a `mask` argument (as some Keras
        layers do), its default value will be set to the mask generated
        for `inputs` by the previous layer (if `input` did come from
        a layer that generated a corresponding mask, i.e. if it came from
        a Keras layer with masking support.

    Raises:
      ValueError: if the layer's `call` method returns None (an invalid value).
    """
    self._set_scope(kwargs.pop('scope', None))

    if not context.executing_eagerly():
      try:
        # Set layer's "graph" at build time
        self._graph = ops._get_graph_from_inputs(nest.flatten(inputs),  # pylint: disable=protected-access
                                                 graph=self._graph)
      except ValueError as e:
        raise ValueError('Input graph and Layer graph are not the same: %s' % e)

    if self.built:
      try:
        # Some classes which inherit from Layer do not use its constructor, so
        # rather than initializing to None we check for an AttributeError.
        scope_context_manager = self._always_reuse_variable_scope
      except AttributeError:
        # From this point we will always set reuse=True, so create a "final"
        # variable scope with this setting. We avoid re-creating variable scopes
        # after this point as an optimization.
        self._always_reuse_variable_scope = vs.variable_scope(
            self._scope, reuse=True, auxiliary_name_scope=False)
        scope_context_manager = self._always_reuse_variable_scope
    else:
      scope_context_manager = vs.variable_scope(
          self._scope, reuse=self._reuse, auxiliary_name_scope=False)

    with scope_context_manager as scope:
      self._current_scope = scope

      try:
        call_has_scope_arg = self._call_has_scope_arg
      except AttributeError:
        self._call_fn_args = function_utils.fn_args(self.call)
        self._call_has_scope_arg = 'scope' in self._call_fn_args
        call_has_scope_arg = self._call_has_scope_arg
      if call_has_scope_arg:
        kwargs['scope'] = scope

      # Actually call layer
      outputs = super(Layer, self).__call__(inputs, *args, **kwargs)

    if not context.executing_eagerly():
      # Update global default collections.
      _add_elements_to_collection(self.updates, ops.GraphKeys.UPDATE_OPS)
    return outputs

  def __deepcopy__(self, memo):
    no_copy = set(['_graph'])
    shallow_copy = set(['_scope', '_always_reuse_variable_scope'])
    cls = self.__class__
    result = cls.__new__(cls)
    memo[id(self)] = result
    for k, v in self.__dict__.items():
      if k in no_copy:
        setattr(result, k, v)
      elif k in shallow_copy:
        setattr(result, k, copy.copy(v))
      elif base_layer.is_tensor_or_tensor_list(v):
        setattr(result, k, v)
      else:
        setattr(result, k, copy.deepcopy(v, memo))
    return result

  def __setattr__(self, value, name):
    # By-pass the automatic dependency tracking performed by the parent Layer.
    super(trackable.Trackable, self).__setattr__(value, name)


def _add_elements_to_collection(elements, collection_list):
  if context.executing_eagerly():
    raise RuntimeError('Using collections from Layers not supported in Eager '
                       'mode. Tried to add %s to %s' % (elements,
                                                        collection_list))
  elements = nest.flatten(elements)
  collection_list = nest.flatten(collection_list)
  for name in collection_list:
    collection = ops.get_collection_ref(name)
    collection_set = set(collection)
    for element in elements:
      if element not in collection_set:
        collection.append(element)<|MERGE_RESOLUTION|>--- conflicted
+++ resolved
@@ -223,8 +223,6 @@
       ValueError: When trainable has been set to True with synchronization
         set as `ON_READ`.
     """
-<<<<<<< HEAD
-=======
     for kwarg in kwargs:
       if kwarg != 'experimental_autocast':
         raise TypeError('Unknown keyword argument:', kwarg)
@@ -243,7 +241,6 @@
           partitioner=partitioner,
           **kwargs)
 
->>>>>>> 4c307bd3
     if synchronization == vs.VariableSynchronization.ON_READ:
       if trainable:
         raise ValueError(
