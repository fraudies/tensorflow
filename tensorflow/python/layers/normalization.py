# Copyright 2015 The TensorFlow Authors. All Rights Reserved.
#
# Licensed under the Apache License, Version 2.0 (the "License");
# you may not use this file except in compliance with the License.
# You may obtain a copy of the License at
#
#     http://www.apache.org/licenses/LICENSE-2.0
#
# Unless required by applicable law or agreed to in writing, software
# distributed under the License is distributed on an "AS IS" BASIS,
# WITHOUT WARRANTIES OR CONDITIONS OF ANY KIND, either express or implied.
# See the License for the specific language governing permissions and
# limitations under the License.
# =============================================================================

"""Contains the normalization layer classes and their functional aliases.
"""
from __future__ import absolute_import
from __future__ import division
from __future__ import print_function


from tensorflow.python.keras import layers as keras_layers
from tensorflow.python.layers import base
from tensorflow.python.ops import init_ops
from tensorflow.python.util.tf_export import tf_export


@tf_export('layers.BatchNormalization')
class BatchNormalization(keras_layers.BatchNormalization, base.Layer):
  """Batch Normalization layer from http://arxiv.org/abs/1502.03167.

  "Batch Normalization: Accelerating Deep Network Training by Reducing
  Internal Covariate Shift"

  Sergey Ioffe, Christian Szegedy

  Arguments:
    axis: An `int` or list of `int`, the axis or axes that should be
        normalized, typically the features axis/axes. For instance, after a
        `Conv2D` layer with `data_format="channels_first"`, set `axis=1`. If a
        list of axes is provided, each axis in `axis` will be normalized
        simultaneously. Default is `-1` which uses the last axis. Note: when
        using multi-axis batch norm, the `beta`, `gamma`, `moving_mean`, and
        `moving_variance` variables are the same rank as the input Tensor, with
        dimension size 1 in all reduced (non-axis) dimensions).
    momentum: Momentum for the moving average.
    epsilon: Small float added to variance to avoid dividing by zero.
    center: If True, add offset of `beta` to normalized tensor. If False, `beta`
      is ignored.
    scale: If True, multiply by `gamma`. If False, `gamma` is
      not used. When the next layer is linear (also e.g. `nn.relu`), this can be
      disabled since the scaling can be done by the next layer.
    beta_initializer: Initializer for the beta weight.
    gamma_initializer: Initializer for the gamma weight.
    moving_mean_initializer: Initializer for the moving mean.
    moving_variance_initializer: Initializer for the moving variance.
    beta_regularizer: Optional regularizer for the beta weight.
    gamma_regularizer: Optional regularizer for the gamma weight.
    beta_constraint: An optional projection function to be applied to the `beta`
        weight after being updated by an `Optimizer` (e.g. used to implement
        norm constraints or value constraints for layer weights). The function
        must take as input the unprojected variable and must return the
        projected variable (which must have the same shape). Constraints are
        not safe to use when doing asynchronous distributed training.
    gamma_constraint: An optional projection function to be applied to the
        `gamma` weight after being updated by an `Optimizer`.
    renorm: Whether to use Batch Renormalization
      (https://arxiv.org/abs/1702.03275). This adds extra variables during
      training. The inference is the same for either value of this parameter.
    renorm_clipping: A dictionary that may map keys 'rmax', 'rmin', 'dmax' to
      scalar `Tensors` used to clip the renorm correction. The correction
      `(r, d)` is used as `corrected_value = normalized_value * r + d`, with
      `r` clipped to [rmin, rmax], and `d` to [-dmax, dmax]. Missing rmax, rmin,
      dmax are set to inf, 0, inf, respectively.
    renorm_momentum: Momentum used to update the moving means and standard
      deviations with renorm. Unlike `momentum`, this affects training
      and should be neither too small (which would add noise) nor too large
      (which would give stale estimates). Note that `momentum` is still applied
      to get the means and variances for inference.
    fused: if `None` or `True`, use a faster, fused implementation if possible.
      If `False`, use the system recommended implementation.
    trainable: Boolean, if `True` also add variables to the graph collection
      `GraphKeys.TRAINABLE_VARIABLES` (see tf.Variable).
    virtual_batch_size: An `int`. By default, `virtual_batch_size` is `None`,
      which means batch normalization is performed across the whole batch. When
      `virtual_batch_size` is not `None`, instead perform "Ghost Batch
      Normalization", which creates virtual sub-batches which are each
      normalized separately (with shared gamma, beta, and moving statistics).
      Must divide the actual batch size during execution.
    adjustment: A function taking the `Tensor` containing the (dynamic) shape of
      the input tensor and returning a pair (scale, bias) to apply to the
      normalized values (before gamma and beta), only during training. For
      example, if axis==-1,
        `adjustment = lambda shape: (
          tf.random_uniform(shape[-1:], 0.93, 1.07),
          tf.random_uniform(shape[-1:], -0.1, 0.1))`
      will scale the normalized value by up to 7% up or down, then shift the
      result by up to 0.1 (with independent scaling and bias for each feature
      but shared across all examples), and finally apply gamma and/or beta. If
      `None`, no adjustment is applied. Cannot be specified if
      virtual_batch_size is specified.
    name: A string, the name of the layer.
  """

  def __init__(self,
               axis=-1,
               momentum=0.99,
               epsilon=1e-3,
               center=True,
               scale=True,
               beta_initializer=init_ops.zeros_initializer(),
               gamma_initializer=init_ops.ones_initializer(),
               moving_mean_initializer=init_ops.zeros_initializer(),
               moving_variance_initializer=init_ops.ones_initializer(),
               beta_regularizer=None,
               gamma_regularizer=None,
               beta_constraint=None,
               gamma_constraint=None,
               renorm=False,
               renorm_clipping=None,
               renorm_momentum=0.99,
               fused=None,
               trainable=True,
               virtual_batch_size=None,
               adjustment=None,
               name=None,
               **kwargs):
    super(BatchNormalization, self).__init__(
        axis=axis,
        momentum=momentum,
        epsilon=epsilon,
        center=center,
        scale=scale,
        beta_initializer=beta_initializer,
        gamma_initializer=gamma_initializer,
        moving_mean_initializer=moving_mean_initializer,
        moving_variance_initializer=moving_variance_initializer,
        beta_regularizer=beta_regularizer,
        gamma_regularizer=gamma_regularizer,
        beta_constraint=beta_constraint,
        gamma_constraint=gamma_constraint,
        renorm=renorm,
        renorm_clipping=renorm_clipping,
        renorm_momentum=renorm_momentum,
        fused=fused,
        trainable=trainable,
        virtual_batch_size=virtual_batch_size,
        adjustment=adjustment,
        name=name,
        **kwargs)

  def call(self, inputs, training=False):
    return super(BatchNormalization, self).call(inputs, training=training)


<<<<<<< HEAD
@tf_export('layers.batch_normalization')
=======
@deprecation.deprecated(
    date=None, instructions='Use keras.layers.BatchNormalization instead.')
@tf_export(v1=['layers.batch_normalization'])
>>>>>>> a751f01a
def batch_normalization(inputs,
                        axis=-1,
                        momentum=0.99,
                        epsilon=1e-3,
                        center=True,
                        scale=True,
                        beta_initializer=init_ops.zeros_initializer(),
                        gamma_initializer=init_ops.ones_initializer(),
                        moving_mean_initializer=init_ops.zeros_initializer(),
                        moving_variance_initializer=init_ops.ones_initializer(),
                        beta_regularizer=None,
                        gamma_regularizer=None,
                        beta_constraint=None,
                        gamma_constraint=None,
                        training=False,
                        trainable=True,
                        name=None,
                        reuse=None,
                        renorm=False,
                        renorm_clipping=None,
                        renorm_momentum=0.99,
                        fused=None,
                        virtual_batch_size=None,
                        adjustment=None):
  """Functional interface for the batch normalization layer.

  Reference: http://arxiv.org/abs/1502.03167

  "Batch Normalization: Accelerating Deep Network Training by Reducing
  Internal Covariate Shift"

  Sergey Ioffe, Christian Szegedy

  Note: when training, the moving_mean and moving_variance need to be updated.
  By default the update ops are placed in `tf.GraphKeys.UPDATE_OPS`, so they
  need to be added as a dependency to the `train_op`. Also, be sure to add
  any batch_normalization ops before getting the update_ops collection.
  Otherwise, update_ops will be empty, and training/inference will not work
  properly. For example:

  ```python
    x_norm = tf.layers.batch_normalization(x, training=training)

    # ...

    update_ops = tf.get_collection(tf.GraphKeys.UPDATE_OPS)
    with tf.control_dependencies(update_ops):
      train_op = optimizer.minimize(loss)
  ```

  Arguments:
    inputs: Tensor input.
    axis: An `int`, the axis that should be normalized (typically the features
      axis). For instance, after a `Convolution2D` layer with
      `data_format="channels_first"`, set `axis=1` in `BatchNormalization`.
    momentum: Momentum for the moving average.
    epsilon: Small float added to variance to avoid dividing by zero.
    center: If True, add offset of `beta` to normalized tensor. If False, `beta`
      is ignored.
    scale: If True, multiply by `gamma`. If False, `gamma` is
      not used. When the next layer is linear (also e.g. `nn.relu`), this can be
      disabled since the scaling can be done by the next layer.
    beta_initializer: Initializer for the beta weight.
    gamma_initializer: Initializer for the gamma weight.
    moving_mean_initializer: Initializer for the moving mean.
    moving_variance_initializer: Initializer for the moving variance.
    beta_regularizer: Optional regularizer for the beta weight.
    gamma_regularizer: Optional regularizer for the gamma weight.
    beta_constraint: An optional projection function to be applied to the `beta`
        weight after being updated by an `Optimizer` (e.g. used to implement
        norm constraints or value constraints for layer weights). The function
        must take as input the unprojected variable and must return the
        projected variable (which must have the same shape). Constraints are
        not safe to use when doing asynchronous distributed training.
    gamma_constraint: An optional projection function to be applied to the
        `gamma` weight after being updated by an `Optimizer`.
    training: Either a Python boolean, or a TensorFlow boolean scalar tensor
      (e.g. a placeholder). Whether to return the output in training mode
      (normalized with statistics of the current batch) or in inference mode
      (normalized with moving statistics). **NOTE**: make sure to set this
      parameter correctly, or else your training/inference will not work
      properly.
    trainable: Boolean, if `True` also add variables to the graph collection
      `GraphKeys.TRAINABLE_VARIABLES` (see tf.Variable).
    name: String, the name of the layer.
    reuse: Boolean, whether to reuse the weights of a previous layer
      by the same name.
    renorm: Whether to use Batch Renormalization
      (https://arxiv.org/abs/1702.03275). This adds extra variables during
      training. The inference is the same for either value of this parameter.
    renorm_clipping: A dictionary that may map keys 'rmax', 'rmin', 'dmax' to
      scalar `Tensors` used to clip the renorm correction. The correction
      `(r, d)` is used as `corrected_value = normalized_value * r + d`, with
      `r` clipped to [rmin, rmax], and `d` to [-dmax, dmax]. Missing rmax, rmin,
      dmax are set to inf, 0, inf, respectively.
    renorm_momentum: Momentum used to update the moving means and standard
      deviations with renorm. Unlike `momentum`, this affects training
      and should be neither too small (which would add noise) nor too large
      (which would give stale estimates). Note that `momentum` is still applied
      to get the means and variances for inference.
    fused: if `None` or `True`, use a faster, fused implementation if possible.
      If `False`, use the system recommended implementation.
    virtual_batch_size: An `int`. By default, `virtual_batch_size` is `None`,
      which means batch normalization is performed across the whole batch. When
      `virtual_batch_size` is not `None`, instead perform "Ghost Batch
      Normalization", which creates virtual sub-batches which are each
      normalized separately (with shared gamma, beta, and moving statistics).
      Must divide the actual batch size during execution.
    adjustment: A function taking the `Tensor` containing the (dynamic) shape of
      the input tensor and returning a pair (scale, bias) to apply to the
      normalized values (before gamma and beta), only during training. For
      example, if axis==-1,
        `adjustment = lambda shape: (
          tf.random_uniform(shape[-1:], 0.93, 1.07),
          tf.random_uniform(shape[-1:], -0.1, 0.1))`
      will scale the normalized value by up to 7% up or down, then shift the
      result by up to 0.1 (with independent scaling and bias for each feature
      but shared across all examples), and finally apply gamma and/or beta. If
      `None`, no adjustment is applied. Cannot be specified if
      virtual_batch_size is specified.

  Returns:
    Output tensor.

  Raises:
    ValueError: if eager execution is enabled.
  """
  layer = BatchNormalization(
      axis=axis,
      momentum=momentum,
      epsilon=epsilon,
      center=center,
      scale=scale,
      beta_initializer=beta_initializer,
      gamma_initializer=gamma_initializer,
      moving_mean_initializer=moving_mean_initializer,
      moving_variance_initializer=moving_variance_initializer,
      beta_regularizer=beta_regularizer,
      gamma_regularizer=gamma_regularizer,
      beta_constraint=beta_constraint,
      gamma_constraint=gamma_constraint,
      renorm=renorm,
      renorm_clipping=renorm_clipping,
      renorm_momentum=renorm_momentum,
      fused=fused,
      trainable=trainable,
      virtual_batch_size=virtual_batch_size,
      adjustment=adjustment,
      name=name,
      _reuse=reuse,
      _scope=name)
  return layer.apply(inputs, training=training)


# Aliases

BatchNorm = BatchNormalization
batch_norm = batch_normalization<|MERGE_RESOLUTION|>--- conflicted
+++ resolved
@@ -154,13 +154,9 @@
     return super(BatchNormalization, self).call(inputs, training=training)
 
 
-<<<<<<< HEAD
-@tf_export('layers.batch_normalization')
-=======
 @deprecation.deprecated(
     date=None, instructions='Use keras.layers.BatchNormalization instead.')
 @tf_export(v1=['layers.batch_normalization'])
->>>>>>> a751f01a
 def batch_normalization(inputs,
                         axis=-1,
                         momentum=0.99,
