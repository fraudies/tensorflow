# Copyright 2015 The TensorFlow Authors. All Rights Reserved.
#
# Licensed under the Apache License, Version 2.0 (the "License");
# you may not use this file except in compliance with the License.
# You may obtain a copy of the License at
#
#     http://www.apache.org/licenses/LICENSE-2.0
#
# Unless required by applicable law or agreed to in writing, software
# distributed under the License is distributed on an "AS IS" BASIS,
# WITHOUT WARRANTIES OR CONDITIONS OF ANY KIND, either express or implied.
# See the License for the specific language governing permissions and
# limitations under the License.
# =============================================================================

"""Contains the convolutional layer classes and their functional aliases.
"""
from __future__ import absolute_import
from __future__ import division
from __future__ import print_function

from tensorflow.python.keras import layers as keras_layers
from tensorflow.python.layers import base
from tensorflow.python.ops import init_ops
from tensorflow.python.util.tf_export import tf_export


@tf_export('layers.Conv1D')
class Conv1D(keras_layers.Conv1D, base.Layer):
  """1D convolution layer (e.g. temporal convolution).

  This layer creates a convolution kernel that is convolved
  (actually cross-correlated) with the layer input to produce a tensor of
  outputs. If `use_bias` is True (and a `bias_initializer` is provided),
  a bias vector is created and added to the outputs. Finally, if
  `activation` is not `None`, it is applied to the outputs as well.

  Arguments:
    filters: Integer, the dimensionality of the output space (i.e. the number
      of filters in the convolution).
    kernel_size: An integer or tuple/list of a single integer, specifying the
      length of the 1D convolution window.
    strides: An integer or tuple/list of a single integer,
      specifying the stride length of the convolution.
      Specifying any stride value != 1 is incompatible with specifying
      any `dilation_rate` value != 1.
    padding: One of `"valid"` or `"same"` (case-insensitive).
    data_format: A string, one of `channels_last` (default) or `channels_first`.
      The ordering of the dimensions in the inputs.
      `channels_last` corresponds to inputs with shape
      `(batch, length, channels)` while `channels_first` corresponds to
      inputs with shape `(batch, channels, length)`.
    dilation_rate: An integer or tuple/list of a single integer, specifying
      the dilation rate to use for dilated convolution.
      Currently, specifying any `dilation_rate` value != 1 is
      incompatible with specifying any `strides` value != 1.
    activation: Activation function. Set it to None to maintain a
      linear activation.
    use_bias: Boolean, whether the layer uses a bias.
    kernel_initializer: An initializer for the convolution kernel.
    bias_initializer: An initializer for the bias vector. If None, the default
      initializer will be used.
    kernel_regularizer: Optional regularizer for the convolution kernel.
    bias_regularizer: Optional regularizer for the bias vector.
    activity_regularizer: Optional regularizer function for the output.
    kernel_constraint: Optional projection function to be applied to the
        kernel after being updated by an `Optimizer` (e.g. used to implement
        norm constraints or value constraints for layer weights). The function
        must take as input the unprojected variable and must return the
        projected variable (which must have the same shape). Constraints are
        not safe to use when doing asynchronous distributed training.
    bias_constraint: Optional projection function to be applied to the
        bias after being updated by an `Optimizer`.
    trainable: Boolean, if `True` also add variables to the graph collection
      `GraphKeys.TRAINABLE_VARIABLES` (see `tf.Variable`).
    name: A string, the name of the layer.
  """

  def __init__(self, filters,
               kernel_size,
               strides=1,
               padding='valid',
               data_format='channels_last',
               dilation_rate=1,
               activation=None,
               use_bias=True,
               kernel_initializer=None,
               bias_initializer=init_ops.zeros_initializer(),
               kernel_regularizer=None,
               bias_regularizer=None,
               activity_regularizer=None,
               kernel_constraint=None,
               bias_constraint=None,
               trainable=True,
               name=None,
               **kwargs):
    super(Conv1D, self).__init__(
        filters=filters,
        kernel_size=kernel_size,
        strides=strides,
        padding=padding,
        data_format=data_format,
        dilation_rate=dilation_rate,
        activation=activation,
        use_bias=use_bias,
        kernel_initializer=kernel_initializer,
        bias_initializer=bias_initializer,
        kernel_regularizer=kernel_regularizer,
        bias_regularizer=bias_regularizer,
        activity_regularizer=activity_regularizer,
        kernel_constraint=kernel_constraint,
        bias_constraint=bias_constraint,
        trainable=trainable,
        name=name, **kwargs)


<<<<<<< HEAD
@tf_export('layers.conv1d')
=======
@deprecation.deprecated(
    date=None,
    instructions='Use `tf.keras.layers.Conv1D` instead.')
@tf_export(v1=['layers.conv1d'])
>>>>>>> 4c307bd3
def conv1d(inputs,
           filters,
           kernel_size,
           strides=1,
           padding='valid',
           data_format='channels_last',
           dilation_rate=1,
           activation=None,
           use_bias=True,
           kernel_initializer=None,
           bias_initializer=init_ops.zeros_initializer(),
           kernel_regularizer=None,
           bias_regularizer=None,
           activity_regularizer=None,
           kernel_constraint=None,
           bias_constraint=None,
           trainable=True,
           name=None,
           reuse=None):
  """Functional interface for 1D convolution layer (e.g. temporal convolution).

  This layer creates a convolution kernel that is convolved
  (actually cross-correlated) with the layer input to produce a tensor of
  outputs. If `use_bias` is True (and a `bias_initializer` is provided),
  a bias vector is created and added to the outputs. Finally, if
  `activation` is not `None`, it is applied to the outputs as well.

  Arguments:
    inputs: Tensor input.
    filters: Integer, the dimensionality of the output space (i.e. the number
      of filters in the convolution).
    kernel_size: An integer or tuple/list of a single integer, specifying the
      length of the 1D convolution window.
    strides: An integer or tuple/list of a single integer,
      specifying the stride length of the convolution.
      Specifying any stride value != 1 is incompatible with specifying
      any `dilation_rate` value != 1.
    padding: One of `"valid"` or `"same"` (case-insensitive).
    data_format: A string, one of `channels_last` (default) or `channels_first`.
      The ordering of the dimensions in the inputs.
      `channels_last` corresponds to inputs with shape
      `(batch, length, channels)` while `channels_first` corresponds to
      inputs with shape `(batch, channels, length)`.
    dilation_rate: An integer or tuple/list of a single integer, specifying
      the dilation rate to use for dilated convolution.
      Currently, specifying any `dilation_rate` value != 1 is
      incompatible with specifying any `strides` value != 1.
    activation: Activation function. Set it to None to maintain a
      linear activation.
    use_bias: Boolean, whether the layer uses a bias.
    kernel_initializer: An initializer for the convolution kernel.
    bias_initializer: An initializer for the bias vector. If None, the default
      initializer will be used.
    kernel_regularizer: Optional regularizer for the convolution kernel.
    bias_regularizer: Optional regularizer for the bias vector.
    activity_regularizer: Optional regularizer function for the output.
    kernel_constraint: Optional projection function to be applied to the
        kernel after being updated by an `Optimizer` (e.g. used to implement
        norm constraints or value constraints for layer weights). The function
        must take as input the unprojected variable and must return the
        projected variable (which must have the same shape). Constraints are
        not safe to use when doing asynchronous distributed training.
    bias_constraint: Optional projection function to be applied to the
        bias after being updated by an `Optimizer`.
    trainable: Boolean, if `True` also add variables to the graph collection
      `GraphKeys.TRAINABLE_VARIABLES` (see `tf.Variable`).
    name: A string, the name of the layer.
    reuse: Boolean, whether to reuse the weights of a previous layer
      by the same name.

  Returns:
    Output tensor.

  Raises:
    ValueError: if eager execution is enabled.
  """
  layer = Conv1D(
      filters=filters,
      kernel_size=kernel_size,
      strides=strides,
      padding=padding,
      data_format=data_format,
      dilation_rate=dilation_rate,
      activation=activation,
      use_bias=use_bias,
      kernel_initializer=kernel_initializer,
      bias_initializer=bias_initializer,
      kernel_regularizer=kernel_regularizer,
      bias_regularizer=bias_regularizer,
      activity_regularizer=activity_regularizer,
      kernel_constraint=kernel_constraint,
      bias_constraint=bias_constraint,
      trainable=trainable,
      name=name,
      _reuse=reuse,
      _scope=name)
  return layer.apply(inputs)


@tf_export('layers.Conv2D')
class Conv2D(keras_layers.Conv2D, base.Layer):
  """2D convolution layer (e.g. spatial convolution over images).

  This layer creates a convolution kernel that is convolved
  (actually cross-correlated) with the layer input to produce a tensor of
  outputs. If `use_bias` is True (and a `bias_initializer` is provided),
  a bias vector is created and added to the outputs. Finally, if
  `activation` is not `None`, it is applied to the outputs as well.

  Arguments:
    filters: Integer, the dimensionality of the output space (i.e. the number
      of filters in the convolution).
    kernel_size: An integer or tuple/list of 2 integers, specifying the
      height and width of the 2D convolution window.
      Can be a single integer to specify the same value for
      all spatial dimensions.
    strides: An integer or tuple/list of 2 integers,
      specifying the strides of the convolution along the height and width.
      Can be a single integer to specify the same value for
      all spatial dimensions.
      Specifying any stride value != 1 is incompatible with specifying
      any `dilation_rate` value != 1.
    padding: One of `"valid"` or `"same"` (case-insensitive).
    data_format: A string, one of `channels_last` (default) or `channels_first`.
      The ordering of the dimensions in the inputs.
      `channels_last` corresponds to inputs with shape
      `(batch, height, width, channels)` while `channels_first` corresponds to
      inputs with shape `(batch, channels, height, width)`.

    dilation_rate: An integer or tuple/list of 2 integers, specifying
      the dilation rate to use for dilated convolution.
      Can be a single integer to specify the same value for
      all spatial dimensions.
      Currently, specifying any `dilation_rate` value != 1 is
      incompatible with specifying any stride value != 1.
    activation: Activation function. Set it to None to maintain a
      linear activation.
    use_bias: Boolean, whether the layer uses a bias.
    kernel_initializer: An initializer for the convolution kernel.
    bias_initializer: An initializer for the bias vector. If None, the default
      initializer will be used.
    kernel_regularizer: Optional regularizer for the convolution kernel.
    bias_regularizer: Optional regularizer for the bias vector.
    activity_regularizer: Optional regularizer function for the output.
    kernel_constraint: Optional projection function to be applied to the
        kernel after being updated by an `Optimizer` (e.g. used to implement
        norm constraints or value constraints for layer weights). The function
        must take as input the unprojected variable and must return the
        projected variable (which must have the same shape). Constraints are
        not safe to use when doing asynchronous distributed training.
    bias_constraint: Optional projection function to be applied to the
        bias after being updated by an `Optimizer`.
    trainable: Boolean, if `True` also add variables to the graph collection
      `GraphKeys.TRAINABLE_VARIABLES` (see `tf.Variable`).
    name: A string, the name of the layer.
  """

  def __init__(self, filters,
               kernel_size,
               strides=(1, 1),
               padding='valid',
               data_format='channels_last',
               dilation_rate=(1, 1),
               activation=None,
               use_bias=True,
               kernel_initializer=None,
               bias_initializer=init_ops.zeros_initializer(),
               kernel_regularizer=None,
               bias_regularizer=None,
               activity_regularizer=None,
               kernel_constraint=None,
               bias_constraint=None,
               trainable=True,
               name=None,
               **kwargs):
    super(Conv2D, self).__init__(
        filters=filters,
        kernel_size=kernel_size,
        strides=strides,
        padding=padding,
        data_format=data_format,
        dilation_rate=dilation_rate,
        activation=activation,
        use_bias=use_bias,
        kernel_initializer=kernel_initializer,
        bias_initializer=bias_initializer,
        kernel_regularizer=kernel_regularizer,
        bias_regularizer=bias_regularizer,
        activity_regularizer=activity_regularizer,
        kernel_constraint=kernel_constraint,
        bias_constraint=bias_constraint,
        trainable=trainable,
        name=name, **kwargs)


<<<<<<< HEAD
@tf_export('layers.conv2d')
=======
@deprecation.deprecated(
    date=None,
    instructions='Use `tf.keras.layers.Conv2D` instead.')
@tf_export(v1=['layers.conv2d'])
>>>>>>> 4c307bd3
def conv2d(inputs,
           filters,
           kernel_size,
           strides=(1, 1),
           padding='valid',
           data_format='channels_last',
           dilation_rate=(1, 1),
           activation=None,
           use_bias=True,
           kernel_initializer=None,
           bias_initializer=init_ops.zeros_initializer(),
           kernel_regularizer=None,
           bias_regularizer=None,
           activity_regularizer=None,
           kernel_constraint=None,
           bias_constraint=None,
           trainable=True,
           name=None,
           reuse=None):
  """Functional interface for the 2D convolution layer.

  This layer creates a convolution kernel that is convolved
  (actually cross-correlated) with the layer input to produce a tensor of
  outputs. If `use_bias` is True (and a `bias_initializer` is provided),
  a bias vector is created and added to the outputs. Finally, if
  `activation` is not `None`, it is applied to the outputs as well.

  Arguments:
    inputs: Tensor input.
    filters: Integer, the dimensionality of the output space (i.e. the number
      of filters in the convolution).
    kernel_size: An integer or tuple/list of 2 integers, specifying the
      height and width of the 2D convolution window.
      Can be a single integer to specify the same value for
      all spatial dimensions.
    strides: An integer or tuple/list of 2 integers,
      specifying the strides of the convolution along the height and width.
      Can be a single integer to specify the same value for
      all spatial dimensions.
      Specifying any stride value != 1 is incompatible with specifying
      any `dilation_rate` value != 1.
    padding: One of `"valid"` or `"same"` (case-insensitive).
    data_format: A string, one of `channels_last` (default) or `channels_first`.
      The ordering of the dimensions in the inputs.
      `channels_last` corresponds to inputs with shape
      `(batch, height, width, channels)` while `channels_first` corresponds to
      inputs with shape `(batch, channels, height, width)`.

    dilation_rate: An integer or tuple/list of 2 integers, specifying
      the dilation rate to use for dilated convolution.
      Can be a single integer to specify the same value for
      all spatial dimensions.
      Currently, specifying any `dilation_rate` value != 1 is
      incompatible with specifying any stride value != 1.
    activation: Activation function. Set it to None to maintain a
      linear activation.
    use_bias: Boolean, whether the layer uses a bias.
    kernel_initializer: An initializer for the convolution kernel.
    bias_initializer: An initializer for the bias vector. If None, the default
      initializer will be used.
    kernel_regularizer: Optional regularizer for the convolution kernel.
    bias_regularizer: Optional regularizer for the bias vector.
    activity_regularizer: Optional regularizer function for the output.
    kernel_constraint: Optional projection function to be applied to the
        kernel after being updated by an `Optimizer` (e.g. used to implement
        norm constraints or value constraints for layer weights). The function
        must take as input the unprojected variable and must return the
        projected variable (which must have the same shape). Constraints are
        not safe to use when doing asynchronous distributed training.
    bias_constraint: Optional projection function to be applied to the
        bias after being updated by an `Optimizer`.
    trainable: Boolean, if `True` also add variables to the graph collection
      `GraphKeys.TRAINABLE_VARIABLES` (see `tf.Variable`).
    name: A string, the name of the layer.
    reuse: Boolean, whether to reuse the weights of a previous layer
      by the same name.

  Returns:
    Output tensor.

  Raises:
    ValueError: if eager execution is enabled.
  """
  layer = Conv2D(
      filters=filters,
      kernel_size=kernel_size,
      strides=strides,
      padding=padding,
      data_format=data_format,
      dilation_rate=dilation_rate,
      activation=activation,
      use_bias=use_bias,
      kernel_initializer=kernel_initializer,
      bias_initializer=bias_initializer,
      kernel_regularizer=kernel_regularizer,
      bias_regularizer=bias_regularizer,
      activity_regularizer=activity_regularizer,
      kernel_constraint=kernel_constraint,
      bias_constraint=bias_constraint,
      trainable=trainable,
      name=name,
      _reuse=reuse,
      _scope=name)
  return layer.apply(inputs)


@tf_export('layers.Conv3D')
class Conv3D(keras_layers.Conv3D, base.Layer):
  """3D convolution layer (e.g. spatial convolution over volumes).

  This layer creates a convolution kernel that is convolved
  (actually cross-correlated) with the layer input to produce a tensor of
  outputs. If `use_bias` is True (and a `bias_initializer` is provided),
  a bias vector is created and added to the outputs. Finally, if
  `activation` is not `None`, it is applied to the outputs as well.

  Arguments:
    filters: Integer, the dimensionality of the output space (i.e. the number
      of filters in the convolution).
    kernel_size: An integer or tuple/list of 3 integers, specifying the
      depth, height and width of the 3D convolution window.
      Can be a single integer to specify the same value for
      all spatial dimensions.
    strides: An integer or tuple/list of 3 integers,
      specifying the strides of the convolution along the depth,
      height and width.
      Can be a single integer to specify the same value for
      all spatial dimensions.
      Specifying any stride value != 1 is incompatible with specifying
      any `dilation_rate` value != 1.
    padding: One of `"valid"` or `"same"` (case-insensitive).
    data_format: A string, one of `channels_last` (default) or `channels_first`.
      The ordering of the dimensions in the inputs.
      `channels_last` corresponds to inputs with shape
      `(batch, depth, height, width, channels)` while `channels_first`
      corresponds to inputs with shape
      `(batch, channels, depth, height, width)`.
    dilation_rate: An integer or tuple/list of 3 integers, specifying
      the dilation rate to use for dilated convolution.
      Can be a single integer to specify the same value for
      all spatial dimensions.
      Currently, specifying any `dilation_rate` value != 1 is
      incompatible with specifying any stride value != 1.
    activation: Activation function. Set it to None to maintain a
      linear activation.
    use_bias: Boolean, whether the layer uses a bias.
    kernel_initializer: An initializer for the convolution kernel.
    bias_initializer: An initializer for the bias vector. If None, the default
      initializer will be used.
    kernel_regularizer: Optional regularizer for the convolution kernel.
    bias_regularizer: Optional regularizer for the bias vector.
    activity_regularizer: Optional regularizer function for the output.
    kernel_constraint: Optional projection function to be applied to the
        kernel after being updated by an `Optimizer` (e.g. used to implement
        norm constraints or value constraints for layer weights). The function
        must take as input the unprojected variable and must return the
        projected variable (which must have the same shape). Constraints are
        not safe to use when doing asynchronous distributed training.
    bias_constraint: Optional projection function to be applied to the
        bias after being updated by an `Optimizer`.
    trainable: Boolean, if `True` also add variables to the graph collection
      `GraphKeys.TRAINABLE_VARIABLES` (see `tf.Variable`).
    name: A string, the name of the layer.
  """

  def __init__(self, filters,
               kernel_size,
               strides=(1, 1, 1),
               padding='valid',
               data_format='channels_last',
               dilation_rate=(1, 1, 1),
               activation=None,
               use_bias=True,
               kernel_initializer=None,
               bias_initializer=init_ops.zeros_initializer(),
               kernel_regularizer=None,
               bias_regularizer=None,
               activity_regularizer=None,
               kernel_constraint=None,
               bias_constraint=None,
               trainable=True,
               name=None,
               **kwargs):
    super(Conv3D, self).__init__(
        filters=filters,
        kernel_size=kernel_size,
        strides=strides,
        padding=padding,
        data_format=data_format,
        dilation_rate=dilation_rate,
        activation=activation,
        use_bias=use_bias,
        kernel_initializer=kernel_initializer,
        bias_initializer=bias_initializer,
        kernel_regularizer=kernel_regularizer,
        bias_regularizer=bias_regularizer,
        activity_regularizer=activity_regularizer,
        kernel_constraint=kernel_constraint,
        bias_constraint=bias_constraint,
        trainable=trainable,
        name=name, **kwargs)


<<<<<<< HEAD
@tf_export('layers.conv3d')
=======
@deprecation.deprecated(
    date=None,
    instructions='Use `tf.keras.layers.Conv3D` instead.')
@tf_export(v1=['layers.conv3d'])
>>>>>>> 4c307bd3
def conv3d(inputs,
           filters,
           kernel_size,
           strides=(1, 1, 1),
           padding='valid',
           data_format='channels_last',
           dilation_rate=(1, 1, 1),
           activation=None,
           use_bias=True,
           kernel_initializer=None,
           bias_initializer=init_ops.zeros_initializer(),
           kernel_regularizer=None,
           bias_regularizer=None,
           activity_regularizer=None,
           kernel_constraint=None,
           bias_constraint=None,
           trainable=True,
           name=None,
           reuse=None):
  """Functional interface for the 3D convolution layer.

  This layer creates a convolution kernel that is convolved
  (actually cross-correlated) with the layer input to produce a tensor of
  outputs. If `use_bias` is True (and a `bias_initializer` is provided),
  a bias vector is created and added to the outputs. Finally, if
  `activation` is not `None`, it is applied to the outputs as well.

  Arguments:
    inputs: Tensor input.
    filters: Integer, the dimensionality of the output space (i.e. the number
      of filters in the convolution).
    kernel_size: An integer or tuple/list of 3 integers, specifying the
      depth, height and width of the 3D convolution window.
      Can be a single integer to specify the same value for
      all spatial dimensions.
    strides: An integer or tuple/list of 3 integers,
      specifying the strides of the convolution along the depth,
      height and width.
      Can be a single integer to specify the same value for
      all spatial dimensions.
      Specifying any stride value != 1 is incompatible with specifying
      any `dilation_rate` value != 1.
    padding: One of `"valid"` or `"same"` (case-insensitive).
    data_format: A string, one of `channels_last` (default) or `channels_first`.
      The ordering of the dimensions in the inputs.
      `channels_last` corresponds to inputs with shape
      `(batch, depth, height, width, channels)` while `channels_first`
      corresponds to inputs with shape
      `(batch, channels, depth, height, width)`.
    dilation_rate: An integer or tuple/list of 3 integers, specifying
      the dilation rate to use for dilated convolution.
      Can be a single integer to specify the same value for
      all spatial dimensions.
      Currently, specifying any `dilation_rate` value != 1 is
      incompatible with specifying any stride value != 1.
    activation: Activation function. Set it to None to maintain a
      linear activation.
    use_bias: Boolean, whether the layer uses a bias.
    kernel_initializer: An initializer for the convolution kernel.
    bias_initializer: An initializer for the bias vector. If None, the default
      initializer will be used.
    kernel_regularizer: Optional regularizer for the convolution kernel.
    bias_regularizer: Optional regularizer for the bias vector.
    activity_regularizer: Optional regularizer function for the output.
    kernel_constraint: Optional projection function to be applied to the
        kernel after being updated by an `Optimizer` (e.g. used to implement
        norm constraints or value constraints for layer weights). The function
        must take as input the unprojected variable and must return the
        projected variable (which must have the same shape). Constraints are
        not safe to use when doing asynchronous distributed training.
    bias_constraint: Optional projection function to be applied to the
        bias after being updated by an `Optimizer`.
    trainable: Boolean, if `True` also add variables to the graph collection
      `GraphKeys.TRAINABLE_VARIABLES` (see `tf.Variable`).
    name: A string, the name of the layer.
    reuse: Boolean, whether to reuse the weights of a previous layer
      by the same name.

  Returns:
    Output tensor.

  Raises:
    ValueError: if eager execution is enabled.
  """
  layer = Conv3D(
      filters=filters,
      kernel_size=kernel_size,
      strides=strides,
      padding=padding,
      data_format=data_format,
      dilation_rate=dilation_rate,
      activation=activation,
      use_bias=use_bias,
      kernel_initializer=kernel_initializer,
      bias_initializer=bias_initializer,
      kernel_regularizer=kernel_regularizer,
      bias_regularizer=bias_regularizer,
      activity_regularizer=activity_regularizer,
      kernel_constraint=kernel_constraint,
      bias_constraint=bias_constraint,
      trainable=trainable,
      name=name,
      _reuse=reuse,
      _scope=name)
  return layer.apply(inputs)


@tf_export('layers.SeparableConv1D')
class SeparableConv1D(keras_layers.SeparableConv1D, base.Layer):
  """Depthwise separable 1D convolution.

  This layer performs a depthwise convolution that acts separately on
  channels, followed by a pointwise convolution that mixes channels.
  If `use_bias` is True and a bias initializer is provided,
  it adds a bias vector to the output.
  It then optionally applies an activation function to produce the final output.

  Arguments:
    filters: Integer, the dimensionality of the output space (i.e. the number
      of filters in the convolution).
    kernel_size: A single integer specifying the spatial
      dimensions of the filters.
    strides: A single integer specifying the strides
      of the convolution.
      Specifying any `stride` value != 1 is incompatible with specifying
      any `dilation_rate` value != 1.
    padding: One of `"valid"` or `"same"` (case-insensitive).
    data_format: A string, one of `channels_last` (default) or `channels_first`.
      The ordering of the dimensions in the inputs.
      `channels_last` corresponds to inputs with shape
      `(batch, length, channels)` while `channels_first` corresponds to
      inputs with shape `(batch, channels, length)`.
    dilation_rate: A single integer, specifying
      the dilation rate to use for dilated convolution.
      Currently, specifying any `dilation_rate` value != 1 is
      incompatible with specifying any stride value != 1.
    depth_multiplier: The number of depthwise convolution output channels for
      each input channel. The total number of depthwise convolution output
      channels will be equal to `num_filters_in * depth_multiplier`.
    activation: Activation function. Set it to None to maintain a
      linear activation.
    use_bias: Boolean, whether the layer uses a bias.
    depthwise_initializer: An initializer for the depthwise convolution kernel.
    pointwise_initializer: An initializer for the pointwise convolution kernel.
    bias_initializer: An initializer for the bias vector. If None, the default
      initializer will be used.
    depthwise_regularizer: Optional regularizer for the depthwise
      convolution kernel.
    pointwise_regularizer: Optional regularizer for the pointwise
      convolution kernel.
    bias_regularizer: Optional regularizer for the bias vector.
    activity_regularizer: Optional regularizer function for the output.
    depthwise_constraint: Optional projection function to be applied to the
        depthwise kernel after being updated by an `Optimizer` (e.g. used for
        norm constraints or value constraints for layer weights). The function
        must take as input the unprojected variable and must return the
        projected variable (which must have the same shape). Constraints are
        not safe to use when doing asynchronous distributed training.
    pointwise_constraint: Optional projection function to be applied to the
        pointwise kernel after being updated by an `Optimizer`.
    bias_constraint: Optional projection function to be applied to the
        bias after being updated by an `Optimizer`.
    trainable: Boolean, if `True` also add variables to the graph collection
      `GraphKeys.TRAINABLE_VARIABLES` (see `tf.Variable`).
    name: A string, the name of the layer.
  """

  def __init__(self, filters,
               kernel_size,
               strides=1,
               padding='valid',
               data_format='channels_last',
               dilation_rate=1,
               depth_multiplier=1,
               activation=None,
               use_bias=True,
               depthwise_initializer=None,
               pointwise_initializer=None,
               bias_initializer=init_ops.zeros_initializer(),
               depthwise_regularizer=None,
               pointwise_regularizer=None,
               bias_regularizer=None,
               activity_regularizer=None,
               depthwise_constraint=None,
               pointwise_constraint=None,
               bias_constraint=None,
               trainable=True,
               name=None,
               **kwargs):
    super(SeparableConv1D, self).__init__(
        filters=filters,
        kernel_size=kernel_size,
        strides=strides,
        padding=padding,
        data_format=data_format,
        dilation_rate=dilation_rate,
        depth_multiplier=depth_multiplier,
        activation=activation,
        use_bias=use_bias,
        depthwise_initializer=depthwise_initializer,
        pointwise_initializer=pointwise_initializer,
        bias_initializer=bias_initializer,
        depthwise_regularizer=depthwise_regularizer,
        pointwise_regularizer=pointwise_regularizer,
        bias_regularizer=bias_regularizer,
        activity_regularizer=activity_regularizer,
        depthwise_constraint=depthwise_constraint,
        pointwise_constraint=pointwise_constraint,
        bias_constraint=bias_constraint,
        trainable=trainable,
        name=name,
        **kwargs)


@tf_export('layers.SeparableConv2D')
class SeparableConv2D(keras_layers.SeparableConv2D, base.Layer):
  """Depthwise separable 2D convolution.

  This layer performs a depthwise convolution that acts separately on
  channels, followed by a pointwise convolution that mixes channels.
  If `use_bias` is True and a bias initializer is provided,
  it adds a bias vector to the output.
  It then optionally applies an activation function to produce the final output.

  Arguments:
    filters: Integer, the dimensionality of the output space (i.e. the number
      of filters in the convolution).
    kernel_size: A tuple or list of 2 integers specifying the spatial
      dimensions of the filters. Can be a single integer to specify the same
      value for all spatial dimensions.
    strides: A tuple or list of 2 positive integers specifying the strides
      of the convolution. Can be a single integer to specify the same value for
      all spatial dimensions.
      Specifying any `stride` value != 1 is incompatible with specifying
      any `dilation_rate` value != 1.
    padding: One of `"valid"` or `"same"` (case-insensitive).
    data_format: A string, one of `channels_last` (default) or `channels_first`.
      The ordering of the dimensions in the inputs.
      `channels_last` corresponds to inputs with shape
      `(batch, height, width, channels)` while `channels_first` corresponds to
      inputs with shape `(batch, channels, height, width)`.

    dilation_rate: An integer or tuple/list of 2 integers, specifying
      the dilation rate to use for dilated convolution.
      Can be a single integer to specify the same value for
      all spatial dimensions.
      Currently, specifying any `dilation_rate` value != 1 is
      incompatible with specifying any stride value != 1.
    depth_multiplier: The number of depthwise convolution output channels for
      each input channel. The total number of depthwise convolution output
      channels will be equal to `num_filters_in * depth_multiplier`.
    activation: Activation function. Set it to None to maintain a
      linear activation.
    use_bias: Boolean, whether the layer uses a bias.
    depthwise_initializer: An initializer for the depthwise convolution kernel.
    pointwise_initializer: An initializer for the pointwise convolution kernel.
    bias_initializer: An initializer for the bias vector. If None, the default
      initializer will be used.
    depthwise_regularizer: Optional regularizer for the depthwise
      convolution kernel.
    pointwise_regularizer: Optional regularizer for the pointwise
      convolution kernel.
    bias_regularizer: Optional regularizer for the bias vector.
    activity_regularizer: Optional regularizer function for the output.
    depthwise_constraint: Optional projection function to be applied to the
        depthwise kernel after being updated by an `Optimizer` (e.g. used for
        norm constraints or value constraints for layer weights). The function
        must take as input the unprojected variable and must return the
        projected variable (which must have the same shape). Constraints are
        not safe to use when doing asynchronous distributed training.
    pointwise_constraint: Optional projection function to be applied to the
        pointwise kernel after being updated by an `Optimizer`.
    bias_constraint: Optional projection function to be applied to the
        bias after being updated by an `Optimizer`.
    trainable: Boolean, if `True` also add variables to the graph collection
      `GraphKeys.TRAINABLE_VARIABLES` (see `tf.Variable`).
    name: A string, the name of the layer.
  """

  def __init__(self, filters,
               kernel_size,
               strides=(1, 1),
               padding='valid',
               data_format='channels_last',
               dilation_rate=(1, 1),
               depth_multiplier=1,
               activation=None,
               use_bias=True,
               depthwise_initializer=None,
               pointwise_initializer=None,
               bias_initializer=init_ops.zeros_initializer(),
               depthwise_regularizer=None,
               pointwise_regularizer=None,
               bias_regularizer=None,
               activity_regularizer=None,
               depthwise_constraint=None,
               pointwise_constraint=None,
               bias_constraint=None,
               trainable=True,
               name=None,
               **kwargs):
    super(SeparableConv2D, self).__init__(
        filters=filters,
        kernel_size=kernel_size,
        strides=strides,
        padding=padding,
        data_format=data_format,
        dilation_rate=dilation_rate,
        depth_multiplier=depth_multiplier,
        activation=activation,
        use_bias=use_bias,
        depthwise_initializer=depthwise_initializer,
        pointwise_initializer=pointwise_initializer,
        bias_initializer=bias_initializer,
        depthwise_regularizer=depthwise_regularizer,
        pointwise_regularizer=pointwise_regularizer,
        bias_regularizer=bias_regularizer,
        activity_regularizer=activity_regularizer,
        depthwise_constraint=depthwise_constraint,
        pointwise_constraint=pointwise_constraint,
        bias_constraint=bias_constraint,
        trainable=trainable,
        name=name,
        **kwargs)


<<<<<<< HEAD
@tf_export('layers.separable_conv1d')
=======
@deprecation.deprecated(
    date=None,
    instructions='Use `tf.keras.layers.SeparableConv1D` instead.')
@tf_export(v1=['layers.separable_conv1d'])
>>>>>>> 4c307bd3
def separable_conv1d(inputs,
                     filters,
                     kernel_size,
                     strides=1,
                     padding='valid',
                     data_format='channels_last',
                     dilation_rate=1,
                     depth_multiplier=1,
                     activation=None,
                     use_bias=True,
                     depthwise_initializer=None,
                     pointwise_initializer=None,
                     bias_initializer=init_ops.zeros_initializer(),
                     depthwise_regularizer=None,
                     pointwise_regularizer=None,
                     bias_regularizer=None,
                     activity_regularizer=None,
                     depthwise_constraint=None,
                     pointwise_constraint=None,
                     bias_constraint=None,
                     trainable=True,
                     name=None,
                     reuse=None):
  """Functional interface for the depthwise separable 1D convolution layer.

  This layer performs a depthwise convolution that acts separately on
  channels, followed by a pointwise convolution that mixes channels.
  If `use_bias` is True and a bias initializer is provided,
  it adds a bias vector to the output.
  It then optionally applies an activation function to produce the final output.

  Arguments:
    inputs: Input tensor.
    filters: Integer, the dimensionality of the output space (i.e. the number
      of filters in the convolution).
    kernel_size: A single integer specifying the spatial
      dimensions of the filters.
    strides: A single integer specifying the strides
      of the convolution.
      Specifying any `stride` value != 1 is incompatible with specifying
      any `dilation_rate` value != 1.
    padding: One of `"valid"` or `"same"` (case-insensitive).
    data_format: A string, one of `channels_last` (default) or `channels_first`.
      The ordering of the dimensions in the inputs.
      `channels_last` corresponds to inputs with shape
      `(batch, length, channels)` while `channels_first` corresponds to
      inputs with shape `(batch, channels, length)`.
    dilation_rate: A single integer, specifying
      the dilation rate to use for dilated convolution.
      Currently, specifying any `dilation_rate` value != 1 is
      incompatible with specifying any stride value != 1.
    depth_multiplier: The number of depthwise convolution output channels for
      each input channel. The total number of depthwise convolution output
      channels will be equal to `num_filters_in * depth_multiplier`.
    activation: Activation function. Set it to None to maintain a
      linear activation.
    use_bias: Boolean, whether the layer uses a bias.
    depthwise_initializer: An initializer for the depthwise convolution kernel.
    pointwise_initializer: An initializer for the pointwise convolution kernel.
    bias_initializer: An initializer for the bias vector. If None, the default
      initializer will be used.
    depthwise_regularizer: Optional regularizer for the depthwise
      convolution kernel.
    pointwise_regularizer: Optional regularizer for the pointwise
      convolution kernel.
    bias_regularizer: Optional regularizer for the bias vector.
    activity_regularizer: Optional regularizer function for the output.
    depthwise_constraint: Optional projection function to be applied to the
        depthwise kernel after being updated by an `Optimizer` (e.g. used for
        norm constraints or value constraints for layer weights). The function
        must take as input the unprojected variable and must return the
        projected variable (which must have the same shape). Constraints are
        not safe to use when doing asynchronous distributed training.
    pointwise_constraint: Optional projection function to be applied to the
        pointwise kernel after being updated by an `Optimizer`.
    bias_constraint: Optional projection function to be applied to the
        bias after being updated by an `Optimizer`.
    trainable: Boolean, if `True` also add variables to the graph collection
      `GraphKeys.TRAINABLE_VARIABLES` (see `tf.Variable`).
    name: A string, the name of the layer.
    reuse: Boolean, whether to reuse the weights of a previous layer
      by the same name.

  Returns:
    Output tensor.

  Raises:
    ValueError: if eager execution is enabled.
  """
  layer = SeparableConv1D(
      filters=filters,
      kernel_size=kernel_size,
      strides=strides,
      padding=padding,
      data_format=data_format,
      dilation_rate=dilation_rate,
      depth_multiplier=depth_multiplier,
      activation=activation,
      use_bias=use_bias,
      depthwise_initializer=depthwise_initializer,
      pointwise_initializer=pointwise_initializer,
      bias_initializer=bias_initializer,
      depthwise_regularizer=depthwise_regularizer,
      pointwise_regularizer=pointwise_regularizer,
      bias_regularizer=bias_regularizer,
      activity_regularizer=activity_regularizer,
      depthwise_constraint=depthwise_constraint,
      pointwise_constraint=pointwise_constraint,
      bias_constraint=bias_constraint,
      trainable=trainable,
      name=name,
      _reuse=reuse,
      _scope=name)
  return layer.apply(inputs)


<<<<<<< HEAD
@tf_export('layers.separable_conv2d')
=======
@deprecation.deprecated(
    date=None,
    instructions='Use `tf.keras.layers.SeparableConv2D` instead.')
@tf_export(v1=['layers.separable_conv2d'])
>>>>>>> 4c307bd3
def separable_conv2d(inputs,
                     filters,
                     kernel_size,
                     strides=(1, 1),
                     padding='valid',
                     data_format='channels_last',
                     dilation_rate=(1, 1),
                     depth_multiplier=1,
                     activation=None,
                     use_bias=True,
                     depthwise_initializer=None,
                     pointwise_initializer=None,
                     bias_initializer=init_ops.zeros_initializer(),
                     depthwise_regularizer=None,
                     pointwise_regularizer=None,
                     bias_regularizer=None,
                     activity_regularizer=None,
                     depthwise_constraint=None,
                     pointwise_constraint=None,
                     bias_constraint=None,
                     trainable=True,
                     name=None,
                     reuse=None):
  """Functional interface for the depthwise separable 2D convolution layer.

  This layer performs a depthwise convolution that acts separately on
  channels, followed by a pointwise convolution that mixes channels.
  If `use_bias` is True and a bias initializer is provided,
  it adds a bias vector to the output.
  It then optionally applies an activation function to produce the final output.

  Arguments:
    inputs: Input tensor.
    filters: Integer, the dimensionality of the output space (i.e. the number
      of filters in the convolution).
    kernel_size: A tuple or list of 2 integers specifying the spatial
      dimensions of the filters. Can be a single integer to specify the same
      value for all spatial dimensions.
    strides: A tuple or list of 2 positive integers specifying the strides
      of the convolution. Can be a single integer to specify the same value for
      all spatial dimensions.
      Specifying any `stride` value != 1 is incompatible with specifying
      any `dilation_rate` value != 1.
    padding: One of `"valid"` or `"same"` (case-insensitive).
    data_format: A string, one of `channels_last` (default) or `channels_first`.
      The ordering of the dimensions in the inputs.
      `channels_last` corresponds to inputs with shape
      `(batch, height, width, channels)` while `channels_first` corresponds to
      inputs with shape `(batch, channels, height, width)`.

    dilation_rate: An integer or tuple/list of 2 integers, specifying
      the dilation rate to use for dilated convolution.
      Can be a single integer to specify the same value for
      all spatial dimensions.
      Currently, specifying any `dilation_rate` value != 1 is
      incompatible with specifying any stride value != 1.
    depth_multiplier: The number of depthwise convolution output channels for
      each input channel. The total number of depthwise convolution output
      channels will be equal to `num_filters_in * depth_multiplier`.
    activation: Activation function. Set it to None to maintain a
      linear activation.
    use_bias: Boolean, whether the layer uses a bias.
    depthwise_initializer: An initializer for the depthwise convolution kernel.
    pointwise_initializer: An initializer for the pointwise convolution kernel.
    bias_initializer: An initializer for the bias vector. If None, the default
      initializer will be used.
    depthwise_regularizer: Optional regularizer for the depthwise
      convolution kernel.
    pointwise_regularizer: Optional regularizer for the pointwise
      convolution kernel.
    bias_regularizer: Optional regularizer for the bias vector.
    activity_regularizer: Optional regularizer function for the output.
    depthwise_constraint: Optional projection function to be applied to the
        depthwise kernel after being updated by an `Optimizer` (e.g. used for
        norm constraints or value constraints for layer weights). The function
        must take as input the unprojected variable and must return the
        projected variable (which must have the same shape). Constraints are
        not safe to use when doing asynchronous distributed training.
    pointwise_constraint: Optional projection function to be applied to the
        pointwise kernel after being updated by an `Optimizer`.
    bias_constraint: Optional projection function to be applied to the
        bias after being updated by an `Optimizer`.
    trainable: Boolean, if `True` also add variables to the graph collection
      `GraphKeys.TRAINABLE_VARIABLES` (see `tf.Variable`).
    name: A string, the name of the layer.
    reuse: Boolean, whether to reuse the weights of a previous layer
      by the same name.

  Returns:
    Output tensor.

  Raises:
    ValueError: if eager execution is enabled.
  """
  layer = SeparableConv2D(
      filters=filters,
      kernel_size=kernel_size,
      strides=strides,
      padding=padding,
      data_format=data_format,
      dilation_rate=dilation_rate,
      depth_multiplier=depth_multiplier,
      activation=activation,
      use_bias=use_bias,
      depthwise_initializer=depthwise_initializer,
      pointwise_initializer=pointwise_initializer,
      bias_initializer=bias_initializer,
      depthwise_regularizer=depthwise_regularizer,
      pointwise_regularizer=pointwise_regularizer,
      bias_regularizer=bias_regularizer,
      activity_regularizer=activity_regularizer,
      depthwise_constraint=depthwise_constraint,
      pointwise_constraint=pointwise_constraint,
      bias_constraint=bias_constraint,
      trainable=trainable,
      name=name,
      _reuse=reuse,
      _scope=name)
  return layer.apply(inputs)


@tf_export('layers.Conv2DTranspose')
class Conv2DTranspose(keras_layers.Conv2DTranspose, base.Layer):
  """Transposed 2D convolution layer (sometimes called 2D Deconvolution).

  The need for transposed convolutions generally arises
  from the desire to use a transformation going in the opposite direction
  of a normal convolution, i.e., from something that has the shape of the
  output of some convolution to something that has the shape of its input
  while maintaining a connectivity pattern that is compatible with
  said convolution.

  Arguments:
    filters: Integer, the dimensionality of the output space (i.e. the number
      of filters in the convolution).
    kernel_size: A tuple or list of 2 positive integers specifying the spatial
      dimensions of the filters. Can be a single integer to specify the same
      value for all spatial dimensions.
    strides: A tuple or list of 2 positive integers specifying the strides
      of the convolution. Can be a single integer to specify the same value for
      all spatial dimensions.
    padding: one of `"valid"` or `"same"` (case-insensitive).
    data_format: A string, one of `channels_last` (default) or `channels_first`.
      The ordering of the dimensions in the inputs.
      `channels_last` corresponds to inputs with shape
      `(batch, height, width, channels)` while `channels_first` corresponds to
      inputs with shape `(batch, channels, height, width)`.
    activation: Activation function. Set it to None to maintain a
      linear activation.
    use_bias: Boolean, whether the layer uses a bias.
    kernel_initializer: An initializer for the convolution kernel.
    bias_initializer: An initializer for the bias vector. If None, the default
      initializer will be used.
    kernel_regularizer: Optional regularizer for the convolution kernel.
    bias_regularizer: Optional regularizer for the bias vector.
    activity_regularizer: Optional regularizer function for the output.
    kernel_constraint: Optional projection function to be applied to the
        kernel after being updated by an `Optimizer` (e.g. used to implement
        norm constraints or value constraints for layer weights). The function
        must take as input the unprojected variable and must return the
        projected variable (which must have the same shape). Constraints are
        not safe to use when doing asynchronous distributed training.
    bias_constraint: Optional projection function to be applied to the
        bias after being updated by an `Optimizer`.
    trainable: Boolean, if `True` also add variables to the graph collection
      `GraphKeys.TRAINABLE_VARIABLES` (see `tf.Variable`).
    name: A string, the name of the layer.
  """

  def __init__(self, filters,
               kernel_size,
               strides=(1, 1),
               padding='valid',
               data_format='channels_last',
               activation=None,
               use_bias=True,
               kernel_initializer=None,
               bias_initializer=init_ops.zeros_initializer(),
               kernel_regularizer=None,
               bias_regularizer=None,
               activity_regularizer=None,
               kernel_constraint=None,
               bias_constraint=None,
               trainable=True,
               name=None,
               **kwargs):
    super(Conv2DTranspose, self).__init__(
        filters=filters,
        kernel_size=kernel_size,
        strides=strides,
        padding=padding,
        data_format=data_format,
        activation=activation,
        use_bias=use_bias,
        kernel_initializer=kernel_initializer,
        bias_initializer=bias_initializer,
        kernel_regularizer=kernel_regularizer,
        bias_regularizer=bias_regularizer,
        activity_regularizer=activity_regularizer,
        kernel_constraint=kernel_constraint,
        bias_constraint=bias_constraint,
        trainable=trainable,
        name=name,
        **kwargs)


<<<<<<< HEAD
@tf_export('layers.conv2d_transpose')
=======
@deprecation.deprecated(
    date=None,
    instructions='Use `tf.keras.layers.Conv2DTranspose` instead.')
@tf_export(v1=['layers.conv2d_transpose'])
>>>>>>> 4c307bd3
def conv2d_transpose(inputs,
                     filters,
                     kernel_size,
                     strides=(1, 1),
                     padding='valid',
                     data_format='channels_last',
                     activation=None,
                     use_bias=True,
                     kernel_initializer=None,
                     bias_initializer=init_ops.zeros_initializer(),
                     kernel_regularizer=None,
                     bias_regularizer=None,
                     activity_regularizer=None,
                     kernel_constraint=None,
                     bias_constraint=None,
                     trainable=True,
                     name=None,
                     reuse=None):
  """Functional interface for transposed 2D convolution layer.

  The need for transposed convolutions generally arises
  from the desire to use a transformation going in the opposite direction
  of a normal convolution, i.e., from something that has the shape of the
  output of some convolution to something that has the shape of its input
  while maintaining a connectivity pattern that is compatible with
  said convolution.

  Arguments:
    inputs: Input tensor.
    filters: Integer, the dimensionality of the output space (i.e. the number
      of filters in the convolution).
    kernel_size: A tuple or list of 2 positive integers specifying the spatial
      dimensions of the filters. Can be a single integer to specify the same
      value for all spatial dimensions.
    strides: A tuple or list of 2 positive integers specifying the strides
      of the convolution. Can be a single integer to specify the same value for
      all spatial dimensions.
    padding: one of `"valid"` or `"same"` (case-insensitive).
    data_format: A string, one of `channels_last` (default) or `channels_first`.
      The ordering of the dimensions in the inputs.
      `channels_last` corresponds to inputs with shape
      `(batch, height, width, channels)` while `channels_first` corresponds to
      inputs with shape `(batch, channels, height, width)`.
    activation: Activation function. Set it to `None` to maintain a
      linear activation.
    use_bias: Boolean, whether the layer uses a bias.
    kernel_initializer: An initializer for the convolution kernel.
    bias_initializer: An initializer for the bias vector. If `None`, the default
      initializer will be used.
    kernel_regularizer: Optional regularizer for the convolution kernel.
    bias_regularizer: Optional regularizer for the bias vector.
    activity_regularizer: Optional regularizer function for the output.
    kernel_constraint: Optional projection function to be applied to the
        kernel after being updated by an `Optimizer` (e.g. used to implement
        norm constraints or value constraints for layer weights). The function
        must take as input the unprojected variable and must return the
        projected variable (which must have the same shape). Constraints are
        not safe to use when doing asynchronous distributed training.
    bias_constraint: Optional projection function to be applied to the
        bias after being updated by an `Optimizer`.
    trainable: Boolean, if `True` also add variables to the graph collection
      `GraphKeys.TRAINABLE_VARIABLES` (see `tf.Variable`).
    name: A string, the name of the layer.
    reuse: Boolean, whether to reuse the weights of a previous layer
      by the same name.

  Returns:
    Output tensor.

  Raises:
    ValueError: if eager execution is enabled.
  """
  layer = Conv2DTranspose(
      filters=filters,
      kernel_size=kernel_size,
      strides=strides,
      padding=padding,
      data_format=data_format,
      activation=activation,
      use_bias=use_bias,
      kernel_initializer=kernel_initializer,
      bias_initializer=bias_initializer,
      kernel_regularizer=kernel_regularizer,
      bias_regularizer=bias_regularizer,
      activity_regularizer=activity_regularizer,
      kernel_constraint=kernel_constraint,
      bias_constraint=bias_constraint,
      trainable=trainable,
      name=name,
      _reuse=reuse,
      _scope=name)
  return layer.apply(inputs)


@tf_export('layers.Conv3DTranspose')
class Conv3DTranspose(keras_layers.Conv3DTranspose, base.Layer):
  """Transposed 3D convolution layer (sometimes called 3D Deconvolution).

  Arguments:
    filters: Integer, the dimensionality of the output space (i.e. the number
      of filters in the convolution).
    kernel_size: An integer or tuple/list of 3 integers, specifying the
      depth, height and width of the 3D convolution window.
      Can be a single integer to specify the same value for all spatial
      dimensions.
    strides: An integer or tuple/list of 3 integers, specifying the strides
      of the convolution along the depth, height and width.
      Can be a single integer to specify the same value for all spatial
      dimensions.
    padding: One of `"valid"` or `"same"` (case-insensitive).
    data_format: A string, one of `channels_last` (default) or `channels_first`.
      The ordering of the dimensions in the inputs.
      `channels_last` corresponds to inputs with shape
      `(batch, depth, height, width, channels)` while `channels_first`
      corresponds to inputs with shape
      `(batch, channels, depth, height, width)`.
    activation: Activation function. Set it to `None` to maintain a
      linear activation.
    use_bias: Boolean, whether the layer uses a bias.
    kernel_initializer: An initializer for the convolution kernel.
    bias_initializer: An initializer for the bias vector. If `None`, the default
      initializer will be used.
    kernel_regularizer: Optional regularizer for the convolution kernel.
    bias_regularizer: Optional regularizer for the bias vector.
    activity_regularizer: Optional regularizer function for the output.
    kernel_constraint: Optional projection function to be applied to the
        kernel after being updated by an `Optimizer` (e.g. used to implement
        norm constraints or value constraints for layer weights). The function
        must take as input the unprojected variable and must return the
        projected variable (which must have the same shape). Constraints are
        not safe to use when doing asynchronous distributed training.
    bias_constraint: Optional projection function to be applied to the
        bias after being updated by an `Optimizer`.
    trainable: Boolean, if `True` also add variables to the graph collection
      `GraphKeys.TRAINABLE_VARIABLES` (see `tf.Variable`).
    name: A string, the name of the layer.
  """

  def __init__(self,
               filters,
               kernel_size,
               strides=(1, 1, 1),
               padding='valid',
               data_format='channels_last',
               activation=None,
               use_bias=True,
               kernel_initializer=None,
               bias_initializer=init_ops.zeros_initializer(),
               kernel_regularizer=None,
               bias_regularizer=None,
               activity_regularizer=None,
               kernel_constraint=None,
               bias_constraint=None,
               trainable=True,
               name=None,
               **kwargs):
    super(Conv3DTranspose, self).__init__(
        filters=filters,
        kernel_size=kernel_size,
        strides=strides,
        padding=padding,
        data_format=data_format,
        activation=activation,
        use_bias=use_bias,
        kernel_initializer=kernel_initializer,
        bias_initializer=bias_initializer,
        kernel_regularizer=kernel_regularizer,
        bias_regularizer=bias_regularizer,
        activity_regularizer=activity_regularizer,
        kernel_constraint=kernel_constraint,
        bias_constraint=bias_constraint,
        trainable=trainable,
        name=name,
        **kwargs)


<<<<<<< HEAD
@tf_export('layers.conv3d_transpose')
=======
@deprecation.deprecated(
    date=None,
    instructions='Use `tf.keras.layers.Conv3DTranspose` instead.')
@tf_export(v1=['layers.conv3d_transpose'])
>>>>>>> 4c307bd3
def conv3d_transpose(inputs,
                     filters,
                     kernel_size,
                     strides=(1, 1, 1),
                     padding='valid',
                     data_format='channels_last',
                     activation=None,
                     use_bias=True,
                     kernel_initializer=None,
                     bias_initializer=init_ops.zeros_initializer(),
                     kernel_regularizer=None,
                     bias_regularizer=None,
                     activity_regularizer=None,
                     kernel_constraint=None,
                     bias_constraint=None,
                     trainable=True,
                     name=None,
                     reuse=None):
  """Functional interface for transposed 3D convolution layer.

  Arguments:
    inputs: Input tensor.
    filters: Integer, the dimensionality of the output space (i.e. the number
      of filters in the convolution).
    kernel_size: A tuple or list of 3 positive integers specifying the spatial
      dimensions of the filters. Can be a single integer to specify the same
      value for all spatial dimensions.
    strides: A tuple or list of 3 positive integers specifying the strides
      of the convolution. Can be a single integer to specify the same value for
      all spatial dimensions.
    padding: one of `"valid"` or `"same"` (case-insensitive).
    data_format: A string, one of `channels_last` (default) or `channels_first`.
      The ordering of the dimensions in the inputs.
      `channels_last` corresponds to inputs with shape
      `(batch, depth, height, width, channels)` while `channels_first`
      corresponds to inputs with shape
      `(batch, channels, depth, height, width)`.
    activation: Activation function. Set it to None to maintain a
      linear activation.
    use_bias: Boolean, whether the layer uses a bias.
    kernel_initializer: An initializer for the convolution kernel.
    bias_initializer: An initializer for the bias vector. If None, the default
      initializer will be used.
    kernel_regularizer: Optional regularizer for the convolution kernel.
    bias_regularizer: Optional regularizer for the bias vector.
    activity_regularizer: Optional regularizer function for the output.
    kernel_constraint: Optional projection function to be applied to the
        kernel after being updated by an `Optimizer` (e.g. used to implement
        norm constraints or value constraints for layer weights). The function
        must take as input the unprojected variable and must return the
        projected variable (which must have the same shape). Constraints are
        not safe to use when doing asynchronous distributed training.
    bias_constraint: Optional projection function to be applied to the
        bias after being updated by an `Optimizer`.
    trainable: Boolean, if `True` also add variables to the graph collection
      `GraphKeys.TRAINABLE_VARIABLES` (see `tf.Variable`).
    name: A string, the name of the layer.
    reuse: Boolean, whether to reuse the weights of a previous layer
      by the same name.

  Returns:
    Output tensor.

  Raises:
    ValueError: if eager execution is enabled.
  """
  layer = Conv3DTranspose(
      filters=filters,
      kernel_size=kernel_size,
      strides=strides,
      padding=padding,
      data_format=data_format,
      activation=activation,
      use_bias=use_bias,
      kernel_initializer=kernel_initializer,
      bias_initializer=bias_initializer,
      kernel_regularizer=kernel_regularizer,
      bias_regularizer=bias_regularizer,
      activity_regularizer=activity_regularizer,
      kernel_constraint=kernel_constraint,
      bias_constraint=bias_constraint,
      trainable=trainable,
      name=name,
      _reuse=reuse,
      _scope=name)
  return layer.apply(inputs)


# Aliases

Convolution1D = Conv1D
Convolution2D = Conv2D
Convolution3D = Conv3D
SeparableConvolution2D = SeparableConv2D
Convolution2DTranspose = Deconvolution2D = Deconv2D = Conv2DTranspose
Convolution3DTranspose = Deconvolution3D = Deconv3D = Conv3DTranspose
convolution1d = conv1d
convolution2d = conv2d
convolution3d = conv3d
separable_convolution2d = separable_conv2d
convolution2d_transpose = deconvolution2d = deconv2d = conv2d_transpose
convolution3d_transpose = deconvolution3d = deconv3d = conv3d_transpose<|MERGE_RESOLUTION|>--- conflicted
+++ resolved
@@ -114,14 +114,10 @@
         name=name, **kwargs)
 
 
-<<<<<<< HEAD
-@tf_export('layers.conv1d')
-=======
 @deprecation.deprecated(
     date=None,
     instructions='Use `tf.keras.layers.Conv1D` instead.')
 @tf_export(v1=['layers.conv1d'])
->>>>>>> 4c307bd3
 def conv1d(inputs,
            filters,
            kernel_size,
@@ -317,14 +313,10 @@
         name=name, **kwargs)
 
 
-<<<<<<< HEAD
-@tf_export('layers.conv2d')
-=======
 @deprecation.deprecated(
     date=None,
     instructions='Use `tf.keras.layers.Conv2D` instead.')
 @tf_export(v1=['layers.conv2d'])
->>>>>>> 4c307bd3
 def conv2d(inputs,
            filters,
            kernel_size,
@@ -528,14 +520,10 @@
         name=name, **kwargs)
 
 
-<<<<<<< HEAD
-@tf_export('layers.conv3d')
-=======
 @deprecation.deprecated(
     date=None,
     instructions='Use `tf.keras.layers.Conv3D` instead.')
 @tf_export(v1=['layers.conv3d'])
->>>>>>> 4c307bd3
 def conv3d(inputs,
            filters,
            kernel_size,
@@ -862,14 +850,10 @@
         **kwargs)
 
 
-<<<<<<< HEAD
-@tf_export('layers.separable_conv1d')
-=======
 @deprecation.deprecated(
     date=None,
     instructions='Use `tf.keras.layers.SeparableConv1D` instead.')
 @tf_export(v1=['layers.separable_conv1d'])
->>>>>>> 4c307bd3
 def separable_conv1d(inputs,
                      filters,
                      kernel_size,
@@ -986,14 +970,10 @@
   return layer.apply(inputs)
 
 
-<<<<<<< HEAD
-@tf_export('layers.separable_conv2d')
-=======
 @deprecation.deprecated(
     date=None,
     instructions='Use `tf.keras.layers.SeparableConv2D` instead.')
 @tf_export(v1=['layers.separable_conv2d'])
->>>>>>> 4c307bd3
 def separable_conv2d(inputs,
                      filters,
                      kernel_size,
@@ -1200,14 +1180,10 @@
         **kwargs)
 
 
-<<<<<<< HEAD
-@tf_export('layers.conv2d_transpose')
-=======
 @deprecation.deprecated(
     date=None,
     instructions='Use `tf.keras.layers.Conv2DTranspose` instead.')
 @tf_export(v1=['layers.conv2d_transpose'])
->>>>>>> 4c307bd3
 def conv2d_transpose(inputs,
                      filters,
                      kernel_size,
@@ -1384,14 +1360,10 @@
         **kwargs)
 
 
-<<<<<<< HEAD
-@tf_export('layers.conv3d_transpose')
-=======
 @deprecation.deprecated(
     date=None,
     instructions='Use `tf.keras.layers.Conv3DTranspose` instead.')
 @tf_export(v1=['layers.conv3d_transpose'])
->>>>>>> 4c307bd3
 def conv3d_transpose(inputs,
                      filters,
                      kernel_size,
