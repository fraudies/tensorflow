# Copyright 2015 The TensorFlow Authors. All Rights Reserved.
#
# Licensed under the Apache License, Version 2.0 (the "License");
# you may not use this file except in compliance with the License.
# You may obtain a copy of the License at
#
#     http://www.apache.org/licenses/LICENSE-2.0
#
# Unless required by applicable law or agreed to in writing, software
# distributed under the License is distributed on an "AS IS" BASIS,
# WITHOUT WARRANTIES OR CONDITIONS OF ANY KIND, either express or implied.
# See the License for the specific language governing permissions and
# limitations under the License.
# ==============================================================================

"""Class to represent a device."""
from __future__ import absolute_import
from __future__ import division
from __future__ import print_function

import threading
<<<<<<< HEAD
from tensorflow.python.util.tf_export import tf_export


@tf_export("DeviceSpec")
class DeviceSpec(object):
  """Represents a (possibly partial) specification for a TensorFlow device.

  `DeviceSpec`s are used throughout TensorFlow to describe where state is stored
  and computations occur. Using `DeviceSpec` allows you to parse device spec
  strings to verify their validity, merge them or compose them programmatically.

  Example:

  ```python
  # Place the operations on device "GPU:0" in the "ps" job.
  device_spec = DeviceSpec(job="ps", device_type="GPU", device_index=0)
  with tf.device(device_spec):
    # Both my_var and squared_var will be placed on /job:ps/device:GPU:0.
    my_var = tf.Variable(..., name="my_variable")
    squared_var = tf.square(my_var)
  ```

  If a `DeviceSpec` is partially specified, it will be merged with other
  `DeviceSpec`s according to the scope in which it is defined. `DeviceSpec`
  components defined in inner scopes take precedence over those defined in
  outer scopes.

  ```python
  with tf.device(DeviceSpec(job="train", )):
    with tf.device(DeviceSpec(job="ps", device_type="GPU", device_index=0):
      # Nodes created here will be assigned to /job:ps/device:GPU:0.
    with tf.device(DeviceSpec(device_type="GPU", device_index=1):
      # Nodes created here will be assigned to /job:train/device:GPU:1.
  ```

  A `DeviceSpec` consists of 5 components -- each of
  which is optionally specified:

  * Job: The job name.
  * Replica: The replica index.
  * Task: The task index.
  * Device type: The device type string (e.g. "CPU" or "GPU").
  * Device index: The device index.
  """

  def __init__(self, job=None, replica=None, task=None, device_type=None,
               device_index=None):
    """Create a new `DeviceSpec` object.

    Args:
      job: string.  Optional job name.
      replica: int.  Optional replica index.
      task: int.  Optional task index.
      device_type: Optional device type string (e.g. "CPU" or "GPU")
      device_index: int.  Optional device index.  If left
        unspecified, device represents 'any' device_index.
    """
    self.job = job
    self.replica = replica
    self.task = task
    if device_type == "cpu" or device_type == "gpu":
      # For backwards compatibility only, we support lowercase variants of
      # cpu and gpu but turn them into uppercase here.
      self.device_type = device_type.upper()
    else:
      self.device_type = device_type
    self.device_index = device_index
    self._hash = hash(self.to_string())

  def _clear(self):
    self._job = None
    self._replica = None
    self._task = None
    self.device_type = None
    self.device_index = None

  @property
  def job(self):
    return self._job

  @job.setter
  def job(self, job):
    if job is not None:
      self._job = str(job)
    else:
      self._job = None

  @property
  def replica(self):
    return self._replica

  @replica.setter
  def replica(self, replica):
    if replica is not None:
      self._replica = int(replica)
    else:
      self._replica = None

  @property
  def task(self):
    return self._task
=======
>>>>>>> a751f01a

from tensorflow.python import tf2
from tensorflow.python.framework import device_spec

if tf2.enabled():
  DeviceSpec = device_spec.DeviceSpecV2
else:
  DeviceSpec = device_spec.DeviceSpecV1


def check_valid(spec):
  """Check that a device spec is valid.

  Args:
    spec: a string.

  Raises:
    An exception if the spec is invalid.
  """
  # Construct a DeviceSpec.  It will assert a failure if spec is invalid.
  DeviceSpec.from_string(spec)


def is_device_spec(obj):
  """Abstract away the fact that DeviceSpecV2 is the base class."""
  return isinstance(obj, device_spec.DeviceSpecV2)


def canonical_name(device):
  """Returns a canonical name for the given `DeviceSpec` or device name."""
  if device is None:
    return ""
  if is_device_spec(device):
    return device.to_string()
  else:
    device = DeviceSpec.from_string(device)
    return device.to_string()


# Performance caches
_cached_mergers = {}
_cache_lock = threading.RLock()
_string_merge_cache = {}


def merge_device(spec):
  """Returns a device function that merges devices specifications.

  This can be used to merge partial specifications of devices. The
  innermost setting for a device field takes precedence. For example:

    with tf.device(merge_device("/device:GPU:0"))
      # Nodes created here have device "/device:GPU:0"
      with tf.device(merge_device("/job:worker")):
        # Nodes created here have device "/job:worker/device:GPU:0"
        with tf.device(merge_device("/device:CPU:0")):
          # Nodes created here have device "/job:worker/device:CPU:0"
          with tf.device(merge_device("/job:ps")):
            # Nodes created here have device "/job:ps/device:CPU:0"

  Args:
    spec: A `DeviceSpec` or a device spec string (partially) describing the
      device that should be used for all nodes created in the scope of
      the returned device function's with block.

  Returns:
    A MergeDevice object with the above-described behavior.

  Raises:
    ValueError: if the spec was not valid.
  """

  if isinstance(spec, MergeDevice):
    return spec

  with _cache_lock:
    merger = _cached_mergers.get(spec)
    if merger:
      return merger

    merger = MergeDevice(spec)
    _cached_mergers[spec] = merger
    return merger


class MergeDevice(object):
  """Wraps a device specification (DeviceSpec or str) with merge functionality.

  When called, this class will merge a node_def with its own spec. It also
  exposes a `shortcut_string_merge` method which can significantly improve
  performance of device placement.
  """

  def __init__(self, spec):
    if isinstance(spec, device_spec.DeviceSpecV2):
      self._spec = spec
    elif isinstance(spec, device_spec.DeviceSpecV1):
      # Capture a snapshot of spec.
      self._spec = spec.__class__.from_string(spec.to_string())
    else:
      self._spec = DeviceSpec.from_string(spec)

  def __call__(self, node_def):
    # In general a user may create a device function which takes into account
    # arbitrary properties of an op. (For instance dynamically placing ops based
    # on type.) So even though the standard DeviceSpec route only uses the
    # device attribute, we take an entire node_def to maintain a consistent
    # signature with general device functions.
    current_device = DeviceSpec.from_string(node_def.device or "")
    return self._spec.make_merged_spec(current_device)

  def shortcut_string_merge(self, node_def):
    """Merge a node def without materializing a full DeviceSpec object.

    Often a device merge is invoked in order to generate a string which can be
    passed into the c api. In such a case, we can cache the
      node_def.device  ->  merge_result_string

    map, and in most cases avoid:
      - Materializing a copy of self._spec (In the case of DeviceSpecV1)
      - Materializing a DeviceSpec for node_def.device
      - A DeviceSpec.merge_from invocation

    In practice the cache hit rate for this function is very high, because the
    number of invocations when iterating through the device stack is much
    larger than the number of devices.

    Args:
      node_def: An Operation (or Operation-like) to merge device constraints
        with self._spec

    Returns:
      A string containing the merged device specification.
    """
    device = node_def.device or ""

    merge_key = (self._spec, device)
    result = _string_merge_cache.get(merge_key)
    if result is None:
      # This update is not atomic, however because the merge is stateless
      # we don't need to lock when updating the cache.
      result = self.__call__(node_def).to_string()
      _string_merge_cache[merge_key] = result

    return result

  def __repr__(self):
    return "{} (spec: {})".format(
        super(MergeDevice, self).__repr__(), self._spec.to_string())

  @property
  def is_null_merge(self):
    """Indicate whether the wrapped spec is empty.

    In the degenerate case where self._spec is an empty specification, a caller
    may wish to skip a merge step entirely. (However this class does not have
    enough information to make that determination.)

    Returns:
      A boolean indicating whether a device merge will be trivial.
    """
    return not bool(self._spec.to_string())<|MERGE_RESOLUTION|>--- conflicted
+++ resolved
@@ -19,110 +19,6 @@
 from __future__ import print_function
 
 import threading
-<<<<<<< HEAD
-from tensorflow.python.util.tf_export import tf_export
-
-
-@tf_export("DeviceSpec")
-class DeviceSpec(object):
-  """Represents a (possibly partial) specification for a TensorFlow device.
-
-  `DeviceSpec`s are used throughout TensorFlow to describe where state is stored
-  and computations occur. Using `DeviceSpec` allows you to parse device spec
-  strings to verify their validity, merge them or compose them programmatically.
-
-  Example:
-
-  ```python
-  # Place the operations on device "GPU:0" in the "ps" job.
-  device_spec = DeviceSpec(job="ps", device_type="GPU", device_index=0)
-  with tf.device(device_spec):
-    # Both my_var and squared_var will be placed on /job:ps/device:GPU:0.
-    my_var = tf.Variable(..., name="my_variable")
-    squared_var = tf.square(my_var)
-  ```
-
-  If a `DeviceSpec` is partially specified, it will be merged with other
-  `DeviceSpec`s according to the scope in which it is defined. `DeviceSpec`
-  components defined in inner scopes take precedence over those defined in
-  outer scopes.
-
-  ```python
-  with tf.device(DeviceSpec(job="train", )):
-    with tf.device(DeviceSpec(job="ps", device_type="GPU", device_index=0):
-      # Nodes created here will be assigned to /job:ps/device:GPU:0.
-    with tf.device(DeviceSpec(device_type="GPU", device_index=1):
-      # Nodes created here will be assigned to /job:train/device:GPU:1.
-  ```
-
-  A `DeviceSpec` consists of 5 components -- each of
-  which is optionally specified:
-
-  * Job: The job name.
-  * Replica: The replica index.
-  * Task: The task index.
-  * Device type: The device type string (e.g. "CPU" or "GPU").
-  * Device index: The device index.
-  """
-
-  def __init__(self, job=None, replica=None, task=None, device_type=None,
-               device_index=None):
-    """Create a new `DeviceSpec` object.
-
-    Args:
-      job: string.  Optional job name.
-      replica: int.  Optional replica index.
-      task: int.  Optional task index.
-      device_type: Optional device type string (e.g. "CPU" or "GPU")
-      device_index: int.  Optional device index.  If left
-        unspecified, device represents 'any' device_index.
-    """
-    self.job = job
-    self.replica = replica
-    self.task = task
-    if device_type == "cpu" or device_type == "gpu":
-      # For backwards compatibility only, we support lowercase variants of
-      # cpu and gpu but turn them into uppercase here.
-      self.device_type = device_type.upper()
-    else:
-      self.device_type = device_type
-    self.device_index = device_index
-    self._hash = hash(self.to_string())
-
-  def _clear(self):
-    self._job = None
-    self._replica = None
-    self._task = None
-    self.device_type = None
-    self.device_index = None
-
-  @property
-  def job(self):
-    return self._job
-
-  @job.setter
-  def job(self, job):
-    if job is not None:
-      self._job = str(job)
-    else:
-      self._job = None
-
-  @property
-  def replica(self):
-    return self._replica
-
-  @replica.setter
-  def replica(self, replica):
-    if replica is not None:
-      self._replica = int(replica)
-    else:
-      self._replica = None
-
-  @property
-  def task(self):
-    return self._task
-=======
->>>>>>> a751f01a
 
 from tensorflow.python import tf2
 from tensorflow.python.framework import device_spec
