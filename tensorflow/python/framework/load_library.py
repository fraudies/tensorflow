--- conflicted
+++ resolved
@@ -83,13 +83,9 @@
   return module
 
 
-<<<<<<< HEAD
-@tf_export('load_file_system_library')
-=======
 @deprecation.deprecated(date=None,
                         instructions='Use `tf.load_library` instead.')
 @tf_export(v1=['load_file_system_library'])
->>>>>>> 4c307bd3
 def load_file_system_library(library_filename):
   """Loads a TensorFlow plugin, containing file system implementation.
 
