--- conflicted
+++ resolved
@@ -40,11 +40,7 @@
 from tensorflow.python.eager import core
 from tensorflow.python.eager import tape
 from tensorflow.python.framework import c_api_util
-<<<<<<< HEAD
-from tensorflow.python.framework import cpp_shape_inference_pb2
-=======
 from tensorflow.python.framework import composite_tensor
->>>>>>> a751f01a
 from tensorflow.python.framework import device as pydev
 from tensorflow.python.framework import dtypes
 from tensorflow.python.framework import error_interpolation
@@ -1027,14 +1023,9 @@
 register_dense_tensor_like_type(Tensor)
 
 
-<<<<<<< HEAD
-@tf_export("convert_to_tensor")
-def convert_to_tensor(value, dtype=None, name=None, preferred_dtype=None):
-=======
 @tf_export(v1=["convert_to_tensor"])
 def convert_to_tensor(value, dtype=None, name=None, preferred_dtype=None,
                       dtype_hint=None):
->>>>>>> a751f01a
   """Converts the given `value` to a `Tensor`.
 
   This function converts Python objects of various types to `Tensor`
@@ -1077,29 +1068,16 @@
     dtype_hint: same meaning as preferred_dtype, and overrides it.
 
   Returns:
-<<<<<<< HEAD
-    An `Output` based on `value`.
-=======
     A `Tensor` based on `value`.
->>>>>>> a751f01a
 
   Raises:
     TypeError: If no conversion function is registered for `value`.
     RuntimeError: If a registered conversion function returns an invalid value.
 
   """
-<<<<<<< HEAD
-  return internal_convert_to_tensor(
-      value=value,
-      dtype=dtype,
-      name=name,
-      preferred_dtype=preferred_dtype,
-      as_ref=False)
-=======
   preferred_dtype = deprecation.deprecated_argument_lookup(
       "dtype_hint", dtype_hint, "preferred_dtype", preferred_dtype)
   return convert_to_tensor_v2(value, dtype, preferred_dtype, name)
->>>>>>> a751f01a
 
 
 def _error_prefix(name):
@@ -1143,9 +1121,6 @@
     TypeError: If no conversion function is registered for `value`.
     RuntimeError: If a registered conversion function returns an invalid value.
 
-<<<<<<< HEAD
-  """
-=======
 def _error_prefix(name):
   return "" if name is None else "%s: " % name
 
@@ -1159,7 +1134,6 @@
                                accept_symbolic_tensors=True,
                                accept_composite_tensors=False):
   """Implementation of the public convert_to_tensor."""
->>>>>>> a751f01a
   if ctx is None: ctx = context.context()
   if isinstance(value, EagerTensor):
     if ctx.executing_eagerly():
@@ -2540,8 +2514,6 @@
     finally:
       c_api.TF_DeleteBuffer(buf)
 
-<<<<<<< HEAD
-=======
   def _set_func_attr(self, attr_name, func_name):
     """Private method used to set a function attribute in the node_def."""
     func = attr_value_pb2.NameAttrList(name=func_name)
@@ -2567,7 +2539,6 @@
     c_api.ClearAttr(self._graph._c_graph, self._c_op, attr_name)
     # pylint: enable=protected-access
 
->>>>>>> a751f01a
   def get_attr(self, name):
     """Returns the value of the attr of this op with the given `name`.
 
@@ -5341,9 +5312,6 @@
     return get_default_graph().device(device_name_or_function)
 
 
-<<<<<<< HEAD
-@tf_export("container")
-=======
 @tf_export("device", v1=[])
 def device_v2(device_name):
   """Specifies the device for ops created/executed in this context.
@@ -5381,7 +5349,6 @@
 
 
 @tf_export(v1=["container"])
->>>>>>> a751f01a
 def container(container_name):
   """Wrapper for `Graph.container()` using the default graph.
 
@@ -5413,11 +5380,6 @@
         op, gradient_uid=gradient_uid, ignore_existing=ignore_existing)
 
 
-<<<<<<< HEAD
-@tf_export("colocate_with")
-def colocate_with(op, ignore_existing=False):
-  return _colocate_with_for_gradient(op, None, ignore_existing=ignore_existing)
-=======
 # Internal interface to colocate_with. colocate_with has been deprecated from
 # public API. There are still a few internal uses of colocate_with. Add internal
 # only API for those uses to avoid deprecation warning.
@@ -5431,7 +5393,6 @@
 @tf_export(v1=["colocate_with"])
 def _colocate_with(op, ignore_existing=False):
   return colocate_with(op, ignore_existing)
->>>>>>> a751f01a
 
 
 @tf_export("control_dependencies")
@@ -5904,8 +5865,6 @@
         server_def=None)
 
 
-<<<<<<< HEAD
-=======
 @tf_export(v1=["disable_eager_execution"])
 def disable_eager_execution():
   """Disables eager execution.
@@ -5920,7 +5879,6 @@
     c._thread_local_data.is_eager = False  # pylint: disable=protected-access
 
 
->>>>>>> a751f01a
 def enable_eager_execution_internal(config=None,
                                     device_policy=None,
                                     execution_mode=None,
