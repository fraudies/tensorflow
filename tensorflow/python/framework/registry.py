--- conflicted
+++ resolved
@@ -64,10 +64,6 @@
     logging.vlog(1, "Registering %s (%s) in %s.", name, candidate, self._name)
     # stack trace is [this_function, Register(), user_function,...]
     # so the user function is #2.
-<<<<<<< HEAD
-    stack = traceback.extract_stack()
-    self._registry[name] = {_TYPE_TAG: candidate, _LOCATION_TAG: stack[2]}
-=======
     stack = tf_stack.extract_stack(limit=3)
     stack_index = min(2, len(stack)-1)
     if stack_index >= 0:
@@ -75,7 +71,6 @@
     else:
       location_tag = ("UNKNOWN", "UNKNOWN", "UNKNOWN", "UNKNOWN", "UNKNOWN")
     self._registry[name] = {_TYPE_TAG: candidate, _LOCATION_TAG: location_tag}
->>>>>>> 4c307bd3
 
   def list(self):
     """Lists registered items.
