--- conflicted
+++ resolved
@@ -909,18 +909,11 @@
 def is_tensor(x):  # pylint: disable=invalid-name
   """Check whether `x` is of tensor type.
 
-<<<<<<< HEAD
-  Check whether an object is a tensor. This check is equivalent to calling
-  `isinstance(x, (tf.Tensor, tf.SparseTensor, tf.Variable))` and also checks
-  if all the component variables of a MirroredVariable or a TowerLocalVariable
-  are tensors.
-=======
   Check whether an object is a tensor or a composite tensor. This check is
   equivalent to calling
   `isinstance(x, (tf.Tensor, tf.SparseTensor, tf.RaggedTensor, tf.Variable))`
   and also checks if all the component variables of a MirroredVariable or a
   SyncOnReadVariable are tensors.
->>>>>>> a751f01a
 
   Args:
     x: A python object to check.
