--- conflicted
+++ resolved
@@ -583,8 +583,6 @@
     ):
       x.op._update_input(1, x)  # pylint: disable=protected-access
 
-<<<<<<< HEAD
-=======
   @test_util.enable_control_flow_v2
   @test_util.run_v1_only("b/120545219")
   def testAddWhileInput(self):
@@ -617,7 +615,6 @@
     test()
 
   @test_util.run_deprecated_v1
->>>>>>> 4c307bd3
   def testOpDef(self):
     x = constant_op.constant(0)
     y = constant_op.constant(1)
