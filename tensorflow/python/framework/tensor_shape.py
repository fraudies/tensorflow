--- conflicted
+++ resolved
@@ -23,9 +23,6 @@
 from tensorflow.python.util.tf_export import tf_export
 
 
-<<<<<<< HEAD
-@tf_export("Dimension")
-=======
 _TENSORSHAPE_V2_OVERRIDE = None
 
 
@@ -172,7 +169,6 @@
 
 
 @tf_export(v1=["Dimension"])
->>>>>>> a751f01a
 class Dimension(object):
   """Represents the value of one dimension in a TensorShape."""
 
@@ -270,13 +266,6 @@
     Dimensions are combined as follows:
 
     ```python
-<<<<<<< HEAD
-    tf.Dimension(n)   .merge_with(tf.Dimension(n))    == tf.Dimension(n)
-    tf.Dimension(n)   .merge_with(tf.Dimension(None)) == tf.Dimension(n)
-    tf.Dimension(None).merge_with(tf.Dimension(n))    == tf.Dimension(n)
-    tf.Dimension(None).merge_with(tf.Dimension(None)) == tf.Dimension(None)
-    tf.Dimension(n)   .merge_with(tf.Dimension(m))  # raises ValueError for n != m
-=======
     tf.Dimension(n)   .merge_with(tf.Dimension(n))     == tf.Dimension(n)
     tf.Dimension(n)   .merge_with(tf.Dimension(None))  == tf.Dimension(n)
     tf.Dimension(None).merge_with(tf.Dimension(n))     == tf.Dimension(n)
@@ -285,7 +274,6 @@
 
     # raises ValueError for n != m
     tf.Dimension(n)   .merge_with(tf.Dimension(m))
->>>>>>> a751f01a
     ```
 
     Args:
@@ -748,16 +736,12 @@
       else:
         # Got a list of dimensions
         self._dims = [as_dimension(d) for d in dims_iter]
-<<<<<<< HEAD
-    self._ndims = None
-=======
 
   @property
   def _v2_behavior(self):
     if _TENSORSHAPE_V2_OVERRIDE is None:
       return tf2.enabled()
     return _TENSORSHAPE_V2_OVERRIDE
->>>>>>> a751f01a
 
   def __repr__(self):
     return "TensorShape(%r)" % self._dims
@@ -775,14 +759,6 @@
     """Returns a list of Dimensions, or None if the shape is unspecified."""
     return self._dims
 
-<<<<<<< HEAD
-  @dims.setter
-  def dims(self, dims):
-    self._dims = dims
-    self._ndims = None
-
-=======
->>>>>>> a751f01a
   @property
   def ndims(self):
     """Returns the rank of this shape, or None if it is unspecified."""
@@ -1179,14 +1155,7 @@
   if ndims is None:
     return TensorShape(None)
   else:
-<<<<<<< HEAD
-    return TensorShape([Dimension(None)] * ndims)
-
-
-_SCALAR_SHAPE = TensorShape([])
-=======
     return TensorShape([Dimension(None)] * rank)
->>>>>>> a751f01a
 
 
 def scalar():
