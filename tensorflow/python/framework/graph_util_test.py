# Copyright 2015 The TensorFlow Authors. All Rights Reserved.
#
# Licensed under the Apache License, Version 2.0 (the "License");
# you may not use this file except in compliance with the License.
# You may obtain a copy of the License at
#
#     http://www.apache.org/licenses/LICENSE-2.0
#
# Unless required by applicable law or agreed to in writing, software
# distributed under the License is distributed on an "AS IS" BASIS,
# WITHOUT WARRANTIES OR CONDITIONS OF ANY KIND, either express or implied.
# See the License for the specific language governing permissions and
# limitations under the License.
# ==============================================================================
"""Tests for tensorflow.python.client.graph_util."""

from __future__ import absolute_import
from __future__ import division
from __future__ import print_function

import numpy as np

from tensorflow.core.framework import attr_value_pb2
from tensorflow.core.framework import graph_pb2
from tensorflow.core.framework import node_def_pb2
from tensorflow.core.protobuf import config_pb2
from tensorflow.core.protobuf import meta_graph_pb2
from tensorflow.python import keras
from tensorflow.python.client import session
from tensorflow.python.framework import constant_op
from tensorflow.python.framework import dtypes
from tensorflow.python.framework import function
from tensorflow.python.framework import graph_util
from tensorflow.python.framework import importer
from tensorflow.python.framework import ops
from tensorflow.python.framework import tensor_util
<<<<<<< HEAD
=======
from tensorflow.python.framework import test_util
from tensorflow.python.grappler import tf_optimizer
>>>>>>> a751f01a
from tensorflow.python.ops import gen_state_ops
from tensorflow.python.ops import math_ops  # pylint: disable=unused-import
from tensorflow.python.ops import math_ops as math_ops_lib
from tensorflow.python.ops import variable_scope
from tensorflow.python.ops import variables
from tensorflow.python.platform import test
from tensorflow.python.training.saver import export_meta_graph


# Utility device function to use for testing
def test_device_func_pin_variable_to_cpu(op):
  if op.device:
    return op.device
  return "/cpu:0" if op.node_def.op in ["Variable", "VariableV2"] else op.device


class DeviceFunctionsTest(test.TestCase):

  def testTwoDeviceFunctions(self):
    with ops.Graph().as_default() as g:
      var_0 = gen_state_ops.variable(
          shape=[1],
          dtype=dtypes.float32,
          name="var_0",
          container="",
          shared_name="")
      with g.device(test_device_func_pin_variable_to_cpu):
        var_1 = gen_state_ops.variable(
            shape=[1],
            dtype=dtypes.float32,
            name="var_1",
            container="",
            shared_name="")
      var_2 = gen_state_ops.variable(
          shape=[1],
          dtype=dtypes.float32,
          name="var_2",
          container="",
          shared_name="")
      var_3 = gen_state_ops.variable(
          shape=[1],
          dtype=dtypes.float32,
          name="var_3",
          container="",
          shared_name="")
      with g.device(test_device_func_pin_variable_to_cpu):
        var_4 = gen_state_ops.variable(
            shape=[1],
            dtype=dtypes.float32,
            name="var_4",
            container="",
            shared_name="")
        with g.device("/device:GPU:0"):
          var_5 = gen_state_ops.variable(
              shape=[1],
              dtype=dtypes.float32,
              name="var_5",
              container="",
              shared_name="")
        var_6 = gen_state_ops.variable(
            shape=[1],
            dtype=dtypes.float32,
            name="var_6",
            container="",
            shared_name="")

    self.assertDeviceEqual(var_0.device, None)
    self.assertDeviceEqual(var_1.device, "/device:CPU:0")
    self.assertDeviceEqual(var_2.device, None)
    self.assertDeviceEqual(var_3.device, None)
    self.assertDeviceEqual(var_4.device, "/device:CPU:0")
    self.assertDeviceEqual(var_5.device, "/device:GPU:0")
    self.assertDeviceEqual(var_6.device, "/device:CPU:0")

  def testNestedDeviceFunctions(self):
    with ops.Graph().as_default():
      var_0 = variables.VariableV1(0)
      with ops.device(test_device_func_pin_variable_to_cpu):
        var_1 = variables.VariableV1(1)
        with ops.device(lambda op: "/device:GPU:0"):
          var_2 = variables.VariableV1(2)
        with ops.device("/device:GPU:0"):  # Implicit merging device function.
          var_3 = variables.VariableV1(3)

    self.assertDeviceEqual(var_0.device, None)
    self.assertDeviceEqual(var_1.device, "/device:CPU:0")
    self.assertDeviceEqual(var_2.device, "/device:GPU:0")
    self.assertDeviceEqual(var_3.device, "/device:GPU:0")

  def testExplicitDevice(self):
    with ops.Graph().as_default() as g:
      const_0 = constant_op.constant(5.0)
      with g.device("/device:GPU:0"):
        const_1 = constant_op.constant(5.0)
      with g.device("/device:GPU:1"):
        const_2 = constant_op.constant(5.0)
      with g.device("/device:CPU:0"):
        const_3 = constant_op.constant(5.0)
      with g.device("/device:CPU:1"):
        const_4 = constant_op.constant(5.0)
      with g.device("/job:ps"):
        const_5 = constant_op.constant(5.0)

    self.assertDeviceEqual(const_0.device, None)
    self.assertDeviceEqual(const_1.device, "/device:GPU:0")
    self.assertDeviceEqual(const_2.device, "/device:GPU:1")
    self.assertDeviceEqual(const_3.device, "/device:CPU:0")
    self.assertDeviceEqual(const_4.device, "/device:CPU:1")
    self.assertDeviceEqual(const_5.device, "/job:ps")

  def testDefaultDevice(self):
    with ops.Graph().as_default() as g, g.device(
        test_device_func_pin_variable_to_cpu):
      with g.device("/job:ps"):
        const_0 = constant_op.constant(5.0)
      with g.device("/device:GPU:0"):
        const_1 = constant_op.constant(5.0)
      with g.device("/device:GPU:1"):
        const_2 = constant_op.constant(5.0)
      with g.device("/device:CPU:0"):
        const_3 = constant_op.constant(5.0)
      with g.device("/device:CPU:1"):
        const_4 = constant_op.constant(5.0)
      with g.device("/replica:0"):
        const_5 = constant_op.constant(5.0)

    self.assertDeviceEqual(const_0.device, "/job:ps")
    self.assertDeviceEqual(const_1.device, "/device:GPU:0")
    self.assertDeviceEqual(const_2.device, "/device:GPU:1")
    self.assertDeviceEqual(const_3.device, "/device:CPU:0")
    self.assertDeviceEqual(const_4.device, "/device:CPU:1")
    self.assertDeviceEqual(const_5.device, "/replica:0")

  def testExtractSubGraph(self):
    graph_def = graph_pb2.GraphDef()
    n1 = graph_def.node.add()
    n1.name = "n1"
    n1.input.extend(["n5"])
    n2 = graph_def.node.add()
    n2.name = "n2"
    # Take the first output of the n1 node as the input.
    n2.input.extend(["n1:0"])
    n3 = graph_def.node.add()
    n3.name = "n3"
    # Add a control input (which isn't really needed by the kernel, but
    # rather to enforce execution order between nodes).
    n3.input.extend(["^n2"])
    n4 = graph_def.node.add()
    n4.name = "n4"

    # It is fine to have a loops in the graph as well.
    n5 = graph_def.node.add()
    n5.name = "n5"
    n5.input.extend(["n1"])

    sub_graph = graph_util.extract_sub_graph(graph_def, ["n3"])
    self.assertEqual("n1", sub_graph.node[0].name)
    self.assertEqual("n2", sub_graph.node[1].name)
    self.assertEqual("n3", sub_graph.node[2].name)
    self.assertEqual("n5", sub_graph.node[3].name)

  def testExtractSubGraphWithInvalidDestNodes(self):
    graph_def = graph_pb2.GraphDef()
    n1 = graph_def.node.add()
    n1.name = "n1"
    with self.assertRaisesRegexp(TypeError, "must be a list"):
      graph_util.extract_sub_graph(graph_def, "n1")

  def _test_convert_variables_with_functions(self, inline_functions):
    """Freezes a graph with functions."""

    @function.Defun(dtypes.float32)
    def plus_one(x):
      return x + 1.0

    with ops.Graph().as_default():
      variable_node = variables.Variable(1.0, name="variable_node")
      _ = variables.Variable(1.0, name="unused_variable_node")
      defun_node = plus_one(variable_node)
      _ = math_ops_lib.multiply(defun_node, 2.0, name="output_node")

      with session.Session() as sess:
<<<<<<< HEAD
        init = variables.variables_initializer([variable_node])
        sess.run(init)
        output = sess.run(output_node)
        self.assertNear(4.0, output, 0.00001)
=======
        self.evaluate(variables.variables_initializer([variable_node]))
>>>>>>> a751f01a
        variable_graph_def = sess.graph.as_graph_def()

        if inline_functions:
          # Run Grappler to create the VarOpHandle --> Placeholder -->
          # ResourceVariable pattern.
          meta_graph = export_meta_graph(graph_def=variable_graph_def)
          fetch_collection = meta_graph_pb2.CollectionDef()
          for name in ["variable_node", "output_node"]:
            fetch_collection.node_list.value.append(name)
          meta_graph.collection_def["train_op"].CopyFrom(fetch_collection)

          # Initialize RewriterConfig with everything disabled except function
          # inlining.
          config = config_pb2.ConfigProto()
          rewrite_options = config.graph_options.rewrite_options
          rewrite_options.optimizers.append("function")
          variable_graph_def = tf_optimizer.OptimizeGraph(config, meta_graph)

        constant_graph_def = graph_util.convert_variables_to_constants(
            sess, variable_graph_def, ["output_node"])

    # Ensure there are no variables after freezing.
    for node in constant_graph_def.node:
      self.assertNotIn(
          node.op, ["Variable", "VariableV2", "VarHandleOp", "ReadVariableOp"])

  def testConvertVariablesToConstsWithFunctions(self):
    """Freezes a graph with functions."""
    self._test_convert_variables_with_functions(inline_functions=False)

  def testConvertVariableToConstsWithFunctionsInlined(self):
    """Freezes a graph with functions that have been inlined using Grappler."""
    self._test_convert_variables_with_functions(inline_functions=True)

  def _get_tensors(self, sess, tensor_list):
    """Returns a list of Tensor objects from the Session."""
    return [
        sess.graph.get_tensor_by_name(tensor.name) for tensor in tensor_list
    ]

  def _evaluate_graph_def(self, graph_def, inputs, outputs, input_data):
    """Evaluates the GraphDef using Sessions."""
    with ops.Graph().as_default() as graph:
      importer.import_graph_def(graph_def, name="")
      sess = session.Session(graph=graph)

    input_tensors = self._get_tensors(sess, inputs)
    output_tensors = self._get_tensors(sess, outputs)
    return sess.run(
        output_tensors, feed_dict=dict(zip(input_tensors, input_data)))

  @test_util.run_v1_only("Incompatible with TF 2.0")
  def testConvertVariablesToConstsWithEmbeddings(self):
    """Freezes a graph with embeddings."""
    input_data = np.array(np.random.random_sample([1, 1]), dtype=np.int32)

    # Make model.
    state_input = keras.layers.Input(
        shape=(1,), name="state_input", dtype="int32")
    output = keras.layers.Embedding(
        output_dim=16, input_dim=100, input_length=1, name="state")(
            state_input)
    model = keras.models.Model(inputs=[state_input], outputs=[output])
    model.compile(
        loss={"state": "sparse_categorical_crossentropy"}, optimizer="adam")

    # Get associated session.
    sess = keras.backend.get_session()
    variable_graph_def = sess.graph_def
    output_tensor = [tensor.name.split(":")[0] for tensor in model.outputs]
    constant_graph_def = graph_util.convert_variables_to_constants(
        sess, variable_graph_def, output_tensor)

    # Ensure graph has no variables.
    for node in constant_graph_def.node:
      self.assertNotIn(
          node.op, ["Variable", "VariableV2", "VarHandleOp", "ReadVariableOp"])

    # Compare the value of the graphs.
    expected_value = model.predict(input_data)
    actual_value = self._evaluate_graph_def(constant_graph_def, model.inputs,
                                            model.outputs, [input_data])
    np.testing.assert_almost_equal(np.array([expected_value]), actual_value, 5)

  def testConvertVariablesToConsts(self):
    self._test_variable_to_const_conversion(use_resource=False)

  def testConvertResourceVariablesToConsts(self):
    self._test_variable_to_const_conversion(use_resource=True)

  def _test_variable_to_const_conversion(self, use_resource):
    with ops.Graph().as_default():
      with variable_scope.variable_scope("", use_resource=use_resource):
        variable_node = variable_scope.get_variable(
            "variable_node", initializer=1.0)
        another_variable = variable_scope.get_variable(
            "unused_variable_node", initializer=1.0)
        output_node = math_ops_lib.multiply(
            variable_node, 2.0, name="output_node")
        with session.Session() as sess:
          sess.run(variable_node.initializer)
          output = sess.run(output_node)
          self.assertNear(2.0, output, 0.00001)
          variable_graph_def = sess.graph.as_graph_def()
          # First get the constant_graph_def when variable_names_whitelist is
          # set, note that if variable_names_whitelist is not set an error will
          # be thrown because unused_variable_node is not initialized.
          constant_graph_def = graph_util.convert_variables_to_constants(
              sess,
              variable_graph_def, ["output_node"],
              variable_names_whitelist=set(["variable_node"]))

          # Then initialize the unused variable, and get another
          # constant_graph_def when variable_names_whitelist is not set.
          sess.run(another_variable.initializer)
          constant_graph_def_without_variable_whitelist = (
              graph_util.convert_variables_to_constants(
                  sess, variable_graph_def, ["output_node"]))

          # The unused variable should be cleared so the two graphs should be
          # equivalent.
          self.assertEqual(
              str(constant_graph_def),
              str(constant_graph_def_without_variable_whitelist))

          # Test variable name black list. This should result in the variable
          # not being a const.
          constant_graph_def_with_blacklist = (
              graph_util.convert_variables_to_constants(
                  sess,
                  variable_graph_def, ["output_node"],
                  variable_names_blacklist=set(["variable_node"])))
          variable_node = None
          for node in constant_graph_def_with_blacklist.node:
            if node.name == "variable_node":
              variable_node = node
          self.assertIsNotNone(variable_node)
          if use_resource:
            self.assertEqual(variable_node.op, "VarHandleOp")
          else:
            self.assertEqual(variable_node.op, "VariableV2")

    # Now we make sure the variable is now a constant, and that the graph still
    # produces the expected result.
    with ops.Graph().as_default():
      _ = importer.import_graph_def(constant_graph_def, name="")
      self.assertEqual(4, len(constant_graph_def.node))
      for node in constant_graph_def.node:
        self.assertNotIn(
            node.op,
            ["Variable", "VariableV2", "VarHandleOp", "ReadVariableOp"])
      with session.Session() as sess:
        output_node = sess.graph.get_tensor_by_name("output_node:0")
        output = sess.run(output_node)
        self.assertNear(2.0, output, 0.00001)

  def create_node_def(self, op, name, inputs):
    new_node = node_def_pb2.NodeDef()
    new_node.op = op
    new_node.name = name
    for input_name in inputs:
      new_node.input.extend([input_name])
    return new_node

  def create_constant_node_def(self, name, value, dtype,
                               shape=None, inputs=None):
    node = self.create_node_def("Const", name, inputs or [])
    self.set_attr_dtype(node, "dtype", dtype)
    self.set_attr_tensor(node, "value", value, dtype, shape)
    return node

  def set_attr_dtype(self, node, key, value):
    node.attr[key].CopyFrom(
        attr_value_pb2.AttrValue(type=value.as_datatype_enum))

  def set_attr_tensor(self, node, key, value, dtype, shape=None):
    node.attr[key].CopyFrom(
        attr_value_pb2.AttrValue(tensor=tensor_util.make_tensor_proto(
            value, dtype=dtype, shape=shape)))

  def testRemoveTrainingNodes(self):
    a_constant_name = "a_constant"
    b_constant_name = "b_constant"
    a_check_name = "a_check"
    b_check_name = "b_check"
    a_identity_name = "a_identity"
    b_identity_name = "b_identity"
    add_name = "add"
    graph_def = graph_pb2.GraphDef()
    a_constant = self.create_constant_node_def(
        a_constant_name, value=1, dtype=dtypes.float32, shape=[])
    graph_def.node.extend([a_constant])
    a_check_node = self.create_node_def("CheckNumerics", a_check_name,
                                        [a_constant_name])
    graph_def.node.extend([a_check_node])
    a_identity_node = self.create_node_def(
        "Identity", a_identity_name, [a_constant_name, "^" + a_check_name])
    graph_def.node.extend([a_identity_node])
    b_constant = self.create_constant_node_def(
        b_constant_name, value=1, dtype=dtypes.float32, shape=[])
    graph_def.node.extend([b_constant])
    b_check_node = self.create_node_def("CheckNumerics", b_check_name,
                                        [b_constant_name])
    graph_def.node.extend([b_check_node])
    b_identity_node = self.create_node_def(
        "Identity", b_identity_name, [b_constant_name, "^" + b_check_name])
    graph_def.node.extend([b_identity_node])
    add_node = self.create_node_def("Add", add_name,
                                    [a_identity_name, b_identity_name])
    self.set_attr_dtype(add_node, "T", dtypes.float32)
    graph_def.node.extend([add_node])

    expected_output = graph_pb2.GraphDef()
    a_constant = self.create_constant_node_def(
        a_constant_name, value=1, dtype=dtypes.float32, shape=[])
    expected_output.node.extend([a_constant])
    b_constant = self.create_constant_node_def(
        b_constant_name, value=1, dtype=dtypes.float32, shape=[])
    expected_output.node.extend([b_constant])
    add_node = self.create_node_def("Add", add_name,
                                    [a_constant_name, b_constant_name])
    self.set_attr_dtype(add_node, "T", dtypes.float32)
    expected_output.node.extend([add_node])

    output = graph_util.remove_training_nodes(graph_def)
    self.assertProtoEquals(expected_output, output)

  def testRemoveIdentityChains(self):
    """Check that chains of Identity nodes are correctly pruned.

    Create a chain of four nodes, A, B, C, and D where A inputs B, B inputs C,
    and C inputs D. Nodes B and C are "Identity" and should be pruned, resulting
    in the nodes A and D, where A inputs D.
    """
    graph_def = graph_pb2.GraphDef()
    graph_def.node.extend([
        self.create_node_def("Aop", "A", ["B"]), self.create_node_def(
            "Identity", "B", ["C"]), self.create_node_def(
                "Identity", "C", ["D"]), self.create_node_def("Dop", "D", [])
    ])

    expected_graph_def = graph_pb2.GraphDef()
    expected_graph_def.node.extend([
        self.create_node_def("Aop", "A", ["D"]), self.create_node_def(
            "Dop", "D", [])
    ])

    self.assertProtoEquals(expected_graph_def,
                           graph_util.remove_training_nodes(graph_def))

  def testRemoveIdentityUsedAsControlInputInConst(self):
    """Check that Identity nodes used as control inputs are not removed."""
    graph_def = graph_pb2.GraphDef()
    graph_def.node.extend([
        self.create_constant_node_def("C", 1, dtypes.float32, inputs=["^I"]),
        self.create_node_def("Identity", "I", ["Base"]),
        self.create_node_def("BaseOp", "Base", [])
    ])

    self.assertProtoEquals(graph_def,
                           graph_util.remove_training_nodes(graph_def))


if __name__ == "__main__":
  test.main()<|MERGE_RESOLUTION|>--- conflicted
+++ resolved
@@ -34,11 +34,8 @@
 from tensorflow.python.framework import importer
 from tensorflow.python.framework import ops
 from tensorflow.python.framework import tensor_util
-<<<<<<< HEAD
-=======
 from tensorflow.python.framework import test_util
 from tensorflow.python.grappler import tf_optimizer
->>>>>>> a751f01a
 from tensorflow.python.ops import gen_state_ops
 from tensorflow.python.ops import math_ops  # pylint: disable=unused-import
 from tensorflow.python.ops import math_ops as math_ops_lib
@@ -221,14 +218,7 @@
       _ = math_ops_lib.multiply(defun_node, 2.0, name="output_node")
 
       with session.Session() as sess:
-<<<<<<< HEAD
-        init = variables.variables_initializer([variable_node])
-        sess.run(init)
-        output = sess.run(output_node)
-        self.assertNear(4.0, output, 0.00001)
-=======
         self.evaluate(variables.variables_initializer([variable_node]))
->>>>>>> a751f01a
         variable_graph_def = sess.graph.as_graph_def()
 
         if inline_functions:
