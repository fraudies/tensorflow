--- conflicted
+++ resolved
@@ -524,31 +524,6 @@
 np_resource = np.dtype([("resource", np.ubyte, 1)])
 
 # Standard mappings between types_pb2.DataType values and numpy.dtypes.
-<<<<<<< HEAD
-_NP_TO_TF = frozenset([
-    (np.float16, float16),
-    (np.float32, float32),
-    (np.float64, float64),
-    (np.int32, int32),
-    (np.int64, int64),
-    (np.uint8, uint8),
-    (np.uint16, uint16),
-    (np.uint32, uint32),
-    (np.uint64, uint64),
-    (np.int16, int16),
-    (np.int8, int8),
-    (np.complex64, complex64),
-    (np.complex128, complex128),
-    (np.object, string),
-    (np.bool, bool),
-    (_np_qint8, qint8),
-    (_np_quint8, quint8),
-    (_np_qint16, qint16),
-    (_np_quint16, quint16),
-    (_np_qint32, qint32),
-    (_np_bfloat16, bfloat16),
-])
-=======
 _NP_TO_TF = {
     np.float16: float16,
     np.float32: float32,
@@ -590,7 +565,6 @@
     _NP_TO_TF[pdt] = next(
         _NP_TO_TF[dt] for dt in _NP_TO_TF if dt == pdt().dtype)
 
->>>>>>> a751f01a
 _TF_TO_NP = {
     types_pb2.DT_HALF:
         np.float16,
@@ -686,15 +660,10 @@
 _QUANTIZED_DTYPES_REF = frozenset(
     [qint8_ref, quint8_ref, qint16_ref, quint16_ref, qint32_ref])
 QUANTIZED_DTYPES = _QUANTIZED_DTYPES_REF.union(_QUANTIZED_DTYPES_NO_REF)
-<<<<<<< HEAD
-tf_export("dtypes.QUANTIZED_DTYPES", "QUANTIZED_DTYPES").export_constant(
-    __name__, "QUANTIZED_DTYPES")
-=======
 tf_export(
     "dtypes.QUANTIZED_DTYPES",
     v1=["dtypes.QUANTIZED_DTYPES",
         "QUANTIZED_DTYPES"]).export_constant(__name__, "QUANTIZED_DTYPES")
->>>>>>> a751f01a
 
 _PYTHON_TO_TF = {
     float: float32,
