# Copyright 2015 Google Inc. All Rights Reserved.
#
# Licensed under the Apache License, Version 2.0 (the "License");
# you may not use this file except in compliance with the License.
# You may obtain a copy of the License at
#
#     http://www.apache.org/licenses/LICENSE-2.0
#
# Unless required by applicable law or agreed to in writing, software
# distributed under the License is distributed on an "AS IS" BASIS,
# WITHOUT WARRANTIES OR CONDITIONS OF ANY KIND, either express or implied.
# See the License for the specific language governing permissions and
# limitations under the License.
# ==============================================================================

"""A client interface for TensorFlow."""

from __future__ import absolute_import
from __future__ import division
from __future__ import print_function

import re
import sys
import threading

import tensorflow.python.platform

import numpy as np
import six

from tensorflow.python import pywrap_tensorflow as tf_session
from tensorflow.python.framework import errors
from tensorflow.python.framework import ops
from tensorflow.python.platform import logging
from tensorflow.python.util import compat


class SessionInterface(object):
  """Base class for implementations of TensorFlow client sessions."""

  @property
  def graph(self):
    """The underlying TensorFlow graph, to be used in building Operations."""
    raise NotImplementedError('graph')

  @property
  def sess_str(self):
    """The TensorFlow process to which this session will connect."""
    raise NotImplementedError('sess_str')

  def run(self, fetches, feed_dict=None):
    """Runs operations in the session. See `Session.run()` for details."""
    raise NotImplementedError('Run')

def _get_indexed_slices_value_from_fetches(fetched_vals):
  return ops.IndexedSlicesValue(fetched_vals[0], fetched_vals[1], fetched_vals[2] if len(fetched_vals) == 3 else None)

def _get_feeds_for_indexed_slices(feed, feed_val):
  return list(zip(
    [feed.values, feed.indices] if feed.dense_shape is None
    else [feed.values, feed.indices, feed.dense_shape], feed_val))

def _get_indexed_slices_value_from_fetches(fetched_vals):
  return ops.IndexedSlicesValue(fetched_vals[0], fetched_vals[1],
                                fetched_vals[2]
                                if len(fetched_vals) == 3 else None)


def _get_feeds_for_indexed_slices(feed, feed_val):
  return list(zip([feed.values, feed.indices] if feed.dense_shape is None else
                  [feed.values, feed.indices, feed.dense_shape], feed_val))


class BaseSession(SessionInterface):
  """A class for interacting with a TensorFlow computation.

  The BaseSession enables incremental graph building with inline
  execution of Operations and evaluation of Tensors.
  """

  def __init__(self, target='', graph=None, config=None):
    """Constructs a new TensorFlow session.

    Args:
      target: (Optional) The TensorFlow execution engine to connect to.
      graph: (Optional) The graph to be used. If this argument is None,
        the default graph will be used.
      config: (Optional) ConfigProto proto used to configure the session.

    Raises:
      RuntimeError: If an error occurs while creating the TensorFlow
        session.
    """
    if graph is None:
      self._graph = ops.get_default_graph()
    else:
      self._graph = graph

    self._opened = False
    self._closed = False

    self._current_version = 0
    self._extend_lock = threading.Lock()
    self._target = target

    self._session = None

    opts = tf_session.TF_NewSessionOptions(target=target, config=config)
    try:
      status = tf_session.TF_NewStatus()
      try:
        self._session = tf_session.TF_NewSession(opts, status)
        if tf_session.TF_GetCode(status) != 0:
          raise RuntimeError(compat.as_text(tf_session.TF_Message(status)))
      finally:
        tf_session.TF_DeleteStatus(status)
    finally:
      tf_session.TF_DeleteSessionOptions(opts)

  def close(self):
    """Closes this session.

    Calling this method frees all resources associated with the session.

    Raises:
      RuntimeError: If an error occurs while closing the session.
    """
    with self._extend_lock:
      if self._opened and not self._closed:
        self._closed = True
        try:
          status = tf_session.TF_NewStatus()
          tf_session.TF_CloseSession(self._session, status)
          if tf_session.TF_GetCode(status) != 0:
            raise RuntimeError(compat.as_text(tf_session.TF_Message(status)))
        finally:
          tf_session.TF_DeleteStatus(status)

  def __del__(self):
    self.close()
    try:
      status = tf_session.TF_NewStatus()
      if self._session is not None:
        tf_session.TF_DeleteSession(self._session, status)
        if tf_session.TF_GetCode(status) != 0:
          raise RuntimeError(compat.as_text(tf_session.TF_Message(status)))
        self._session = None
    finally:
      tf_session.TF_DeleteStatus(status)

  @property
  def graph(self):
    """The graph that was launched in this session."""
    return self._graph

  @property
  def graph_def(self):
    """A serializable version of the underlying TensorFlow graph.

    Returns:
      A graph_pb2.GraphDef proto containing nodes for all of the Operations in
      the underlying TensorFlow graph.
    """
    return self._graph.as_graph_def()

  @property
  def sess_str(self):
    return self._target

  def as_default(self):
    """Returns a context manager that makes this object the default session.

    Use with the `with` keyword to specify that calls to
    [`Operation.run()`](../../api_docs/python/framework.md#Operation.run) or
    [`Tensor.run()`](../../api_docs/python/framework.md#Tensor.run) should be
    executed in this session.

    ```python
    c = tf.constant(..)
    sess = tf.Session()

    with sess.as_default():
      assert tf.get_default_session() is sess
      print(c.eval())
    ```

    To get the current default session, use
    [`tf.get_default_session()`](#get_default_session).


    *N.B.* The `as_default` context manager *does not* close the
    session when you exit the context, and you must close the session
    explicitly.

    ```python
    c = tf.constant(...)
    sess = tf.Session()
    with sess.as_default():
      print(c.eval())
    # ...
    with sess.as_default():
      print(c.eval())

    sess.close()
    ```

    Alternatively, you can use `with tf.Session():` to create a
    session that is automatically closed on exiting the context,
    including when an uncaught exception is raised.

    *N.B.* The default graph is a property of the current thread. If you
    create a new thread, and wish to use the default session in that
    thread, you must explicitly add a `with sess.as_default():` in that
    thread's function.

    Returns:
      A context manager using this session as the default session.

    """
    return ops.default_session(self)

  # Eventually, this registration could be opened up to support custom
  # Tensor expansions. Expects tuples of (Type, fetch_fn, feed_fn),
  # where the signatures are:
  #   fetch_fn : Type -> (list of Tensors,
  #                       lambda: list of fetched np.ndarray -> TypeVal)
  #   feed_fn  : Type, TypeVal -> list of (Tensor, value)
  # Conceptually, fetch_fn describes how to expand fetch into its
  # component Tensors and how to contracting the fetched results back into
  # a single return value. feed_fn describes how to unpack a single fed
  # value and map it to feeds of a Tensor and its corresponding value.
  # pylint: disable=g-long-lambda
  _REGISTERED_EXPANSIONS = [
      # SparseTensors are fetched as SparseTensorValues. They can be fed
      # SparseTensorValues or normal tuples.
      (ops.SparseTensor,
       lambda fetch: (
           [fetch.indices, fetch.values, fetch.shape],
           lambda fetched_vals: ops.SparseTensorValue(*fetched_vals)),
       lambda feed, feed_val: list(zip(
           [feed.indices, feed.values, feed.shape], feed_val))),
      # IndexedSlices are fetched as IndexedSlicesValues. They can be fed
      # IndexedSlicesValues or normal tuples.
      (ops.IndexedSlices,
       lambda fetch: (
           [fetch.values, fetch.indices] if fetch.dense_shape is None
           else [fetch.values, fetch.indices, fetch.dense_shape],
           _get_indexed_slices_value_from_fetches),
<<<<<<< HEAD
           _get_feeds_for_indexed_slices),
=======
       _get_feeds_for_indexed_slices),
>>>>>>> 9b703162
      # The default catches all types and performs no expansions.
      (object,
       lambda fetch: ([fetch], lambda fetched_vals: fetched_vals[0]),
       lambda feed, feed_val: [(feed, feed_val)])]
  # pylint: enable=g-long-lambda

  def run(self, fetches, feed_dict=None):
    """Runs the operations and evaluates the tensors in `fetches`.

    This method runs one "step" of TensorFlow computation, by
    running the necessary graph fragment to execute every `Operation`
    and evaluate every `Tensor` in `fetches`, substituting the values in
    `feed_dict` for the corresponding input values.

    The `fetches` argument may be a list of graph elements or a single
    graph element, and these determine the return value of this
    method. A graph element can be one of the following types:

    * If the *i*th element of `fetches` is an
      [`Operation`](../../api_docs/python/framework.md#Operation), the *i*th
      return value will be `None`.
    * If the *i*th element of `fetches` is a
      [`Tensor`](../../api_docs/python/framework.md#Tensor), the *i*th return
      value will be a numpy ndarray containing the value of that tensor.
    * If the *i*th element of `fetches` is a
      [`SparseTensor`](../../api_docs/python/sparse_ops.md#SparseTensor),
      the *i*th return value will be a
      [`SparseTensorValue`](../../api_docs/python/sparse_ops.md#SparseTensorValue)
      containing the value of that sparse tensor.

    The optional `feed_dict` argument allows the caller to override
    the value of tensors in the graph. Each key in `feed_dict` can be
    one of the following types:

    * If the key is a [`Tensor`](../../api_docs/python/framework.md#Tensor), the
      value may be a Python scalar, string, list, or numpy ndarray
      that can be converted to the same `dtype` as that
      tensor. Additionally, if the key is a
      [placeholder](../../api_docs/python/io_ops.md#placeholder), the shape of
      the value will be checked for compatibility with the placeholder.
    * If the key is a
      [`SparseTensor`](../../api_docs/python/sparse_ops.md#SparseTensor),
      the value should be a
      [`SparseTensorValue`](../../api_docs/python/sparse_ops.md#SparseTensorValue).

    Args:
      fetches: A single graph element, or a list of graph elements
        (described above).
      feed_dict: A dictionary that maps graph elements to values
        (described above).

    Returns:
      Either a single value if `fetches` is a single graph element, or
      a list of values if `fetches` is a list (described above).

    Raises:
      RuntimeError: If this `Session` is in an invalid state (e.g. has been
        closed).
      TypeError: If `fetches` or `feed_dict` keys are of an inappropriate type.
      ValueError: If `fetches` or `feed_dict` keys are invalid or refer to a
        `Tensor` that doesn't exist.
    """
    def _fetch_fn(fetch):
      for tensor_type, fetch_fn, _ in BaseSession._REGISTERED_EXPANSIONS:
        if isinstance(fetch, tensor_type):
          return fetch_fn(fetch)
      raise TypeError('Fetch argument %r has invalid type %r'
                      % (fetch, type(fetch)))

    def _feed_fn(feed, feed_val):
      for tensor_type, _, feed_fn in BaseSession._REGISTERED_EXPANSIONS:
        if isinstance(feed, tensor_type):
          return feed_fn(feed, feed_val)
      raise TypeError('Feed argument %r has invalid type %r'
                      % (feed, type(feed)))

    # Check session.
    if self._closed:
      raise RuntimeError('Attempted to use a closed Session.')
    if self.graph.version == 0:
      raise RuntimeError('The Session graph is empty.  Add operations to the '
                         'graph before calling run().')

    # Validate and process fetches.
    is_list_fetch = isinstance(fetches, (list, tuple))
    if not is_list_fetch:
      fetches = [fetches]

    unique_fetch_targets = set()
    target_list = []

    fetch_info = []
    for fetch in fetches:
      subfetches, fetch_contraction_fn = _fetch_fn(fetch)
      subfetch_names = []
      for subfetch in subfetches:
        try:
          fetch_t = self.graph.as_graph_element(subfetch, allow_tensor=True,
                                                allow_operation=True)
          if isinstance(fetch_t, ops.Operation):
            target_list.append(compat.as_bytes(fetch_t.name))
          else:
            subfetch_names.append(compat.as_bytes(fetch_t.name))
        except TypeError as e:
          raise TypeError('Fetch argument %r of %r has invalid type %r, '
                          'must be a string or Tensor. (%s)'
                          % (subfetch, fetch, type(subfetch), str(e)))
        except ValueError as e:
          raise ValueError('Fetch argument %r of %r cannot be interpreted as a '
                           'Tensor. (%s)' % (subfetch, fetch, str(e)))
        except KeyError as e:
          raise ValueError('Fetch argument %r of %r cannot be interpreted as a '
                           'Tensor. (%s)' % (subfetch, fetch, str(e)))
      unique_fetch_targets.update(subfetch_names)
      fetch_info.append((subfetch_names, fetch_contraction_fn))

    unique_fetch_targets = list(unique_fetch_targets)

    # Create request.
    feed_dict_string = {}

    # Validate and process feed_dict.
    if feed_dict:
      for feed, feed_val in feed_dict.items():
        for subfeed, subfeed_val in _feed_fn(feed, feed_val):
          try:
            subfeed_t = self.graph.as_graph_element(subfeed, allow_tensor=True,
                                                    allow_operation=False)
          except Exception as e:
            raise e('Cannot interpret feed_dict key as Tensor: ' + e.args[0])

          if isinstance(subfeed_val, ops.Tensor):
            raise TypeError('The value of a feed cannot be a tf.Tensor object. '
                            'Acceptable feed values include Python scalars, '
                            'strings, lists, or numpy ndarrays.')

          np_val = np.array(subfeed_val, dtype=subfeed_t.dtype.as_numpy_dtype)
          if subfeed_t.op.type == 'Placeholder':
            if not subfeed_t.get_shape().is_compatible_with(np_val.shape):
              raise ValueError(
                  'Cannot feed value of shape %r for Tensor %r, '
                  'which has shape %r'
                  % (np_val.shape, subfeed_t.name, str(subfeed_t.get_shape())))
          feed_dict_string[compat.as_bytes(subfeed_t.name)] = np_val

    # Run request and get response.
    results = self._do_run(target_list, unique_fetch_targets, feed_dict_string)

    # User may have fetched the same tensor multiple times, but we
    # only fetch them from the runtime once.  Furthermore, they may
    # be wrapped as a tuple of tensors.  Here we map the results back
    # to what the client asked for.
    fetched_results = dict(zip(unique_fetch_targets, results))
    ret = []
    for fetch_names, fetch_contraction_fn in fetch_info:
      if fetch_names:
        fetched_vals = [fetched_results[name] for name in fetch_names]
        ret.append(fetch_contraction_fn(fetched_vals))
      else:
        ret.append(None)

    if is_list_fetch:
      return ret
    else:
      return ret[0]

  # Captures the name of a node in an error status.
  _NODEDEF_NAME_RE = re.compile(r'\[\[Node: ([^ ]*?) =')

  def _do_run(self, target_list, fetch_list, feed_dict):
    """Runs a step based on the given fetches and feeds.

    Args:
      target_list: A list of byte arrays corresponding to names of tensors
        or operations to be run to, but not fetched.
      fetch_list: A list of byte arrays corresponding to names of tensors to
        be fetched and operations to be run.
      feed_dict: A dictionary that maps tensor names (as byte arrays) to
        numpy ndarrays.

    Returns:
      A list of numpy ndarrays, corresponding to the elements of
      `fetch_list`.  If the ith element of `fetch_list` contains the
      name of an operation, the first Tensor output of that operation
      will be returned for that element.
    """
    try:
      # Ensure any changes to the graph are reflected in the runtime.
      with self._extend_lock:
        if self._graph.version > self._current_version:
          graph_def = self._graph.as_graph_def(
              from_version=self._current_version)

          try:
            status = tf_session.TF_NewStatus()
            tf_session.TF_ExtendGraph(
                self._session, graph_def.SerializeToString(), status)
            if tf_session.TF_GetCode(status) != 0:
              raise RuntimeError(compat.as_text(tf_session.TF_Message(status)))
            self._opened = True
          finally:
            tf_session.TF_DeleteStatus(status)

          self._current_version = self._graph.version

      return tf_session.TF_Run(self._session, feed_dict, fetch_list,
                               target_list)

    except tf_session.StatusNotOK as e:
      e_type, e_value, e_traceback = sys.exc_info()
      error_message = compat.as_text(e.error_message)
      m = BaseSession._NODEDEF_NAME_RE.search(error_message)
      if m is not None:
        node_name = m.group(1)
        node_def = None
        try:
          op = self._graph.get_operation_by_name(node_name)
          node_def = op.node_def
        except KeyError:
          op = None
        # pylint: disable=protected-access
        raise errors._make_specific_exception(node_def, op, error_message,
                                              e.code)
        # pylint: enable=protected-access
      six.reraise(e_type, e_value, e_traceback)


class Session(BaseSession):
  """A class for running TensorFlow operations.

  A `Session` object encapsulates the environment in which `Operation`
  objects are executed, and `Tensor` objects are evaluated. For
  example:

  ```python
  # Build a graph.
  a = tf.constant(5.0)
  b = tf.constant(6.0)
  c = a * b

  # Launch the graph in a session.
  sess = tf.Session()

  # Evaluate the tensor `c`.
  print(sess.run(c))
  ```

  A session may own resources, such as
  [variables](../../api_docs/python/state_ops.md#Variable), [queues](../../api_docs/python/io_ops.md#QueueBase),
  and [readers](../../api_docs/python/io_ops.md#ReaderBase). It is important to release
  these resources when they are no longer required. To do this, either
  invoke the [`close()`](#Session.close) method on the session, or use
  the session as a context manager. The following two examples are
  equivalent:

  ```python
  # Using the `close()` method.
  sess = tf.Session()
  sess.run(...)
  sess.close()

  # Using the context manager.
  with tf.Session() as sess:
    sess.run(...)
  ```

  The [`ConfigProto`]
  (https://www.tensorflow.org/code/tensorflow/core/framework/config.proto)
  protocol buffer exposes various configuration options for a
  session. For example, to create a session that uses soft constraints
  for device placement, and log the resulting placement decisions,
  create a session as follows:

  ```python
  # Launch the graph in a session that allows soft device placement and
  # logs the placement decisions.
  sess = tf.Session(config=tf.ConfigProto(allow_soft_placement=True,
                                          log_device_placement=True))
  ```

  @@__init__
  @@run
  @@close

  @@graph

  @@as_default

  """

  def __init__(self, target='', graph=None, config=None):
    """Creates a new TensorFlow session.

    If no `graph` argument is specified when constructing the session,
    the default graph will be launched in the session. If you are
    using more than one graph (created with `tf.Graph()` in the same
    process, you will have to use different sessions for each graph,
    but each graph can be used in multiple sessions. In this case, it
    is often clearer to pass the graph to be launched explicitly to
    the session constructor.

    Args:
      target: (Optional.) The execution engine to connect to.
        Defaults to using an in-process engine. At present, no value
        other than the empty string is supported.
      graph: (Optional.) The `Graph` to be launched (described above).
      config: (Optional.) A [`ConfigProto`](https://www.tensorflow.org/code/tensorflow/core/framework/config.proto)
        protocol buffer with configuration options for the session.

    """
    super(Session, self).__init__(target, graph, config=config)
    self._context_managers = [self.graph.as_default(), self.as_default()]

  def __enter__(self):
    for context_manager in self._context_managers:
      context_manager.__enter__()
    return self

  def __exit__(self, exec_type, exec_value, exec_tb):
    if exec_type is errors.OpError:
      logging.error('Session closing due to OpError: %s', (exec_value,))

    for context_manager in reversed(self._context_managers):
      context_manager.__exit__(exec_type, exec_value, exec_tb)

    self.close()


class InteractiveSession(BaseSession):
  """A TensorFlow `Session` for use in interactive contexts, such as a shell.

  The only difference with a regular `Session` is that an `InteractiveSession`
  installs itself as the default session on construction.
  The methods [`Tensor.eval()`](../../api_docs/python/framework.md#Tensor.eval)
  and [`Operation.run()`](../../api_docs/python/framework.md#Operation.run)
  will use that session to run ops.

  This is convenient in interactive shells and [IPython
  notebooks](http://ipython.org), as it avoids having to pass an explicit
  `Session` object to run ops.

  For example:

  ```python
  sess = tf.InteractiveSession()
  a = tf.constant(5.0)
  b = tf.constant(6.0)
  c = a * b
  # We can just use 'c.eval()' without passing 'sess'
  print(c.eval())
  sess.close()
  ```

  Note that a regular session installs itself as the default session when it
  is created in a `with` statement.  The common usage in non-interactive
  programs is to follow that pattern:

  ```python
  a = tf.constant(5.0)
  b = tf.constant(6.0)
  c = a * b
  with tf.Session():
    # We can also use 'c.eval()' here.
    print(c.eval())
  ```

  @@__init__
  @@close
  """

  def __init__(self, target='', graph=None, config=None):
    """Creates a new interactive TensorFlow session.

    If no `graph` argument is specified when constructing the session,
    the default graph will be launched in the session. If you are
    using more than one graph (created with `tf.Graph()` in the same
    process, you will have to use different sessions for each graph,
    but each graph can be used in multiple sessions. In this case, it
    is often clearer to pass the graph to be launched explicitly to
    the session constructor.

    Args:
      target: (Optional.) The execution engine to connect to.
        Defaults to using an in-process engine. At present, no value
        other than the empty string is supported.
      graph: (Optional.) The `Graph` to be launched (described above).
      config: (Optional) `ConfigProto` proto used to configure the session.
    """
    super(InteractiveSession, self).__init__(target, graph, config)
    self._default_session = self.as_default()
    self._default_session.__enter__()
    self._explicit_graph = graph
    if self._explicit_graph is not None:
      self._default_graph = graph.as_default()
      self._default_graph.__enter__()

  def close(self):
    """Closes an `InteractiveSession`."""
    super(InteractiveSession, self).close()
    if self._explicit_graph is not None:
      self._default_graph.__exit__(None, None, None)
    self._default_session.__exit__(None, None, None)<|MERGE_RESOLUTION|>--- conflicted
+++ resolved
@@ -246,11 +246,7 @@
            [fetch.values, fetch.indices] if fetch.dense_shape is None
            else [fetch.values, fetch.indices, fetch.dense_shape],
            _get_indexed_slices_value_from_fetches),
-<<<<<<< HEAD
-           _get_feeds_for_indexed_slices),
-=======
        _get_feeds_for_indexed_slices),
->>>>>>> 9b703162
       # The default catches all types and performs no expansions.
       (object,
        lambda fetch: ([fetch], lambda fetched_vals: fetched_vals[0]),
