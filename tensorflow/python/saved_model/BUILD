# Description:
# TensorFlow SavedModel.

package(
    # TODO(drpng): change that to //third_party/tensorflow:internal
    # when we have migrated all users.
    default_visibility = ["//visibility:public"],
)

licenses(["notice"])  # Apache 2.0

exports_files(["LICENSE"])

<<<<<<< HEAD
load("//tensorflow:tensorflow.bzl", "py_test")
=======
load("//tensorflow:tensorflow.bzl", "tf_py_test")
load("//tensorflow/core:platform/default/build_config.bzl", "tf_proto_library")
load("//tensorflow/core:platform/default/build_config.bzl", "tf_additional_all_protos")
>>>>>>> 4c307bd3

py_library(
    name = "saved_model",
    srcs = ["saved_model.py"],
    srcs_version = "PY2AND3",
    visibility = ["//tensorflow:internal"],
    deps = [
        ":builder",
        ":constants",
        ":loader",
        ":main_op",
        ":signature_constants",
        ":signature_def_utils",
        ":simple_save",
        ":tag_constants",
        ":utils",
        "//tensorflow/python:util",
    ],
)

py_library(
    name = "constants",
    srcs = ["constants.py"],
    srcs_version = "PY2AND3",
    deps = ["//tensorflow/python:util"],
)

py_library(
    name = "signature_constants",
    srcs = ["signature_constants.py"],
    srcs_version = "PY2AND3",
    deps = ["//tensorflow/python:util"],
)

py_library(
    name = "tag_constants",
    srcs = ["tag_constants.py"],
    srcs_version = "PY2AND3",
    deps = ["//tensorflow/python:util"],
)

py_library(
    name = "builder",
    srcs = [
        "builder.py",
        "builder_impl.py",
    ],
    srcs_version = "PY2AND3",
    deps = [
        ":constants",
        ":utils",
        "//tensorflow/core:protos_all_py",
        "//tensorflow/python:framework_for_generated_wrappers",
        "//tensorflow/python:lib",
        "//tensorflow/python:platform",
        "//tensorflow/python:saver",
        "//tensorflow/python:util",
        "//tensorflow/python:variables",
    ],
)

py_library(
    name = "loader",
    srcs = [
        "loader.py",
        "loader_impl.py",
    ],
    srcs_version = "PY2AND3",
    deps = [
        ":constants",
        ":utils",
        "//tensorflow/core:protos_all_py",
        "//tensorflow/python:framework_for_generated_wrappers",
        "//tensorflow/python:lib",
        "//tensorflow/python:platform",
        "//tensorflow/python:training",
        "//tensorflow/python:util",
        "//tensorflow/python:variables",
    ],
)

tf_py_test(
    name = "loader_test",
    size = "small",
    srcs = ["loader_test.py"],
    additional_deps = [
        ":builder",
        ":loader",
        ":signature_def_utils",
        ":utils",
        "@absl_py//absl/testing:parameterized",
        "//tensorflow/python:client",
        "//tensorflow/python:client_testlib",
        "//tensorflow/python:control_flow_ops",
        "//tensorflow/python:errors",
        "//tensorflow/python:framework_ops",
        "//tensorflow/python:lib",
        "//tensorflow/python:state_ops",
        "//tensorflow/python:training",
        "//tensorflow/python:variables",
    ],
)

py_library(
    name = "simple_save",
    srcs = [
        "simple_save.py",
    ],
    srcs_version = "PY2AND3",
    deps = [
        ":builder",
        ":signature_constants",
        ":signature_def_utils",
        ":tag_constants",
        "//tensorflow/core:protos_all_py",
        "//tensorflow/python:lib",
        "//tensorflow/python:util",
    ],
)

py_library(
    name = "main_op",
    srcs = [
        "main_op.py",
        "main_op_impl.py",
    ],
    srcs_version = "PY2AND3",
    deps = [
        "//tensorflow/python:control_flow_ops",
        "//tensorflow/python:framework_for_generated_wrappers",
        "//tensorflow/python:lookup_ops",
        "//tensorflow/python:util",
        "//tensorflow/python:variables",
    ],
)

tf_py_test(
    name = "saved_model_test",
    size = "small",
    srcs = ["saved_model_test.py"],
    additional_deps = [
        ":builder",
        ":constants",
        ":loader",
        ":main_op",
        ":signature_def_utils",
        ":tag_constants",
        "//tensorflow/core:protos_all_py",
        "//tensorflow/python:client",
        "//tensorflow/python:client_testlib",
        "//tensorflow/python:control_flow_ops",
        "//tensorflow/python:errors",
        "//tensorflow/python:framework_for_generated_wrappers",
        "//tensorflow/python:lib",
        "//tensorflow/python:math_ops",
        "//tensorflow/python:saver_test_utils",
        "//tensorflow/python:state_ops",
        "//tensorflow/python:test_ops",
        "//tensorflow/python:training",
        "//tensorflow/python:util",
        "//tensorflow/python:variables",
    ],
    data = ["//tensorflow/cc/saved_model:saved_model_half_plus_two"],
    tags = ["no_windows"],
)

py_library(
    name = "utils",
    srcs = [
        "utils.py",
        "utils_impl.py",
    ],
    srcs_version = "PY2AND3",
    deps = [
        ":constants",
        "//tensorflow/core:protos_all_py",
        "//tensorflow/python:framework_for_generated_wrappers",
        "//tensorflow/python:lib",
        "//tensorflow/python:sparse_tensor",
        "//tensorflow/python:util",
    ],
)

tf_py_test(
    name = "utils_test",
    size = "small",
    srcs = ["utils_test.py"],
    additional_deps = [
        ":utils",
        "//tensorflow/core:protos_all_py",
        "//tensorflow/python:array_ops",
        "//tensorflow/python:client_testlib",
        "//tensorflow/python:framework_for_generated_wrappers",
        "//tensorflow/python:sparse_tensor",
    ],
)

py_library(
    name = "signature_def_utils",
    srcs = [
        "signature_def_utils.py",
        "signature_def_utils_impl.py",
    ],
    srcs_version = "PY2AND3",
    deps = [
        ":signature_constants",
        ":utils",
        "//tensorflow/core:protos_all_py",
        "//tensorflow/python:framework_ops",
        "//tensorflow/python:util",
    ],
)

tf_py_test(
    name = "signature_def_utils_test",
    size = "small",
    srcs = ["signature_def_utils_test.py"],
    additional_deps = [
        ":signature_constants",
        ":signature_def_utils",
        ":utils",
        "//tensorflow/core:protos_all_py",
        "//tensorflow/python:array_ops",
        "//tensorflow/python:client_testlib",
        "//tensorflow/python:framework_for_generated_wrappers",
    ],
)

tf_py_test(
    name = "simple_save_test",
    size = "small",
    srcs = ["simple_save_test.py"],
    additional_deps = [
        ":loader",
        ":signature_constants",
        ":simple_save",
        ":tag_constants",
        "//tensorflow/python:client_testlib",
        "//tensorflow/python:framework_ops",
        "//tensorflow/python:variables",
    ],
)

<<<<<<< HEAD
# -----------------------------------------------------------------------------
# Google-internal targets.  These must be at the end for syncrepo.
=======
py_library(
    name = "signature_serialization",
    srcs = [
        "signature_serialization.py",
    ],
    srcs_version = "PY2AND3",
    deps = [
        ":revived_types",
        ":signature_constants",
        "//tensorflow/python:framework_ops",
        "//tensorflow/python:tensor_spec",
        "//tensorflow/python:util",
        "//tensorflow/python/eager:def_function",
        "//tensorflow/python/eager:function",
        "//tensorflow/python/training/tracking:base",
    ],
)

py_library(
    name = "save",
    srcs = [
        "save.py",
    ],
    srcs_version = "PY2AND3",
    deps = [
        ":builder",
        ":constants",
        ":function_serialization",
        ":nested_structure_coder",
        ":revived_types",
        ":signature_constants",
        ":signature_def_utils",
        ":signature_serialization",
        ":tag_constants",
        ":utils",
        "//tensorflow/core:protos_all_py",
        "//tensorflow/python:array_ops",
        "//tensorflow/python:constant_op",
        "//tensorflow/python:control_flow_ops",
        "//tensorflow/python:dtypes",
        "//tensorflow/python:framework",
        "//tensorflow/python:framework_ops",
        "//tensorflow/python:lib",
        "//tensorflow/python:resource_variable_ops",
        "//tensorflow/python:util",
        "//tensorflow/python/eager:context",
        "//tensorflow/python/eager:def_function",
        "//tensorflow/python/eager:function",
        "//tensorflow/python/training/saving:functional_saver",
        "//tensorflow/python/training/tracking",
        "//tensorflow/python/training/tracking:base",
        "//tensorflow/python/training/tracking:graph_view",
        "//tensorflow/python/training/tracking:object_identity",
        "//tensorflow/python/training/tracking:util",
    ],
)

tf_py_test(
    name = "save_test",
    srcs = ["save_test.py"],
    additional_deps = [
        ":loader",
        ":save",
        ":signature_constants",
        ":tag_constants",
        "@absl_py//absl/testing:parameterized",
        "//tensorflow/python/eager:def_function",
        "//tensorflow/python/eager:test",
    ],
)

py_library(
    name = "load",
    srcs = [
        "load.py",
    ],
    srcs_version = "PY2AND3",
    deps = [
        ":constants",
        ":function_deserialization",
        ":load_v1_in_v2",
        ":loader",
        ":nested_structure_coder",
        ":revived_types",
        ":utils",
        "//tensorflow/core:protos_all_py",
        "//tensorflow/python:constant_op",
        "//tensorflow/python:framework_ops",
        "//tensorflow/python:init_ops",
        "//tensorflow/python:lib",
        "//tensorflow/python:resource_variable_ops",
        "//tensorflow/python:tensor_util",
        "//tensorflow/python:util",
        "//tensorflow/python:variables",
        "//tensorflow/python/training/tracking",
        "//tensorflow/python/training/tracking:base",
        "//tensorflow/python/training/tracking:graph_view",
        "//tensorflow/python/training/tracking:util",
    ],
)

py_library(
    name = "load_v1_in_v2",
    srcs = [
        "load_v1_in_v2.py",
    ],
    srcs_version = "PY2AND3",
    deps = [
        ":loader",
        ":signature_serialization",
        "//tensorflow/python:constant_op",
        "//tensorflow/python:saver",
        "//tensorflow/python/eager:wrap_function",
        "//tensorflow/python/training/tracking",
    ],
)

tf_py_test(
    name = "load_test",
    srcs = ["load_test.py"],
    additional_deps = [
        ":load",
        ":save",
        "@absl_py//absl/testing:parameterized",
        "//tensorflow/python:constant_op",
        "//tensorflow/python:dtypes",
        "//tensorflow/python:lib",
        "//tensorflow/python:tensor_spec",
        "//tensorflow/python/eager:def_function",
        "//tensorflow/python/eager:test",
        "//tensorflow/python/module",
        "//tensorflow/python/training/tracking:tracking",
    ],
    shard_count = 10,
    tags = ["no_mac"],  # TODO(b/124822121): Re-enable this test.
)

tf_py_test(
    name = "load_v1_in_v2_test",
    srcs = ["load_v1_in_v2_test.py"],
    additional_deps = [
        ":builder",
        ":load",
        ":save",
        ":signature_def_utils",
        ":simple_save",
        ":utils",
        "@absl_py//absl/testing:parameterized",
        "//tensorflow/python:array_ops",
        "//tensorflow/python:constant_op",
        "//tensorflow/python:dtypes",
        "//tensorflow/python:framework_ops",
        "//tensorflow/python:lib",
        "//tensorflow/python:resource_variable_ops",
        "//tensorflow/python:session",
        "//tensorflow/python:tensor_spec",
        "//tensorflow/python/eager:def_function",
        "//tensorflow/python/eager:test",
        "//tensorflow/python/training/tracking:tracking",
        "//tensorflow/python:variables",
    ],
)

py_library(
    name = "revived_types",
    srcs = [
        "revived_types.py",
    ],
    srcs_version = "PY2AND3",
    deps = [
        "//tensorflow/core:protos_all_py",
    ],
)

tf_py_test(
    name = "revived_types_test",
    srcs = ["revived_types_test.py"],
    additional_deps = [
        ":revived_types",
        "//tensorflow/core:protos_all_py",
        "//tensorflow/python:client_testlib",
    ],
)

py_library(
    name = "function_serialization",
    srcs = [
        "function_serialization.py",
    ],
    srcs_version = "PY2AND3",
    deps = [
        ":nested_structure_coder",
        "//tensorflow/core:protos_all_py",
        "//tensorflow/python/eager:def_function",
        "//tensorflow/python/eager:function",
    ],
)

py_library(
    name = "function_deserialization",
    srcs = [
        "function_deserialization.py",
    ],
    srcs_version = "PY2AND3",
    deps = [
        ":nested_structure_coder",
        "//tensorflow/python/eager:def_function",
    ],
)

py_library(
    name = "nested_structure_coder",
    srcs = ["nested_structure_coder.py"],
    deps = [
        "//tensorflow/core:protos_all_py",
        "//tensorflow/python:framework",
        "@six_archive//:six",
    ],
)

tf_py_test(
    name = "nested_structure_coder_test",
    srcs = ["nested_structure_coder_test.py"],
    additional_deps = [
        ":nested_structure_coder",
        "//tensorflow/core:protos_all_py",
        "//tensorflow/python:framework",
        "//tensorflow/python/eager:test",
    ],
)
>>>>>>> 4c307bd3
<|MERGE_RESOLUTION|>--- conflicted
+++ resolved
@@ -11,13 +11,9 @@
 
 exports_files(["LICENSE"])
 
-<<<<<<< HEAD
-load("//tensorflow:tensorflow.bzl", "py_test")
-=======
 load("//tensorflow:tensorflow.bzl", "tf_py_test")
 load("//tensorflow/core:platform/default/build_config.bzl", "tf_proto_library")
 load("//tensorflow/core:platform/default/build_config.bzl", "tf_additional_all_protos")
->>>>>>> 4c307bd3
 
 py_library(
     name = "saved_model",
@@ -261,10 +257,6 @@
     ],
 )
 
-<<<<<<< HEAD
-# -----------------------------------------------------------------------------
-# Google-internal targets.  These must be at the end for syncrepo.
-=======
 py_library(
     name = "signature_serialization",
     srcs = [
@@ -494,5 +486,4 @@
         "//tensorflow/python:framework",
         "//tensorflow/python/eager:test",
     ],
-)
->>>>>>> 4c307bd3
+)