# Copyright 2015 The TensorFlow Authors. All Rights Reserved.
#
# Licensed under the Apache License, Version 2.0 (the "License");
# you may not use this file except in compliance with the License.
# You may obtain a copy of the License at
#
#     http://www.apache.org/licenses/LICENSE-2.0
#
# Unless required by applicable law or agreed to in writing, software
# distributed under the License is distributed on an "AS IS" BASIS,
# WITHOUT WARRANTIES OR CONDITIONS OF ANY KIND, either express or implied.
# See the License for the specific language governing permissions and
# limitations under the License.
# ==============================================================================
"""Tests for SavedModel utils."""

from __future__ import absolute_import
from __future__ import division
from __future__ import print_function

from tensorflow.core.framework import types_pb2
<<<<<<< HEAD
=======
from tensorflow.python.eager import context
from tensorflow.python.eager import function
from tensorflow.python.framework import constant_op
>>>>>>> a751f01a
from tensorflow.python.framework import dtypes
from tensorflow.python.framework import ops
from tensorflow.python.framework import sparse_tensor
from tensorflow.python.ops import array_ops
from tensorflow.python.platform import test
from tensorflow.python.saved_model import utils


class UtilsTest(test.TestCase):

  def testBuildTensorInfoDense(self):
    x = array_ops.placeholder(dtypes.float32, 1, name="x")
    x_tensor_info = utils.build_tensor_info(x)
    self.assertEqual("x:0", x_tensor_info.name)
    self.assertEqual(types_pb2.DT_FLOAT, x_tensor_info.dtype)
    self.assertEqual(1, len(x_tensor_info.tensor_shape.dim))
    self.assertEqual(1, x_tensor_info.tensor_shape.dim[0].size)

  def testBuildTensorInfoSparse(self):
    x = array_ops.sparse_placeholder(dtypes.float32, [42, 69], name="x")
    x_tensor_info = utils.build_tensor_info(x)
    self.assertEqual(x.values.name,
                     x_tensor_info.coo_sparse.values_tensor_name)
    self.assertEqual(x.indices.name,
                     x_tensor_info.coo_sparse.indices_tensor_name)
    self.assertEqual(x.dense_shape.name,
                     x_tensor_info.coo_sparse.dense_shape_tensor_name)
    self.assertEqual(types_pb2.DT_FLOAT, x_tensor_info.dtype)
    self.assertEqual(2, len(x_tensor_info.tensor_shape.dim))
    self.assertEqual(42, x_tensor_info.tensor_shape.dim[0].size)
    self.assertEqual(69, x_tensor_info.tensor_shape.dim[1].size)

<<<<<<< HEAD
=======
  def testBuildTensorInfoEager(self):
    x = constant_op.constant(1, name="x")
    with context.eager_mode(), self.assertRaisesRegexp(
        RuntimeError, "build_tensor_info is not supported in Eager mode"):
      utils.build_tensor_info(x)

  @test_util.run_v1_only("b/120545219")
>>>>>>> a751f01a
  def testGetTensorFromInfoDense(self):
    expected = array_ops.placeholder(dtypes.float32, 1, name="x")
    tensor_info = utils.build_tensor_info(expected)
    actual = utils.get_tensor_from_tensor_info(tensor_info)
    self.assertIsInstance(actual, ops.Tensor)
    self.assertEqual(expected.name, actual.name)

  def testGetTensorFromInfoSparse(self):
    expected = array_ops.sparse_placeholder(dtypes.float32, name="x")
    tensor_info = utils.build_tensor_info(expected)
    actual = utils.get_tensor_from_tensor_info(tensor_info)
    self.assertIsInstance(actual, sparse_tensor.SparseTensor)
    self.assertEqual(expected.values.name, actual.values.name)
    self.assertEqual(expected.indices.name, actual.indices.name)
    self.assertEqual(expected.dense_shape.name, actual.dense_shape.name)

  def testGetTensorFromInfoInOtherGraph(self):
    with ops.Graph().as_default() as expected_graph:
      expected = array_ops.placeholder(dtypes.float32, 1, name="right")
      tensor_info = utils.build_tensor_info(expected)
    with ops.Graph().as_default():  # Some other graph.
      array_ops.placeholder(dtypes.float32, 1, name="other")
    actual = utils.get_tensor_from_tensor_info(tensor_info,
                                               graph=expected_graph)
    self.assertIsInstance(actual, ops.Tensor)
    self.assertIs(actual.graph, expected_graph)
    self.assertEqual(expected.name, actual.name)

  def testGetTensorFromInfoInScope(self):
    # Build a TensorInfo with name "bar/x:0".
    with ops.Graph().as_default():
      with ops.name_scope("bar"):
        unscoped = array_ops.placeholder(dtypes.float32, 1, name="x")
        tensor_info = utils.build_tensor_info(unscoped)
        self.assertEqual("bar/x:0", tensor_info.name)
    # Build a graph with node "foo/bar/x:0", akin to importing into scope foo.
    with ops.Graph().as_default():
      with ops.name_scope("foo"):
        with ops.name_scope("bar"):
          expected = array_ops.placeholder(dtypes.float32, 1, name="x")
      self.assertEqual("foo/bar/x:0", expected.name)
      # Test that tensor is found by prepending the import scope.
      actual = utils.get_tensor_from_tensor_info(tensor_info,
                                                 import_scope="foo")
      self.assertEqual(expected.name, actual.name)

  def testGetTensorFromInfoRaisesErrors(self):
    expected = array_ops.placeholder(dtypes.float32, 1, name="x")
    tensor_info = utils.build_tensor_info(expected)
    tensor_info.name = "blah:0"  # Nonexistant name.
    with self.assertRaises(KeyError):
      utils.get_tensor_from_tensor_info(tensor_info)
    tensor_info.ClearField("name")  # Malformed (missing encoding).
    with self.assertRaises(ValueError):
      utils.get_tensor_from_tensor_info(tensor_info)

if __name__ == "__main__":
  test.main()<|MERGE_RESOLUTION|>--- conflicted
+++ resolved
@@ -19,12 +19,9 @@
 from __future__ import print_function
 
 from tensorflow.core.framework import types_pb2
-<<<<<<< HEAD
-=======
 from tensorflow.python.eager import context
 from tensorflow.python.eager import function
 from tensorflow.python.framework import constant_op
->>>>>>> a751f01a
 from tensorflow.python.framework import dtypes
 from tensorflow.python.framework import ops
 from tensorflow.python.framework import sparse_tensor
@@ -57,8 +54,6 @@
     self.assertEqual(42, x_tensor_info.tensor_shape.dim[0].size)
     self.assertEqual(69, x_tensor_info.tensor_shape.dim[1].size)
 
-<<<<<<< HEAD
-=======
   def testBuildTensorInfoEager(self):
     x = constant_op.constant(1, name="x")
     with context.eager_mode(), self.assertRaisesRegexp(
@@ -66,7 +61,6 @@
       utils.build_tensor_info(x)
 
   @test_util.run_v1_only("b/120545219")
->>>>>>> a751f01a
   def testGetTensorFromInfoDense(self):
     expected = array_ops.placeholder(dtypes.float32, 1, name="x")
     tensor_info = utils.build_tensor_info(expected)
