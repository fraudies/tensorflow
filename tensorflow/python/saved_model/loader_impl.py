# Copyright 2015 The TensorFlow Authors. All Rights Reserved.
#
# Licensed under the Apache License, Version 2.0 (the "License");
# you may not use this file except in compliance with the License.
# You may obtain a copy of the License at
#
#     http://www.apache.org/licenses/LICENSE-2.0
#
# Unless required by applicable law or agreed to in writing, software
# distributed under the License is distributed on an "AS IS" BASIS,
# WITHOUT WARRANTIES OR CONDITIONS OF ANY KIND, either express or implied.
# See the License for the specific language governing permissions and
# limitations under the License.
# ==============================================================================
"""Loader implementation for SavedModel with hermetic, language-neutral exports.
"""

from __future__ import absolute_import
from __future__ import division
from __future__ import print_function

import os

from google.protobuf import message
from google.protobuf import text_format

from tensorflow.core.protobuf import meta_graph_pb2
from tensorflow.core.protobuf import saved_model_pb2
from tensorflow.python.framework import ops
from tensorflow.python.lib.io import file_io
from tensorflow.python.ops import variables
from tensorflow.python.platform import tf_logging
from tensorflow.python.saved_model import constants
from tensorflow.python.saved_model import utils_impl as saved_model_utils
from tensorflow.python.training import saver as tf_saver
from tensorflow.python.util import compat
from tensorflow.python.util import deprecation
from tensorflow.python.util.tf_export import tf_export


def _parse_saved_model(export_dir):
  """Reads the savedmodel.pb or savedmodel.pbtxt file containing `SavedModel`.

  Args:
    export_dir: Directory containing the SavedModel file.

  Returns:
    A `SavedModel` protocol buffer.

  Raises:
    IOError: If the file does not exist, or cannot be successfully parsed.
  """
  # Build the path to the SavedModel in pbtxt format.
  path_to_pbtxt = os.path.join(
      compat.as_bytes(export_dir),
      compat.as_bytes(constants.SAVED_MODEL_FILENAME_PBTXT))
  # Build the path to the SavedModel in pb format.
  path_to_pb = os.path.join(
      compat.as_bytes(export_dir),
      compat.as_bytes(constants.SAVED_MODEL_FILENAME_PB))

  # Parse the SavedModel protocol buffer.
  saved_model = saved_model_pb2.SavedModel()
  if file_io.file_exists(path_to_pb):
    try:
      file_content = file_io.FileIO(path_to_pb, "rb").read()
      saved_model.ParseFromString(file_content)
      return saved_model
    except message.DecodeError as e:
      raise IOError("Cannot parse file %s: %s." % (path_to_pb, str(e)))
  elif file_io.file_exists(path_to_pbtxt):
    try:
      file_content = file_io.FileIO(path_to_pbtxt, "rb").read()
      text_format.Merge(file_content.decode("utf-8"), saved_model)
      return saved_model
    except text_format.ParseError as e:
      raise IOError("Cannot parse file %s: %s." % (path_to_pbtxt, str(e)))
  else:
    raise IOError("SavedModel file does not exist at: %s/{%s|%s}" %
                  (export_dir,
                   constants.SAVED_MODEL_FILENAME_PBTXT,
                   constants.SAVED_MODEL_FILENAME_PB))


<<<<<<< HEAD
def _get_asset_tensors(export_dir, meta_graph_def_to_load, import_scope=None):
=======
# TODO(b/120594573): Make this symbol also available as private, so that
# tensorflow_transform and tensorflow_estimator do not break.
_parse_saved_model = parse_saved_model


def get_asset_tensors(export_dir, meta_graph_def_to_load, import_scope=None):
>>>>>>> 4c307bd3
  """Gets the asset tensors, if defined in the meta graph def to load.

  Args:
    export_dir: Directory where the SavedModel is located.
    meta_graph_def_to_load: The meta graph def from the SavedModel to be loaded.
    import_scope: Optional `string` -- if specified, prepend this followed by
        '/' to all returned asset tensor names.

  Returns:
    A dictionary of asset tensors, keyed by the name of the asset tensor. The
    value in the map corresponds to the absolute path of the asset file.
  """
  # Collection-def that may contain the assets key.
  collection_def = meta_graph_def_to_load.collection_def

  asset_tensor_dict = {}
  if constants.ASSETS_KEY in collection_def:
    # Location of the assets for SavedModel.
    assets_directory = os.path.join(
        compat.as_bytes(export_dir),
        compat.as_bytes(constants.ASSETS_DIRECTORY))
    assets_any_proto = collection_def[constants.ASSETS_KEY].any_list.value
    # Process each asset and add it to the asset tensor dictionary.
    for asset_any_proto in assets_any_proto:
      asset_proto = meta_graph_pb2.AssetFileDef()
      asset_any_proto.Unpack(asset_proto)
      tensor_name = asset_proto.tensor_info.name
      if import_scope:
        tensor_name = "%s/%s" % (import_scope, tensor_name)
      asset_tensor_dict[tensor_name] = os.path.join(
          compat.as_bytes(assets_directory),
          compat.as_bytes(asset_proto.filename))
  return asset_tensor_dict


def _get_main_op_tensor(
    meta_graph_def_to_load, init_op_key=constants.MAIN_OP_KEY):
  """Gets the main op tensor, if one exists.

  Args:
    meta_graph_def_to_load: The meta graph def from the SavedModel to be loaded.
    init_op_key: name of collection to check; should be one of MAIN_OP_KEY
      or the deprecated LEGACY_INIT_OP_KEY

  Returns:
    The main op tensor, if it exists and `None` otherwise.

  Raises:
    RuntimeError: If the collection def corresponding to the main op key has
        other than exactly one tensor.
  """
  collection_def = meta_graph_def_to_load.collection_def
  main_op_tensor = None
  if init_op_key in collection_def:
    main_ops = collection_def[init_op_key].node_list.value
    if len(main_ops) != 1:
      raise RuntimeError("Expected exactly one SavedModel main op. "
                         "Found: {}".format(main_ops))
    main_op_tensor = ops.get_collection(init_op_key)[0]
  return main_op_tensor


@tf_export(
    "saved_model.maybe_saved_model_directory",
    v1=[
        "saved_model.maybe_saved_model_directory",
        "saved_model.loader.maybe_saved_model_directory"
    ])
@deprecation.deprecated_endpoints(
    "saved_model.loader.maybe_saved_model_directory")
def maybe_saved_model_directory(export_dir):
  """Checks whether the provided export directory could contain a SavedModel.

  Note that the method does not load any data by itself. If the method returns
  `false`, the export directory definitely does not contain a SavedModel. If the
  method returns `true`, the export directory may contain a SavedModel but
  provides no guarantee that it can be loaded.

  Args:
    export_dir: Absolute string path to possible export location. For example,
                '/my/foo/model'.

  Returns:
    True if the export directory contains SavedModel files, False otherwise.
  """
  txt_path = os.path.join(export_dir, constants.SAVED_MODEL_FILENAME_PBTXT)
  pb_path = os.path.join(export_dir, constants.SAVED_MODEL_FILENAME_PB)
  return file_io.file_exists(txt_path) or file_io.file_exists(pb_path)


@tf_export("saved_model.load",
           v1=["saved_model.load", "saved_model.loader.load"])
@deprecation.deprecated_endpoints("saved_model.loader.load")
def load(sess, tags, export_dir, import_scope=None, **saver_kwargs):
  """Loads the model from a SavedModel as specified by tags.

  Args:
    sess: The TensorFlow session to restore the variables.
    tags: Set of string tags to identify the required MetaGraphDef. These should
        correspond to the tags used when saving the variables using the
        SavedModel `save()` API.
    export_dir: Directory in which the SavedModel protocol buffer and variables
        to be loaded are located.
    import_scope: Optional `string` -- if specified, prepend this string
        followed by '/' to all loaded tensor names. This scope is applied to
        tensor instances loaded into the passed session, but it is *not* written
        through to the static `MetaGraphDef` protocol buffer that is returned.
    **saver_kwargs: Optional keyword arguments passed through to Saver.

  Returns:
    The `MetaGraphDef` protocol buffer loaded in the provided session. This
    can be used to further extract signature-defs, collection-defs, etc.

  Raises:
    RuntimeError: MetaGraphDef associated with the tags cannot be found.
  """
  loader = SavedModelLoader(export_dir)
  return loader.load(sess, tags, import_scope, **saver_kwargs)


class SavedModelLoader(object):
  """Load graphs and restore variable values from a `SavedModel`."""

  def __init__(self, export_dir):
    """Creates a `SavedModelLoader`.

    Args:
      export_dir: Directory in which the SavedModel protocol buffer and
        variables to be loaded are located.
    """
    self._export_dir = export_dir
    self._variables_path = saved_model_utils.get_variables_path(export_dir)
    self._saved_model = _parse_saved_model(export_dir)

  @property
  def export_dir(self):
    """Directory containing the SavedModel."""
    return self._export_dir

  @property
  def variables_path(self):
    """Path to variable checkpoint files."""
    return self._variables_path

  @property
  def saved_model(self):
    """SavedModel object parsed from the export directory."""
    return self._saved_model

  def get_meta_graph_def_from_tags(self, tags):
    """Return MetaGraphDef with the exact specified tags.

    Args:
      tags: A list or set of string tags that identify the MetaGraphDef.

    Returns:
      MetaGraphDef with the same tags.

    Raises:
      RuntimeError: if no metagraphs were found with the associated tags.
    """
    found_match = False
    for meta_graph_def in self._saved_model.meta_graphs:
      if set(meta_graph_def.meta_info_def.tags) == set(tags):
        meta_graph_def_to_load = meta_graph_def
        found_match = True
        break

    if not found_match:
      raise RuntimeError(
          "MetaGraphDef associated with tags " + str(tags).strip("[]") +
          " could not be found in SavedModel. To inspect available tag-sets in"
          " the SavedModel, please use the SavedModel CLI: `saved_model_cli`"
      )
    return meta_graph_def_to_load

  def load_graph(self, graph, tags, import_scope=None, **saver_kwargs):
    """Load ops and nodes from SavedModel MetaGraph into graph.

    Args:
      graph: tf.Graph object.
      tags: a set of string tags identifying a MetaGraphDef.
      import_scope: Optional `string` -- if specified, prepend this string
        followed by '/' to all loaded tensor names. This scope is applied to
        tensor instances loaded into the passed session, but it is *not* written
        through to the static `MetaGraphDef` protocol buffer that is returned.
      **saver_kwargs: keyword arguments to pass to tf.train.import_meta_graph.

    Returns:
      A tuple of
        * Saver defined by the MetaGraph, which can be used to restore the
          variable values.
        * List of `Operation`/`Tensor` objects returned from
          `tf.import_graph_def` (may be `None`).
    """
    meta_graph_def = self.get_meta_graph_def_from_tags(tags)
    with graph.as_default():
      return tf_saver._import_meta_graph_with_return_elements(  # pylint: disable=protected-access
          meta_graph_def, import_scope=import_scope, **saver_kwargs)

  def restore_variables(self, sess, saver, import_scope=None):
    """Restore SavedModel variable values into the session.

    Args:
      sess: tf.Session to restore variable values.
      saver: a tf.train.Saver object. Can be None if there are no variables in
        graph. This may be the saver returned by the load_graph() function, or a
        default `tf.train.Saver()`.
      import_scope: Optional `string` -- if specified, prepend this string
        followed by '/' to all loaded tensor names. This scope is applied to
        tensor instances loaded into the passed session, but it is *not* written
        through to the static `MetaGraphDef` protocol buffer that is returned.

    Raises:
      ValueError: if no saver was passed to the saver argument, and there are
        variables in the graph.
    """
    with sess.graph.as_default():
      if (saver is None and
          not variables._all_saveable_objects(scope=import_scope)):  # pylint: disable=protected-access
        tf_logging.info("The specified SavedModel has no variables; no "
                        "checkpoints were restored.")
      elif isinstance(saver, tf_saver.Saver):
        saver.restore(sess, self._variables_path)
      else:
        raise ValueError(
            "No tf.train.Saver object was passed to the function "
            "SavedModelLoader.restore_variables. Since there are variables in "
            "the graph, a saver is required.")

  def run_init_ops(self, sess, tags, import_scope=None):
    """Run initialization ops defined in the `MetaGraphDef`.

    Args:
      sess: tf.Session to restore variable values.
      tags: a set of string tags identifying a MetaGraphDef.
      import_scope: Optional `string` -- if specified, prepend this string
        followed by '/' to all loaded tensor names. This scope is applied to
        tensor instances loaded into the passed session, but it is *not* written
        through to the static `MetaGraphDef` protocol buffer that is returned.
    """
    meta_graph_def = self.get_meta_graph_def_from_tags(tags)
    with sess.graph.as_default():
      # Get asset tensors, if any.
      asset_tensors_dictionary = get_asset_tensors(
          self._export_dir, meta_graph_def, import_scope=import_scope)

      main_op_tensor = (
          _get_main_op_tensor(meta_graph_def, constants.MAIN_OP_KEY) or
          _get_main_op_tensor(meta_graph_def, constants.LEGACY_INIT_OP_KEY))
      if main_op_tensor is not None:
        sess.run(fetches=[main_op_tensor], feed_dict=asset_tensors_dictionary)

  def load(self, sess, tags, import_scope=None, **saver_kwargs):
    """Load the MetaGraphDef graph and restore variable values into the session.

    Args:
      sess: tf.Session to restore variable values.
      tags: a set of string tags identifying a MetaGraphDef.
      import_scope: Optional `string` -- if specified, prepend this string
        followed by '/' to all loaded tensor names. This scope is applied to
        tensor instances loaded into the passed session, but it is *not* written
        through to the static `MetaGraphDef` protocol buffer that is returned.
      **saver_kwargs: keyword arguments to pass to tf.train.import_meta_graph.

    Returns:
      `MetagraphDef` proto of the graph that was loaded.
    """
    with sess.graph.as_default():
      saver, _ = self.load_graph(sess.graph, tags, import_scope,
                                 **saver_kwargs)
      self.restore_variables(sess, saver, import_scope)
      self.run_init_ops(sess, tags, import_scope)
    return self.get_meta_graph_def_from_tags(tags)<|MERGE_RESOLUTION|>--- conflicted
+++ resolved
@@ -82,16 +82,12 @@
                    constants.SAVED_MODEL_FILENAME_PB))
 
 
-<<<<<<< HEAD
-def _get_asset_tensors(export_dir, meta_graph_def_to_load, import_scope=None):
-=======
 # TODO(b/120594573): Make this symbol also available as private, so that
 # tensorflow_transform and tensorflow_estimator do not break.
 _parse_saved_model = parse_saved_model
 
 
 def get_asset_tensors(export_dir, meta_graph_def_to_load, import_scope=None):
->>>>>>> 4c307bd3
   """Gets the asset tensors, if defined in the meta graph def to load.
 
   Args:
