--- conflicted
+++ resolved
@@ -75,23 +75,6 @@
 
 def _call_location(outer=False):
   """Returns call location given level up from current call."""
-<<<<<<< HEAD
-  frame = tf_inspect.currentframe()
-  if frame:
-    # CPython internals are available, use them for performance.
-    # walk back two frames to get to deprecated function caller.
-    frame = frame.f_back
-    if frame.f_back:
-      frame = frame.f_back
-    if outer and frame.f_back:
-      frame = frame.f_back
-    return '%s:%d' % (frame.f_code.co_filename, frame.f_lineno)
-  else:
-    # Slow fallback path
-    stack = tf_inspect.stack(0)  # 0 avoids generating unused context
-    entry = stack[3 if outer else 2]
-    return '%s:%d' % (entry[1], entry[2])
-=======
   stack = tf_stack.extract_stack_file_and_line(max_length=4)
   length = len(stack)
   if length == 0:  # should never happen as we're in a function
@@ -101,7 +84,6 @@
     index = 0
   frame = stack[index]
   return '{}:{}'.format(frame.file, frame.line)
->>>>>>> 4c307bd3
 
 
 def _wrap_decorator(wrapped_function):
