# Copyright 2017 The TensorFlow Authors. All Rights Reserved.
#
# Licensed under the Apache License, Version 2.0 (the "License");
# you may not use this file except in compliance with the License.
# You may obtain a copy of the License at
#
#     http://www.apache.org/licenses/LICENSE-2.0
#
# Unless required by applicable law or agreed to in writing, software
# distributed under the License is distributed on an "AS IS" BASIS,
# WITHOUT WARRANTIES OR CONDITIONS OF ANY KIND, either express or implied.
# See the License for the specific language governing permissions and
# limitations under the License.
# ==============================================================================
"""Base TFDecorator class and utility functions for working with decorators.

There are two ways to create decorators that TensorFlow can introspect into.
This is important for documentation generation purposes, so that function
signatures aren't obscured by the (*args, **kwds) signature that decorators
often provide.

1. Call `tf_decorator.make_decorator` on your wrapper function. If your
decorator is stateless, or can capture all of the variables it needs to work
with through lexical closure, this is the simplest option. Create your wrapper
function as usual, but instead of returning it, return
`tf_decorator.make_decorator(target, your_wrapper)`. This will attach some
decorator introspection metadata onto your wrapper and return it.

Example:

  def print_hello_before_calling(target):
    def wrapper(*args, **kwargs):
      print('hello')
      return target(*args, **kwargs)
    return tf_decorator.make_decorator(target, wrapper)

2. Derive from TFDecorator. If your decorator needs to be stateful, you can
implement it in terms of a TFDecorator. Store whatever state you need in your
derived class, and implement the `__call__` method to do your work before
calling into your target. You can retrieve the target via
`super(MyDecoratorClass, self).decorated_target`, and call it with whatever
parameters it needs.

Example:

  class CallCounter(tf_decorator.TFDecorator):
    def __init__(self, target):
      super(CallCounter, self).__init__('count_calls', target)
      self.call_count = 0

    def __call__(self, *args, **kwargs):
      self.call_count += 1
      return super(CallCounter, self).decorated_target(*args, **kwargs)

  def count_calls(target):
    return CallCounter(target)
"""
from __future__ import absolute_import
from __future__ import division
from __future__ import print_function

import inspect

from tensorflow.python.util import tf_stack


def make_decorator(target,
                   decorator_func,
                   decorator_name=None,
                   decorator_doc='',
                   decorator_argspec=None):
  """Make a decorator from a wrapper and a target.

  Args:
    target: The final callable to be wrapped.
    decorator_func: The wrapper function.
    decorator_name: The name of the decorator. If `None`, the name of the
      function calling make_decorator.
    decorator_doc: Documentation specific to this application of
      `decorator_func` to `target`.
    decorator_argspec: The new callable signature of this decorator.

  Returns:
    The `decorator_func` argument with new metadata attached.
  """
  if decorator_name is None:
    frame = tf_stack.extract_stack(limit=2)[0]
    decorator_name = frame[2]  # Caller's name
  decorator = TFDecorator(decorator_name, target, decorator_doc,
                          decorator_argspec)
  setattr(decorator_func, '_tf_decorator', decorator)
  # Objects that are callables (e.g., a functools.partial object) may not have
  # the following attributes.
  if hasattr(target, '__name__'):
    decorator_func.__name__ = target.__name__
  if hasattr(target, '__module__'):
    decorator_func.__module__ = target.__module__
  if hasattr(target, '__dict__'):
    # Copy dict entries from target which are not overridden by decorator_func.
    for name in target.__dict__:
      if name not in decorator_func.__dict__:
        decorator_func.__dict__[name] = target.__dict__[name]
  if hasattr(target, '__doc__'):
    decorator_func.__doc__ = decorator.__doc__
  decorator_func.__wrapped__ = target
  return decorator_func


<<<<<<< HEAD
=======
def rewrap(decorator_func, previous_target, new_target):
  """Injects a new target into a function built by make_decorator.

  This function allows replacing a function wrapped by `decorator_func`,
  assuming the decorator that wraps the function is written as described below.

  The decorator function must use `<decorator name>.__wrapped__` instead of the
  wrapped function that is normally used:

  Example:

      # Instead of this:
      def simple_parametrized_wrapper(*args, **kwds):
        return wrapped_fn(*args, **kwds)

      tf_decorator.make_decorator(simple_parametrized_wrapper, wrapped_fn)

      # Write this:
      def simple_parametrized_wrapper(*args, **kwds):
        return simple_parametrized_wrapper.__wrapped__(*args, **kwds)

      tf_decorator.make_decorator(simple_parametrized_wrapper, wrapped_fn)

  Note that this process modifies decorator_func.

  Args:
    decorator_func: Callable returned by `wrap`.
    previous_target: Callable that needs to be replaced.
    new_target: Callable to replace previous_target with.

  Returns:
    The updated decorator. If decorator_func is not a tf_decorator, new_target
    is returned.
  """
  # Because the process mutates the decorator, we only need to alter the
  # innermost function that wraps previous_target.
  cur = decorator_func
  innermost_decorator = None
  target = None
  while hasattr(cur, '_tf_decorator'):
    innermost_decorator = cur
    target = getattr(cur, '_tf_decorator')
    if target.decorated_target is previous_target:
      break
    cur = target.decorated_target
    assert cur is not None

  # If decorator_func is not a decorator, new_target replaces it directly.
  if innermost_decorator is None:
    # Consistency check. The caller should always pass the result of
    # tf_decorator.unwrap as previous_target. If decorator_func is not a
    # decorator, that will have returned decorator_func itself.
    assert decorator_func is previous_target
    return new_target

  target.decorated_target = new_target

  if inspect.ismethod(innermost_decorator):
    # Bound methods can't be assigned attributes. Thankfully, they seem to
    # be just proxies for their unbound counterpart, and we can modify that.
    if hasattr(innermost_decorator, '__func__'):
      innermost_decorator.__func__.__wrapped__ = new_target
    elif hasattr(innermost_decorator, 'im_func'):
      innermost_decorator.im_func.__wrapped__ = new_target
    else:
      innermost_decorator.__wrapped__ = new_target
  else:
    innermost_decorator.__wrapped__ = new_target

  return decorator_func


>>>>>>> 4c307bd3
def unwrap(maybe_tf_decorator):
  """Unwraps an object into a list of TFDecorators and a final target.

  Args:
    maybe_tf_decorator: Any callable object.

  Returns:
    A tuple whose first element is an list of TFDecorator-derived objects that
    were applied to the final callable target, and whose second element is the
    final undecorated callable target. If the `maybe_tf_decorator` parameter is
    not decorated by any TFDecorators, the first tuple element will be an empty
    list. The `TFDecorator` list is ordered from outermost to innermost
    decorators.
  """
  decorators = []
  cur = maybe_tf_decorator
  while True:
    if isinstance(cur, TFDecorator):
      decorators.append(cur)
    elif hasattr(cur, '_tf_decorator'):
      decorators.append(getattr(cur, '_tf_decorator'))
    else:
      break
    cur = decorators[-1].decorated_target
  return decorators, cur


class TFDecorator(object):
  """Base class for all TensorFlow decorators.

  TFDecorator captures and exposes the wrapped target, and provides details
  about the current decorator.
  """

  def __init__(self,
               decorator_name,
               target,
               decorator_doc='',
               decorator_argspec=None):
    self._decorated_target = target
    self._decorator_name = decorator_name
    self._decorator_doc = decorator_doc
    self._decorator_argspec = decorator_argspec
    if hasattr(target, '__name__'):
      self.__name__ = target.__name__
    if self._decorator_doc:
      self.__doc__ = self._decorator_doc
    elif hasattr(target, '__doc__') and target.__doc__:
      self.__doc__ = target.__doc__
    else:
      self.__doc__ = ''

  def __get__(self, instance, owner):
    return self._decorated_target.__get__(instance, owner)

  def __call__(self, *args, **kwargs):
    return self._decorated_target(*args, **kwargs)

  @property
  def decorated_target(self):
    return self._decorated_target

  @property
  def decorator_name(self):
    return self._decorator_name

  @property
  def decorator_doc(self):
    return self._decorator_doc

  @property
  def decorator_argspec(self):
    return self._decorator_argspec<|MERGE_RESOLUTION|>--- conflicted
+++ resolved
@@ -106,8 +106,6 @@
   return decorator_func
 
 
-<<<<<<< HEAD
-=======
 def rewrap(decorator_func, previous_target, new_target):
   """Injects a new target into a function built by make_decorator.
 
@@ -180,7 +178,6 @@
   return decorator_func
 
 
->>>>>>> 4c307bd3
 def unwrap(maybe_tf_decorator):
   """Unwraps an object into a list of TFDecorators and a final target.
 
