# Copyright 2016 The TensorFlow Authors. All Rights Reserved.
#
# Licensed under the Apache License, Version 2.0 (the "License");
# you may not use this file except in compliance with the License.
# You may obtain a copy of the License at
#
#     http://www.apache.org/licenses/LICENSE-2.0
#
# Unless required by applicable law or agreed to in writing, software
# distributed under the License is distributed on an "AS IS" BASIS,
# WITHOUT WARRANTIES OR CONDITIONS OF ANY KIND, either express or implied.
# See the License for the specific language governing permissions and
# limitations under the License.
# ==============================================================================
"""Tests for utilities working with arbitrarily nested structures."""

from __future__ import absolute_import
from __future__ import division
from __future__ import print_function

import collections
import time

from absl.testing import parameterized
import numpy as np
from six.moves import xrange  # pylint: disable=redefined-builtin

from tensorflow.python.framework import constant_op
from tensorflow.python.framework import dtypes
from tensorflow.python.framework import test_util
from tensorflow.python.ops import array_ops
from tensorflow.python.ops import math_ops
from tensorflow.python.platform import test
from tensorflow.python.util import nest

try:
  import attr  # pylint:disable=g-import-not-at-top
except ImportError:
  attr = None


class _CustomMapping(collections.Mapping):

  def __init__(self, *args, **kwargs):
    self._wrapped = dict(*args, **kwargs)

  def __getitem__(self, key):
    return self._wrapped[key]

  def __iter__(self):
    return iter(self._wrapped)

  def __len__(self):
    return len(self._wrapped)


class NestTest(parameterized.TestCase, test.TestCase):

  PointXY = collections.namedtuple("Point", ["x", "y"])  # pylint: disable=invalid-name

  if attr:
    class BadAttr(object):
      """Class that has a non-iterable __attrs_attrs__."""
      __attrs_attrs__ = None

    @attr.s
    class SampleAttr(object):
      field1 = attr.ib()
      field2 = attr.ib()

    @attr.s
    class UnsortedSampleAttr(object):
      field3 = attr.ib()
      field1 = attr.ib()
      field2 = attr.ib()

  @test_util.assert_no_new_pyobjects_executing_eagerly
  def testAttrsFlattenAndPack(self):
    if attr is None:
      self.skipTest("attr module is unavailable.")

    field_values = [1, 2]
    sample_attr = NestTest.SampleAttr(*field_values)
    self.assertFalse(nest._is_attrs(field_values))
    self.assertTrue(nest._is_attrs(sample_attr))
    flat = nest.flatten(sample_attr)
    self.assertEqual(field_values, flat)
    restructured_from_flat = nest.pack_sequence_as(sample_attr, flat)
    self.assertIsInstance(restructured_from_flat, NestTest.SampleAttr)
    self.assertEqual(restructured_from_flat, sample_attr)

    # Check that flatten fails if attributes are not iterable
    with self.assertRaisesRegexp(TypeError, "object is not iterable"):
      flat = nest.flatten(NestTest.BadAttr())

  @parameterized.parameters(
      {"values": [1, 2, 3]},
      {"values": [{"B": 10, "A": 20}, [1, 2], 3]},
      {"values": [(1, 2), [3, 4], 5]},
      {"values": [PointXY(1, 2), 3, 4]},
  )
  @test_util.assert_no_new_pyobjects_executing_eagerly
  def testAttrsMapStructure(self, values):
    if attr is None:
      self.skipTest("attr module is unavailable.")

    structure = NestTest.UnsortedSampleAttr(*values)
    new_structure = nest.map_structure(lambda x: x, structure)
    self.assertEqual(structure, new_structure)

  @test_util.assert_no_new_pyobjects_executing_eagerly
  def testFlattenAndPack(self):
    structure = ((3, 4), 5, (6, 7, (9, 10), 8))
    flat = ["a", "b", "c", "d", "e", "f", "g", "h"]
    self.assertEqual(nest.flatten(structure), [3, 4, 5, 6, 7, 9, 10, 8])
    self.assertEqual(
        nest.pack_sequence_as(structure, flat), (("a", "b"), "c",
                                                 ("d", "e", ("f", "g"), "h")))
    structure = (NestTest.PointXY(x=4, y=2),
                 ((NestTest.PointXY(x=1, y=0),),))
    flat = [4, 2, 1, 0]
    self.assertEqual(nest.flatten(structure), flat)
    restructured_from_flat = nest.pack_sequence_as(structure, flat)
    self.assertEqual(restructured_from_flat, structure)
    self.assertEqual(restructured_from_flat[0].x, 4)
    self.assertEqual(restructured_from_flat[0].y, 2)
    self.assertEqual(restructured_from_flat[1][0][0].x, 1)
    self.assertEqual(restructured_from_flat[1][0][0].y, 0)

    self.assertEqual([5], nest.flatten(5))
    self.assertEqual([np.array([5])], nest.flatten(np.array([5])))

    self.assertEqual("a", nest.pack_sequence_as(5, ["a"]))
    self.assertEqual(
        np.array([5]), nest.pack_sequence_as("scalar", [np.array([5])]))

    with self.assertRaisesRegexp(ValueError, "Structure is a scalar"):
      nest.pack_sequence_as("scalar", [4, 5])

    with self.assertRaisesRegexp(TypeError, "flat_sequence"):
      nest.pack_sequence_as([4, 5], "bad_sequence")

    with self.assertRaises(ValueError):
      nest.pack_sequence_as([5, 6, [7, 8]], ["a", "b", "c"])

  @parameterized.parameters({"mapping_type": collections.OrderedDict},
                            {"mapping_type": _CustomMapping})
  @test_util.assert_no_new_pyobjects_executing_eagerly
  def testFlattenDictOrder(self, mapping_type):
    """`flatten` orders dicts by key, including OrderedDicts."""
    ordered = mapping_type([("d", 3), ("b", 1), ("a", 0), ("c", 2)])
    plain = {"d": 3, "b": 1, "a": 0, "c": 2}
    ordered_flat = nest.flatten(ordered)
    plain_flat = nest.flatten(plain)
    self.assertEqual([0, 1, 2, 3], ordered_flat)
    self.assertEqual([0, 1, 2, 3], plain_flat)

  @parameterized.parameters({"mapping_type": collections.OrderedDict},
                            {"mapping_type": _CustomMapping})
  def testPackDictOrder(self, mapping_type):
    """Packing orders dicts by key, including OrderedDicts."""
    custom = mapping_type([("d", 0), ("b", 0), ("a", 0), ("c", 0)])
    plain = {"d": 0, "b": 0, "a": 0, "c": 0}
    seq = [0, 1, 2, 3]
    custom_reconstruction = nest.pack_sequence_as(custom, seq)
    plain_reconstruction = nest.pack_sequence_as(plain, seq)
    self.assertIsInstance(custom_reconstruction, mapping_type)
    self.assertIsInstance(plain_reconstruction, dict)
    self.assertEqual(
        mapping_type([("d", 3), ("b", 1), ("a", 0), ("c", 2)]),
        custom_reconstruction)
    self.assertEqual({"d": 3, "b": 1, "a": 0, "c": 2}, plain_reconstruction)

  Abc = collections.namedtuple("A", ("b", "c"))  # pylint: disable=invalid-name

  @test_util.assert_no_new_pyobjects_executing_eagerly
  def testFlattenAndPack_withDicts(self):
    # A nice messy mix of tuples, lists, dicts, and `OrderedDict`s.
    mess = [
        "z",
        NestTest.Abc(3, 4), {
            "d": _CustomMapping({
                41: 4
            }),
            "c": [
                1,
                collections.OrderedDict([
                    ("b", 3),
                    ("a", 2),
                ]),
            ],
            "b": 5
        }, 17
    ]

    flattened = nest.flatten(mess)
    self.assertEqual(flattened, ["z", 3, 4, 5, 1, 2, 3, 4, 17])

    structure_of_mess = [
        14,
        NestTest.Abc("a", True),
        {
            "d": _CustomMapping({
                41: 42
            }),
            "c": [
                0,
                collections.OrderedDict([
                    ("b", 9),
                    ("a", 8),
                ]),
            ],
            "b": 3
        },
        "hi everybody",
    ]

    unflattened = nest.pack_sequence_as(structure_of_mess, flattened)
    self.assertEqual(unflattened, mess)

    # Check also that the OrderedDict was created, with the correct key order.
    unflattened_ordered_dict = unflattened[2]["c"][1]
    self.assertIsInstance(unflattened_ordered_dict, collections.OrderedDict)
    self.assertEqual(list(unflattened_ordered_dict.keys()), ["b", "a"])

    unflattened_custom_mapping = unflattened[2]["d"]
    self.assertIsInstance(unflattened_custom_mapping, _CustomMapping)
    self.assertEqual(list(unflattened_custom_mapping.keys()), [41])

  def testFlatten_numpyIsNotFlattened(self):
    structure = np.array([1, 2, 3])
    flattened = nest.flatten(structure)
    self.assertLen(flattened, 1)

  def testFlatten_stringIsNotFlattened(self):
    structure = "lots of letters"
    flattened = nest.flatten(structure)
    self.assertLen(flattened, 1)
    unflattened = nest.pack_sequence_as("goodbye", flattened)
    self.assertEqual(structure, unflattened)

  def testPackSequenceAs_notIterableError(self):
    with self.assertRaisesRegexp(TypeError,
                                 "flat_sequence must be a sequence"):
      nest.pack_sequence_as("hi", "bye")

  def testPackSequenceAs_wrongLengthsError(self):
    with self.assertRaisesRegexp(
        ValueError,
        "Structure had 2 elements, but flat_sequence had 3 elements."):
      nest.pack_sequence_as(["hello", "world"],
                            ["and", "goodbye", "again"])

  @test_util.assert_no_new_pyobjects_executing_eagerly
  def testIsNested(self):
    self.assertFalse(nest.is_nested("1234"))
    self.assertTrue(nest.is_nested([1, 3, [4, 5]]))
    self.assertTrue(nest.is_nested(((7, 8), (5, 6))))
    self.assertTrue(nest.is_nested([]))
    self.assertTrue(nest.is_nested({"a": 1, "b": 2}))
    self.assertFalse(nest.is_nested(set([1, 2])))
    ones = array_ops.ones([2, 3])
    self.assertFalse(nest.is_nested(ones))
    self.assertFalse(nest.is_nested(math_ops.tanh(ones)))
    self.assertFalse(nest.is_nested(np.ones((4, 5))))

  @parameterized.parameters({"mapping_type": _CustomMapping},
                            {"mapping_type": dict})
  def testFlattenDictItems(self, mapping_type):
    dictionary = mapping_type({(4, 5, (6, 8)): ("a", "b", ("c", "d"))})
    flat = {4: "a", 5: "b", 6: "c", 8: "d"}
    self.assertEqual(nest.flatten_dict_items(dictionary), flat)

    with self.assertRaises(TypeError):
      nest.flatten_dict_items(4)

    bad_dictionary = mapping_type({(4, 5, (4, 8)): ("a", "b", ("c", "d"))})
    with self.assertRaisesRegexp(ValueError, "not unique"):
      nest.flatten_dict_items(bad_dictionary)

    another_bad_dictionary = mapping_type({
        (4, 5, (6, 8)): ("a", "b", ("c", ("d", "e")))
    })
    with self.assertRaisesRegexp(
        ValueError, "Key had [0-9]* elements, but value had [0-9]* elements"):
      nest.flatten_dict_items(another_bad_dictionary)

  # pylint does not correctly recognize these as class names and
  # suggests to use variable style under_score naming.
  # pylint: disable=invalid-name
  Named0ab = collections.namedtuple("named_0", ("a", "b"))
  Named1ab = collections.namedtuple("named_1", ("a", "b"))
  SameNameab = collections.namedtuple("same_name", ("a", "b"))
  SameNameab2 = collections.namedtuple("same_name", ("a", "b"))
  SameNamexy = collections.namedtuple("same_name", ("x", "y"))
  SameName1xy = collections.namedtuple("same_name_1", ("x", "y"))
  SameName1xy2 = collections.namedtuple("same_name_1", ("x", "y"))
  NotSameName = collections.namedtuple("not_same_name", ("a", "b"))
  # pylint: enable=invalid-name

  class SameNamedType1(SameNameab):
    pass

  @test_util.assert_no_new_pyobjects_executing_eagerly
  def testAssertSameStructure(self):
    structure1 = (((1, 2), 3), 4, (5, 6))
    structure2 = ((("foo1", "foo2"), "foo3"), "foo4", ("foo5", "foo6"))
    structure_different_num_elements = ("spam", "eggs")
    structure_different_nesting = (((1, 2), 3), 4, 5, (6,))
    nest.assert_same_structure(structure1, structure2)
    nest.assert_same_structure("abc", 1.0)
    nest.assert_same_structure("abc", np.array([0, 1]))
    nest.assert_same_structure("abc", constant_op.constant([0, 1]))

    with self.assertRaisesRegexp(
        ValueError,
        ("The two structures don't have the same nested structure\\.\n\n"
         "First structure:.*?\n\n"
         "Second structure:.*\n\n"
         "More specifically: Substructure "
         r'"type=tuple str=\(\(1, 2\), 3\)" is a sequence, while '
         'substructure "type=str str=spam" is not\n'
         "Entire first structure:\n"
         r"\(\(\(\., \.\), \.\), \., \(\., \.\)\)\n"
         "Entire second structure:\n"
         r"\(\., \.\)")):
      nest.assert_same_structure(structure1, structure_different_num_elements)

    with self.assertRaisesRegexp(
        ValueError,
        ("The two structures don't have the same nested structure\\.\n\n"
         "First structure:.*?\n\n"
         "Second structure:.*\n\n"
         r'More specifically: Substructure "type=list str=\[0, 1\]" '
         r'is a sequence, while substructure "type=ndarray str=\[0 1\]" '
         "is not")):
      nest.assert_same_structure([0, 1], np.array([0, 1]))

    with self.assertRaisesRegexp(
        ValueError,
        ("The two structures don't have the same nested structure\\.\n\n"
         "First structure:.*?\n\n"
         "Second structure:.*\n\n"
         r'More specifically: Substructure "type=list str=\[0, 1\]" '
         'is a sequence, while substructure "type=int str=0" '
         "is not")):
      nest.assert_same_structure(0, [0, 1])

    self.assertRaises(TypeError, nest.assert_same_structure, (0, 1), [0, 1])

    with self.assertRaisesRegexp(
        ValueError,
        ("don't have the same nested structure\\.\n\n"
         "First structure: .*?\n\nSecond structure: ")):
      nest.assert_same_structure(structure1, structure_different_nesting)

    self.assertRaises(TypeError, nest.assert_same_structure, (0, 1),
                      NestTest.Named0ab("a", "b"))

    nest.assert_same_structure(NestTest.Named0ab(3, 4),
                               NestTest.Named0ab("a", "b"))

    self.assertRaises(TypeError, nest.assert_same_structure,
                      NestTest.Named0ab(3, 4), NestTest.Named1ab(3, 4))

    with self.assertRaisesRegexp(
        ValueError,
        ("don't have the same nested structure\\.\n\n"
         "First structure: .*?\n\nSecond structure: ")):
      nest.assert_same_structure(NestTest.Named0ab(3, 4),
                                 NestTest.Named0ab([3], 4))

    with self.assertRaisesRegexp(
        ValueError,
        ("don't have the same nested structure\\.\n\n"
         "First structure: .*?\n\nSecond structure: ")):
      nest.assert_same_structure([[3], 4], [3, [4]])

    structure1_list = [[[1, 2], 3], 4, [5, 6]]
    with self.assertRaisesRegexp(TypeError,
                                 "don't have the same sequence type"):
      nest.assert_same_structure(structure1, structure1_list)
    nest.assert_same_structure(structure1, structure2, check_types=False)
    nest.assert_same_structure(structure1, structure1_list, check_types=False)

    with self.assertRaisesRegexp(ValueError,
                                 "don't have the same set of keys"):
      nest.assert_same_structure({"a": 1}, {"b": 1})

    nest.assert_same_structure(NestTest.SameNameab(0, 1),
                               NestTest.SameNameab2(2, 3))

    # This assertion is expected to pass: two namedtuples with the same
    # name and field names are considered to be identical.
    nest.assert_same_structure(
        NestTest.SameNameab(NestTest.SameName1xy(0, 1), 2),
        NestTest.SameNameab2(NestTest.SameName1xy2(2, 3), 4))

    expected_message = "The two structures don't have the same.*"
    with self.assertRaisesRegexp(ValueError, expected_message):
      nest.assert_same_structure(
          NestTest.SameNameab(0, NestTest.SameNameab2(1, 2)),
          NestTest.SameNameab2(NestTest.SameNameab(0, 1), 2))

    self.assertRaises(TypeError, nest.assert_same_structure,
                      NestTest.SameNameab(0, 1), NestTest.NotSameName(2, 3))

    self.assertRaises(TypeError, nest.assert_same_structure,
                      NestTest.SameNameab(0, 1), NestTest.SameNamexy(2, 3))

    self.assertRaises(TypeError, nest.assert_same_structure,
                      NestTest.SameNameab(0, 1), NestTest.SameNamedType1(2, 3))

  EmptyNT = collections.namedtuple("empty_nt", "")  # pylint: disable=invalid-name

  def testHeterogeneousComparison(self):
    nest.assert_same_structure({"a": 4}, _CustomMapping(a=3))
    nest.assert_same_structure(_CustomMapping(b=3), {"b": 4})

  @test_util.assert_no_new_pyobjects_executing_eagerly
  def testMapStructure(self):
    structure1 = (((1, 2), 3), 4, (5, 6))
    structure2 = (((7, 8), 9), 10, (11, 12))
    structure1_plus1 = nest.map_structure(lambda x: x + 1, structure1)
    nest.assert_same_structure(structure1, structure1_plus1)
    self.assertAllEqual(
        [2, 3, 4, 5, 6, 7],
        nest.flatten(structure1_plus1))
    structure1_plus_structure2 = nest.map_structure(
        lambda x, y: x + y, structure1, structure2)
    self.assertEqual(
        (((1 + 7, 2 + 8), 3 + 9), 4 + 10, (5 + 11, 6 + 12)),
        structure1_plus_structure2)

    self.assertEqual(3, nest.map_structure(lambda x: x - 1, 4))

    self.assertEqual(7, nest.map_structure(lambda x, y: x + y, 3, 4))

    # Empty structures
    self.assertEqual((), nest.map_structure(lambda x: x + 1, ()))
    self.assertEqual([], nest.map_structure(lambda x: x + 1, []))
    self.assertEqual({}, nest.map_structure(lambda x: x + 1, {}))
    self.assertEqual(NestTest.EmptyNT(), nest.map_structure(lambda x: x + 1,
                                                            NestTest.EmptyNT()))

    # This is checking actual equality of types, empty list != empty tuple
    self.assertNotEqual((), nest.map_structure(lambda x: x + 1, []))

    with self.assertRaisesRegexp(TypeError, "callable"):
      nest.map_structure("bad", structure1_plus1)

    with self.assertRaisesRegexp(ValueError, "at least one structure"):
      nest.map_structure(lambda x: x)

    with self.assertRaisesRegexp(ValueError, "same number of elements"):
      nest.map_structure(lambda x, y: None, (3, 4), (3, 4, 5))

    with self.assertRaisesRegexp(ValueError, "same nested structure"):
      nest.map_structure(lambda x, y: None, 3, (3,))

    with self.assertRaisesRegexp(TypeError, "same sequence type"):
      nest.map_structure(lambda x, y: None, ((3, 4), 5), [(3, 4), 5])

    with self.assertRaisesRegexp(ValueError, "same nested structure"):
      nest.map_structure(lambda x, y: None, ((3, 4), 5), (3, (4, 5)))

    structure1_list = [[[1, 2], 3], 4, [5, 6]]
    with self.assertRaisesRegexp(TypeError, "same sequence type"):
      nest.map_structure(lambda x, y: None, structure1, structure1_list)

    nest.map_structure(lambda x, y: None, structure1, structure1_list,
                       check_types=False)

    with self.assertRaisesRegexp(ValueError, "same nested structure"):
      nest.map_structure(lambda x, y: None, ((3, 4), 5), (3, (4, 5)),
                         check_types=False)

    with self.assertRaisesRegexp(ValueError, "Only valid keyword argument"):
      nest.map_structure(lambda x: None, structure1, foo="a")

    with self.assertRaisesRegexp(ValueError, "Only valid keyword argument"):
      nest.map_structure(lambda x: None, structure1, check_types=False, foo="a")

  ABTuple = collections.namedtuple("ab_tuple", "a, b")  # pylint: disable=invalid-name

  @test_util.assert_no_new_pyobjects_executing_eagerly
  def testMapStructureWithStrings(self):
    inp_a = NestTest.ABTuple(a="foo", b=("bar", "baz"))
    inp_b = NestTest.ABTuple(a=2, b=(1, 3))
    out = nest.map_structure(lambda string, repeats: string * repeats,
                             inp_a,
                             inp_b)
    self.assertEqual("foofoo", out.a)
    self.assertEqual("bar", out.b[0])
    self.assertEqual("bazbazbaz", out.b[1])

    nt = NestTest.ABTuple(a=("something", "something_else"),
                          b="yet another thing")
    rev_nt = nest.map_structure(lambda x: x[::-1], nt)
    # Check the output is the correct structure, and all strings are reversed.
    nest.assert_same_structure(nt, rev_nt)
    self.assertEqual(nt.a[0][::-1], rev_nt.a[0])
    self.assertEqual(nt.a[1][::-1], rev_nt.a[1])
    self.assertEqual(nt.b[::-1], rev_nt.b)

  def testMapStructureOverPlaceholders(self):
    inp_a = (array_ops.placeholder(dtypes.float32, shape=[3, 4]),
             array_ops.placeholder(dtypes.float32, shape=[3, 7]))
    inp_b = (array_ops.placeholder(dtypes.float32, shape=[3, 4]),
             array_ops.placeholder(dtypes.float32, shape=[3, 7]))

    output = nest.map_structure(lambda x1, x2: x1 + x2, inp_a, inp_b)

    nest.assert_same_structure(output, inp_a)
    self.assertShapeEqual(np.zeros((3, 4)), output[0])
    self.assertShapeEqual(np.zeros((3, 7)), output[1])

    feed_dict = {
        inp_a: (np.random.randn(3, 4), np.random.randn(3, 7)),
        inp_b: (np.random.randn(3, 4), np.random.randn(3, 7))
    }

    with self.cached_session() as sess:
      output_np = sess.run(output, feed_dict=feed_dict)
    self.assertAllClose(output_np[0],
                        feed_dict[inp_a][0] + feed_dict[inp_b][0])
    self.assertAllClose(output_np[1],
                        feed_dict[inp_a][1] + feed_dict[inp_b][1])

  def testAssertShallowStructure(self):
    inp_ab = ["a", "b"]
    inp_abc = ["a", "b", "c"]
    with self.assertRaisesWithLiteralMatch(
        ValueError,
        nest._INPUT_TREE_SMALLER_THAN_SHALLOW_TREE.format(
            shallow_size=len(inp_abc),
            input_size=len(inp_ab))):
      nest.assert_shallow_structure(shallow_tree=inp_abc, input_tree=inp_ab)

    inp_ab1 = [(1, 1), (2, 2)]
    inp_ab2 = [[1, 1], [2, 2]]
    with self.assertRaisesWithLiteralMatch(
        TypeError,
        nest._STRUCTURES_HAVE_MISMATCHING_TYPES.format(
            shallow_type=type(inp_ab2[0]),
            input_type=type(inp_ab1[0]))):
      nest.assert_shallow_structure(inp_ab2, inp_ab1)
    nest.assert_shallow_structure(inp_ab2, inp_ab1, check_types=False)

    inp_ab1 = {"a": (1, 1), "b": {"c": (2, 2)}}
    inp_ab2 = {"a": (1, 1), "b": {"d": (2, 2)}}
    with self.assertRaisesWithLiteralMatch(
        ValueError,
        nest._SHALLOW_TREE_HAS_INVALID_KEYS.format(["d"])):
      nest.assert_shallow_structure(inp_ab2, inp_ab1)

    inp_ab = collections.OrderedDict([("a", 1), ("b", (2, 3))])
    inp_ba = collections.OrderedDict([("b", (2, 3)), ("a", 1)])
    nest.assert_shallow_structure(inp_ab, inp_ba)

    # This assertion is expected to pass: two namedtuples with the same
    # name and field names are considered to be identical.
    inp_shallow = NestTest.SameNameab(1, 2)
    inp_deep = NestTest.SameNameab2(1, [1, 2, 3])
    nest.assert_shallow_structure(inp_shallow, inp_deep, check_types=False)
    nest.assert_shallow_structure(inp_shallow, inp_deep, check_types=True)

  def testFlattenUpTo(self):
    # Shallow tree ends at scalar.
    input_tree = [[[2, 2], [3, 3]], [[4, 9], [5, 5]]]
    shallow_tree = [[True, True], [False, True]]
    flattened_input_tree = nest.flatten_up_to(shallow_tree, input_tree)
    flattened_shallow_tree = nest.flatten_up_to(shallow_tree, shallow_tree)
    self.assertEqual(flattened_input_tree, [[2, 2], [3, 3], [4, 9], [5, 5]])
    self.assertEqual(flattened_shallow_tree, [True, True, False, True])

    # Shallow tree ends at string.
    input_tree = [[("a", 1), [("b", 2), [("c", 3), [("d", 4)]]]]]
    shallow_tree = [["level_1", ["level_2", ["level_3", ["level_4"]]]]]
    input_tree_flattened_as_shallow_tree = nest.flatten_up_to(shallow_tree,
                                                              input_tree)
    input_tree_flattened = nest.flatten(input_tree)
    self.assertEqual(input_tree_flattened_as_shallow_tree,
                     [("a", 1), ("b", 2), ("c", 3), ("d", 4)])
    self.assertEqual(input_tree_flattened, ["a", 1, "b", 2, "c", 3, "d", 4])

    # Make sure dicts are correctly flattened, yielding values, not keys.
    input_tree = {"a": 1, "b": {"c": 2}, "d": [3, (4, 5)]}
    shallow_tree = {"a": 0, "b": 0, "d": [0, 0]}
    input_tree_flattened_as_shallow_tree = nest.flatten_up_to(shallow_tree,
                                                              input_tree)
    self.assertEqual(input_tree_flattened_as_shallow_tree,
                     [1, {"c": 2}, 3, (4, 5)])

    # Namedtuples.
    ab_tuple = NestTest.ABTuple
    input_tree = ab_tuple(a=[0, 1], b=2)
    shallow_tree = ab_tuple(a=0, b=1)
    input_tree_flattened_as_shallow_tree = nest.flatten_up_to(shallow_tree,
                                                              input_tree)
    self.assertEqual(input_tree_flattened_as_shallow_tree,
                     [[0, 1], 2])

    # Nested dicts, OrderedDicts and namedtuples.
    input_tree = collections.OrderedDict(
        [("a", ab_tuple(a=[0, {"b": 1}], b=2)),
         ("c", {"d": 3, "e": collections.OrderedDict([("f", 4)])})])
    shallow_tree = input_tree
    input_tree_flattened_as_shallow_tree = nest.flatten_up_to(shallow_tree,
                                                              input_tree)
    self.assertEqual(input_tree_flattened_as_shallow_tree, [0, 1, 2, 3, 4])
    shallow_tree = collections.OrderedDict([("a", 0), ("c", {"d": 3, "e": 1})])
    input_tree_flattened_as_shallow_tree = nest.flatten_up_to(shallow_tree,
                                                              input_tree)
    self.assertEqual(input_tree_flattened_as_shallow_tree,
                     [ab_tuple(a=[0, {"b": 1}], b=2),
                      3,
                      collections.OrderedDict([("f", 4)])])
    shallow_tree = collections.OrderedDict([("a", 0), ("c", 0)])
    input_tree_flattened_as_shallow_tree = nest.flatten_up_to(shallow_tree,
                                                              input_tree)
    self.assertEqual(input_tree_flattened_as_shallow_tree,
                     [ab_tuple(a=[0, {"b": 1}], b=2),
                      {"d": 3, "e": collections.OrderedDict([("f", 4)])}])

    ## Shallow non-list edge-case.
    # Using iterable elements.
    input_tree = ["input_tree"]
    shallow_tree = "shallow_tree"
    flattened_input_tree = nest.flatten_up_to(shallow_tree, input_tree)
    flattened_shallow_tree = nest.flatten_up_to(shallow_tree, shallow_tree)
    self.assertEqual(flattened_input_tree, [input_tree])
    self.assertEqual(flattened_shallow_tree, [shallow_tree])

    input_tree = ["input_tree_0", "input_tree_1"]
    shallow_tree = "shallow_tree"
    flattened_input_tree = nest.flatten_up_to(shallow_tree, input_tree)
    flattened_shallow_tree = nest.flatten_up_to(shallow_tree, shallow_tree)
    self.assertEqual(flattened_input_tree, [input_tree])
    self.assertEqual(flattened_shallow_tree, [shallow_tree])

    # Using non-iterable elements.
    input_tree = [0]
    shallow_tree = 9
    flattened_input_tree = nest.flatten_up_to(shallow_tree, input_tree)
    flattened_shallow_tree = nest.flatten_up_to(shallow_tree, shallow_tree)
    self.assertEqual(flattened_input_tree, [input_tree])
    self.assertEqual(flattened_shallow_tree, [shallow_tree])

    input_tree = [0, 1]
    shallow_tree = 9
    flattened_input_tree = nest.flatten_up_to(shallow_tree, input_tree)
    flattened_shallow_tree = nest.flatten_up_to(shallow_tree, shallow_tree)
    self.assertEqual(flattened_input_tree, [input_tree])
    self.assertEqual(flattened_shallow_tree, [shallow_tree])

    ## Both non-list edge-case.
    # Using iterable elements.
    input_tree = "input_tree"
    shallow_tree = "shallow_tree"
    flattened_input_tree = nest.flatten_up_to(shallow_tree, input_tree)
    flattened_shallow_tree = nest.flatten_up_to(shallow_tree, shallow_tree)
    self.assertEqual(flattened_input_tree, [input_tree])
    self.assertEqual(flattened_shallow_tree, [shallow_tree])

    # Using non-iterable elements.
    input_tree = 0
    shallow_tree = 0
    flattened_input_tree = nest.flatten_up_to(shallow_tree, input_tree)
    flattened_shallow_tree = nest.flatten_up_to(shallow_tree, shallow_tree)
    self.assertEqual(flattened_input_tree, [input_tree])
    self.assertEqual(flattened_shallow_tree, [shallow_tree])

    ## Input non-list edge-case.
    # Using iterable elements.
    input_tree = "input_tree"
    shallow_tree = ["shallow_tree"]
    expected_message = ("If shallow structure is a sequence, input must also "
                        "be a sequence. Input has type: <(type|class) 'str'>.")
    with self.assertRaisesRegexp(TypeError, expected_message):
      flattened_input_tree = nest.flatten_up_to(shallow_tree, input_tree)
    flattened_shallow_tree = nest.flatten_up_to(shallow_tree, shallow_tree)
    self.assertEqual(flattened_shallow_tree, shallow_tree)

    input_tree = "input_tree"
    shallow_tree = ["shallow_tree_9", "shallow_tree_8"]
    with self.assertRaisesRegexp(TypeError, expected_message):
      flattened_input_tree = nest.flatten_up_to(shallow_tree, input_tree)
    flattened_shallow_tree = nest.flatten_up_to(shallow_tree, shallow_tree)
    self.assertEqual(flattened_shallow_tree, shallow_tree)

    # Using non-iterable elements.
    input_tree = 0
    shallow_tree = [9]
    expected_message = ("If shallow structure is a sequence, input must also "
                        "be a sequence. Input has type: <(type|class) 'int'>.")
    with self.assertRaisesRegexp(TypeError, expected_message):
      flattened_input_tree = nest.flatten_up_to(shallow_tree, input_tree)
    flattened_shallow_tree = nest.flatten_up_to(shallow_tree, shallow_tree)
    self.assertEqual(flattened_shallow_tree, shallow_tree)

    input_tree = 0
    shallow_tree = [9, 8]
    with self.assertRaisesRegexp(TypeError, expected_message):
      flattened_input_tree = nest.flatten_up_to(shallow_tree, input_tree)
    flattened_shallow_tree = nest.flatten_up_to(shallow_tree, shallow_tree)
    self.assertEqual(flattened_shallow_tree, shallow_tree)

  def testFlattenWithTuplePathsUpTo(self):
    def get_paths_and_values(shallow_tree, input_tree):
      path_value_pairs = nest.flatten_with_tuple_paths_up_to(shallow_tree,
                                                             input_tree)
      paths = [p for p, _ in path_value_pairs]
      values = [v for _, v in path_value_pairs]
      return paths, values

    # Shallow tree ends at scalar.
    input_tree = [[[2, 2], [3, 3]], [[4, 9], [5, 5]]]
    shallow_tree = [[True, True], [False, True]]
    (flattened_input_tree_paths,
     flattened_input_tree) = get_paths_and_values(shallow_tree, input_tree)
    (flattened_shallow_tree_paths,
     flattened_shallow_tree) = get_paths_and_values(shallow_tree, shallow_tree)
    self.assertEqual(flattened_input_tree_paths,
                     [(0, 0), (0, 1), (1, 0), (1, 1)])
    self.assertEqual(flattened_input_tree, [[2, 2], [3, 3], [4, 9], [5, 5]])
    self.assertEqual(flattened_shallow_tree_paths,
                     [(0, 0), (0, 1), (1, 0), (1, 1)])
    self.assertEqual(flattened_shallow_tree, [True, True, False, True])

    # Shallow tree ends at string.
    input_tree = [[("a", 1), [("b", 2), [("c", 3), [("d", 4)]]]]]
    shallow_tree = [["level_1", ["level_2", ["level_3", ["level_4"]]]]]
    (input_tree_flattened_as_shallow_tree_paths,
     input_tree_flattened_as_shallow_tree) = get_paths_and_values(shallow_tree,
                                                                  input_tree)
    input_tree_flattened_paths = [p for p, _ in
                                  nest.flatten_with_tuple_paths(input_tree)]
    input_tree_flattened = nest.flatten(input_tree)
    self.assertEqual(input_tree_flattened_as_shallow_tree_paths,
                     [(0, 0), (0, 1, 0), (0, 1, 1, 0), (0, 1, 1, 1, 0)])
    self.assertEqual(input_tree_flattened_as_shallow_tree,
                     [("a", 1), ("b", 2), ("c", 3), ("d", 4)])

    self.assertEqual(input_tree_flattened_paths,
                     [(0, 0, 0), (0, 0, 1),
                      (0, 1, 0, 0), (0, 1, 0, 1),
                      (0, 1, 1, 0, 0), (0, 1, 1, 0, 1),
                      (0, 1, 1, 1, 0, 0), (0, 1, 1, 1, 0, 1)])
    self.assertEqual(input_tree_flattened, ["a", 1, "b", 2, "c", 3, "d", 4])

    # Make sure dicts are correctly flattened, yielding values, not keys.
    input_tree = {"a": 1, "b": {"c": 2}, "d": [3, (4, 5)]}
    shallow_tree = {"a": 0, "b": 0, "d": [0, 0]}
    (input_tree_flattened_as_shallow_tree_paths,
     input_tree_flattened_as_shallow_tree) = get_paths_and_values(shallow_tree,
                                                                  input_tree)
    self.assertEqual(input_tree_flattened_as_shallow_tree_paths,
                     [("a",), ("b",), ("d", 0), ("d", 1)])
    self.assertEqual(input_tree_flattened_as_shallow_tree,
                     [1, {"c": 2}, 3, (4, 5)])

    # Namedtuples.
    ab_tuple = collections.namedtuple("ab_tuple", "a, b")
    input_tree = ab_tuple(a=[0, 1], b=2)
    shallow_tree = ab_tuple(a=0, b=1)
    (input_tree_flattened_as_shallow_tree_paths,
     input_tree_flattened_as_shallow_tree) = get_paths_and_values(shallow_tree,
                                                                  input_tree)
    self.assertEqual(input_tree_flattened_as_shallow_tree_paths,
                     [("a",), ("b",)])
    self.assertEqual(input_tree_flattened_as_shallow_tree,
                     [[0, 1], 2])

    # Nested dicts, OrderedDicts and namedtuples.
    input_tree = collections.OrderedDict(
        [("a", ab_tuple(a=[0, {"b": 1}], b=2)),
         ("c", {"d": 3, "e": collections.OrderedDict([("f", 4)])})])
    shallow_tree = input_tree
    (input_tree_flattened_as_shallow_tree_paths,
     input_tree_flattened_as_shallow_tree) = get_paths_and_values(shallow_tree,
                                                                  input_tree)
    self.assertEqual(input_tree_flattened_as_shallow_tree_paths,
                     [("a", "a", 0),
                      ("a", "a", 1, "b"),
                      ("a", "b"),
                      ("c", "d"),
                      ("c", "e", "f")])
    self.assertEqual(input_tree_flattened_as_shallow_tree, [0, 1, 2, 3, 4])
    shallow_tree = collections.OrderedDict([("a", 0), ("c", {"d": 3, "e": 1})])
    (input_tree_flattened_as_shallow_tree_paths,
     input_tree_flattened_as_shallow_tree) = get_paths_and_values(shallow_tree,
                                                                  input_tree)
    self.assertEqual(input_tree_flattened_as_shallow_tree_paths,
                     [("a",),
                      ("c", "d"),
                      ("c", "e")])
    self.assertEqual(input_tree_flattened_as_shallow_tree,
                     [ab_tuple(a=[0, {"b": 1}], b=2),
                      3,
                      collections.OrderedDict([("f", 4)])])
    shallow_tree = collections.OrderedDict([("a", 0), ("c", 0)])
    (input_tree_flattened_as_shallow_tree_paths,
     input_tree_flattened_as_shallow_tree) = get_paths_and_values(shallow_tree,
                                                                  input_tree)
    self.assertEqual(input_tree_flattened_as_shallow_tree_paths,
                     [("a",), ("c",)])
    self.assertEqual(input_tree_flattened_as_shallow_tree,
                     [ab_tuple(a=[0, {"b": 1}], b=2),
                      {"d": 3, "e": collections.OrderedDict([("f", 4)])}])

    ## Shallow non-list edge-case.
    # Using iterable elements.
    input_tree = ["input_tree"]
    shallow_tree = "shallow_tree"
    (flattened_input_tree_paths,
     flattened_input_tree) = get_paths_and_values(shallow_tree, input_tree)
    (flattened_shallow_tree_paths,
     flattened_shallow_tree) = get_paths_and_values(shallow_tree, shallow_tree)
    self.assertEqual(flattened_input_tree_paths, [()])
    self.assertEqual(flattened_input_tree, [input_tree])
    self.assertEqual(flattened_shallow_tree_paths, [()])
    self.assertEqual(flattened_shallow_tree, [shallow_tree])

    input_tree = ["input_tree_0", "input_tree_1"]
    shallow_tree = "shallow_tree"
    (flattened_input_tree_paths,
     flattened_input_tree) = get_paths_and_values(shallow_tree, input_tree)
    (flattened_shallow_tree_paths,
     flattened_shallow_tree) = get_paths_and_values(shallow_tree, shallow_tree)
    self.assertEqual(flattened_input_tree_paths, [()])
    self.assertEqual(flattened_input_tree, [input_tree])
    self.assertEqual(flattened_shallow_tree_paths, [()])
    self.assertEqual(flattened_shallow_tree, [shallow_tree])

    # Test case where len(shallow_tree) < len(input_tree)
    input_tree = {"a": "A", "b": "B", "c": "C"}
    shallow_tree = {"a": 1, "c": 2}
    (flattened_input_tree_paths,
     flattened_input_tree) = get_paths_and_values(shallow_tree, input_tree)
    (flattened_shallow_tree_paths,
     flattened_shallow_tree) = get_paths_and_values(shallow_tree, shallow_tree)
    self.assertEqual(flattened_input_tree_paths, [("a",), ("c",)])
    self.assertEqual(flattened_input_tree, ["A", "C"])
    self.assertEqual(flattened_shallow_tree_paths, [("a",), ("c",)])
    self.assertEqual(flattened_shallow_tree, [1, 2])

    # Using non-iterable elements.
    input_tree = [0]
    shallow_tree = 9
    (flattened_input_tree_paths,
     flattened_input_tree) = get_paths_and_values(shallow_tree, input_tree)
    (flattened_shallow_tree_paths,
     flattened_shallow_tree) = get_paths_and_values(shallow_tree, shallow_tree)
    self.assertEqual(flattened_input_tree_paths, [()])
    self.assertEqual(flattened_input_tree, [input_tree])
    self.assertEqual(flattened_shallow_tree_paths, [()])
    self.assertEqual(flattened_shallow_tree, [shallow_tree])

    input_tree = [0, 1]
    shallow_tree = 9
    (flattened_input_tree_paths,
     flattened_input_tree) = get_paths_and_values(shallow_tree, input_tree)
    (flattened_shallow_tree_paths,
     flattened_shallow_tree) = get_paths_and_values(shallow_tree, shallow_tree)
    self.assertEqual(flattened_input_tree_paths, [()])
    self.assertEqual(flattened_input_tree, [input_tree])
    self.assertEqual(flattened_shallow_tree_paths, [()])
    self.assertEqual(flattened_shallow_tree, [shallow_tree])

    ## Both non-list edge-case.
    # Using iterable elements.
    input_tree = "input_tree"
    shallow_tree = "shallow_tree"
    (flattened_input_tree_paths,
     flattened_input_tree) = get_paths_and_values(shallow_tree, input_tree)
    (flattened_shallow_tree_paths,
     flattened_shallow_tree) = get_paths_and_values(shallow_tree, shallow_tree)
    self.assertEqual(flattened_input_tree_paths, [()])
    self.assertEqual(flattened_input_tree, [input_tree])
    self.assertEqual(flattened_shallow_tree_paths, [()])
    self.assertEqual(flattened_shallow_tree, [shallow_tree])

    # Using non-iterable elements.
    input_tree = 0
    shallow_tree = 0
    (flattened_input_tree_paths,
     flattened_input_tree) = get_paths_and_values(shallow_tree, input_tree)
    (flattened_shallow_tree_paths,
     flattened_shallow_tree) = get_paths_and_values(shallow_tree, shallow_tree)
    self.assertEqual(flattened_input_tree_paths, [()])
    self.assertEqual(flattened_input_tree, [input_tree])
    self.assertEqual(flattened_shallow_tree_paths, [()])
    self.assertEqual(flattened_shallow_tree, [shallow_tree])

    ## Input non-list edge-case.
    # Using iterable elements.
    input_tree = "input_tree"
    shallow_tree = ["shallow_tree"]
    with self.assertRaisesWithLiteralMatch(
        TypeError,
        nest._IF_SHALLOW_IS_SEQ_INPUT_MUST_BE_SEQ.format(type(input_tree))):
      (flattened_input_tree_paths,
       flattened_input_tree) = get_paths_and_values(shallow_tree, input_tree)
    (flattened_shallow_tree_paths,
     flattened_shallow_tree) = get_paths_and_values(shallow_tree, shallow_tree)
    self.assertEqual(flattened_shallow_tree_paths, [(0,)])
    self.assertEqual(flattened_shallow_tree, shallow_tree)

    input_tree = "input_tree"
    shallow_tree = ["shallow_tree_9", "shallow_tree_8"]
    with self.assertRaisesWithLiteralMatch(
        TypeError,
        nest._IF_SHALLOW_IS_SEQ_INPUT_MUST_BE_SEQ.format(type(input_tree))):
      (flattened_input_tree_paths,
       flattened_input_tree) = get_paths_and_values(shallow_tree, input_tree)
    (flattened_shallow_tree_paths,
     flattened_shallow_tree) = get_paths_and_values(shallow_tree, shallow_tree)
    self.assertEqual(flattened_shallow_tree_paths, [(0,), (1,)])
    self.assertEqual(flattened_shallow_tree, shallow_tree)

    # Using non-iterable elements.
    input_tree = 0
    shallow_tree = [9]
    with self.assertRaisesWithLiteralMatch(
        TypeError,
        nest._IF_SHALLOW_IS_SEQ_INPUT_MUST_BE_SEQ.format(type(input_tree))):
      (flattened_input_tree_paths,
       flattened_input_tree) = get_paths_and_values(shallow_tree, input_tree)
    (flattened_shallow_tree_paths,
     flattened_shallow_tree) = get_paths_and_values(shallow_tree, shallow_tree)
    self.assertEqual(flattened_shallow_tree_paths, [(0,)])
    self.assertEqual(flattened_shallow_tree, shallow_tree)

    input_tree = 0
    shallow_tree = [9, 8]
    with self.assertRaisesWithLiteralMatch(
        TypeError,
        nest._IF_SHALLOW_IS_SEQ_INPUT_MUST_BE_SEQ.format(type(input_tree))):
      (flattened_input_tree_paths,
       flattened_input_tree) = get_paths_and_values(shallow_tree, input_tree)
    (flattened_shallow_tree_paths,
     flattened_shallow_tree) = get_paths_and_values(shallow_tree, shallow_tree)
    self.assertEqual(flattened_shallow_tree_paths, [(0,), (1,)])
    self.assertEqual(flattened_shallow_tree, shallow_tree)

  def testMapStructureUpTo(self):
    # Named tuples.
    ab_tuple = collections.namedtuple("ab_tuple", "a, b")
    op_tuple = collections.namedtuple("op_tuple", "add, mul")
    inp_val = ab_tuple(a=2, b=3)
    inp_ops = ab_tuple(a=op_tuple(add=1, mul=2), b=op_tuple(add=2, mul=3))
    out = nest.map_structure_up_to(
        inp_val, lambda val, ops: (val + ops.add) * ops.mul, inp_val, inp_ops)
    self.assertEqual(out.a, 6)
    self.assertEqual(out.b, 15)

    # Lists.
    data_list = [[2, 4, 6, 8], [[1, 3, 5, 7, 9], [3, 5, 7]]]
    name_list = ["evens", ["odds", "primes"]]
    out = nest.map_structure_up_to(
        name_list, lambda name, sec: "first_{}_{}".format(len(sec), name),
        name_list, data_list)
    self.assertEqual(out, ["first_4_evens", ["first_5_odds", "first_3_primes"]])

<<<<<<< HEAD
=======
    # Dicts.
    inp_val = dict(a=2, b=3)
    inp_ops = dict(a=dict(add=1, mul=2), b=dict(add=2, mul=3))
    out = nest.map_structure_up_to(
        inp_val,
        lambda val, ops: (val + ops["add"]) * ops["mul"], inp_val, inp_ops)
    self.assertEqual(out["a"], 6)
    self.assertEqual(out["b"], 15)

    # Non-equal dicts.
    inp_val = dict(a=2, b=3)
    inp_ops = dict(a=dict(add=1, mul=2), c=dict(add=2, mul=3))
    with self.assertRaisesWithLiteralMatch(
        ValueError,
        nest._SHALLOW_TREE_HAS_INVALID_KEYS.format(["b"])):
      nest.map_structure_up_to(
          inp_val,
          lambda val, ops: (val + ops["add"]) * ops["mul"], inp_val, inp_ops)

    # Dict+custom mapping.
    inp_val = dict(a=2, b=3)
    inp_ops = _CustomMapping(a=dict(add=1, mul=2), b=dict(add=2, mul=3))
    out = nest.map_structure_up_to(
        inp_val,
        lambda val, ops: (val + ops["add"]) * ops["mul"], inp_val, inp_ops)
    self.assertEqual(out["a"], 6)
    self.assertEqual(out["b"], 15)

    # Non-equal dict/mapping.
    inp_val = dict(a=2, b=3)
    inp_ops = _CustomMapping(a=dict(add=1, mul=2), c=dict(add=2, mul=3))
    with self.assertRaisesWithLiteralMatch(
        ValueError,
        nest._SHALLOW_TREE_HAS_INVALID_KEYS.format(["b"])):
      nest.map_structure_up_to(
          inp_val,
          lambda val, ops: (val + ops["add"]) * ops["mul"], inp_val, inp_ops)

>>>>>>> a751f01a
  def testGetTraverseShallowStructure(self):
    scalar_traverse_input = [3, 4, (1, 2, [0]), [5, 6], {"a": (7,)}, []]
    scalar_traverse_r = nest.get_traverse_shallow_structure(
        lambda s: not isinstance(s, tuple),
        scalar_traverse_input)
    self.assertEqual(scalar_traverse_r,
                     [True, True, False, [True, True], {"a": False}, []])
    nest.assert_shallow_structure(scalar_traverse_r,
                                  scalar_traverse_input)

    structure_traverse_input = [(1, [2]), ([1], 2)]
    structure_traverse_r = nest.get_traverse_shallow_structure(
        lambda s: (True, False) if isinstance(s, tuple) else True,
        structure_traverse_input)
    self.assertEqual(structure_traverse_r,
                     [(True, False), ([True], False)])
    nest.assert_shallow_structure(structure_traverse_r,
                                  structure_traverse_input)

    with self.assertRaisesRegexp(TypeError, "returned structure"):
      nest.get_traverse_shallow_structure(lambda _: [True], 0)

    with self.assertRaisesRegexp(TypeError, "returned a non-bool scalar"):
      nest.get_traverse_shallow_structure(lambda _: 1, [1])

    with self.assertRaisesRegexp(
        TypeError, "didn't return a depth=1 structure of bools"):
      nest.get_traverse_shallow_structure(lambda _: [1], [1])

  def testYieldFlatStringPaths(self):
    for inputs_expected in ({"inputs": [], "expected": []},
                            {"inputs": 3, "expected": [()]},
                            {"inputs": [3], "expected": [(0,)]},
                            {"inputs": {"a": 3}, "expected": [("a",)]},
                            {"inputs": {"a": {"b": 4}},
                             "expected": [("a", "b")]},
                            {"inputs": [{"a": 2}], "expected": [(0, "a")]},
                            {"inputs": [{"a": [2]}], "expected": [(0, "a", 0)]},
                            {"inputs": [{"a": [(23, 42)]}],
                             "expected": [(0, "a", 0, 0), (0, "a", 0, 1)]},
                            {"inputs": [{"a": ([23], 42)}],
                             "expected": [(0, "a", 0, 0), (0, "a", 1)]},
                            {"inputs": {"a": {"a": 2}, "c": [[[4]]]},
                             "expected": [("a", "a"), ("c", 0, 0, 0)]},
                            {"inputs": {"0": [{"1": 23}]},
                             "expected": [("0", 0, "1")]}):
      inputs = inputs_expected["inputs"]
      expected = inputs_expected["expected"]
      self.assertEqual(list(nest.yield_flat_paths(inputs)), expected)

  # We cannot define namedtuples within @parameterized argument lists.
  # pylint: disable=invalid-name
  Foo = collections.namedtuple("Foo", ["a", "b"])
  Bar = collections.namedtuple("Bar", ["c", "d"])
  # pylint: enable=invalid-name

  @parameterized.parameters([
      dict(inputs=[], expected=[]),
      dict(inputs=[23, "42"], expected=[("0", 23), ("1", "42")]),
      dict(inputs=[[[[108]]]], expected=[("0/0/0/0", 108)]),
      dict(inputs=Foo(a=3, b=Bar(c=23, d=42)),
           expected=[("a", 3), ("b/c", 23), ("b/d", 42)]),
      dict(inputs=Foo(a=Bar(c=23, d=42), b=Bar(c=0, d="thing")),
           expected=[("a/c", 23), ("a/d", 42), ("b/c", 0), ("b/d", "thing")]),
      dict(inputs=Bar(c=42, d=43),
           expected=[("c", 42), ("d", 43)]),
      dict(inputs=Bar(c=[42], d=43),
           expected=[("c/0", 42), ("d", 43)]),
  ])
  def testFlattenWithStringPaths(self, inputs, expected):
    self.assertEqual(
        nest.flatten_with_joined_string_paths(inputs, separator="/"),
        expected)

  @parameterized.parameters([
      dict(inputs=[], expected=[]),
      dict(inputs=[23, "42"], expected=[((0,), 23), ((1,), "42")]),
      dict(inputs=[[[[108]]]], expected=[((0, 0, 0, 0), 108)]),
      dict(inputs=Foo(a=3, b=Bar(c=23, d=42)),
           expected=[(("a",), 3), (("b", "c"), 23), (("b", "d"), 42)]),
      dict(inputs=Foo(a=Bar(c=23, d=42), b=Bar(c=0, d="thing")),
           expected=[(("a", "c"), 23), (("a", "d"), 42), (("b", "c"), 0),
                     (("b", "d"), "thing")]),
      dict(inputs=Bar(c=42, d=43),
           expected=[(("c",), 42), (("d",), 43)]),
      dict(inputs=Bar(c=[42], d=43),
           expected=[(("c", 0), 42), (("d",), 43)]),
  ])
  def testFlattenWithTuplePaths(self, inputs, expected):
    self.assertEqual(nest.flatten_with_tuple_paths(inputs), expected)

  @parameterized.named_parameters(
      ("tuples", (1, 2), (3, 4), True, (("0", 4), ("1", 6))),
      ("dicts", {"a": 1, "b": 2}, {"b": 4, "a": 3}, True,
       {"a": ("a", 4), "b": ("b", 6)}),
      ("mixed", (1, 2), [3, 4], False, (("0", 4), ("1", 6))),
      ("nested",
       {"a": [2, 3], "b": [1, 2, 3]}, {"b": [5, 6, 7], "a": [8, 9]}, True,
       {"a": [("a/0", 10), ("a/1", 12)],
        "b": [("b/0", 6), ("b/1", 8), ("b/2", 10)]}))
  def testMapWithPathsCompatibleStructures(self, s1, s2, check_types, expected):
    def format_sum(path, *values):
      return (path, sum(values))
    result = nest.map_structure_with_paths(format_sum, s1, s2,
                                           check_types=check_types)
    self.assertEqual(expected, result)

  @parameterized.named_parameters(
      ("tuples", (1, 2, 3), (4, 5), ValueError),
      ("dicts", {"a": 1}, {"b": 2}, ValueError),
      ("mixed", (1, 2), [3, 4], TypeError),
      ("nested",
       {"a": [2, 3, 4], "b": [1, 3]},
       {"b": [5, 6], "a": [8, 9]},
       ValueError
      ))
  def testMapWithPathsIncompatibleStructures(self, s1, s2, error_type):
    with self.assertRaises(error_type):
      nest.map_structure_with_paths(lambda path, *s: 0, s1, s2)

  @parameterized.named_parameters([
      dict(testcase_name="Tuples", s1=(1, 2), s2=(3, 4),
           check_types=True, expected=(((0,), 4), ((1,), 6))),
      dict(testcase_name="Dicts", s1={"a": 1, "b": 2}, s2={"b": 4, "a": 3},
           check_types=True, expected={"a": (("a",), 4), "b": (("b",), 6)}),
      dict(testcase_name="Mixed", s1=(1, 2), s2=[3, 4],
           check_types=False, expected=(((0,), 4), ((1,), 6))),
      dict(testcase_name="Nested",
           s1={"a": [2, 3], "b": [1, 2, 3]},
           s2={"b": [5, 6, 7], "a": [8, 9]},
           check_types=True,
           expected={"a": [(("a", 0), 10), (("a", 1), 12)],
                     "b": [(("b", 0), 6), (("b", 1), 8), (("b", 2), 10)]}),
  ])
  def testMapWithTuplePathsCompatibleStructures(
      self, s1, s2, check_types, expected):
    def path_and_sum(path, *values):
      return path, sum(values)
    result = nest.map_structure_with_tuple_paths(
        path_and_sum, s1, s2, check_types=check_types)
    self.assertEqual(expected, result)

  @parameterized.named_parameters([
      dict(testcase_name="Tuples", s1=(1, 2, 3), s2=(4, 5),
           error_type=ValueError),
      dict(testcase_name="Dicts", s1={"a": 1}, s2={"b": 2},
           error_type=ValueError),
      dict(testcase_name="Mixed", s1=(1, 2), s2=[3, 4], error_type=TypeError),
      dict(testcase_name="Nested",
           s1={"a": [2, 3, 4], "b": [1, 3]},
           s2={"b": [5, 6], "a": [8, 9]},
           error_type=ValueError)
  ])
  def testMapWithTuplePathsIncompatibleStructures(self, s1, s2, error_type):
    with self.assertRaises(error_type):
      nest.map_structure_with_tuple_paths(lambda path, *s: 0, s1, s2)


class NestBenchmark(test.Benchmark):

  def run_and_report(self, s1, s2, name):
    burn_iter, test_iter = 100, 30000

    for _ in xrange(burn_iter):
      nest.assert_same_structure(s1, s2)

    t0 = time.time()
    for _ in xrange(test_iter):
      nest.assert_same_structure(s1, s2)
    t1 = time.time()

    self.report_benchmark(iters=test_iter, wall_time=(t1 - t0) / test_iter,
                          name=name)

  def benchmark_assert_structure(self):
    s1 = (((1, 2), 3), 4, (5, 6))
    s2 = ((("foo1", "foo2"), "foo3"), "foo4", ("foo5", "foo6"))
    self.run_and_report(s1, s2, "assert_same_structure_6_elem")

    s1 = (((1, 2), 3), 4, (5, 6)) * 10
    s2 = ((("foo1", "foo2"), "foo3"), "foo4", ("foo5", "foo6")) * 10
    self.run_and_report(s1, s2, "assert_same_structure_60_elem")


if __name__ == "__main__":
  test.main()<|MERGE_RESOLUTION|>--- conflicted
+++ resolved
@@ -963,8 +963,6 @@
         name_list, data_list)
     self.assertEqual(out, ["first_4_evens", ["first_5_odds", "first_3_primes"]])
 
-<<<<<<< HEAD
-=======
     # Dicts.
     inp_val = dict(a=2, b=3)
     inp_ops = dict(a=dict(add=1, mul=2), b=dict(add=2, mul=3))
@@ -1003,7 +1001,6 @@
           inp_val,
           lambda val, ops: (val + ops["add"]) * ops["mul"], inp_val, inp_ops)
 
->>>>>>> a751f01a
   def testGetTraverseShallowStructure(self):
     scalar_traverse_input = [3, 4, (1, 2, [0]), [5, 6], {"a": (7,)}, []]
     scalar_traverse_r = nest.get_traverse_shallow_structure(
