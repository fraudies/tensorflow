# pylint: disable=g-bad-file-header
# Copyright 2016 The TensorFlow Authors. All Rights Reserved.
#
# Licensed under the Apache License, Version 2.0 (the "License");
# you may not use this file except in compliance with the License.
# You may obtain a copy of the License at
#
#     http://www.apache.org/licenses/LICENSE-2.0
#
# Unless required by applicable law or agreed to in writing, software
# distributed under the License is distributed on an "AS IS" BASIS,
# WITHOUT WARRANTIES OR CONDITIONS OF ANY KIND, either express or implied.
# See the License for the specific language governing permissions and
# limitations under the License.
# ==============================================================================
"""Tests for basic_session_run_hooks."""

from __future__ import absolute_import
from __future__ import division
from __future__ import print_function

import os.path
import shutil
import tempfile
import threading
import time

from tensorflow.contrib.framework.python.framework import checkpoint_utils
from tensorflow.contrib.framework.python.ops import variables
from tensorflow.contrib.testing.python.framework import fake_summary_writer
from tensorflow.python.client import session as session_lib
from tensorflow.python.data.ops import dataset_ops
from tensorflow.python.framework import constant_op
from tensorflow.python.framework import dtypes
from tensorflow.python.framework import errors
from tensorflow.python.framework import meta_graph
from tensorflow.python.framework import ops
from tensorflow.python.ops import array_ops
from tensorflow.python.ops import control_flow_ops
from tensorflow.python.ops import state_ops
from tensorflow.python.ops import variable_scope
from tensorflow.python.ops import variables as variables_lib
import tensorflow.python.ops.nn_grad  # pylint: disable=unused-import
from tensorflow.python.platform import gfile
from tensorflow.python.platform import test
from tensorflow.python.platform import tf_logging
from tensorflow.python.summary import summary as summary_lib
from tensorflow.python.summary.writer import writer_cache
from tensorflow.python.training import basic_session_run_hooks
from tensorflow.python.training import monitored_session
from tensorflow.python.training import session_run_hook
from tensorflow.python.training import training_util


class MockCheckpointSaverListener(
    basic_session_run_hooks.CheckpointSaverListener):

  def __init__(self):
    self.begin_count = 0
    self.before_save_count = 0
    self.after_save_count = 0
    self.end_count = 0
    self.ask_for_stop = False

  def begin(self):
    self.begin_count += 1

  def before_save(self, session, global_step):
    self.before_save_count += 1

  def after_save(self, session, global_step):
    self.after_save_count += 1
    if self.ask_for_stop:
      return True

  def end(self, session, global_step):
    self.end_count += 1

  def get_counts(self):
    return {
        'begin': self.begin_count,
        'before_save': self.before_save_count,
        'after_save': self.after_save_count,
        'end': self.end_count
    }


class SecondOrStepTimerTest(test.TestCase):

  def test_raise_in_both_secs_and_steps(self):
    with self.assertRaises(ValueError):
      basic_session_run_hooks.SecondOrStepTimer(every_secs=2.0, every_steps=10)

  def test_raise_in_none_secs_and_steps(self):
    with self.assertRaises(ValueError):
      basic_session_run_hooks.SecondOrStepTimer()

  def test_every_secs(self):
    timer = basic_session_run_hooks.SecondOrStepTimer(every_secs=1.0)
    self.assertTrue(timer.should_trigger_for_step(1))

    timer.update_last_triggered_step(1)
    self.assertFalse(timer.should_trigger_for_step(1))
    self.assertFalse(timer.should_trigger_for_step(2))

    time.sleep(1.0)
    self.assertFalse(timer.should_trigger_for_step(1))
    self.assertTrue(timer.should_trigger_for_step(2))

  def test_every_steps(self):
    timer = basic_session_run_hooks.SecondOrStepTimer(every_steps=3)
    self.assertTrue(timer.should_trigger_for_step(1))

    timer.update_last_triggered_step(1)
    self.assertFalse(timer.should_trigger_for_step(1))
    self.assertFalse(timer.should_trigger_for_step(2))
    self.assertFalse(timer.should_trigger_for_step(3))
    self.assertTrue(timer.should_trigger_for_step(4))

  def test_update_last_triggered_step(self):
    timer = basic_session_run_hooks.SecondOrStepTimer(every_steps=1)

    elapsed_secs, elapsed_steps = timer.update_last_triggered_step(1)
    self.assertEqual(None, elapsed_secs)
    self.assertEqual(None, elapsed_steps)

    elapsed_secs, elapsed_steps = timer.update_last_triggered_step(5)
    self.assertLess(0, elapsed_secs)
    self.assertEqual(4, elapsed_steps)

    elapsed_secs, elapsed_steps = timer.update_last_triggered_step(7)
    self.assertLess(0, elapsed_secs)
    self.assertEqual(2, elapsed_steps)


class StopAtStepTest(test.TestCase):

  def test_raise_in_both_last_step_and_num_steps(self):
    with self.assertRaises(ValueError):
      basic_session_run_hooks.StopAtStepHook(num_steps=10, last_step=20)

  def test_stop_based_on_last_step(self):
    h = basic_session_run_hooks.StopAtStepHook(last_step=10)
    with ops.Graph().as_default():
      global_step = variables.get_or_create_global_step()
      no_op = control_flow_ops.no_op()
      h.begin()
      with session_lib.Session() as sess:
        mon_sess = monitored_session._HookedSession(sess, [h])
        sess.run(state_ops.assign(global_step, 5))
        h.after_create_session(sess, None)
        mon_sess.run(no_op)
        self.assertFalse(mon_sess.should_stop())
        sess.run(state_ops.assign(global_step, 9))
        mon_sess.run(no_op)
        self.assertFalse(mon_sess.should_stop())
        sess.run(state_ops.assign(global_step, 10))
        mon_sess.run(no_op)
        self.assertTrue(mon_sess.should_stop())
        sess.run(state_ops.assign(global_step, 11))
        mon_sess._should_stop = False
        mon_sess.run(no_op)
        self.assertTrue(mon_sess.should_stop())

  def test_stop_based_on_num_step(self):
    h = basic_session_run_hooks.StopAtStepHook(num_steps=10)

    with ops.Graph().as_default():
      global_step = variables.get_or_create_global_step()
      no_op = control_flow_ops.no_op()
      h.begin()
      with session_lib.Session() as sess:
        mon_sess = monitored_session._HookedSession(sess, [h])
        sess.run(state_ops.assign(global_step, 5))
        h.after_create_session(sess, None)
        mon_sess.run(no_op)
        self.assertFalse(mon_sess.should_stop())
        sess.run(state_ops.assign(global_step, 13))
        mon_sess.run(no_op)
        self.assertFalse(mon_sess.should_stop())
        sess.run(state_ops.assign(global_step, 14))
        mon_sess.run(no_op)
        self.assertFalse(mon_sess.should_stop())
        sess.run(state_ops.assign(global_step, 15))
        mon_sess.run(no_op)
        self.assertTrue(mon_sess.should_stop())
        sess.run(state_ops.assign(global_step, 16))
        mon_sess._should_stop = False
        mon_sess.run(no_op)
        self.assertTrue(mon_sess.should_stop())

  def test_stop_based_with_multiple_steps(self):
    h = basic_session_run_hooks.StopAtStepHook(num_steps=10)

    with ops.Graph().as_default():
      global_step = variables.get_or_create_global_step()
      no_op = control_flow_ops.no_op()
      h.begin()
      with session_lib.Session() as sess:
        mon_sess = monitored_session._HookedSession(sess, [h])
        sess.run(state_ops.assign(global_step, 5))
        h.after_create_session(sess, None)
        mon_sess.run(no_op)
        self.assertFalse(mon_sess.should_stop())
        sess.run(state_ops.assign(global_step, 15))
        mon_sess.run(no_op)
        self.assertTrue(mon_sess.should_stop())


class LoggingTensorHookTest(test.TestCase):

  def setUp(self):
    # Mock out logging calls so we can verify whether correct tensors are being
    # monitored.
    self._actual_log = tf_logging.info
    self.logged_message = None

    def mock_log(*args, **kwargs):
      self.logged_message = args
      self._actual_log(*args, **kwargs)

    tf_logging.info = mock_log

  def tearDown(self):
    tf_logging.info = self._actual_log

  def test_illegal_args(self):
    with self.assertRaisesRegexp(ValueError, 'nvalid every_n_iter'):
      basic_session_run_hooks.LoggingTensorHook(tensors=['t'], every_n_iter=0)
    with self.assertRaisesRegexp(ValueError, 'nvalid every_n_iter'):
      basic_session_run_hooks.LoggingTensorHook(tensors=['t'], every_n_iter=-10)
    with self.assertRaisesRegexp(ValueError, 'xactly one of'):
      basic_session_run_hooks.LoggingTensorHook(
          tensors=['t'], every_n_iter=5, every_n_secs=5)
    with self.assertRaisesRegexp(ValueError, 'xactly one of'):
      basic_session_run_hooks.LoggingTensorHook(tensors=['t'])

  def test_print_at_end_only(self):
    with ops.Graph().as_default(), session_lib.Session() as sess:
      t = constant_op.constant(42.0, name='foo')
      train_op = constant_op.constant(3)
      hook = basic_session_run_hooks.LoggingTensorHook(
          tensors=[t.name], at_end=True)
      hook.begin()
      mon_sess = monitored_session._HookedSession(sess, [hook])
      sess.run(variables_lib.global_variables_initializer())
      self.logged_message = ''
      for _ in range(3):
        mon_sess.run(train_op)
        # assertNotRegexpMatches is not supported by python 3.1 and later
        self.assertEqual(str(self.logged_message).find(t.name), -1)

      hook.end(sess)
      self.assertRegexpMatches(str(self.logged_message), t.name)

  def _validate_print_every_n_steps(self, sess, at_end):
    t = constant_op.constant(42.0, name='foo')

    train_op = constant_op.constant(3)
    hook = basic_session_run_hooks.LoggingTensorHook(
        tensors=[t.name], every_n_iter=10, at_end=at_end)
    hook.begin()
    mon_sess = monitored_session._HookedSession(sess, [hook])
    sess.run(variables_lib.global_variables_initializer())
    mon_sess.run(train_op)
    self.assertRegexpMatches(str(self.logged_message), t.name)
    for _ in range(3):
      self.logged_message = ''
      for _ in range(9):
        mon_sess.run(train_op)
        # assertNotRegexpMatches is not supported by python 3.1 and later
        self.assertEqual(str(self.logged_message).find(t.name), -1)
      mon_sess.run(train_op)
      self.assertRegexpMatches(str(self.logged_message), t.name)

    # Add additional run to verify proper reset when called multiple times.
    self.logged_message = ''
    mon_sess.run(train_op)
    # assertNotRegexpMatches is not supported by python 3.1 and later
    self.assertEqual(str(self.logged_message).find(t.name), -1)

    self.logged_message = ''
    hook.end(sess)
    if at_end:
      self.assertRegexpMatches(str(self.logged_message), t.name)
    else:
      # assertNotRegexpMatches is not supported by python 3.1 and later
      self.assertEqual(str(self.logged_message).find(t.name), -1)

  def test_print_every_n_steps(self):
    with ops.Graph().as_default(), session_lib.Session() as sess:
      self._validate_print_every_n_steps(sess, at_end=False)
      # Verify proper reset.
      self._validate_print_every_n_steps(sess, at_end=False)

  def test_print_every_n_steps_and_end(self):
    with ops.Graph().as_default(), session_lib.Session() as sess:
      self._validate_print_every_n_steps(sess, at_end=True)
      # Verify proper reset.
      self._validate_print_every_n_steps(sess, at_end=True)

  def test_print_first_step(self):
    # if it runs every iteration, first iteration has None duration.
    with ops.Graph().as_default(), session_lib.Session() as sess:
      t = constant_op.constant(42.0, name='foo')
      train_op = constant_op.constant(3)
      hook = basic_session_run_hooks.LoggingTensorHook(
          tensors={'foo': t}, every_n_iter=1)
      hook.begin()
      mon_sess = monitored_session._HookedSession(sess, [hook])
      sess.run(variables_lib.global_variables_initializer())
      mon_sess.run(train_op)
      self.assertRegexpMatches(str(self.logged_message), 'foo')
      # in first run, elapsed time is None.
      self.assertEqual(str(self.logged_message).find('sec'), -1)

  def _validate_print_every_n_secs(self, sess, at_end):
    t = constant_op.constant(42.0, name='foo')
    train_op = constant_op.constant(3)

    hook = basic_session_run_hooks.LoggingTensorHook(
        tensors=[t.name], every_n_secs=1.0, at_end=at_end)
    hook.begin()
    mon_sess = monitored_session._HookedSession(sess, [hook])
    sess.run(variables_lib.global_variables_initializer())

    mon_sess.run(train_op)
    self.assertRegexpMatches(str(self.logged_message), t.name)

    # assertNotRegexpMatches is not supported by python 3.1 and later
    self.logged_message = ''
    mon_sess.run(train_op)
    self.assertEqual(str(self.logged_message).find(t.name), -1)
    time.sleep(1.0)

    self.logged_message = ''
    mon_sess.run(train_op)
    self.assertRegexpMatches(str(self.logged_message), t.name)

    self.logged_message = ''
    hook.end(sess)
    if at_end:
      self.assertRegexpMatches(str(self.logged_message), t.name)
    else:
      # assertNotRegexpMatches is not supported by python 3.1 and later
      self.assertEqual(str(self.logged_message).find(t.name), -1)

  def test_print_every_n_secs(self):
    with ops.Graph().as_default(), session_lib.Session() as sess:
      self._validate_print_every_n_secs(sess, at_end=False)
      # Verify proper reset.
      self._validate_print_every_n_secs(sess, at_end=False)

  def test_print_every_n_secs_and_end(self):
    with ops.Graph().as_default(), session_lib.Session() as sess:
      self._validate_print_every_n_secs(sess, at_end=True)
      # Verify proper reset.
      self._validate_print_every_n_secs(sess, at_end=True)

  def test_print_formatter(self):
    with ops.Graph().as_default(), session_lib.Session() as sess:
      t = constant_op.constant(42.0, name='foo')
      train_op = constant_op.constant(3)
      hook = basic_session_run_hooks.LoggingTensorHook(
          tensors=[t.name], every_n_iter=10,
          formatter=lambda items: 'qqq=%s' % items[t.name])
      hook.begin()
      mon_sess = monitored_session._HookedSession(sess, [hook])
      sess.run(variables_lib.global_variables_initializer())
      mon_sess.run(train_op)
      self.assertEqual(self.logged_message[0], 'qqq=42.0')


class CheckpointSaverHookTest(test.TestCase):

  def setUp(self):
    self.model_dir = tempfile.mkdtemp()
    self.graph = ops.Graph()
    with self.graph.as_default():
      self.scaffold = monitored_session.Scaffold()
      self.global_step = variables.get_or_create_global_step()
      self.train_op = training_util._increment_global_step(1)

  def tearDown(self):
    shutil.rmtree(self.model_dir, ignore_errors=True)

  def test_saves_when_saver_and_scaffold_both_missing(self):
    with self.graph.as_default():
      hook = basic_session_run_hooks.CheckpointSaverHook(
          self.model_dir, save_steps=1)
      hook.begin()
      self.scaffold.finalize()
      with session_lib.Session() as sess:
        sess.run(self.scaffold.init_op)
        mon_sess = monitored_session._HookedSession(sess, [hook])
        mon_sess.run(self.train_op)
        self.assertEqual(1,
                         checkpoint_utils.load_variable(self.model_dir,
                                                        self.global_step.name))

  def test_raise_when_saver_and_scaffold_both_present(self):
    with self.assertRaises(ValueError):
      basic_session_run_hooks.CheckpointSaverHook(
          self.model_dir, saver=self.scaffold.saver, scaffold=self.scaffold)

  def test_raise_in_both_secs_and_steps(self):
    with self.assertRaises(ValueError):
      basic_session_run_hooks.CheckpointSaverHook(
          self.model_dir, save_secs=10, save_steps=20)

  def test_raise_in_none_secs_and_steps(self):
    with self.assertRaises(ValueError):
      basic_session_run_hooks.CheckpointSaverHook(self.model_dir)

  def test_save_secs_saves_in_first_step(self):
    with self.graph.as_default():
      hook = basic_session_run_hooks.CheckpointSaverHook(
          self.model_dir, save_secs=2, scaffold=self.scaffold)
      hook.begin()
      self.scaffold.finalize()
      with session_lib.Session() as sess:
        sess.run(self.scaffold.init_op)
        mon_sess = monitored_session._HookedSession(sess, [hook])
        mon_sess.run(self.train_op)
        self.assertEqual(1,
                         checkpoint_utils.load_variable(self.model_dir,
                                                        self.global_step.name))

  def test_save_secs_calls_listeners_at_begin_and_end(self):
    with self.graph.as_default():
      listener = MockCheckpointSaverListener()
      hook = basic_session_run_hooks.CheckpointSaverHook(
          self.model_dir,
          save_secs=2,
          scaffold=self.scaffold,
          listeners=[listener])
      hook.begin()
      self.scaffold.finalize()
      with session_lib.Session() as sess:
        sess.run(self.scaffold.init_op)
        mon_sess = monitored_session._HookedSession(sess, [hook])
        mon_sess.run(self.train_op)  # hook runs here
        mon_sess.run(self.train_op)  # hook won't run here, so it does at end
        hook.end(sess)  # hook runs here
      self.assertEqual({
          'begin': 1,
          'before_save': 2,
          'after_save': 2,
          'end': 1
      }, listener.get_counts())

  def test_listener_with_monitored_session(self):
    with ops.Graph().as_default():
      scaffold = monitored_session.Scaffold()
      global_step = variables.get_or_create_global_step()
      train_op = training_util._increment_global_step(1)
      listener = MockCheckpointSaverListener()
      hook = basic_session_run_hooks.CheckpointSaverHook(
          self.model_dir,
          save_steps=1,
          scaffold=scaffold,
          listeners=[listener])
      with monitored_session.SingularMonitoredSession(
          hooks=[hook],
          scaffold=scaffold,
          checkpoint_dir=self.model_dir) as sess:
        sess.run(train_op)
        sess.run(train_op)
        global_step_val = sess.raw_session().run(global_step)
      listener_counts = listener.get_counts()
    self.assertEqual(2, global_step_val)
    self.assertEqual({
        'begin': 1,
        'before_save': 3,
        'after_save': 3,
        'end': 1
    }, listener_counts)

  def test_listener_stops_training_in_after_save(self):
    with ops.Graph().as_default():
      scaffold = monitored_session.Scaffold()
      variables.get_or_create_global_step()
      train_op = training_util._increment_global_step(1)
      listener = MockCheckpointSaverListener()
      hook = basic_session_run_hooks.CheckpointSaverHook(
          self.model_dir, save_steps=1, scaffold=scaffold, listeners=[listener])
      with monitored_session.SingularMonitoredSession(
          hooks=[hook], scaffold=scaffold,
          checkpoint_dir=self.model_dir) as sess:
        sess.run(train_op)
        self.assertFalse(sess.should_stop())
        sess.run(train_op)
        self.assertFalse(sess.should_stop())
        listener.ask_for_stop = True
        sess.run(train_op)
        self.assertTrue(sess.should_stop())

  def test_listener_with_default_saver(self):
    with ops.Graph().as_default():
      global_step = variables.get_or_create_global_step()
      train_op = training_util._increment_global_step(1)
      listener = MockCheckpointSaverListener()
      hook = basic_session_run_hooks.CheckpointSaverHook(
          self.model_dir,
          save_steps=1,
          listeners=[listener])
      with monitored_session.SingularMonitoredSession(
          hooks=[hook],
          checkpoint_dir=self.model_dir) as sess:
        sess.run(train_op)
        sess.run(train_op)
        global_step_val = sess.raw_session().run(global_step)
      listener_counts = listener.get_counts()
    self.assertEqual(2, global_step_val)
    self.assertEqual({
        'begin': 1,
        'before_save': 3,
        'after_save': 3,
        'end': 1
    }, listener_counts)

    with ops.Graph().as_default():
      global_step = variables.get_or_create_global_step()
      with monitored_session.SingularMonitoredSession(
          checkpoint_dir=self.model_dir) as sess2:
        global_step_saved_val = sess2.run(global_step)
    self.assertEqual(2, global_step_saved_val)

  def test_two_listeners_with_default_saver(self):
    with ops.Graph().as_default():
      global_step = variables.get_or_create_global_step()
      train_op = training_util._increment_global_step(1)
      listener1 = MockCheckpointSaverListener()
      listener2 = MockCheckpointSaverListener()
      hook = basic_session_run_hooks.CheckpointSaverHook(
          self.model_dir,
          save_steps=1,
          listeners=[listener1, listener2])
      with monitored_session.SingularMonitoredSession(
          hooks=[hook],
          checkpoint_dir=self.model_dir) as sess:
        sess.run(train_op)
        sess.run(train_op)
        global_step_val = sess.raw_session().run(global_step)
      listener1_counts = listener1.get_counts()
      listener2_counts = listener2.get_counts()
    self.assertEqual(2, global_step_val)
    self.assertEqual({
        'begin': 1,
        'before_save': 3,
        'after_save': 3,
        'end': 1
    }, listener1_counts)
    self.assertEqual(listener1_counts, listener2_counts)

    with ops.Graph().as_default():
      global_step = variables.get_or_create_global_step()
      with monitored_session.SingularMonitoredSession(
          checkpoint_dir=self.model_dir) as sess2:
        global_step_saved_val = sess2.run(global_step)
    self.assertEqual(2, global_step_saved_val)

  @test.mock.patch.object(time, 'time')
  def test_save_secs_saves_periodically(self, mock_time):
    # Let's have a realistic start time
    current_time = 1484695987.209386

    with self.graph.as_default():
      mock_time.return_value = current_time
      hook = basic_session_run_hooks.CheckpointSaverHook(
          self.model_dir, save_secs=2, scaffold=self.scaffold)
      hook.begin()
      self.scaffold.finalize()

      with session_lib.Session() as sess:
        sess.run(self.scaffold.init_op)
        mon_sess = monitored_session._HookedSession(sess, [hook])

        mock_time.return_value = current_time
        mon_sess.run(self.train_op)  # Saved.

        mock_time.return_value = current_time + 0.5
        mon_sess.run(self.train_op)  # Not saved.

        self.assertEqual(1,
                         checkpoint_utils.load_variable(self.model_dir,
                                                        self.global_step.name))

        # Simulate 2.5 seconds of sleep.
        mock_time.return_value = current_time + 2.5
        mon_sess.run(self.train_op)  # Saved.

        mock_time.return_value = current_time + 2.6
        mon_sess.run(self.train_op)  # Not saved.

        mock_time.return_value = current_time + 2.7
        mon_sess.run(self.train_op)  # Not saved.

        self.assertEqual(3,
                         checkpoint_utils.load_variable(self.model_dir,
                                                        self.global_step.name))

        # Simulate 7.5 more seconds of sleep (10 seconds from start.
        mock_time.return_value = current_time + 10
        mon_sess.run(self.train_op)  # Saved.
        self.assertEqual(6,
                         checkpoint_utils.load_variable(self.model_dir,
                                                        self.global_step.name))

  @test.mock.patch.object(time, 'time')
  def test_save_secs_calls_listeners_periodically(self, mock_time):
    # Let's have a realistic start time
    current_time = 1484695987.209386

    with self.graph.as_default():
      mock_time.return_value = current_time
      listener = MockCheckpointSaverListener()
      hook = basic_session_run_hooks.CheckpointSaverHook(
          self.model_dir,
          save_secs=2,
          scaffold=self.scaffold,
          listeners=[listener])
      hook.begin()
      self.scaffold.finalize()
      with session_lib.Session() as sess:
        sess.run(self.scaffold.init_op)
        mon_sess = monitored_session._HookedSession(sess, [hook])

        mock_time.return_value = current_time + 0.5
        mon_sess.run(self.train_op)  # hook runs here

        mock_time.return_value = current_time + 0.5
        mon_sess.run(self.train_op)

        mock_time.return_value = current_time + 3.0
        mon_sess.run(self.train_op)  # hook runs here

        mock_time.return_value = current_time + 3.5
        mon_sess.run(self.train_op)

        mock_time.return_value = current_time + 4.0
        mon_sess.run(self.train_op)

        mock_time.return_value = current_time + 6.5
        mon_sess.run(self.train_op)  # hook runs here

        mock_time.return_value = current_time + 7.0
        mon_sess.run(self.train_op)  # hook won't run here, so it does at end

        mock_time.return_value = current_time + 7.5
        hook.end(sess)  # hook runs here
      self.assertEqual({
          'begin': 1,
          'before_save': 4,
          'after_save': 4,
          'end': 1
      }, listener.get_counts())

  def test_save_steps_saves_in_first_step(self):
    with self.graph.as_default():
      hook = basic_session_run_hooks.CheckpointSaverHook(
          self.model_dir, save_steps=2, scaffold=self.scaffold)
      hook.begin()
      self.scaffold.finalize()
      with session_lib.Session() as sess:
        sess.run(self.scaffold.init_op)
        mon_sess = monitored_session._HookedSession(sess, [hook])
        mon_sess.run(self.train_op)
        self.assertEqual(1,
                         checkpoint_utils.load_variable(self.model_dir,
                                                        self.global_step.name))

  def test_save_steps_saves_periodically(self):
    with self.graph.as_default():
      hook = basic_session_run_hooks.CheckpointSaverHook(
          self.model_dir, save_steps=2, scaffold=self.scaffold)
      hook.begin()
      self.scaffold.finalize()
      with session_lib.Session() as sess:
        sess.run(self.scaffold.init_op)
        mon_sess = monitored_session._HookedSession(sess, [hook])
        mon_sess.run(self.train_op)
        mon_sess.run(self.train_op)
        # Not saved
        self.assertEqual(1,
                         checkpoint_utils.load_variable(self.model_dir,
                                                        self.global_step.name))
        mon_sess.run(self.train_op)
        # saved
        self.assertEqual(3,
                         checkpoint_utils.load_variable(self.model_dir,
                                                        self.global_step.name))
        mon_sess.run(self.train_op)
        # Not saved
        self.assertEqual(3,
                         checkpoint_utils.load_variable(self.model_dir,
                                                        self.global_step.name))
        mon_sess.run(self.train_op)
        # saved
        self.assertEqual(5,
                         checkpoint_utils.load_variable(self.model_dir,
                                                        self.global_step.name))

  def test_save_saves_at_end(self):
    with self.graph.as_default():
      hook = basic_session_run_hooks.CheckpointSaverHook(
          self.model_dir, save_secs=2, scaffold=self.scaffold)
      hook.begin()
      self.scaffold.finalize()
      with session_lib.Session() as sess:
        sess.run(self.scaffold.init_op)
        mon_sess = monitored_session._HookedSession(sess, [hook])
        mon_sess.run(self.train_op)
        mon_sess.run(self.train_op)
        hook.end(sess)
        self.assertEqual(2,
                         checkpoint_utils.load_variable(self.model_dir,
                                                        self.global_step.name))

  def test_summary_writer_defs(self):
    fake_summary_writer.FakeSummaryWriter.install()
    writer_cache.FileWriterCache.clear()
    summary_writer = writer_cache.FileWriterCache.get(self.model_dir)

    with self.graph.as_default():
      hook = basic_session_run_hooks.CheckpointSaverHook(
          self.model_dir, save_steps=2, scaffold=self.scaffold)
      hook.begin()
      self.scaffold.finalize()
      with session_lib.Session() as sess:
        sess.run(self.scaffold.init_op)
        mon_sess = monitored_session._HookedSession(sess, [hook])
        hook.after_create_session(sess, None)
        mon_sess.run(self.train_op)
      summary_writer.assert_summaries(
          test_case=self,
          expected_logdir=self.model_dir,
          expected_added_meta_graphs=[
              meta_graph.create_meta_graph_def(
                  graph_def=self.graph.as_graph_def(add_shapes=True),
                  saver_def=self.scaffold.saver.saver_def)
          ])

    fake_summary_writer.FakeSummaryWriter.uninstall()

  def test_save_checkpoint_before_first_train_step(self):
    with self.graph.as_default():
      hook = basic_session_run_hooks.CheckpointSaverHook(
          self.model_dir, save_steps=2, scaffold=self.scaffold)
      hook.begin()
      self.scaffold.finalize()
      with session_lib.Session() as sess:
        mon_sess = monitored_session._HookedSession(sess, [hook])
        sess.run(self.scaffold.init_op)
        hook.after_create_session(sess, None)
        # Verifies that checkpoint is saved at step 0.
        self.assertEqual(0,
                         checkpoint_utils.load_variable(self.model_dir,
                                                        self.global_step.name))
        # Verifies that no checkpoint is saved after one training step.
        mon_sess.run(self.train_op)
        self.assertEqual(0,
                         checkpoint_utils.load_variable(self.model_dir,
                                                        self.global_step.name))
        # Verifies that checkpoint is saved after save_steps.
        mon_sess.run(self.train_op)
        self.assertEqual(2,
                         checkpoint_utils.load_variable(self.model_dir,
                                                        self.global_step.name))


class CheckpointSaverHookMultiStepTest(test.TestCase):

  def setUp(self):
    self.model_dir = tempfile.mkdtemp()
    self.graph = ops.Graph()
    self.steps_per_run = 5
    with self.graph.as_default():
      self.scaffold = monitored_session.Scaffold()
      self.global_step = variables.get_or_create_global_step()
      self.train_op = training_util._increment_global_step(self.steps_per_run)

  def tearDown(self):
    shutil.rmtree(self.model_dir, ignore_errors=True)

  def test_save_steps_saves_in_first_step(self):
    with self.graph.as_default():
      hook = basic_session_run_hooks.CheckpointSaverHook(
          self.model_dir,
          save_steps=2*self.steps_per_run,
          scaffold=self.scaffold)
      hook._set_steps_per_run(self.steps_per_run)
      hook.begin()
      self.scaffold.finalize()
      with session_lib.Session() as sess:
        sess.run(self.scaffold.init_op)
        mon_sess = monitored_session._HookedSession(sess, [hook])
        mon_sess.run(self.train_op)
        self.assertEqual(5,
                         checkpoint_utils.load_variable(self.model_dir,
                                                        self.global_step.name))

  def test_save_steps_saves_periodically(self):
    with self.graph.as_default():
      hook = basic_session_run_hooks.CheckpointSaverHook(
          self.model_dir,
          save_steps=2*self.steps_per_run,
          scaffold=self.scaffold)
      hook._set_steps_per_run(self.steps_per_run)
      hook.begin()
      self.scaffold.finalize()
      with session_lib.Session() as sess:
        sess.run(self.scaffold.init_op)
        mon_sess = monitored_session._HookedSession(sess, [hook])
        mon_sess.run(self.train_op)
        # Saved (step=5)
        self.assertEqual(5,
                         checkpoint_utils.load_variable(self.model_dir,
                                                        self.global_step.name))

        mon_sess.run(self.train_op)
        # Not saved (step=10)
        self.assertEqual(5,
                         checkpoint_utils.load_variable(self.model_dir,
                                                        self.global_step.name))

        mon_sess.run(self.train_op)
        # Saved (step=15)
        self.assertEqual(15,
                         checkpoint_utils.load_variable(self.model_dir,
                                                        self.global_step.name))

        mon_sess.run(self.train_op)
        # Not saved (step=20)
        self.assertEqual(15,
                         checkpoint_utils.load_variable(self.model_dir,
                                                        self.global_step.name))

        mon_sess.run(self.train_op)
        # Saved (step=25)
        self.assertEqual(25,
                         checkpoint_utils.load_variable(self.model_dir,
                                                        self.global_step.name))

  def test_save_steps_saves_at_end(self):
    with self.graph.as_default():
      hook = basic_session_run_hooks.CheckpointSaverHook(
          self.model_dir,
          save_steps=2*self.steps_per_run,
          scaffold=self.scaffold)
      hook._set_steps_per_run(self.steps_per_run)
      hook.begin()
      self.scaffold.finalize()
      with session_lib.Session() as sess:
        sess.run(self.scaffold.init_op)
        mon_sess = monitored_session._HookedSession(sess, [hook])
        mon_sess.run(self.train_op)
        mon_sess.run(self.train_op)
        hook.end(sess)
        self.assertEqual(10,
                         checkpoint_utils.load_variable(self.model_dir,
                                                        self.global_step.name))


class ResourceCheckpointSaverHookTest(test.TestCase):

  def setUp(self):
    self.model_dir = tempfile.mkdtemp()
    self.graph = ops.Graph()
    with self.graph.as_default():
      self.scaffold = monitored_session.Scaffold()
      with variable_scope.variable_scope('foo', use_resource=True):
        self.global_step = training_util.get_or_create_global_step()
      self.train_op = training_util._increment_global_step(1)

  def test_save_steps_saves_periodically(self):
    with self.graph.as_default():
      hook = basic_session_run_hooks.CheckpointSaverHook(
          self.model_dir, save_steps=2, scaffold=self.scaffold)
      hook.begin()
      self.scaffold.finalize()
      with session_lib.Session() as sess:
        sess.run(self.scaffold.init_op)
        mon_sess = monitored_session._HookedSession(sess, [hook])
        mon_sess.run(self.train_op)
        mon_sess.run(self.train_op)
        # Not saved
        self.assertEqual(1,
                         checkpoint_utils.load_variable(self.model_dir,
                                                        self.global_step.name))
        mon_sess.run(self.train_op)
        # saved
        self.assertEqual(3,
                         checkpoint_utils.load_variable(self.model_dir,
                                                        self.global_step.name))
        mon_sess.run(self.train_op)
        # Not saved
        self.assertEqual(3,
                         checkpoint_utils.load_variable(self.model_dir,
                                                        self.global_step.name))
        mon_sess.run(self.train_op)
        # saved
        self.assertEqual(5,
                         checkpoint_utils.load_variable(self.model_dir,
                                                        self.global_step.name))


class StepCounterHookTest(test.TestCase):

  def setUp(self):
    self.log_dir = tempfile.mkdtemp()

  def tearDown(self):
    shutil.rmtree(self.log_dir, ignore_errors=True)

  def test_step_counter_every_n_steps(self):
    with ops.Graph().as_default() as g, session_lib.Session() as sess:
      variables.get_or_create_global_step()
      train_op = training_util._increment_global_step(1)
      summary_writer = fake_summary_writer.FakeSummaryWriter(self.log_dir, g)
      hook = basic_session_run_hooks.StepCounterHook(
          summary_writer=summary_writer, every_n_steps=10)
      hook.begin()
      sess.run(variables_lib.global_variables_initializer())
      mon_sess = monitored_session._HookedSession(sess, [hook])
      with test.mock.patch.object(tf_logging, 'warning') as mock_log:
        for _ in range(30):
          time.sleep(0.01)
          mon_sess.run(train_op)
        # logging.warning should not be called.
        self.assertIsNone(mock_log.call_args)
      hook.end(sess)
      summary_writer.assert_summaries(
          test_case=self,
          expected_logdir=self.log_dir,
          expected_graph=g,
          expected_summaries={})
      self.assertItemsEqual([11, 21], summary_writer.summaries.keys())
      for step in [11, 21]:
        summary_value = summary_writer.summaries[step][0].value[0]
        self.assertEqual('global_step/sec', summary_value.tag)
        self.assertGreater(summary_value.simple_value, 0)

  def test_step_counter_every_n_secs(self):
    with ops.Graph().as_default() as g, session_lib.Session() as sess:
      variables.get_or_create_global_step()
      train_op = training_util._increment_global_step(1)
      summary_writer = fake_summary_writer.FakeSummaryWriter(self.log_dir, g)
      hook = basic_session_run_hooks.StepCounterHook(
          summary_writer=summary_writer, every_n_steps=None, every_n_secs=0.1)

      hook.begin()
      sess.run(variables_lib.global_variables_initializer())
      mon_sess = monitored_session._HookedSession(sess, [hook])
      mon_sess.run(train_op)
      time.sleep(0.2)
      mon_sess.run(train_op)
      time.sleep(0.2)
      mon_sess.run(train_op)
      hook.end(sess)

      summary_writer.assert_summaries(
          test_case=self,
          expected_logdir=self.log_dir,
          expected_graph=g,
          expected_summaries={})
      self.assertTrue(summary_writer.summaries, 'No summaries were created.')
      self.assertItemsEqual([2, 3], summary_writer.summaries.keys())
      for summary in summary_writer.summaries.values():
        summary_value = summary[0].value[0]
        self.assertEqual('global_step/sec', summary_value.tag)
        self.assertGreater(summary_value.simple_value, 0)

  def test_global_step_name(self):
    with ops.Graph().as_default() as g, session_lib.Session() as sess:
      with variable_scope.variable_scope('bar'):
        variable_scope.get_variable(
            'foo',
            initializer=0,
            trainable=False,
            collections=[
                ops.GraphKeys.GLOBAL_STEP, ops.GraphKeys.GLOBAL_VARIABLES
            ])
      train_op = training_util._increment_global_step(1)
      summary_writer = fake_summary_writer.FakeSummaryWriter(self.log_dir, g)
      hook = basic_session_run_hooks.StepCounterHook(
          summary_writer=summary_writer, every_n_steps=1, every_n_secs=None)

      hook.begin()
      sess.run(variables_lib.global_variables_initializer())
      mon_sess = monitored_session._HookedSession(sess, [hook])
      mon_sess.run(train_op)
      mon_sess.run(train_op)
      hook.end(sess)

      summary_writer.assert_summaries(
          test_case=self,
          expected_logdir=self.log_dir,
          expected_graph=g,
          expected_summaries={})
      self.assertTrue(summary_writer.summaries, 'No summaries were created.')
      self.assertItemsEqual([2], summary_writer.summaries.keys())
      summary_value = summary_writer.summaries[2][0].value[0]
      self.assertEqual('bar/foo/sec', summary_value.tag)

  def test_log_warning_if_global_step_not_increased(self):
    with ops.Graph().as_default(), session_lib.Session() as sess:
      variables.get_or_create_global_step()
      train_op = training_util._increment_global_step(0)  # keep same.
      sess.run(variables_lib.global_variables_initializer())
      hook = basic_session_run_hooks.StepCounterHook(
          every_n_steps=1, every_n_secs=None)
      hook.begin()
      mon_sess = monitored_session._HookedSession(sess, [hook])
      mon_sess.run(train_op)  # Run one step to record global step.
      with test.mock.patch.object(tf_logging, 'log_first_n') as mock_log:
        for _ in range(30):
          mon_sess.run(train_op)
        self.assertRegexpMatches(
            str(mock_log.call_args),
            'global step.*has not been increased')
      hook.end(sess)

  def _setup_steps_per_run_test(self,
                                every_n_steps,
                                steps_per_run,
                                graph,
                                sess):
    variables.get_or_create_global_step()
    self.train_op = training_util._increment_global_step(steps_per_run)
    self.summary_writer = fake_summary_writer.FakeSummaryWriter(
        self.log_dir, graph)
    self.hook = basic_session_run_hooks.StepCounterHook(
        summary_writer=self.summary_writer, every_n_steps=every_n_steps)
    self.hook._set_steps_per_run(steps_per_run)
    self.hook.begin()
    sess.run(variables_lib.global_variables_initializer())
    self.mon_sess = monitored_session._HookedSession(sess, [self.hook])

  def test_steps_per_run_less_than_every_n_steps(self):
    with ops.Graph().as_default() as g, session_lib.Session() as sess:
      self._setup_steps_per_run_test(10, 5, g, sess)

      # Logs at 15, 25
      for _ in range(5):
        time.sleep(0.01)
        self.mon_sess.run(self.train_op)

      self.hook.end(sess)
      self.summary_writer.assert_summaries(
          test_case=self,
          expected_logdir=self.log_dir,
          expected_graph=g,
          expected_summaries={})
      self.assertItemsEqual([15, 25], self.summary_writer.summaries.keys())
      for step in [15, 25]:
        summary_value = self.summary_writer.summaries[step][0].value[0]
        self.assertEqual('global_step/sec', summary_value.tag)
        self.assertGreater(summary_value.simple_value, 0)

  def test_steps_per_run_equal_every_n_steps(self):
    with ops.Graph().as_default() as g, session_lib.Session() as sess:
      self._setup_steps_per_run_test(5, 5, g, sess)

      # Logs at 10, 15, 20, 25
      for _ in range(5):
        time.sleep(0.01)
        self.mon_sess.run(self.train_op)

      self.hook.end(sess)
      self.summary_writer.assert_summaries(
          test_case=self,
          expected_logdir=self.log_dir,
          expected_graph=g,
          expected_summaries={})
      self.assertItemsEqual([10, 15, 20, 25],
                            self.summary_writer.summaries.keys())
      for step in [10, 15, 20, 25]:
        summary_value = self.summary_writer.summaries[step][0].value[0]
        self.assertEqual('global_step/sec', summary_value.tag)
        self.assertGreater(summary_value.simple_value, 0)

  def test_steps_per_run_greater_than_every_n_steps(self):
    with ops.Graph().as_default() as g, session_lib.Session() as sess:
      self._setup_steps_per_run_test(5, 10, g, sess)

      # Logs at 20, 30, 40, 50
      for _ in range(5):
        time.sleep(0.01)
        self.mon_sess.run(self.train_op)

      self.hook.end(sess)
      self.summary_writer.assert_summaries(
          test_case=self,
          expected_logdir=self.log_dir,
          expected_graph=g,
          expected_summaries={})
      self.assertItemsEqual([20, 30, 40, 50],
                            self.summary_writer.summaries.keys())
      for step in [20, 30, 40, 50]:
        summary_value = self.summary_writer.summaries[step][0].value[0]
        self.assertEqual('global_step/sec', summary_value.tag)
        self.assertGreater(summary_value.simple_value, 0)


<<<<<<< HEAD
=======
@test_util.run_deprecated_v1
>>>>>>> 4c307bd3
class SummarySaverHookTest(test.TestCase):

  def setUp(self):
    test.TestCase.setUp(self)

    self.log_dir = 'log/dir'
    self.summary_writer = fake_summary_writer.FakeSummaryWriter(self.log_dir)

    var = variables_lib.Variable(0.0)
    tensor = state_ops.assign_add(var, 1.0)
    tensor2 = tensor * 2
    self.summary_op = summary_lib.scalar('my_summary', tensor)
    self.summary_op2 = summary_lib.scalar('my_summary2', tensor2)

    variables.get_or_create_global_step()
    self.train_op = training_util._increment_global_step(1)

  def test_raise_when_scaffold_and_summary_op_both_missing(self):
    with self.assertRaises(ValueError):
      basic_session_run_hooks.SummarySaverHook()

  def test_raise_when_scaffold_and_summary_op_both_present(self):
    with self.assertRaises(ValueError):
      basic_session_run_hooks.SummarySaverHook(
          scaffold=monitored_session.Scaffold(), summary_op=self.summary_op)

  def test_raise_in_both_secs_and_steps(self):
    with self.assertRaises(ValueError):
      basic_session_run_hooks.SummarySaverHook(
          save_secs=10, save_steps=20, summary_writer=self.summary_writer)

  def test_raise_in_none_secs_and_steps(self):
    with self.assertRaises(ValueError):
      basic_session_run_hooks.SummarySaverHook(
          save_secs=None, save_steps=None, summary_writer=self.summary_writer)

  def test_save_steps(self):
    hook = basic_session_run_hooks.SummarySaverHook(
        save_steps=8,
        summary_writer=self.summary_writer,
        summary_op=self.summary_op)

    with self.cached_session() as sess:
      hook.begin()
      sess.run(variables_lib.global_variables_initializer())
      mon_sess = monitored_session._HookedSession(sess, [hook])
      for _ in range(30):
        mon_sess.run(self.train_op)
      hook.end(sess)

    self.summary_writer.assert_summaries(
        test_case=self,
        expected_logdir=self.log_dir,
        expected_summaries={
            1: {
                'my_summary': 1.0
            },
            9: {
                'my_summary': 2.0
            },
            17: {
                'my_summary': 3.0
            },
            25: {
                'my_summary': 4.0
            },
        })

  def test_multiple_summaries(self):
    hook = basic_session_run_hooks.SummarySaverHook(
        save_steps=8,
        summary_writer=self.summary_writer,
        summary_op=[self.summary_op, self.summary_op2])

    with self.cached_session() as sess:
      hook.begin()
      sess.run(variables_lib.global_variables_initializer())
      mon_sess = monitored_session._HookedSession(sess, [hook])
      for _ in range(10):
        mon_sess.run(self.train_op)
      hook.end(sess)

    self.summary_writer.assert_summaries(
        test_case=self,
        expected_logdir=self.log_dir,
        expected_summaries={
            1: {
                'my_summary': 1.0,
                'my_summary2': 2.0
            },
            9: {
                'my_summary': 2.0,
                'my_summary2': 4.0
            },
        })

  def test_save_secs_saving_once_every_step(self):
    hook = basic_session_run_hooks.SummarySaverHook(
        save_secs=0.5,
        summary_writer=self.summary_writer,
        summary_op=self.summary_op)

    with self.cached_session() as sess:
      hook.begin()
      sess.run(variables_lib.global_variables_initializer())
      mon_sess = monitored_session._HookedSession(sess, [hook])
      for _ in range(4):
        mon_sess.run(self.train_op)
        time.sleep(0.5)
      hook.end(sess)

    self.summary_writer.assert_summaries(
        test_case=self,
        expected_logdir=self.log_dir,
        expected_summaries={
            1: {
                'my_summary': 1.0
            },
            2: {
                'my_summary': 2.0
            },
            3: {
                'my_summary': 3.0
            },
            4: {
                'my_summary': 4.0
            },
        })

  @test.mock.patch.object(time, 'time')
  def test_save_secs_saving_once_every_three_steps(self, mock_time):
    mock_time.return_value = 1484695987.209386
    hook = basic_session_run_hooks.SummarySaverHook(
        save_secs=9.,
        summary_writer=self.summary_writer,
        summary_op=self.summary_op)

    with self.cached_session() as sess:
      hook.begin()
      sess.run(variables_lib.global_variables_initializer())
      mon_sess = monitored_session._HookedSession(sess, [hook])
      for _ in range(8):
        mon_sess.run(self.train_op)
        mock_time.return_value += 3.1
      hook.end(sess)

    # 24.8 seconds passed (3.1*8), it saves every 9 seconds starting from first:
    self.summary_writer.assert_summaries(
        test_case=self,
        expected_logdir=self.log_dir,
        expected_summaries={
            1: {
                'my_summary': 1.0
            },
            4: {
                'my_summary': 2.0
            },
            7: {
                'my_summary': 3.0
            },
        })


class GlobalStepWaiterHookTest(test.TestCase):

  def test_not_wait_for_step_zero(self):
    with ops.Graph().as_default():
      variables.get_or_create_global_step()
      hook = basic_session_run_hooks.GlobalStepWaiterHook(wait_until_step=0)
      hook.begin()
      with session_lib.Session() as sess:
        # Before run should return without waiting gstep increment.
        hook.before_run(
            session_run_hook.SessionRunContext(
                original_args=None, session=sess))

  def test_wait_for_step(self):
    with ops.Graph().as_default():
      gstep = variables.get_or_create_global_step()
      hook = basic_session_run_hooks.GlobalStepWaiterHook(wait_until_step=1000)
      hook.begin()
      with session_lib.Session() as sess:
        sess.run(variables_lib.global_variables_initializer())
        waiter = threading.Thread(
            target=hook.before_run,
            args=(session_run_hook.SessionRunContext(
                original_args=None, session=sess),))
        waiter.daemon = True
        waiter.start()
        time.sleep(1.0)
        self.assertTrue(waiter.is_alive())
        sess.run(state_ops.assign(gstep, 500))
        time.sleep(1.0)
        self.assertTrue(waiter.is_alive())
        sess.run(state_ops.assign(gstep, 1100))
        time.sleep(1.2)
        self.assertFalse(waiter.is_alive())


class FinalOpsHookTest(test.TestCase):

  def test_final_ops_is_scalar_tensor(self):
    with ops.Graph().as_default():
      expected_value = 4
      final_ops = constant_op.constant(expected_value)

      hook = basic_session_run_hooks.FinalOpsHook(final_ops)
      hook.begin()

      with session_lib.Session() as session:
        hook.end(session)
        self.assertEqual(expected_value,
                         hook.final_ops_values)

  def test_final_ops_is_tensor(self):
    with ops.Graph().as_default():
      expected_values = [1, 6, 3, 5, 2, 4]
      final_ops = constant_op.constant(expected_values)

      hook = basic_session_run_hooks.FinalOpsHook(final_ops)
      hook.begin()

      with session_lib.Session() as session:
        hook.end(session)
        self.assertListEqual(expected_values,
                             hook.final_ops_values.tolist())

  def test_final_ops_triggers_out_of_range_error(self):
    with ops.Graph().as_default():
      dataset = dataset_ops.Dataset.range(1)
      iterator = dataset.make_one_shot_iterator()
      read_ops = iterator.get_next()
      final_ops = read_ops

      hook = basic_session_run_hooks.FinalOpsHook(final_ops)
      hook.begin()

      with session_lib.Session() as session:
        session.run(read_ops)
        with test.mock.patch.object(tf_logging, 'warning') as mock_log:
          with self.assertRaisesRegexp(errors.OutOfRangeError,
                                       'End of sequence'):
            hook.end(session)
          self.assertRegexpMatches(
              str(mock_log.call_args),
              'dependency back to some input source')

  def test_final_ops_with_dictionary(self):
    with ops.Graph().as_default():
      expected_values = [4, -3]
      final_ops = array_ops.placeholder(dtype=dtypes.float32)
      final_ops_feed_dict = {final_ops: expected_values}

      hook = basic_session_run_hooks.FinalOpsHook(
          final_ops, final_ops_feed_dict)
      hook.begin()

      with session_lib.Session() as session:
        hook.end(session)
        self.assertListEqual(expected_values,
                             hook.final_ops_values.tolist())


<<<<<<< HEAD
=======
@test_util.run_deprecated_v1
>>>>>>> 4c307bd3
class ResourceSummarySaverHookTest(test.TestCase):

  def setUp(self):
    test.TestCase.setUp(self)

    self.log_dir = 'log/dir'
    self.summary_writer = fake_summary_writer.FakeSummaryWriter(self.log_dir)

    var = variable_scope.get_variable('var', initializer=0.0, use_resource=True)
    tensor = state_ops.assign_add(var, 1.0)
    self.summary_op = summary_lib.scalar('my_summary', tensor)

    with variable_scope.variable_scope('foo', use_resource=True):
      variables.create_global_step()
    self.train_op = training_util._increment_global_step(1)

  def test_save_steps(self):
    hook = basic_session_run_hooks.SummarySaverHook(
        save_steps=8,
        summary_writer=self.summary_writer,
        summary_op=self.summary_op)

    with self.cached_session() as sess:
      hook.begin()
      sess.run(variables_lib.global_variables_initializer())
      mon_sess = monitored_session._HookedSession(sess, [hook])
      for _ in range(30):
        mon_sess.run(self.train_op)
      hook.end(sess)

    self.summary_writer.assert_summaries(
        test_case=self,
        expected_logdir=self.log_dir,
        expected_summaries={
            1: {
                'my_summary': 1.0
            },
            9: {
                'my_summary': 2.0
            },
            17: {
                'my_summary': 3.0
            },
            25: {
                'my_summary': 4.0
            },
        })


class FeedFnHookTest(test.TestCase):

  def test_feeding_placeholder(self):
    with ops.Graph().as_default(), session_lib.Session() as sess:
      x = array_ops.placeholder(dtype=dtypes.float32)
      y = x + 1
      hook = basic_session_run_hooks.FeedFnHook(
          feed_fn=lambda: {x: 1.0})
      hook.begin()
      mon_sess = monitored_session._HookedSession(sess, [hook])
      self.assertEqual(mon_sess.run(y), 2)


class ProfilerHookTest(test.TestCase):

  def setUp(self):
    super(ProfilerHookTest, self).setUp()
    self.output_dir = tempfile.mkdtemp()
    self.graph = ops.Graph()
    self.filepattern = os.path.join(self.output_dir, 'timeline-*.json')
    with self.graph.as_default():
      self.global_step = variables.get_or_create_global_step()
      self.train_op = state_ops.assign_add(self.global_step, 1)

  def tearDown(self):
    super(ProfilerHookTest, self).tearDown()
    shutil.rmtree(self.output_dir, ignore_errors=True)

  def _count_timeline_files(self):
    return len(gfile.Glob(self.filepattern))

  def test_raise_in_both_secs_and_steps(self):
    with self.assertRaises(ValueError):
      basic_session_run_hooks.ProfilerHook(save_secs=10, save_steps=20)

  def test_raise_in_none_secs_and_steps(self):
    with self.assertRaises(ValueError):
      basic_session_run_hooks.ProfilerHook(save_secs=None, save_steps=None)

  def test_save_secs_does_not_save_in_first_step(self):
    with self.graph.as_default():
      hook = basic_session_run_hooks.ProfilerHook(
          save_secs=2, output_dir=self.output_dir)
      with monitored_session.SingularMonitoredSession(hooks=[hook]) as sess:
        sess.run(self.train_op)
        self.assertEqual(0, self._count_timeline_files())

  @test.mock.patch.object(time, 'time')
  def test_save_secs_saves_periodically(self, mock_time):
    # Pick a fixed start time.
    current_time = 1484863632.

    with self.graph.as_default():
      mock_time.return_value = current_time
      hook = basic_session_run_hooks.ProfilerHook(
          save_secs=2, output_dir=self.output_dir)
      with monitored_session.SingularMonitoredSession(hooks=[hook]) as sess:
        sess.run(self.train_op)  # Not saved.
        self.assertEqual(0, self._count_timeline_files())
        # Simulate 2.5 seconds of sleep.
        mock_time.return_value = current_time + 2.5
        sess.run(self.train_op)  # Saved.
        self.assertEqual(1, self._count_timeline_files())

        # Pretend some small amount of time has passed.
        mock_time.return_value = current_time + 2.6
        sess.run(self.train_op)  # Not saved.
        # Edge test just before we should save the timeline.
        mock_time.return_value = current_time + 4.4
        sess.run(self.train_op)  # Not saved.
        self.assertEqual(1, self._count_timeline_files())

        mock_time.return_value = current_time + 4.5
        sess.run(self.train_op)  # Saved.
        self.assertEqual(2, self._count_timeline_files())

  def test_save_steps_does_not_save_in_first_step(self):
    with self.graph.as_default():
      hook = basic_session_run_hooks.ProfilerHook(
          save_steps=1, output_dir=self.output_dir)
      with monitored_session.SingularMonitoredSession(hooks=[hook]) as sess:
        sess.run(self.train_op)  # Not saved.
        self.assertEqual(0, self._count_timeline_files())

  def test_save_steps_saves_periodically(self):
    with self.graph.as_default():
      hook = basic_session_run_hooks.ProfilerHook(
          save_steps=2, output_dir=self.output_dir)
      with monitored_session.SingularMonitoredSession(hooks=[hook]) as sess:
        self.assertEqual(0, self._count_timeline_files())
        sess.run(self.train_op)  # Not saved.
        self.assertEqual(0, self._count_timeline_files())
        sess.run(self.train_op)  # Saved.
        self.assertEqual(1, self._count_timeline_files())
        sess.run(self.train_op)  # Not saved.
        self.assertEqual(1, self._count_timeline_files())
        sess.run(self.train_op)  # Saved.
        self.assertEqual(2, self._count_timeline_files())
        sess.run(self.train_op)  # Not saved.
        self.assertEqual(2, self._count_timeline_files())

  def test_run_metadata_saves(self):
    writer_cache.FileWriterCache.clear()
    fake_summary_writer.FakeSummaryWriter.install()
    fake_writer = writer_cache.FileWriterCache.get(self.output_dir)
    with self.graph.as_default():
      hook = basic_session_run_hooks.ProfilerHook(
          save_steps=1, output_dir=self.output_dir)
      with monitored_session.SingularMonitoredSession(hooks=[hook]) as sess:
        sess.run(self.train_op)  # Not saved.
        sess.run(self.train_op)  # Saved.
        self.assertEqual(
            list(fake_writer._added_run_metadata.keys()), ['step_2'])
    fake_summary_writer.FakeSummaryWriter.uninstall()


if __name__ == '__main__':
  test.main()<|MERGE_RESOLUTION|>--- conflicted
+++ resolved
@@ -1103,10 +1103,7 @@
         self.assertGreater(summary_value.simple_value, 0)
 
 
-<<<<<<< HEAD
-=======
 @test_util.run_deprecated_v1
->>>>>>> 4c307bd3
 class SummarySaverHookTest(test.TestCase):
 
   def setUp(self):
@@ -1370,10 +1367,7 @@
                              hook.final_ops_values.tolist())
 
 
-<<<<<<< HEAD
-=======
 @test_util.run_deprecated_v1
->>>>>>> 4c307bd3
 class ResourceSummarySaverHookTest(test.TestCase):
 
   def setUp(self):
