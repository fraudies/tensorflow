# Copyright 2015 The TensorFlow Authors. All Rights Reserved.
#
# Licensed under the Apache License, Version 2.0 (the "License");
# you may not use this file except in compliance with the License.
# You may obtain a copy of the License at
#
#     http://www.apache.org/licenses/LICENSE-2.0
#
# Unless required by applicable law or agreed to in writing, software
# distributed under the License is distributed on an "AS IS" BASIS,
# WITHOUT WARRANTIES OR CONDITIONS OF ANY KIND, either express or implied.
# See the License for the specific language governing permissions and
# limitations under the License.
# ==============================================================================
"""Functional test for moving_averages.py."""

from __future__ import absolute_import
from __future__ import division
from __future__ import print_function

from tensorflow.python import pywrap_tensorflow
from tensorflow.python.eager import context
from tensorflow.python.framework import constant_op
from tensorflow.python.framework import dtypes
from tensorflow.python.framework import ops
from tensorflow.python.framework import test_util
from tensorflow.python.ops import array_ops
from tensorflow.python.ops import gen_state_ops
from tensorflow.python.ops import variable_scope
from tensorflow.python.ops import variables
from tensorflow.python.platform import test
from tensorflow.python.training import moving_averages
from tensorflow.python.training import saver as saver_lib


class MovingAveragesTest(test.TestCase):

<<<<<<< HEAD
=======
  @test_util.run_in_graph_and_eager_modes
>>>>>>> 4c307bd3
  def testAssignMovingAverageWithoutZeroDebias(self):
    var = variables.Variable([10.0, 11.0])
    val = constant_op.constant([1.0, 2.0], dtypes.float32)
    decay = 0.25
    if context.executing_eagerly():
      self.assertAllClose([10.0, 11.0], self.evaluate(var))
      assign = moving_averages.assign_moving_average(
          var, val, decay, zero_debias=False)
      self.assertAllClose(
          [10.0 * 0.25 + 1.0 * (1.0 - 0.25), 11.0 * 0.25 + 2.0 * (1.0 - 0.25)],
          self.evaluate(var))
    else:
      assign = moving_averages.assign_moving_average(
          var, val, decay, zero_debias=False)
      variables.global_variables_initializer().run()
      self.assertAllClose([10.0, 11.0], var.eval())
      assign.op.run()
      self.assertAllClose(
          [10.0 * 0.25 + 1.0 * (1.0 - 0.25), 11.0 * 0.25 + 2.0 * (1.0 - 0.25)],
          var.eval())

<<<<<<< HEAD
=======
  @test_util.run_in_graph_and_eager_modes
>>>>>>> 4c307bd3
  def testAssignMovingAverage(self):
    with self.cached_session():
      var = variables.Variable([0.0, 0.0])
      val = constant_op.constant([1.0, 2.0], dtypes.float32)
      decay = 0.25
<<<<<<< HEAD
      assign = moving_averages.assign_moving_average(var, val, decay)
      variables.global_variables_initializer().run()
      self.assertAllClose([0.0, 0.0], var.eval())
      assign.op.run()
      self.assertAllClose([
          1.0 * (1.0 - 0.25) / (1 - 0.25), 2.0 * (1.0 - 0.25) / (1 - 0.25)
      ], var.eval())
=======
      if context.executing_eagerly():
        self.assertAllClose([0.0, 0.0], self.evaluate(var))
        assign = moving_averages.assign_moving_average(var, val, decay)
        self.assertAllClose(
            [1.0 * (1.0 - 0.25) / (1 - 0.25), 2.0 * (1.0 - 0.25) / (1 - 0.25)],
            self.evaluate(var))
      else:
        assign = moving_averages.assign_moving_average(var, val, decay)
        self.evaluate(variables.global_variables_initializer())
        self.assertAllClose([0.0, 0.0], self.evaluate(var))
        assign.op.run()
        self.assertAllClose(
            [1.0 * (1.0 - 0.25) / (1 - 0.25), 2.0 * (1.0 - 0.25) / (1 - 0.25)],
            self.evaluate(var))
>>>>>>> 4c307bd3

  def testAssignMovingAverageNewNamingMultipleCalls(self):
    with variable_scope.variable_scope("scope1") as vs1:
      with variable_scope.variable_scope("scope2"):
        var = variables.Variable(1.0, name="Var")
        moving_averages.assign_moving_average(var, 0.0, 0.99)
        moving_averages.assign_moving_average(var, 0.0, 0.99)
    expected_names = ["scope1/scope2/Var:0",
                      "scope1/scope2/scope1/scope2/Var/biased:0",
                      "scope1/scope2/scope1/scope2/Var/local_step:0",
                      "scope1/scope2/scope1/scope2/Var/biased_1:0",
                      "scope1/scope2/scope1/scope2/Var/local_step_1:0"]
    actual_names = [v.name for v in vs1.global_variables()]
    self.assertSetEqual(set(expected_names), set(actual_names))

  def testAssignMovingAverageNewNamingMultipleCallsWithReuse(self):
    with variable_scope.variable_scope("scope1") as vs1:
      var = variable_scope.get_variable("Var", shape=[])
      moving_averages.assign_moving_average(var, 0.0, 0.99)
      moving_averages.assign_moving_average(var, 0.0, 0.99)
    with variable_scope.variable_scope(vs1, reuse=True):
      var = variable_scope.get_variable("Var", shape=[])
      moving_averages.assign_moving_average(var, 0.0, 0.99)
      moving_averages.assign_moving_average(var, 0.0, 0.99)

  def testWeightedMovingAverage(self):
    with self.cached_session() as sess:
      decay = 0.5
      weight = array_ops.placeholder(dtypes.float32, [])
      val = array_ops.placeholder(dtypes.float32, [])

      wma = moving_averages.weighted_moving_average(val, decay, weight)
      variables.global_variables_initializer().run()

      # Get the first weighted moving average.
      val_1 = 3.0
      weight_1 = 4.0
      wma_array = sess.run(wma, feed_dict={val: val_1, weight: weight_1})
      numerator_1 = val_1 * weight_1 * (1.0 - decay)
      denominator_1 = weight_1 * (1.0 - decay)
      self.assertAllClose(numerator_1 / denominator_1, wma_array)

      # Get the second weighted moving average.
      val_2 = 11.0
      weight_2 = 22.0
      wma_array = sess.run(wma, feed_dict={val: val_2, weight: weight_2})
      numerator_2 = numerator_1 * decay + val_2 * weight_2 * (1.0 - decay)
      denominator_2 = denominator_1 * decay + weight_2 * (1.0 - decay)
      self.assertAllClose(numerator_2 / denominator_2, wma_array)

  def testWeightedMovingAverageBfloat16(self):
    bfloat16 = pywrap_tensorflow.TF_bfloat16_type()
    with self.cached_session() as sess:
      decay = 0.5
      weight = array_ops.placeholder(dtypes.bfloat16, [])
      val = array_ops.placeholder(dtypes.bfloat16, [])

      wma = moving_averages.weighted_moving_average(val, decay, weight)
      variables.global_variables_initializer().run()

      # Get the first weighted moving average.
      val_1 = 3.0
      weight_1 = 4.0
      wma_array = sess.run(wma, feed_dict={val: val_1, weight: weight_1})
      numerator_1 = val_1 * weight_1 * (1.0 - decay)
      denominator_1 = weight_1 * (1.0 - decay)
      self.assertAllClose(numerator_1 / denominator_1, wma_array)

      # Get the second weighted moving average.
      val_2 = 11.0
      weight_2 = 22.0
      wma_array = sess.run(wma, feed_dict={val: val_2, weight: weight_2})
      numerator_2 = numerator_1 * decay + val_2 * weight_2 * (1.0 - decay)
      denominator_2 = denominator_1 * decay + weight_2 * (1.0 - decay)
      self.assertAllClose(bfloat16(numerator_2 / denominator_2), wma_array)

def _Repeat(value, dim):
  if dim == 1:
    return value
  return [value] * dim


class ExponentialMovingAverageTest(test.TestCase):

  def _CheckDecay(self, ema, actual_decay, dim):

    def _Scale(dk, steps):
      if ema._zero_debias:
        return 1 - dk**steps
      else:
        return 1

    tens = _Repeat(10.0, dim)
    thirties = _Repeat(30.0, dim)
    var0 = variables.Variable(tens, name="v0")
    var1 = variables.Variable(thirties, name="v1")
    variables.global_variables_initializer().run()
    # Note that tensor2 is not a Variable but just a plain Tensor resulting
    # from the sum operation.
    tensor2 = var0 + var1
    update = ema.apply([var0, var1, tensor2])
    avg0 = ema.average(var0)
    avg1 = ema.average(var1)
    avg2 = ema.average(tensor2)

    self.assertItemsEqual([var0, var1], variables.moving_average_variables())

    self.assertFalse(avg0 in variables.trainable_variables())
    self.assertFalse(avg1 in variables.trainable_variables())
    self.assertFalse(avg2 in variables.trainable_variables())
    variables.global_variables_initializer().run()

    self.assertEqual("v0/ExponentialMovingAverage:0", avg0.name)
    self.assertEqual("v1/ExponentialMovingAverage:0", avg1.name)
    self.assertEqual("add/ExponentialMovingAverage:0", avg2.name)

    # Check initial values.
    self.assertAllClose(tens, var0.eval())
    self.assertAllClose(thirties, var1.eval())
    self.assertAllClose(_Repeat(10.0 + 30.0, dim), tensor2.eval())

    # Check that averages are initialized correctly.
    self.assertAllClose(tens, avg0.eval())
    self.assertAllClose(thirties, avg1.eval())
    # Note that averages of Tensor's initialize to zeros_like since no value
    # of the Tensor is known because the Op has not been run (yet).
    self.assertAllClose(_Repeat(0.0, dim), avg2.eval())

    # Update the averages and check.
    update.run()
    dk = actual_decay

    expected = _Repeat(10.0 * dk + 10.0 * (1 - dk), dim)
    self.assertAllClose(expected, avg0.eval())
    expected = _Repeat(30.0 * dk + 30.0 * (1 - dk), dim)
    self.assertAllClose(expected, avg1.eval())
    expected = _Repeat(0.0 * dk + (10.0 + 30.0) * (1 - dk) / _Scale(dk, 1), dim)
    self.assertAllClose(expected, avg2.eval())

    # Again, update the averages and check.
    update.run()
    expected = _Repeat((10.0 * dk + 10.0 * (1 - dk)) * dk + 10.0 * (1 - dk),
                       dim)
    self.assertAllClose(expected, avg0.eval())
    expected = _Repeat((30.0 * dk + 30.0 * (1 - dk)) * dk + 30.0 * (1 - dk),
                       dim)
    self.assertAllClose(expected, avg1.eval())
    expected = _Repeat(((0.0 * dk + (10.0 + 30.0) * (1 - dk)) * dk +
                        (10.0 + 30.0) * (1 - dk)) / _Scale(dk, 2), dim)
    self.assertAllClose(expected, avg2.eval())

  def testAverageVariablesNoNumUpdates_Scalar(self):
    with self.cached_session():
      ema = moving_averages.ExponentialMovingAverage(0.25)
      self._CheckDecay(ema, actual_decay=0.25, dim=1)

  def testAverageVariablesNoNumUpdates_Scalar_Debias(self):
    with self.cached_session():
      ema = moving_averages.ExponentialMovingAverage(0.25, zero_debias=True)
      self._CheckDecay(ema, actual_decay=0.25, dim=1)

  def testAverageVariablesNoNumUpdates_Vector(self):
    with self.cached_session():
      ema = moving_averages.ExponentialMovingAverage(0.25)
      self._CheckDecay(ema, actual_decay=0.25, dim=5)

  def testAverageVariablesNoNumUpdates_Vector_Debias(self):
    with self.cached_session():
      ema = moving_averages.ExponentialMovingAverage(0.25, zero_debias=True)
      self._CheckDecay(ema, actual_decay=0.25, dim=5)

  def testAverageVariablesNumUpdates_Scalar(self):
    with self.cached_session():
      # With num_updates 1, the decay applied is 0.1818
      ema = moving_averages.ExponentialMovingAverage(0.25, num_updates=1)
      self._CheckDecay(ema, actual_decay=0.181818, dim=1)

  def testAverageVariablesNumUpdates_Scalar_Debias(self):
    with self.cached_session():
      # With num_updates 1, the decay applied is 0.1818
      ema = moving_averages.ExponentialMovingAverage(
          0.25, num_updates=1, zero_debias=True)
      self._CheckDecay(ema, actual_decay=0.181818, dim=1)

  def testAverageVariablesNumUpdates_Vector(self):
    with self.cached_session():
      # With num_updates 1, the decay applied is 0.1818
      ema = moving_averages.ExponentialMovingAverage(0.25, num_updates=1)
      self._CheckDecay(ema, actual_decay=0.181818, dim=5)

  def testAverageVariablesNumUpdates_Vector_Debias(self):
    with self.cached_session():
      # With num_updates 1, the decay applied is 0.1818
      ema = moving_averages.ExponentialMovingAverage(
          0.25, num_updates=1, zero_debias=True)
      self._CheckDecay(ema, actual_decay=0.181818, dim=5)

  def testAverageVariablesWithControlDeps(self):
    with self.cached_session() as sess:
      v0 = variables.Variable(0, name="v0")
      add_to_v0 = v0.assign_add(1)
      v1 = variables.Variable([10.0], name="v1")
      assign_to_v1 = v1.assign([20.0])
      ema = moving_averages.ExponentialMovingAverage(0.25)
      with ops.control_dependencies([add_to_v0]):
        ema_op = ema.apply([v1])
      # the moving average of v1 should not have any control inputs
      v1_avg = ema.average(v1)
      self.assertEqual([], v1_avg.initializer.control_inputs)
      self.assertEqual([], v1_avg.value().op.control_inputs)
      self.assertEqual([], v1_avg.value().op.control_inputs)
      # We should be able to initialize v1_avg before v0.
      sess.run(v1_avg.initializer)
      sess.run(v0.initializer)
      self.assertEqual([10.0], sess.run(v1_avg))
      # running ema_op should add to v0 (in addition to updating v1_avg)
      sess.run(assign_to_v1)
      sess.run(ema_op)
      self.assertEqual(1, sess.run(v0))
      self.assertEqual([17.5], sess.run(v1_avg))

  @test_util.run_in_graph_and_eager_modes
  def testBasicEager(self):
    v0 = variables.Variable(1.0)
    v1 = variables.Variable(2.0)

    ema = moving_averages.ExponentialMovingAverage(0.25)
    op = ema.apply([v0, v1])
    if not context.executing_eagerly():
      self.evaluate(variables.global_variables_initializer())
      self.evaluate(op)

    self.evaluate(v0.assign(2.0))
    self.evaluate(v1.assign(4.0))

    self.evaluate(ema.apply([v0, v1]))

    self.assertAllEqual(self.evaluate(ema.average(v0)), 1.75)
    self.assertAllEqual(self.evaluate(ema.average(v1)), 3.5)

  def averageVariablesNamesHelper(self, zero_debias):
    with self.cached_session():
      v0 = variables.Variable(10.0, name="v0")
      v1 = variables.Variable(30.0, name="v1")
      # Add a non-trainable variable.
      v2 = variables.Variable(20.0, name="v2", trainable=False)
      tensor2 = v0 + v1
      ema = moving_averages.ExponentialMovingAverage(
          0.25, zero_debias=zero_debias, name="foo")
      self.assertEqual("foo", ema.name)
      self.assertEqual("v0/foo", ema.average_name(v0))
      self.assertEqual("v1/foo", ema.average_name(v1))
      self.assertEqual("add/foo", ema.average_name(tensor2))
      ema.apply([v0, v1, tensor2])
      vars_to_restore = ema.variables_to_restore()
      # vars_to_restore should contain the following:
      # {v0/foo : v0,
      #  v1/foo : v1,
      #  add/foo : add/foo,
      #  v2 : v2}
      expected_names = [
          ema.average_name(v0), ema.average_name(v1), ema.average_name(tensor2),
          v2.op.name
      ]
      if zero_debias:
        # vars_to_restore should also contain the following:
        #  {add/foo/biased: add/foo/biased,
        #  add/foo/local_step: add/foo/local_step}
        expected_names += [
            ema.average_name(tensor2) + "/biased",
            ema.average_name(tensor2) + "/local_step"
        ]
      self.assertEqual(sorted(expected_names), sorted(vars_to_restore.keys()))
      self.assertEqual(ema.average(v0).op.name, ema.average_name(v0))
      self.assertEqual(ema.average(v1).op.name, ema.average_name(v1))
      self.assertEqual(ema.average(tensor2).op.name, ema.average_name(tensor2))

  def testAverageVariablesNames(self):
    self.averageVariablesNamesHelper(zero_debias=True)

  def testAverageVariablesNamesNoDebias(self):
    self.averageVariablesNamesHelper(zero_debias=False)

  def averageVariablesNamesRespectScopeHelper(self, zero_debias):
    # See discussion on #2740.
    with self.cached_session():
      with variable_scope.variable_scope("scope1"):
        v0 = variables.Variable(10.0, name="v0")
        v1 = variables.Variable(30.0, name="v1")
        # Add a non-trainable variable.
        v2 = variables.Variable(20.0, name="v2", trainable=False)
        tensor2 = v0 + v1
      with variable_scope.variable_scope("scope2"):
        ema = moving_averages.ExponentialMovingAverage(
            0.25, zero_debias=zero_debias, name="foo")
        self.assertEqual("scope2/scope1/v0/foo", ema.average_name(v0))
        self.assertEqual("scope2/scope1/v1/foo", ema.average_name(v1))
        self.assertEqual("scope2/scope1/add/foo", ema.average_name(tensor2))
        ema.apply([v0, v1, tensor2])
        vars_to_restore = ema.variables_to_restore()
        # `vars_to_restore` should contain the following:
        # {scope2/scope1/v0/foo : v0,
        #  scope2/scope1/v1/foo : v1,
        #  scope2/scope1/add/foo : add/foo,
        #  scope1/v2 : v2}
        expected_names = [
            ema.average_name(v0), ema.average_name(v1),
            ema.average_name(tensor2), v2.op.name
        ]
        if zero_debias:
          # `vars_to_restore` should also contain the following:
          # {scope2/scope2/scope1/add/foo/biased: add/foo/biased,
          #  scope2/scope2/scope1/add/foo/local_step: add/foo/local_step}
          sc = "scope2/"
          expected_names += [
              sc + ema.average_name(tensor2) + "/biased",
              sc + ema.average_name(tensor2) + "/local_step"
          ]

        self.assertEqual(sorted(expected_names), sorted(vars_to_restore.keys()))
        self.assertEqual(ema.average(v0).op.name, ema.average_name(v0))
        self.assertEqual(ema.average(v1).op.name, ema.average_name(v1))
        self.assertEqual(
            ema.average(tensor2).op.name, ema.average_name(tensor2))

  def testAverageVariablesNamesRespectScope(self):
    self.averageVariablesNamesRespectScopeHelper(zero_debias=True)

  def testAverageVariablesNamesRespectScopeNoDebias(self):
    self.averageVariablesNamesRespectScopeHelper(zero_debias=False)

  def testSubsetAverageVariablesNames(self):
    with self.cached_session():
      v0 = variables.Variable(10.0, name="v0")
      v1 = variables.Variable(30.0, name="v1")
      # Add a non-trainable variable.
      v2 = variables.Variable(20.0, name="v2", trainable=False)
      tensor2 = v0 + v1
      ema = moving_averages.ExponentialMovingAverage(0.25, name="foo_avg")
      self.assertEqual("v0/foo_avg", ema.average_name(v0))
      self.assertEqual("v1/foo_avg", ema.average_name(v1))
      self.assertEqual("add/foo_avg", ema.average_name(tensor2))
      vars_to_restore = ema.variables_to_restore([v0, tensor2])
      # vars_to_restore should contain the following:
      # {v0/foo_avg : v0,
      #  add/foo_avg : add
      #  v1 : v1,
      #  v2 : v2}
      self.assertEqual(
          sorted(vars_to_restore.keys()),
          sorted([
              ema.average_name(v0), ema.average_name(tensor2), v1.op.name,
              v2.op.name
          ]))
      ema.apply([v0, v1, tensor2])
      self.assertEqual(ema.average(v0).op.name, ema.average_name(v0))
      self.assertEqual(ema.average(v1).op.name, ema.average_name(v1))
      self.assertEqual(ema.average(tensor2).op.name, ema.average_name(tensor2))

  def testAverageVariablesDeviceAssignment(self):
    with ops.device("/job:dev_v0"):
      v0 = variables.Variable(10.0, name="v0")
    with ops.device("/job:dev_v1"):
      v1 = gen_state_ops.variable(
          shape=[1],
          dtype=dtypes.float32,
          name="v1",
          container="",
          shared_name="")
      v1.set_shape([1])
    tensor2 = v0 + v1
    ema = moving_averages.ExponentialMovingAverage(0.25, name="foo_avg")
    with ops.device("/job:default"):
      ema.apply([v0, v1, tensor2])
    self.assertDeviceEqual("/job:dev_v0", ema.average(v0).device)
    self.assertDeviceEqual("/job:dev_v1", ema.average(v1).device)
    # However, the colocation property is maintained.
    self.assertEqual([b"loc:@v1"], ema.average(v1).op.colocation_groups())
    self.assertDeviceEqual("/job:default", ema.average(tensor2).device)

  def _ExportAndImportGraph(self, graph):
    """Export and import graph into a new graph."""
    meta_graph = saver_lib.export_meta_graph(
        graph=graph, collection_list=graph.get_all_collection_keys())
    graph_copy = ops.Graph()
    with graph_copy.as_default():
      _ = saver_lib.import_meta_graph(meta_graph)
    return graph_copy

  def testImportedGraphVariablesToRestore(self):
    g = ops.Graph()
    with g.as_default():
      variables.Variable(10.0, name="v")
    # Export and import the graph into a new graph.
    g_copy = self._ExportAndImportGraph(g)
    with g_copy.as_default():
      ema = moving_averages.ExponentialMovingAverage(0.25, name="foo_avg")
      vars_to_restore = ema.variables_to_restore()
      # There should only be one variable in vars_to_restore. This is important
      # to check because when importing from a GraphDef, TF makes duplicate
      # python Variable objects referring to the same underlying variable. We
      # need to be sure that two variables referring to the same variable don't
      # both get added to vars_to_restore.
      self.assertEqual(len(vars_to_restore), 1)
      self.assertTrue("v/foo_avg" in vars_to_restore)


if __name__ == "__main__":
  test.main()<|MERGE_RESOLUTION|>--- conflicted
+++ resolved
@@ -35,10 +35,7 @@
 
 class MovingAveragesTest(test.TestCase):
 
-<<<<<<< HEAD
-=======
   @test_util.run_in_graph_and_eager_modes
->>>>>>> 4c307bd3
   def testAssignMovingAverageWithoutZeroDebias(self):
     var = variables.Variable([10.0, 11.0])
     val = constant_op.constant([1.0, 2.0], dtypes.float32)
@@ -60,24 +57,12 @@
           [10.0 * 0.25 + 1.0 * (1.0 - 0.25), 11.0 * 0.25 + 2.0 * (1.0 - 0.25)],
           var.eval())
 
-<<<<<<< HEAD
-=======
   @test_util.run_in_graph_and_eager_modes
->>>>>>> 4c307bd3
   def testAssignMovingAverage(self):
     with self.cached_session():
       var = variables.Variable([0.0, 0.0])
       val = constant_op.constant([1.0, 2.0], dtypes.float32)
       decay = 0.25
-<<<<<<< HEAD
-      assign = moving_averages.assign_moving_average(var, val, decay)
-      variables.global_variables_initializer().run()
-      self.assertAllClose([0.0, 0.0], var.eval())
-      assign.op.run()
-      self.assertAllClose([
-          1.0 * (1.0 - 0.25) / (1 - 0.25), 2.0 * (1.0 - 0.25) / (1 - 0.25)
-      ], var.eval())
-=======
       if context.executing_eagerly():
         self.assertAllClose([0.0, 0.0], self.evaluate(var))
         assign = moving_averages.assign_moving_average(var, val, decay)
@@ -92,7 +77,6 @@
         self.assertAllClose(
             [1.0 * (1.0 - 0.25) / (1 - 0.25), 2.0 * (1.0 - 0.25) / (1 - 0.25)],
             self.evaluate(var))
->>>>>>> 4c307bd3
 
   def testAssignMovingAverageNewNamingMultipleCalls(self):
     with variable_scope.variable_scope("scope1") as vs1:
