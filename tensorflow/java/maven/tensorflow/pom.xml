<project xsi:schemaLocation="http://maven.apache.org/POM/4.0.0 http://maven.apache.org/xsd/maven-4.0.0.xsd" xmlns="http://maven.apache.org/POM/4.0.0"
    xmlns:xsi="http://www.w3.org/2001/XMLSchema-instance">

  <modelVersion>4.0.0</modelVersion>
  <description>TensorFlow for Java: A software library for machine intelligence.</description>
  <parent>
    <groupId>org.tensorflow</groupId>
    <artifactId>parentpom</artifactId>
<<<<<<< HEAD
    <version>1.12.0-rc0</version>
=======
    <version>1.13.0-rc2</version>
>>>>>>> a751f01a
    <relativePath>../</relativePath>
  </parent>
  <artifactId>tensorflow</artifactId>
  <packaging>jar</packaging>

  <dependencies>
    <dependency>
      <groupId>${project.groupId}</groupId>
      <artifactId>libtensorflow</artifactId>
      <version>${project.version}</version>
    </dependency>
    <dependency>
      <groupId>${project.groupId}</groupId>
      <artifactId>libtensorflow_jni</artifactId>
      <version>${project.version}</version>
    </dependency>
  </dependencies>

  <build>
    <plugins>
      <plugin>
        <artifactId>maven-jar-plugin</artifactId>
        <version>3.0.2</version>
        <executions>
          <execution>
            <id>default-jar</id>
            <configuration>
              <archive>
                <manifestEntries>
                  <Class-Path>libtensorflow.jar libtensorflow_jni.jar</Class-Path>
                </manifestEntries>
              </archive>
            </configuration>
          </execution>
        </executions>
      </plugin>
    </plugins>
  </build>
</project>
<|MERGE_RESOLUTION|>--- conflicted
+++ resolved
@@ -6,11 +6,7 @@
   <parent>
     <groupId>org.tensorflow</groupId>
     <artifactId>parentpom</artifactId>
-<<<<<<< HEAD
-    <version>1.12.0-rc0</version>
-=======
     <version>1.13.0-rc2</version>
->>>>>>> a751f01a
     <relativePath>../</relativePath>
   </parent>
   <artifactId>tensorflow</artifactId>
