# GPU executor library for data-parallel kernel launches and cross-platform
# HPC-library APIs.
#
# Throughout this file, all targets are built with the standard crosstool and
# do not link against restricted binary blobs.

<<<<<<< HEAD
load("@local_config_cuda//cuda:build_defs.bzl", "if_cuda_is_configured")
=======
licenses(["notice"])  # Apache 2.0

load("//tensorflow:tensorflow.bzl", "tf_cc_test")
load("//tensorflow/core:platform/default/build_config.bzl", "tf_proto_library")
>>>>>>> a751f01a
load("//tensorflow/core:platform/default/build_config_root.bzl", "if_static")
load("//tensorflow/stream_executor:build_defs.bzl", "stream_executor_friends")

package_group(
    name = "friends",
    packages = stream_executor_friends(),
)

package(
    default_visibility = [":friends"],
)

# Filegroup used to collect source files for the dependency check.
filegroup(
    name = "c_srcs",
    data = glob([
        "**/*.cc",
        "**/*.h",
    ]),
)

cc_library(
    name = "launch_dim",
    hdrs = [
        "gpu_launch_dim.h",
        "launch_dim.h",
    ],
    deps = [
        "//tensorflow/stream_executor/platform",
        "@com_google_absl//absl/strings",
    ],
)

cc_library(
    name = "device_description",
    srcs = ["device_description.cc"],
    hdrs = ["device_description.h"],
    deps = [
        ":launch_dim",
        "//tensorflow/stream_executor/lib",
        "//tensorflow/stream_executor/platform",
        "@com_google_absl//absl/base:core_headers",
        "@com_google_absl//absl/strings",
    ],
)

cc_library(
    name = "event",
    srcs = [
        "blas.h",
        "device_description.h",
        "device_options.h",
        "dnn.h",
        "event.cc",
        "fft.h",
        "kernel_cache_config.h",
        "launch_dim.h",
        "plugin.h",
        "plugin_registry.h",
        "rng.h",
        "shared_memory_config.h",
        "stream_executor_pimpl.h",
        "temporary_device_memory.h",
        "temporary_memory_manager.h",
        "trace_listener.h",
    ],
    hdrs = [
        "device_memory.h",
        "event.h",
        "kernel.h",
        "kernel_spec.h",
        "platform.h",
        "stream.h",
        "stream_executor_internal.h",
    ],
    deps = [
        ":allocator_stats",
        ":dnn_proto_cc",
        ":host_or_device_scalar",
        ":stream_executor_headers",
        "//tensorflow/core:lib",
        "//tensorflow/stream_executor/lib",
        "//tensorflow/stream_executor/platform",
        "@com_google_absl//absl/base:core_headers",
        "@com_google_absl//absl/strings",
        "@com_google_absl//absl/types:optional",
        "@com_google_absl//absl/types:span",
    ],
)

cc_library(
    name = "kernel",
    srcs = [
        "dnn.h",
        "fft.h",
        "kernel.cc",
        "plugin.h",
        "rng.h",
        "stream.h",
        "stream_executor_pimpl.h",
        "temporary_device_memory.h",
        "temporary_memory_manager.h",
    ],
    hdrs = [
        "blas.h",
        "device_description.h",
        "device_options.h",
        "event.h",
        "kernel.h",
        "kernel_spec.h",
        "launch_dim.h",
        "multi_platform_manager.h",
        "platform.h",
        "plugin_registry.h",
        "shared_memory_config.h",
        "stream_executor.h",
        "stream_executor_internal.h",
        "timer.h",
        "trace_listener.h",
    ],
    deps = [
        ":allocator_stats",
        ":device_memory",
        ":dnn_proto_cc",
        ":host_or_device_scalar",
        ":kernel_cache_config",
        ":stream_executor_headers",
        "//tensorflow/core:lib",
        "//tensorflow/stream_executor/lib",
        "//tensorflow/stream_executor/platform",
        "@com_google_absl//absl/base:core_headers",
        "@com_google_absl//absl/strings",
        "@com_google_absl//absl/types:optional",
        "@com_google_absl//absl/types:span",
    ],
)

cc_library(
    name = "kernel_spec",
    srcs = ["kernel_spec.cc"],
    hdrs = ["kernel_spec.h"],
    deps = [
        "//tensorflow/stream_executor/platform",
        "@com_google_absl//absl/strings",
    ],
)

cc_library(
    name = "kernel_cache_config",
    hdrs = ["kernel_cache_config.h"],
)

cc_library(
    name = "module_spec",
    hdrs = ["module_spec.h"],
    deps = [
        "//tensorflow/stream_executor/lib",
        "//tensorflow/stream_executor/platform",
    ],
)

cc_library(
    name = "shared_memory_config",
    hdrs = ["shared_memory_config.h"],
)

cc_library(
    name = "stream_header",
    hdrs = [
        "blas.h",
        "device_memory.h",
        "dnn.h",
        "event.h",
        "fft.h",
        "gpu_launch_dim.h",
        "kernel.h",
        "kernel_cache_config.h",
        "launch_dim.h",
        "stream.h",
        "temporary_device_memory.h",
        "temporary_memory_manager.h",
    ],
    visibility = ["//visibility:public"],
    deps = [
        ":allocator_stats",
        ":dnn_proto_cc",
        ":host_or_device_scalar",
        ":stream_executor_headers",
        "//tensorflow/core:lib",
        "//tensorflow/stream_executor/lib",
        "//tensorflow/stream_executor/platform",
        "@com_google_absl//absl/strings",
        "@com_google_absl//absl/types:optional",
        "@com_google_absl//absl/types:span",
    ],
)

# It implements :stream_header
cc_library(
    name = "stream",
    srcs = [
        "stream.cc",
    ],
    hdrs = ["stream.h"],
    deps = [
        ":blas",
        ":device_memory",
        ":dnn",
        ":event",
        ":fft",
        ":host_or_device_scalar",
        ":kernel",
        ":launch_dim",
        ":platform",
        ":rng",
        ":stream_executor_headers",
        ":stream_executor_internal",
        ":stream_executor_pimpl",
        ":temporary_memory_manager",
        "//tensorflow/core:lib",
        "//tensorflow/stream_executor/lib",
        "//tensorflow/stream_executor/platform",
        "//third_party/eigen3",
        "@com_google_absl//absl/strings",
    ],
)

cc_library(
    name = "timer",
    srcs = [
        "device_description.h",
        "kernel_cache_config.h",
        "timer.cc",
    ],
    hdrs = [
        "blas.h",
        "kernel.h",
        "stream.h",
        "stream_executor.h",
        "timer.h",
    ],
    deps = [
        ":host_or_device_scalar",
        ":platform",
        ":stream_executor_headers",
        ":stream_executor_internal",
        ":stream_executor_pimpl_header",
        "//tensorflow/core:lib",
        "//tensorflow/stream_executor/lib",
        "//tensorflow/stream_executor/platform",
        "@com_google_absl//absl/base:core_headers",
        "@com_google_absl//absl/strings",
    ],
)

cc_library(
    name = "platform",
    srcs = ["platform.cc"],
    hdrs = ["platform.h"],
    deps = [
        ":plugin",
        ":stream_executor_headers",
        "//tensorflow/stream_executor/lib",
        "//tensorflow/stream_executor/platform",
        "@com_google_absl//absl/strings",
    ],
)

cc_library(
    name = "rng",
    srcs = ["rng.cc"],
    hdrs = ["rng.h"],
    deps = ["//tensorflow/stream_executor/platform"],
)

cc_library(
    name = "temporary_device_memory",
    srcs = [
        "event.h",
        "temporary_device_memory.cc",
        "temporary_memory_manager.h",
    ],
    hdrs = ["temporary_device_memory.h"],
    deps = [
        ":device_memory",
        ":stream_header",
        "//tensorflow/stream_executor/lib",
        "//tensorflow/stream_executor/platform",
    ],
)

cc_library(
    name = "temporary_memory_manager",
    srcs = ["temporary_memory_manager.cc"],
    hdrs = ["temporary_memory_manager.h"],
    deps = [
        ":device_memory",
        ":stream_executor_pimpl_header",
        ":stream_header",
        ":temporary_device_memory",
        "//tensorflow/stream_executor/lib",
        "//tensorflow/stream_executor/platform",
        "@com_google_absl//absl/strings",
    ],
)

cc_library(
    name = "fft",
    hdrs = ["fft.h"],
    deps = [
        "//tensorflow/stream_executor/platform",
    ],
)

cc_library(
    name = "blas",
    srcs = ["blas.cc"],
    hdrs = ["blas.h"],
    deps = [
        ":host_or_device_scalar",
        ":stream_executor_headers",
        "//tensorflow/stream_executor/lib",
        "//tensorflow/stream_executor/platform",
        "@com_google_absl//absl/strings",
    ],
)

cc_library(
    name = "device_memory",
    hdrs = ["device_memory.h"],
    deps = ["//tensorflow/stream_executor/platform"],
)

cc_library(
    name = "host_or_device_scalar",
    hdrs = ["host_or_device_scalar.h"],
    deps = [
        ":device_memory",
        "//tensorflow/stream_executor/platform",
    ],
)

cc_library(
    name = "device_options",
    hdrs = ["device_options.h"],
    deps = [
        "//tensorflow/stream_executor/platform",
    ],
)

cc_library(
    name = "executor_cache",
    srcs = [
        "device_description.h",
        "device_memory.h",
        "device_options.h",
        "event.h",
        "executor_cache.cc",
        "launch_dim.h",
        "plugin.h",
        "plugin_registry.h",
        "rng.h",
        "stream_executor_pimpl.h",
        "temporary_device_memory.h",
        "temporary_memory_manager.h",
    ],
    hdrs = [
        "blas.h",
        "dnn.h",
        "executor_cache.h",
        "fft.h",
        "kernel.h",
        "kernel_cache_config.h",
        "kernel_spec.h",
        "platform.h",
        "shared_memory_config.h",
        "stream.h",
        "stream_executor_internal.h",
        "trace_listener.h",
    ],
    deps = [
        ":allocator_stats",
        ":dnn_proto_cc",
        ":host_or_device_scalar",
        ":stream_executor_headers",
        "//tensorflow/core:lib",
        "//tensorflow/stream_executor/lib",
        "//tensorflow/stream_executor/platform",
        "@com_google_absl//absl/base:core_headers",
        "@com_google_absl//absl/strings",
        "@com_google_absl//absl/types:optional",
        "@com_google_absl//absl/types:span",
    ],
)

cc_library(
    name = "multi_platform_manager",
    srcs = ["multi_platform_manager.cc"],
    hdrs = ["multi_platform_manager.h"],
    deps = [
        ":platform",
        ":stream_executor_headers",
        "//tensorflow/stream_executor/lib",
        "//tensorflow/stream_executor/platform",
        "@com_google_absl//absl/base:core_headers",
        "@com_google_absl//absl/container:flat_hash_map",
        "@com_google_absl//absl/strings",
        "@com_google_absl//absl/synchronization",
    ],
)

cc_library(
    name = "plugin",
    srcs = ["plugin.cc"],
    hdrs = ["plugin.h"],
)

cc_library(
    name = "plugin_registry",
    srcs = ["plugin_registry.cc"],
    hdrs = ["plugin_registry.h"],
    deps = [
        ":blas",
        ":dnn",
        ":fft",
        ":multi_platform_manager",
        ":platform",
        ":plugin",
        ":stream_executor_headers",
        "//tensorflow/stream_executor/lib",
        "//tensorflow/stream_executor/platform",
        "@com_google_absl//absl/base:core_headers",
    ],
)

cc_library(
    name = "scratch_allocator",
    srcs = ["scratch_allocator.cc"],
    hdrs = ["scratch_allocator.h"],
    deps = [
        ":device_memory",
        ":stream_header",
        ":temporary_device_memory",
        "//tensorflow/stream_executor/lib",
        "//tensorflow/stream_executor/platform",
    ],
)

<<<<<<< HEAD
=======
tf_proto_library(
    name = "dnn_proto",
    srcs = ["dnn.proto"],
    cc_api_version = 2,
    default_header = True,
    provide_cc_alias = True,
)

cc_library(
    name = "dnn",
    srcs = ["dnn.cc"],
    hdrs = ["dnn.h"],
    deps = [
        ":device_memory",
        ":dnn_proto_cc",
        ":stream_executor_headers",
        "//tensorflow/core:lib",
        "//tensorflow/stream_executor/lib",
        "//tensorflow/stream_executor/platform",
        "@com_google_absl//absl/strings",
        "@com_google_absl//absl/types:optional",
        "@com_google_absl//absl/types:span",
    ],
)

>>>>>>> a751f01a
cc_library(
    name = "stream_executor_internal",
    srcs = [
        "dnn.h",
        "stream_executor_internal.cc",
    ],
    hdrs = [
        "shared_memory_config.h",
        "stream_executor_internal.h",
    ],
    deps = [
        ":allocator_stats",
        ":device_description",
        ":device_memory",
        ":device_options",
        ":dnn_proto_cc",
        ":kernel",
        ":kernel_cache_config",
        ":kernel_spec",
        ":launch_dim",
        ":plugin_registry",
        ":stream_executor_headers",
        "//tensorflow/core:lib",
        "//tensorflow/stream_executor/lib",
        "//tensorflow/stream_executor/platform",
        "@com_google_absl//absl/base:core_headers",
        "@com_google_absl//absl/types:optional",
        "@com_google_absl//absl/types:span",
    ],
)

cc_library(
    name = "stream_executor_pimpl_header",
    hdrs = [
        "device_description.h",
        "dnn.h",
        "kernel.h",
        "kernel_cache_config.h",
        "shared_memory_config.h",
        "stream_executor_pimpl.h",
    ],
    visibility = ["//visibility:public"],
    deps = [
<<<<<<< HEAD
        "//tensorflow/core:lib",
        "//tensorflow/core:ptr_util",
        "@local_config_cuda//cuda:cuda_headers",
=======
        ":allocator_stats",
        ":dnn_proto_cc",
        ":platform",
        ":stream_executor_headers",
        ":stream_executor_internal",
        "//tensorflow/core:lib",
        "//tensorflow/stream_executor/lib",
        "//tensorflow/stream_executor/platform",
        "@com_google_absl//absl/base:core_headers",
        "@com_google_absl//absl/strings",
        "@com_google_absl//absl/types:optional",
        "@com_google_absl//absl/types:span",
>>>>>>> a751f01a
    ],
)

# It implements :stream_executor_pimpl_header
cc_library(
    name = "stream_executor_pimpl",
    srcs = ["stream_executor_pimpl.cc"],
    hdrs = ["stream_executor_pimpl.h"],
    deps = [
        ":blas",
        ":executor_cache",
        ":fft",
        ":kernel",
        ":platform",
        ":rng",
        ":stream_executor_headers",
        ":stream_header",
        ":timer",
        "//tensorflow/core:lib_internal",
        "//tensorflow/stream_executor/lib",
        "//tensorflow/stream_executor/platform",
        "@com_google_absl//absl/base:core_headers",
        "@com_google_absl//absl/strings",
        "@com_google_absl//absl/types:optional",
    ],
)

# The stream_executor_headers target does not prescribe an implementation.
#
# TODO(b/25131218) this is OBSOLETE/DEPRECATED -- get rid of this target altogether
cc_library(
    name = "stream_executor_headers",
    hdrs = [
        "blas.h",
        "device_description.h",
        "device_memory.h",
        "device_options.h",
        "dnn.h",
        "event.h",
        "executor_cache.h",
        "fft.h",
        "gpu_launch_dim.h",
        "kernel.h",
        "kernel_cache_config.h",
        "kernel_spec.h",
        "launch_dim.h",
        "module_spec.h",
        "multi_platform_manager.h",
        "platform.h",
        "plugin.h",
        "plugin_registry.h",
        "rng.h",
        "shared_memory_config.h",
        "stream.h",
        "stream_executor.h",
        "stream_executor_internal.h",
        "stream_executor_pimpl.h",
        "temporary_device_memory.h",
        "temporary_memory_manager.h",
        "timer.h",
        "trace_listener.h",
    ],
    visibility = ["//visibility:public"],
    deps = [
<<<<<<< HEAD
        "//tensorflow/core:lib",
        "//tensorflow/core:ptr_util",
        "@local_config_cuda//cuda:cuda_headers",
    ] + if_static([":stream_executor_impl"]),
=======
        ":allocator_stats",
        ":dnn_proto_cc",
        ":host_or_device_scalar",
        "//tensorflow/core:lib",
        "//tensorflow/stream_executor/lib",
        "//tensorflow/stream_executor/platform",
        "@com_google_absl//absl/base:core_headers",
        "@com_google_absl//absl/strings",
        "@com_google_absl//absl/types:optional",
        "@com_google_absl//absl/types:span",
    ],
>>>>>>> a751f01a
)

cc_library(
    name = "stream_executor",
    hdrs = ["stream_executor.h"],
    deps = [":stream_executor_headers"] + if_static([":stream_executor_impl"]),
)

cc_library(
    name = "stream_executor_impl",
    deps = [
        ":device_description",
        ":device_memory",
        ":dnn_proto_cc",
        ":dnn_proto_cc_impl",
        ":event",
        ":kernel",
        ":launch_dim",
        ":multi_platform_manager",
        ":platform",
        ":stream",
        ":stream_executor_headers",
        ":stream_executor_pimpl",
        ":timer",
    ],
)

cc_library(
    name = "allocator_stats",
    srcs = [
        "allocator_stats.cc",
    ],
    hdrs = ["allocator_stats.h"],
    deps = [
        "//tensorflow/stream_executor/platform",
        "@com_google_absl//absl/strings:str_format",
        "@com_google_absl//absl/types:optional",
    ],
)

tf_cc_test(
    name = "stream_test",
    size = "small",
    srcs = ["stream_test.cc"],
    deps = [
        ":stream_executor",
<<<<<<< HEAD
        "//tensorflow/core:lib",
        "//tensorflow/core/kernels:ops_util",
        "@local_config_cuda//cuda:cuda_headers",
    ] + if_cuda_is_configured([
        "//tensorflow/core:cuda",
        "@local_config_cuda//cuda:cublas",
        "@local_config_cuda//cuda:cuda_driver",
        "@local_config_cuda//cuda:cudnn",
        "@local_config_cuda//cuda:cufft",
        "@local_config_cuda//cuda:curand",
    ]),
    alwayslink = 1,
=======
        "//tensorflow/core:test",
        "//tensorflow/core:test_main",
        "//tensorflow/stream_executor/host:host_platform",
    ],
)

alias(
    name = "cuda_platform",
    actual = "//tensorflow/stream_executor/cuda:all_runtime",
)

alias(
    name = "rocm_platform",
    actual = "//tensorflow/stream_executor/rocm:all_runtime",
>>>>>>> a751f01a
)<|MERGE_RESOLUTION|>--- conflicted
+++ resolved
@@ -4,14 +4,10 @@
 # Throughout this file, all targets are built with the standard crosstool and
 # do not link against restricted binary blobs.
 
-<<<<<<< HEAD
-load("@local_config_cuda//cuda:build_defs.bzl", "if_cuda_is_configured")
-=======
 licenses(["notice"])  # Apache 2.0
 
 load("//tensorflow:tensorflow.bzl", "tf_cc_test")
 load("//tensorflow/core:platform/default/build_config.bzl", "tf_proto_library")
->>>>>>> a751f01a
 load("//tensorflow/core:platform/default/build_config_root.bzl", "if_static")
 load("//tensorflow/stream_executor:build_defs.bzl", "stream_executor_friends")
 
@@ -460,8 +456,6 @@
     ],
 )
 
-<<<<<<< HEAD
-=======
 tf_proto_library(
     name = "dnn_proto",
     srcs = ["dnn.proto"],
@@ -487,7 +481,6 @@
     ],
 )
 
->>>>>>> a751f01a
 cc_library(
     name = "stream_executor_internal",
     srcs = [
@@ -531,11 +524,6 @@
     ],
     visibility = ["//visibility:public"],
     deps = [
-<<<<<<< HEAD
-        "//tensorflow/core:lib",
-        "//tensorflow/core:ptr_util",
-        "@local_config_cuda//cuda:cuda_headers",
-=======
         ":allocator_stats",
         ":dnn_proto_cc",
         ":platform",
@@ -548,7 +536,6 @@
         "@com_google_absl//absl/strings",
         "@com_google_absl//absl/types:optional",
         "@com_google_absl//absl/types:span",
->>>>>>> a751f01a
     ],
 )
 
@@ -613,12 +600,6 @@
     ],
     visibility = ["//visibility:public"],
     deps = [
-<<<<<<< HEAD
-        "//tensorflow/core:lib",
-        "//tensorflow/core:ptr_util",
-        "@local_config_cuda//cuda:cuda_headers",
-    ] + if_static([":stream_executor_impl"]),
-=======
         ":allocator_stats",
         ":dnn_proto_cc",
         ":host_or_device_scalar",
@@ -630,7 +611,6 @@
         "@com_google_absl//absl/types:optional",
         "@com_google_absl//absl/types:span",
     ],
->>>>>>> a751f01a
 )
 
 cc_library(
@@ -677,20 +657,6 @@
     srcs = ["stream_test.cc"],
     deps = [
         ":stream_executor",
-<<<<<<< HEAD
-        "//tensorflow/core:lib",
-        "//tensorflow/core/kernels:ops_util",
-        "@local_config_cuda//cuda:cuda_headers",
-    ] + if_cuda_is_configured([
-        "//tensorflow/core:cuda",
-        "@local_config_cuda//cuda:cublas",
-        "@local_config_cuda//cuda:cuda_driver",
-        "@local_config_cuda//cuda:cudnn",
-        "@local_config_cuda//cuda:cufft",
-        "@local_config_cuda//cuda:curand",
-    ]),
-    alwayslink = 1,
-=======
         "//tensorflow/core:test",
         "//tensorflow/core:test_main",
         "//tensorflow/stream_executor/host:host_platform",
@@ -705,5 +671,4 @@
 alias(
     name = "rocm_platform",
     actual = "//tensorflow/stream_executor/rocm:all_runtime",
->>>>>>> a751f01a
 )