# TensorFlow Dockerfiles

This directory houses TensorFlow's Dockerfiles. **DO NOT EDIT THE DOCKERFILES
MANUALLY!** They are maintained by `assembler.py`, which builds Dockerfiles from
the files in `partials/` and the rules in `spec.yml`. See [the Contributing
section](#contributing) for more information.

## Building

The Dockerfiles in the `dockerfiles` directory must have their build context set
to **the directory with this README.md** to copy in helper files. For example:

```bash
$ docker build -f ./dockerfiles/cpu.Dockerfile -t tf .
```

Each Dockerfile has its own set of available `--build-arg`s which are documented
in the Dockerfile itself.

## Running

After building the image with the tag `tf` (for example), use `docker run` to
run the images. Examples are below.

Note for new Docker users: the `-v` and `-u` flags share directories and
permissions between the Docker container and your machine. Without `-v`, your
work will be wiped once the container quits, and without `-u`, files created by
the container will have the wrong file permissions on your host machine. Check
out the
[Docker run documentation](https://docs.docker.com/engine/reference/run/) for
more info.

```bash
# Volume mount (-v) is optional but highly recommended, especially for Jupyter.
# User permissions (-u) are required if you use (-v).

# CPU-based images
$ docker run -u $(id -u):$(id -g) -v $(pwd):/my-devel -it tf

# GPU-based images (set up nvidia-docker2 first)
$ docker run --runtime=nvidia -u $(id -u):$(id -g) -v $(pwd):/my-devel -it tf

# Images with Jupyter run on port 8888, and needs a volume for notebooks
$ docker run --user $(id -u):$(id -g) -p 8888:8888 -v $(pwd):/notebooks -it tf
```

These images do not come with the TensorFlow source code -- but the development
images have git included, so you can `git clone` it yourself.

## Contributing

To make changes to TensorFlow's Dockerfiles, you'll update `spec.yml` and the
`*.partial.Dockerfile` files in the `partials` directory, then run
`assembler.py` to re-generate the full Dockerfiles before creating a pull
request.

You can use the `Dockerfile` in this directory to build an editing environment
that has all of the Python dependencies you'll need:

```bash
$ docker build -t tf-assembler -f assembler.Dockerfile .

# Set --user to set correct permissions on generated files
<<<<<<< HEAD
$ docker run --user $(id -u):$(id -g) -it -v $(pwd):/tf tf-assembler bash 

# In the container...
/tf $ python3 ./assembler.py -o dockerfiles -s spec.yml
=======
$ docker run --user $(id -u):$(id -g) -it -v $(pwd):/tf tf-tools bash

# Next you can make a handy alias depending on what you're doing. When building
# Docker images, you need to run as root with docker.sock mounted so that the
# container can run Docker commands. When assembling Dockerfiles, though, you'll
# want to run as your user so that new files have the right permissions.

# If you're BUILDING OR DEPLOYING DOCKER IMAGES, run as root with docker.sock:
$ alias asm_images="docker run --rm -v $(pwd):/tf -v /var/run/docker.sock:/var/run/docker.sock tf-tools python3 assembler.py "

# If you're REBUILDING OR ADDING DOCKERFILES, remove docker.sock and add -u:
$ alias asm_dockerfiles="docker run --rm -u $(id -u):$(id -g) -v $(pwd):/tf tf-tools python3 assembler.py "

# Check assembler flags
$ asm_dockerfiles --help

# Assemble all of the Dockerfiles
$ asm_dockerfiles --release dockerfiles --construct_dockerfiles

# Build all of the "nightly" images on your local machine:
$ asm_images --release nightly --build_images

# Save the list of built images to a file:
$ asm_images --release nightly --build_images > tf-built.txt

# Build version release for version 99.0, except "gpu" tags:
$ asm_images --release versioned --arg _TAG_PREFIX=99.0 --build_images --exclude_tags_matching '.*gpu.*'

# Test your changes to the devel images:
$ asm_images --release nightly --build_images --run_tests_path=$(realpath tests) --only_tags_matching="^devel-gpu-py3$"
>>>>>>> a751f01a
```<|MERGE_RESOLUTION|>--- conflicted
+++ resolved
@@ -61,12 +61,6 @@
 $ docker build -t tf-assembler -f assembler.Dockerfile .
 
 # Set --user to set correct permissions on generated files
-<<<<<<< HEAD
-$ docker run --user $(id -u):$(id -g) -it -v $(pwd):/tf tf-assembler bash 
-
-# In the container...
-/tf $ python3 ./assembler.py -o dockerfiles -s spec.yml
-=======
 $ docker run --user $(id -u):$(id -g) -it -v $(pwd):/tf tf-tools bash
 
 # Next you can make a handy alias depending on what you're doing. When building
@@ -97,5 +91,4 @@
 
 # Test your changes to the devel images:
 $ asm_images --release nightly --build_images --run_tests_path=$(realpath tests) --only_tags_matching="^devel-gpu-py3$"
->>>>>>> a751f01a
 ```