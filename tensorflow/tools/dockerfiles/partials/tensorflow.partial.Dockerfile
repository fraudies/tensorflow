--- conflicted
+++ resolved
@@ -1,7 +1,3 @@
-<<<<<<< HEAD
-ARG TF_PACKAGE
-RUN ${PIP} install ${TF_PACKAGE}
-=======
 # Options:
 #   tensorflow
 #   tensorflow-gpu
@@ -11,5 +7,4 @@
 # Installs the latest version by default.
 ARG TF_PACKAGE=tensorflow
 ARG TF_PACKAGE_VERSION=
-RUN ${PIP} install ${TF_PACKAGE}${TF_PACKAGE_VERSION:+==${TF_PACKAGE_VERSION}}
->>>>>>> a751f01a
+RUN ${PIP} install ${TF_PACKAGE}${TF_PACKAGE_VERSION:+==${TF_PACKAGE_VERSION}}