# Copyright 2018 The TensorFlow Authors. All Rights Reserved.
#
# Licensed under the Apache License, Version 2.0 (the "License");
# you may not use this file except in compliance with the License.
# You may obtain a copy of the License at
#
#     http://www.apache.org/licenses/LICENSE-2.0
#
# Unless required by applicable law or agreed to in writing, software
# distributed under the License is distributed on an "AS IS" BASIS,
# WITHOUT WARRANTIES OR CONDITIONS OF ANY KIND, either express or implied.
# See the License for the specific language governing permissions and
# limitations under the License.
# ============================================================================
#
# THIS IS A GENERATED DOCKERFILE.
#
# This file was assembled from multiple pieces, whose use is documented
# below. Please refer to the the TensorFlow dockerfiles documentation for
# more information. Build args are documented as their default value.
#
# Ubuntu-based, CPU-only environment for using TensorFlow
#
# Start from Ubuntu (no GPU support)
# --build-arg UBUNTU_VERSION=16.04
#    ( no description )
#
# Python is required for TensorFlow and other libraries.
# --build-arg USE_PYTHON_3_NOT_2=True
#    Install python 3 over Python 2
#
# Install the TensorFlow Python package.
# --build-arg TF_PACKAGE=tensorflow (tensorflow|tensorflow-gpu|tf-nightly|tf-nightly-gpu)
#    The specific TensorFlow Python package to install
#
# Configure TensorFlow's shell prompt and login tools.

ARG UBUNTU_VERSION=16.04
FROM ubuntu:${UBUNTU_VERSION}

ARG USE_PYTHON_3_NOT_2=True
ARG _PY_SUFFIX=${USE_PYTHON_3_NOT_2:+3}
ARG PYTHON=python${_PY_SUFFIX}
ARG PIP=pip${_PY_SUFFIX}

RUN apt-get update && apt-get install -y \
    ${PYTHON} \
    ${PYTHON}-pip

RUN ${PIP} install --upgrade \
    pip \
    setuptools

<<<<<<< HEAD
=======
# Some TF tools expect a "python" binary
RUN ln -s $(which ${PYTHON}) /usr/local/bin/python 

# Options:
#   tensorflow
#   tensorflow-gpu
#   tf-nightly
#   tf-nightly-gpu
# Set --build-arg TF_PACKAGE_VERSION=1.11.0rc0 to install a specific version.
# Installs the latest version by default.
>>>>>>> 4c307bd3
ARG TF_PACKAGE=tensorflow
ARG TF_PACKAGE_VERSION=
RUN ${PIP} install ${TF_PACKAGE}${TF_PACKAGE_VERSION:+==${TF_PACKAGE_VERSION}}

COPY bashrc /etc/bash.bashrc
RUN chmod a+rwx /etc/bash.bashrc<|MERGE_RESOLUTION|>--- conflicted
+++ resolved
@@ -51,8 +51,6 @@
     pip \
     setuptools
 
-<<<<<<< HEAD
-=======
 # Some TF tools expect a "python" binary
 RUN ln -s $(which ${PYTHON}) /usr/local/bin/python 
 
@@ -63,7 +61,6 @@
 #   tf-nightly-gpu
 # Set --build-arg TF_PACKAGE_VERSION=1.11.0rc0 to install a specific version.
 # Installs the latest version by default.
->>>>>>> 4c307bd3
 ARG TF_PACKAGE=tensorflow
 ARG TF_PACKAGE_VERSION=
 RUN ${PIP} install ${TF_PACKAGE}${TF_PACKAGE_VERSION:+==${TF_PACKAGE_VERSION}}
