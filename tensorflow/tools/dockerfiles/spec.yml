# ======
# HEADER
# ======
#
<<<<<<< HEAD
# This is commented-out and prepended to each generated Dockerfile.
header: |
    Copyright 2018 The TensorFlow Authors. All Rights Reserved.
=======
#   - nightly (no -py2 because the Python 2 slice set has add_to_name: ""
#   - nightly-py3
#   - nightly-gpu (similar)
#   - nightly-gpu-py3
#
# Releases are all treated differently by TensorFlow's CI systems.
releases:
    # Built Nightly and pushed to tensorflow/tensorflow
    nightly:
        tag_specs:
            - "{nightly}{py}{jupyter}"
            - "{ubuntu-devel}{py}"

    # Built per-release and pushed to tensorflow/tensorflow
    # --arg _TAG_PREFIX=<val> should be set to "1.11" (for example) or "latest".
    versioned:
        tag_specs:
            - "{_TAG_PREFIX}{ubuntu}{py}{jupyter}"

    # Dockerfiles stored in the TF repo; not pushed anywhere
    dockerfiles:
        is_dockerfiles: true
        upload_images: false
        tag_specs:
            - "{ubuntu}{jupyter}"
            - "{ubuntu-devel}{jupyter}"
            - "{ubuntu-ppc64le}{jupyter}"
            - "{ubuntu-devel-ppc64le}{jupyter}"

slice_sets:

    py:
        - add_to_name: ""
          args:
              - USE_PYTHON_3_NOT_2=
        - add_to_name: "-py3"
          args:
              - USE_PYTHON_3_NOT_2=1
>>>>>>> a751f01a

    Licensed under the Apache License, Version 2.0 (the "License");
    you may not use this file except in compliance with the License.
    You may obtain a copy of the License at

        http://www.apache.org/licenses/LICENSE-2.0

    Unless required by applicable law or agreed to in writing, software
    distributed under the License is distributed on an "AS IS" BASIS,
    WITHOUT WARRANTIES OR CONDITIONS OF ANY KIND, either express or implied.
    See the License for the specific language governing permissions and
    limitations under the License.
    ============================================================================

    THIS IS A GENERATED DOCKERFILE.

    This file was assembled from multiple pieces, whose use is documented
    below. Please refer to the the TensorFlow dockerfiles documentation for
    more information. Build args are documented as their default value.

# ========
# PARTIALS
# ========
#
# Represent and document pieces of a Dockerfile. Spec:
# 
# name: the name of the partial, is referenced from the images section
#   desc: A description, inserted later into the Dockerfile
#   file: Alternative file prefix, e.g. file.partial.Dockerfile. The default is
#         the name of the partial.
#   args: A dict of ARGs in the Dockerfile; each entry has the format
#      ARG_NAME: VALUE where VALUE is one of:
#         - a dict:
#             desc: Documentation for the arg
#             default: Default value for the arg; is written to the Dockerfile
#             options: List of strings, part of documentation
#         - a concrete value: the same as a dictionary with default: [value].

partials:
    ubuntu:
        desc: Start from Ubuntu (no GPU support)
        args:
            UBUNTU_VERSION: 16.04

    ubuntu-devel:
<<<<<<< HEAD
        desc: Start from Ubuntu, with TF development packages (no GPU support)
        args:
            UBUNTU_VERSION: 16.04

    bazel:
        desc: Install the latest version of Bazel and Python development tools.

    nvidia:
        desc: NVIDIA with CUDA and CuDNN, no dev stuff
        args:
            UBUNTU_VERSION: 16.04

    nvidia-devel:
        desc: >
            Start from Nvidia's Ubuntu base image with CUDA and CuDNN, with TF
            development packages.
        args:
            UBUNTU_VERSION: 16.04

    python:
        desc: Python is required for TensorFlow and other libraries.
        args:
            USE_PYTHON_3_NOT_2:
                default: true
                desc: Install python 3 over Python 2
                
    tensorflow:
        desc: Install the TensorFlow Python package.
        args:
            TF_PACKAGE:
                default: tensorflow
                options:
                    - tensorflow
                    - tensorflow-gpu
                    - tf-nightly
                    - tf-nightly-gpu
                desc: The specific TensorFlow Python package to install
    shell:
        desc: Configure TensorFlow's shell prompt and login tools.
    jupyter:
        desc: Launch Jupyter on execution instead of a bash prompt.

# ======
# IMAGES
# ======
# 
# Represent Dockerfiles. Spec:
# 
# name: the name of the image, possibly referenced by other images
#   desc: A description, inserted later into the Dockerfile
#   create-dockerfile: Create a dockerfile based on this. Useful for creating
#      extensible base images that don't need a file. Default is true.
#   partials: List of VALUEs, where a VALUE is either:
#      - the name of a partial, which inserts that partial into this image
#      - image: [name of another image], which inserts the partials from that
#        image into this image
#   arg-defaults: List of VALUEs, where a VALUE is either:
#      - ARG_NAME: VALUE, which sets the ARG_NAME to VALUE wherever it appears
#        in this image's partials
#      - [name of another image], which loads the default args from that image
images:

    nodev:
        create-dockerfile: false
        partials:
            - python
            - tensorflow
            - shell

    dev:
        create-dockerfile: false
        partials:
            - python
            - bazel
            - shell

    cpu:
      desc: Ubuntu-based, CPU-only environment for using TensorFlow
      partials:
        - ubuntu
        - image: nodev

    cpu-devel:
      desc: >
          Ubuntu-based, CPU-only environment for developing changes for
          TensorFlow.
      partials:
        - ubuntu-devel
        - image: dev

    nvidia:
      desc: Ubuntu-based, Nvidia-GPU-enabled environment for using TensorFlow.
      arg-defaults: 
        - TF_PACKAGE: tensorflow-gpu
      partials:
        - nvidia
        - image: nodev

    nvidia-devel:
      desc: >
          Ubuntu-based, Nvidia-GPU-enabled environment for developing changes
          for TensorFlow.
      arg-defaults: 
        - TF_PACKAGE: tensorflow-gpu
      partials:
        - nvidia-devel
        - image: dev

    cpu-jupyter:
      desc: >
          Ubuntu-based, CPU-only environment for using TensorFlow, with Jupyter
          included.
      partials:
        - image: cpu
        - jupyter

    cpu-devel-jupyter:
      desc: >
         Ubuntu-based, CPU-only environment for developing changes for
         TensorFlow, with Jupyter included.
      partials:
        - image: cpu-devel
        - jupyter

    nvidia-jupyter:
      desc: >
        Ubuntu-based, Nvidia-GPU-enabled environment for using TensorFlow, with
        Jupyter included.
      arg-defaults: 
        - nvidia
      partials:
        - image: nvidia
        - jupyter

    nvidia-devel-jupyter:
      desc: >
        Ubuntu-based, Nvidia-GPU-enabled environment for developing changes for
        TensorFlow, with Jupyter included.
      arg-defaults: 
        - nvidia-devel
      partials:
        - image: nvidia-devel
        - jupyter
=======
        - add_to_name: "devel"
          dockerfile_exclusive_name: "devel-cpu"
          partials:
              - ubuntu/version
              - ubuntu/devel-cpu
              - ubuntu/python
              - ubuntu/bazel
              - shell
          tests:
              - build-cpu.sh
          args:
              - CHECKOUT_TF_SRC=1
        - add_to_name: "devel-gpu"
          dockerfile_exclusive_name: "devel-gpu"
          partials:
              - ubuntu/version
              - ubuntu/devel-nvidia
              - ubuntu/python
              - ubuntu/bazel
              - shell
          tests:
              - build-gpu.sh
          test_runtime: nvidia
          args:
              - CHECKOUT_TF_SRC=1

    ubuntu-ppc64le:
        - add_to_name: "-ppc64le"
          dockerfile_exclusive_name: "cpu-ppc64le"
          dockerfile_subdirectory: "ppc64le"
          args:
              - UBUNTU_VERSION=18.04
          partials:
              - ubuntu/version
              - ubuntu/cpu
              - ubuntu/python
              - tensorflow-ppc64le
              - shell
        - add_to_name: "-gpu-ppc64le"
          dockerfile_exclusive_name: "gpu-ppc64le"
          dockerfile_subdirectory: "ppc64le"
          args:
              - UBUNTU_VERSION=18.04
              - ARCH=ppc64le
              - CUDA=10.0
              - TF_PACKAGE=tensorflow-gpu
          partials:
              - ubuntu/version
              - ubuntu/nvidia
              - ubuntu/python
              - tensorflow-ppc64le
              - shell
          tests:
              - import-gpu.sh
          test_runtime: nvidia

    ubuntu-devel-ppc64le:
        - add_to_name: "devel-ppc64le"
          dockerfile_exclusive_name: "devel-cpu-ppc64le"
          dockerfile_subdirectory: "ppc64le"
          partials:
              - ubuntu/version
              - ubuntu/devel-cpu
              - ubuntu/python
              - ubuntu/bazelbuild
              - shell
          tests:
              - build-cpu.sh
          args:
              - UBUNTU_VERSION=18.04
              - CHECKOUT_TF_SRC=1
        - add_to_name: "devel-gpu-ppc64le"
          dockerfile_exclusive_name: "devel-gpu-ppc64le"
          dockerfile_subdirectory: "ppc64le"
          args:
              - UBUNTU_VERSION=18.04
              - ARCH=ppc64le
              - CUDA=10.0
              - LIB_DIR_PREFIX=powerpc64le
              - CHECKOUT_TF_SRC=1
          partials:
              - ubuntu/version
              - ubuntu/devel-nvidia
              - ubuntu/python
              - ubuntu/bazelbuild
              - shell
          tests:
              - build-gpu.sh
          test_runtime: nvidia

    nightly:
        - add_to_name: "nightly"
          partials:
              - ubuntu/version
              - ubuntu/cpu
              - ubuntu/python
              - tensorflow
              - shell
          args:
              - TF_PACKAGE=tf-nightly
          tests:
              - import.sh
        - add_to_name: "nightly-gpu"
          partials:
              - ubuntu/version
              - ubuntu/nvidia
              - ubuntu/python
              - tensorflow
              - shell
          test_runtime: nvidia
          tests:
              - import-gpu.sh
          args:
              - TF_PACKAGE=tf-nightly-gpu
>>>>>>> a751f01a
<|MERGE_RESOLUTION|>--- conflicted
+++ resolved
@@ -2,11 +2,6 @@
 # HEADER
 # ======
 #
-<<<<<<< HEAD
-# This is commented-out and prepended to each generated Dockerfile.
-header: |
-    Copyright 2018 The TensorFlow Authors. All Rights Reserved.
-=======
 #   - nightly (no -py2 because the Python 2 slice set has add_to_name: ""
 #   - nightly-py3
 #   - nightly-gpu (similar)
@@ -45,7 +40,6 @@
         - add_to_name: "-py3"
           args:
               - USE_PYTHON_3_NOT_2=1
->>>>>>> a751f01a
 
     Licensed under the Apache License, Version 2.0 (the "License");
     you may not use this file except in compliance with the License.
@@ -91,151 +85,6 @@
             UBUNTU_VERSION: 16.04
 
     ubuntu-devel:
-<<<<<<< HEAD
-        desc: Start from Ubuntu, with TF development packages (no GPU support)
-        args:
-            UBUNTU_VERSION: 16.04
-
-    bazel:
-        desc: Install the latest version of Bazel and Python development tools.
-
-    nvidia:
-        desc: NVIDIA with CUDA and CuDNN, no dev stuff
-        args:
-            UBUNTU_VERSION: 16.04
-
-    nvidia-devel:
-        desc: >
-            Start from Nvidia's Ubuntu base image with CUDA and CuDNN, with TF
-            development packages.
-        args:
-            UBUNTU_VERSION: 16.04
-
-    python:
-        desc: Python is required for TensorFlow and other libraries.
-        args:
-            USE_PYTHON_3_NOT_2:
-                default: true
-                desc: Install python 3 over Python 2
-                
-    tensorflow:
-        desc: Install the TensorFlow Python package.
-        args:
-            TF_PACKAGE:
-                default: tensorflow
-                options:
-                    - tensorflow
-                    - tensorflow-gpu
-                    - tf-nightly
-                    - tf-nightly-gpu
-                desc: The specific TensorFlow Python package to install
-    shell:
-        desc: Configure TensorFlow's shell prompt and login tools.
-    jupyter:
-        desc: Launch Jupyter on execution instead of a bash prompt.
-
-# ======
-# IMAGES
-# ======
-# 
-# Represent Dockerfiles. Spec:
-# 
-# name: the name of the image, possibly referenced by other images
-#   desc: A description, inserted later into the Dockerfile
-#   create-dockerfile: Create a dockerfile based on this. Useful for creating
-#      extensible base images that don't need a file. Default is true.
-#   partials: List of VALUEs, where a VALUE is either:
-#      - the name of a partial, which inserts that partial into this image
-#      - image: [name of another image], which inserts the partials from that
-#        image into this image
-#   arg-defaults: List of VALUEs, where a VALUE is either:
-#      - ARG_NAME: VALUE, which sets the ARG_NAME to VALUE wherever it appears
-#        in this image's partials
-#      - [name of another image], which loads the default args from that image
-images:
-
-    nodev:
-        create-dockerfile: false
-        partials:
-            - python
-            - tensorflow
-            - shell
-
-    dev:
-        create-dockerfile: false
-        partials:
-            - python
-            - bazel
-            - shell
-
-    cpu:
-      desc: Ubuntu-based, CPU-only environment for using TensorFlow
-      partials:
-        - ubuntu
-        - image: nodev
-
-    cpu-devel:
-      desc: >
-          Ubuntu-based, CPU-only environment for developing changes for
-          TensorFlow.
-      partials:
-        - ubuntu-devel
-        - image: dev
-
-    nvidia:
-      desc: Ubuntu-based, Nvidia-GPU-enabled environment for using TensorFlow.
-      arg-defaults: 
-        - TF_PACKAGE: tensorflow-gpu
-      partials:
-        - nvidia
-        - image: nodev
-
-    nvidia-devel:
-      desc: >
-          Ubuntu-based, Nvidia-GPU-enabled environment for developing changes
-          for TensorFlow.
-      arg-defaults: 
-        - TF_PACKAGE: tensorflow-gpu
-      partials:
-        - nvidia-devel
-        - image: dev
-
-    cpu-jupyter:
-      desc: >
-          Ubuntu-based, CPU-only environment for using TensorFlow, with Jupyter
-          included.
-      partials:
-        - image: cpu
-        - jupyter
-
-    cpu-devel-jupyter:
-      desc: >
-         Ubuntu-based, CPU-only environment for developing changes for
-         TensorFlow, with Jupyter included.
-      partials:
-        - image: cpu-devel
-        - jupyter
-
-    nvidia-jupyter:
-      desc: >
-        Ubuntu-based, Nvidia-GPU-enabled environment for using TensorFlow, with
-        Jupyter included.
-      arg-defaults: 
-        - nvidia
-      partials:
-        - image: nvidia
-        - jupyter
-
-    nvidia-devel-jupyter:
-      desc: >
-        Ubuntu-based, Nvidia-GPU-enabled environment for developing changes for
-        TensorFlow, with Jupyter included.
-      arg-defaults: 
-        - nvidia-devel
-      partials:
-        - image: nvidia-devel
-        - jupyter
-=======
         - add_to_name: "devel"
           dockerfile_exclusive_name: "devel-cpu"
           partials:
@@ -349,5 +198,4 @@
           tests:
               - import-gpu.sh
           args:
-              - TF_PACKAGE=tf-nightly-gpu
->>>>>>> a751f01a
+              - TF_PACKAGE=tf-nightly-gpu