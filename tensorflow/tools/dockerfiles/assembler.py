--- conflicted
+++ resolved
@@ -14,10 +14,6 @@
 # ==============================================================================
 """Assemble common TF Dockerfiles from many parts.
 
-<<<<<<< HEAD
-This script constructs TF's Dockerfiles by aggregating partial
-Dockerfiles. See README.md for usage examples.
-=======
 - Assembles Dockerfiles
 - Builds images (and optionally runs image tests)
 - Pushes images to Docker Hub (provided with credentials)
@@ -26,7 +22,6 @@
 written to stdout.
 
 Read README.md (in this directory) for instructions!
->>>>>>> a751f01a
 """
 
 from __future__ import absolute_import
@@ -36,11 +31,7 @@
 import copy
 import errno
 import os
-<<<<<<< HEAD
-import os.path
-=======
 import platform
->>>>>>> a751f01a
 import re
 import shutil
 import textwrap
@@ -52,8 +43,6 @@
 
 FLAGS = flags.FLAGS
 
-<<<<<<< HEAD
-=======
 flags.DEFINE_string('hub_username', None,
                     'Dockerhub username, only used with --upload_to_hub')
 
@@ -91,7 +80,6 @@
     'Retain .temp.Dockerfiles created while building images.',
     short_name='k')
 
->>>>>>> a751f01a
 flags.DEFINE_boolean(
     'dry_run', False, 'Do not actually generate Dockerfiles', short_name='n')
 
@@ -120,9 +108,6 @@
     short_name='q')
 
 flags.DEFINE_boolean(
-<<<<<<< HEAD
-    'validate', True, 'Validate generated Dockerfiles', short_name='c')
-=======
     'nocache', False,
     'Disable the Docker build cache; identical to "docker build --no-cache"')
 
@@ -131,7 +116,6 @@
     './spec.yml',
     'Path to the YAML specification file',
     short_name='s')
->>>>>>> a751f01a
 
 # Schema to verify the contents of spec.yml with Cerberus.
 # Must be converted to a dict from yaml to work.
@@ -372,12 +356,9 @@
     if e.errno != errno.EEXIST:
       raise
 
-<<<<<<< HEAD
-=======
 def gather_tag_args(slices, cli_input_args, required_args):
   """Build a dictionary of all the CLI and slice-specified args for a tag."""
   args = {}
->>>>>>> a751f01a
 
 def construct_documentation(header, partial_specs, image_spec):
   """Assemble all of the documentation for a single dockerfile.
@@ -488,99 +469,6 @@
   Returns:
     The modified contents of image_specs.
   """
-<<<<<<< HEAD
-  for _, image_spec in image_specs.items():
-    too_deep = 0
-    while str in map(type, image_spec.get('arg-defaults', [])) and too_deep < 5:
-      new_args = []
-      for arg in image_spec['arg-defaults']:
-        if isinstance(arg, str):
-          new_args.extend(image_specs[arg]['arg-defaults'])
-        else:
-          new_args.append(arg)
-
-      image_spec['arg-defaults'] = new_args
-      too_deep += 1
-
-  return image_specs
-
-
-def flatten_partial_references(image_specs):
-  """Resolve all partial references in each image spec to a concrete list.
-
-  Turns this:
-
-    example-image:
-      partials:
-        - foo
-
-    another-example:
-      partials:
-        - bar
-        - image: example-image
-        - bat
-
-  Into this:
-
-    example-image:
-      partials:
-        - foo
-
-    another-example:
-      partials:
-        - bar
-        - foo
-        - bat
-  Args:
-    image_specs: A dict of image_spec dicts; should be the contents of the
-      "images" key in the global spec.yaml. This dict is modified in place and
-      then returned.
-
-  Returns:
-    The modified contents of image_specs.
-  """
-  for _, image_spec in image_specs.items():
-    too_deep = 0
-    while dict in map(type, image_spec['partials']) and too_deep < 5:
-      new_partials = []
-      for partial in image_spec['partials']:
-        if isinstance(partial, str):
-          new_partials.append(partial)
-        else:
-          new_partials.extend(image_specs[partial['image']]['partials'])
-
-      image_spec['partials'] = new_partials
-      too_deep += 1
-
-  return image_specs
-
-
-def construct_dockerfiles(tf_spec):
-  """Generate a mapping of {"cpu": <cpu dockerfile contents>, ...}.
-
-  Args:
-    tf_spec: The full spec.yml loaded as a python object.
-
-  Returns:
-    A string:string dict of short names ("cpu-devel") to Dockerfile contents.
-  """
-  names_to_contents = dict()
-  image_specs = tf_spec['images']
-  image_specs = flatten_partial_references(image_specs)
-  image_specs = flatten_args_references(image_specs)
-  partial_specs = tf_spec['partials']
-  partial_specs = normalize_partial_args(partial_specs)
-
-  for name, image_spec in image_specs.items():
-    if not image_spec.get('create-dockerfile', True):
-      continue
-    documentation = construct_documentation(tf_spec['header'], partial_specs,
-                                            image_spec)
-    contents = construct_contents(partial_specs, image_spec)
-    names_to_contents[name] = '\n'.join([documentation, contents])
-
-  return names_to_contents
-=======
   partials = {}
   for path, _, files in os.walk(partial_path):
     for name in files:
@@ -595,7 +483,6 @@
         partial_contents = f.read()
       partials[simple_name] = partial_contents
   return partials
->>>>>>> a751f01a
 
 
 def main(argv):
@@ -614,31 +501,6 @@
           FLAGS.spec_file))
       print(yaml.dump(v.errors, indent=2))
       exit(1)
-<<<<<<< HEAD
-  else:
-    print('>> WARNING: Not validating {}'.format(FLAGS.spec_file))
-
-  # Generate mapping of { "cpu-devel": "<cpu-devel dockerfile contents>", ... }
-  names_to_contents = construct_dockerfiles(tf_spec)
-
-  # Write each completed Dockerfile
-  if not FLAGS.dry_run:
-    print('>> Emptying destination dir "{}"'.format(FLAGS.output_dir))
-    shutil.rmtree(FLAGS.output_dir, ignore_errors=True)
-    mkdir_p(FLAGS.output_dir)
-  else:
-    print('>> Skipping creation of {} (dry run)'.format(FLAGS.output_dir))
-  for name, contents in names_to_contents.items():
-    path = os.path.join(FLAGS.output_dir, name + '.Dockerfile')
-    if FLAGS.dry_run:
-      print('>> Skipping writing contents of {} (dry run)'.format(path))
-      print(contents)
-    else:
-      mkdir_p(FLAGS.output_dir)
-      print('>> Writing {}'.format(path))
-      with open(path, 'w') as f:
-        f.write(contents)
-=======
     if not FLAGS.hub_repository:
       eprint(
           '> Error: please set --hub_repository when uploading to Dockerhub.')
@@ -814,7 +676,6 @@
         '> Some tags failed to build or failed testing, check scrollback for '
         'errors: {}'.format(','.join(failed_tags)))
     exit(1)
->>>>>>> a751f01a
 
   eprint('> Writing built{} tags to standard out.'.format(
       ' and tested' if FLAGS.run_tests_path else ''))
