--- conflicted
+++ resolved
@@ -58,12 +58,9 @@
 SKIP_TEST=0
 RELEASE_BUILD=0
 TEST_TARGET="//${PY_TEST_DIR}/tensorflow/python/..."
-<<<<<<< HEAD
-=======
 PROJECT_NAME=""
 EXTRA_BUILD_FLAGS=""
 EXTRA_TEST_FLAGS=""
->>>>>>> 4c307bd3
 
 # --skip_test            Skip running tests
 # --enable_remote_cache  Add options to enable remote cache for build and test
@@ -71,21 +68,14 @@
 #                        ensure performance
 # --test_core_only       Use tensorflow/python/... as test target
 # --test_contrib_only    Use tensorflow/contrib/... as test target
-<<<<<<< HEAD
-for ARG in "$@"; do
-  case "$ARG" in
-=======
 while [[ $# -gt 0 ]]; do
   case "$1" in
->>>>>>> 4c307bd3
     --tf_nightly) TF_NIGHTLY=1 ;;
     --skip_test) SKIP_TEST=1 ;;
     --enable_remote_cache) set_remote_cache_options ;;
     --release_build) RELEASE_BUILD=1 ;;
     --test_core_only) TEST_TARGET="//${PY_TEST_DIR}/tensorflow/python/..." ;;
     --test_contrib_only) TEST_TARGET="//${PY_TEST_DIR}/tensorflow/contrib/..." ;;
-<<<<<<< HEAD
-=======
     --extra_build_flags)
       shift
       if [[ -z "$1" ]]; then
@@ -107,7 +97,6 @@
       fi
       EXTRA_TEST_FLAGS="$1"
       ;;
->>>>>>> 4c307bd3
     *)
   esac
 done
@@ -122,10 +111,6 @@
 fi
 
 if [[ "$TF_NIGHTLY" == 1 ]]; then
-<<<<<<< HEAD
-  python tensorflow/tools/ci_build/update_version.py --nightly
-  EXTRA_PIP_FLAG="--nightly_flag"
-=======
   if [[ ${PROJECT_NAME} == *"2.0_preview"* ]]; then
     python tensorflow/tools/ci_build/update_version.py --version=2.0.0 --nightly
   else
@@ -136,7 +121,6 @@
   else
     EXTRA_PIP_FLAGS="--project_name ${PROJECT_NAME} --nightly_flag"
   fi
->>>>>>> 4c307bd3
 fi
 
 # Enable short object file path to avoid long path issue on Windows.
@@ -148,16 +132,12 @@
 
 run_configure_for_cpu_build
 
-<<<<<<< HEAD
-bazel build --announce_rc --config=opt tensorflow/tools/pip_package:build_pip_package || exit $?
-=======
 bazel build --announce_rc --config=opt ${EXTRA_BUILD_FLAGS}  \
   --build_tag_filters=-no_pip,-no_windows,-no_oss,-gpu \
   tensorflow/lite:framework tensorflow/lite/examples/minimal:minimal || exit $?
 
 bazel build --announce_rc --config=opt ${EXTRA_BUILD_FLAGS} \
   tensorflow/tools/pip_package:build_pip_package || exit $?
->>>>>>> 4c307bd3
 
 if [[ "$SKIP_TEST" == 1 ]]; then
   exit 0
