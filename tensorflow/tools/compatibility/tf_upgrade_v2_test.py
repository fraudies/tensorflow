# Copyright 2018 The TensorFlow Authors. All Rights Reserved.
#
# Licensed under the Apache License, Version 2.0 (the "License");
# you may not use this file except in compliance with the License.
# You may obtain a copy of the License at
#
#     http://www.apache.org/licenses/LICENSE-2.0
#
# Unless required by applicable law or agreed to in writing, software
# distributed under the License is distributed on an "AS IS" BASIS,
# WITHOUT WARRANTIES OR CONDITIONS OF ANY KIND, either express or implied.
# See the License for the specific language governing permissions and
# limitations under the License.
# ==============================================================================
"""Tests for tf 2.0 upgrader."""

from __future__ import absolute_import
from __future__ import division
from __future__ import print_function

import os
import tempfile

import six
import tensorflow as tf
# OSS TF V2 import placeholder.


from tensorflow.python.framework import test_util
from tensorflow.python.platform import test as test_lib
from tensorflow.python.util import tf_decorator
from tensorflow.python.util import tf_export
from tensorflow.python.util import tf_inspect
from tensorflow.tools.common import public_api
from tensorflow.tools.common import traverse
from tensorflow.tools.compatibility import ast_edits
from tensorflow.tools.compatibility import tf_upgrade_v2


_TENSORFLOW_API_ATTR_V1 = (
    tf_export.API_ATTRS_V1[tf_export.TENSORFLOW_API_NAME].names)
_TENSORFLOW_API_ATTR = tf_export.API_ATTRS[tf_export.TENSORFLOW_API_NAME].names
_ESTIMATOR_API_ATTR_V1 = (
    tf_export.API_ATTRS_V1[tf_export.ESTIMATOR_API_NAME].names)
_ESTIMATOR_API_ATTR = tf_export.API_ATTRS[tf_export.ESTIMATOR_API_NAME].names


def get_v1_names(symbol):
  names_v1 = []
  if hasattr(symbol, _TENSORFLOW_API_ATTR_V1):
    names_v1.extend(getattr(symbol, _TENSORFLOW_API_ATTR_V1))
  if hasattr(symbol, _ESTIMATOR_API_ATTR_V1):
    names_v1.extend(getattr(symbol, _ESTIMATOR_API_ATTR_V1))
  return names_v1


def get_v2_names(symbol):
  names_v2 = set()
  if hasattr(symbol, _TENSORFLOW_API_ATTR):
    names_v2.update(getattr(symbol, _TENSORFLOW_API_ATTR))
  if hasattr(symbol, _ESTIMATOR_API_ATTR):
    names_v2.update(getattr(symbol, _ESTIMATOR_API_ATTR))
  return list(names_v2)


def get_func_and_args_from_str(call_str):
  """Parse call string to get function and argument names.

  Args:
    call_str: Call string must be in the form:
              `tf.foo(arg1=val1, arg2=val2, ...)`.

  Returns:
    (function_name, list of arg names) tuple.
  """
  open_paren_index = call_str.find("(")
  close_paren_index = call_str.rfind(")")

  function_name = call_str[:call_str.find("(")]
  args = call_str[open_paren_index+1:close_paren_index].split(",")
  args = [arg.split("=")[0].strip() for arg in args]
  return function_name, args


class TestUpgrade(test_util.TensorFlowTestCase):
  """Test various APIs that have been changed in 2.0.

  We also test whether a converted file is executable. test_file_v1_10.py
  aims to exhaustively test that API changes are convertible and actually
  work when run with current TensorFlow.
  """

  @classmethod
  def setUpClass(cls):
    cls.v2_symbols = {}
    if not hasattr(tf.compat, "v2"):
      return

    def symbol_collector(unused_path, unused_parent, children):
      for child in children:
        _, attr = tf_decorator.unwrap(child[1])
        api_names_v2 = get_v2_names(attr)
        for name in api_names_v2:
          cls.v2_symbols["tf." + name] = attr

    visitor = public_api.PublicAPIVisitor(symbol_collector)
    traverse.traverse(tf.compat.v2, visitor)

  def _upgrade(self, old_file_text):
    in_file = six.StringIO(old_file_text)
    out_file = six.StringIO()
    upgrader = ast_edits.ASTCodeUpgrader(tf_upgrade_v2.TFAPIChangeSpec())
    count, report, errors = (
        upgrader.process_opened_file("test.py", in_file,
                                     "test_out.py", out_file))
    return count, report, errors, out_file.getvalue()

  def testParseError(self):
    _, report, unused_errors, unused_new_text = self._upgrade(
        "import tensorflow as tf\na + \n")
    self.assertTrue(report.find("Failed to parse") != -1)

  def testReport(self):
    text = "tf.assert_near(a)\n"
    _, report, unused_errors, unused_new_text = self._upgrade(text)
    # This is not a complete test, but it is a sanity test that a report
    # is generating information.
    self.assertTrue(report.find("Renamed function `tf.assert_near` to "
                                "`tf.debugging.assert_near`"))

  def testRename(self):
    text = "tf.conj(a)\n"
    _, unused_report, unused_errors, new_text = self._upgrade(text)
    self.assertEqual(new_text, "tf.math.conj(a)\n")
    text = "tf.rsqrt(tf.log_sigmoid(3.8))\n"
    _, unused_report, unused_errors, new_text = self._upgrade(text)
    self.assertEqual(new_text, "tf.math.rsqrt(tf.math.log_sigmoid(3.8))\n")

  def testAllAPI(self):
    if not hasattr(tf.compat, "v2"):
      return

    # Converts all symbols in the v1 namespace to the v2 namespace, raising
    # an error if the target of the conversion is not in the v2 namespace.
    def conversion_visitor(unused_path, unused_parent, children):
      for child in children:
        _, attr = tf_decorator.unwrap(child[1])
        api_names = get_v1_names(attr)
        for name in api_names:
          _, _, _, text = self._upgrade("tf." + name)
          if (text and
              not text.startswith("tf.compat.v1") and
              text not in self.v2_symbols):
            self.assertFalse(
                True, "Symbol %s generated from %s not in v2 API" % (
                    text, name))

    visitor = public_api.PublicAPIVisitor(conversion_visitor)
    visitor.do_not_descend_map["tf"].append("contrib")
    visitor.private_map["tf.compat"] = ["v1", "v2"]
    traverse.traverse(tf.compat.v1, visitor)

  def testKeywordArgNames(self):
    if not hasattr(tf.compat, "v2"):
      return

    all_keyword_renames = (
        tf_upgrade_v2.TFAPIChangeSpec().function_keyword_renames)
    v2_name_exceptions = {"verify_shape_is_now_always_true"}

    # Visitor that verifies V1 argument names, converts to V2 and checks
    # V2 argument names.
    def conversion_visitor(unused_path, unused_parent, children):
      for child in children:
        _, attr = tf_decorator.unwrap(child[1])
        names_v1 = get_v1_names(attr)

        for name in names_v1:
          name = "tf.%s" % name
          if name not in all_keyword_renames:
            continue
          arg_names_v1 = tf_inspect.getargspec(attr)[0]
          keyword_renames = all_keyword_renames[name]
          self.assertEqual(type(keyword_renames), dict)

          # Assert that v1 function has valid v1 argument names.
          for from_name, _ in keyword_renames.items():
            self.assertIn(
                from_name, arg_names_v1,
                "%s not found in %s arguments: %s" %
                (from_name, name, str(arg_names_v1)))

          # Assert that arg names after converting to v2 are present in
          # v2 function.
          # 1. First, create an input of the form:
          #    tf.foo(arg1=val1, arg2=val2, ...)
          args = ",".join(
              ["%s=%d" % (from_name, from_index)
               for from_index, from_name in enumerate(keyword_renames.keys())])
          text_input = "%s(%s)" % (name, args)
          # 2. Convert the input to V2.
          _, _, _, text = self._upgrade(text_input)
          new_function_name, new_args = get_func_and_args_from_str(text)
          # 3. Verify V2 function and arguments.
          # Note: If we rename arguments, new function must be available in 2.0.
          # We should not be using compat.v1 in this case.
          self.assertIn(new_function_name, self.v2_symbols)
          args_v2 = tf_inspect.getargspec(self.v2_symbols[new_function_name])[0]
          args_v2.extend(v2_name_exceptions)
          for new_arg in new_args:
            self.assertIn(new_arg, args_v2)

    visitor = public_api.PublicAPIVisitor(conversion_visitor)
    visitor.do_not_descend_map["tf"].append("contrib")
    visitor.private_map["tf.compat"] = ["v1", "v2"]
    traverse.traverse(tf.compat.v1, visitor)

  def testRenameConstant(self):
    text = "tf.MONOLITHIC_BUILD\n"
    _, unused_report, unused_errors, new_text = self._upgrade(text)
    self.assertEqual(new_text, "tf.sysconfig.MONOLITHIC_BUILD\n")
    text = "some_call(tf.MONOLITHIC_BUILD)\n"
    _, unused_report, unused_errors, new_text = self._upgrade(text)
    self.assertEqual(new_text, "some_call(tf.sysconfig.MONOLITHIC_BUILD)\n")

  def testRenameArgs(self):
    text = ("tf.nn.pool(input_a, window_shape_a, pooling_type_a, padding_a, "
            "dilation_rate_a, strides_a, name_a, data_format_a)\n")
    _, unused_report, unused_errors, new_text = self._upgrade(text)
    self.assertEqual(new_text,
                     ("tf.nn.pool(input=input_a, window_shape=window_shape_a,"
                      " pooling_type=pooling_type_a, padding=padding_a, "
                      "dilations=dilation_rate_a, strides=strides_a, "
                      "name=name_a, data_format=data_format_a)\n"))

  def testReorder(self):
    text = "tf.boolean_mask(a, b, c, d)\n"
    _, unused_report, unused_errors, new_text = self._upgrade(text)
    self.assertEqual(new_text,
                     "tf.boolean_mask(tensor=a, mask=b, name=c, axis=d)\n")

  def testLearningRateDecay(self):
    for decay in ["tf.train.exponential_decay",
                  "tf.train.polynomial_decay", "tf.train.natural_exp_decay",
                  "tf.train.inverse_time_decay", "tf.train.cosine_decay",
                  "tf.train.cosine_decay_restarts",
                  "tf.train.linear_cosine_decay",
                  "tf.train.noisy_linear_cosine_decay"]:

      text = "%s(a, b)\n" % decay
      _, report, errors, _ = self._upgrade(text)
      self.assertEqual(errors, ["test.py:1: %s requires manual check." % decay])
      self.assertIn("%s has been changed" % decay, report)

  def testPiecewiseDecay(self):
    text = "tf.train.piecewise_constant_decay(a, b)\n"
    _, report, errors, _ = self._upgrade(text)
    self.assertEqual(
        errors,
        ["test.py:1: tf.train.piecewise_constant_decay requires manual check."])
    self.assertIn("tf.train.piecewise_constant_decay has been changed", report)

  def testEstimatorLossReductionChange(self):
    classes = [
        "LinearClassifier", "LinearRegressor", "DNNLinearCombinedClassifier",
        "DNNLinearCombinedRegressor", "DNNRegressor", "DNNClassifier",
        "BaselineClassifier", "BaselineRegressor"
    ]
    for c in classes:
      ns = "tf.estimator." + c
      text = ns + "(a, b)"
      _, report, errors, new_text = self._upgrade(text)
      self.assertEqual(text, new_text)
      self.assertEqual(errors, ["test.py:1: %s requires manual check." % ns])
      self.assertIn("loss_reduction has been changed", report)

  def testDropout(self):
    text = "tf.nn.dropout(x, keep_prob, name=\"foo\")\n"
    _, unused_report, unused_errors, new_text = self._upgrade(text)
    self.assertEqual(
        new_text,
        "tf.nn.dropout(x, 1 - keep_prob, name=\"foo\")\n",
    )

    text = "tf.nn.dropout(x)\n"
    _, unused_report, errors, new_text = self._upgrade(text)
    self.assertEqual(new_text, text)
    self.assertEqual(
        errors,
        ["test.py:1: tf.nn.dropout requires manual check."]
    )

  def testCountNonZeroChanges(self):
    text = (
        "tf.math.count_nonzero(input_tensor=input, dtype=dtype, name=name, "
        "reduction_indices=axis, keep_dims=keepdims)\n"
        )
    _, unused_report, unused_errors, new_text = self._upgrade(text)
    expected_text = (
        "tf.math.count_nonzero(input=input, dtype=dtype, name=name, "
        "axis=axis, keepdims=keepdims)\n"
        )
    self.assertEqual(new_text, expected_text)

  def testRandomMultinomialToRandomCategorical(self):
    text = (
        "tf.random.multinomial(logits, samples, seed, name, output_dtype)\n"
        )
    _, unused_report, unused_errors, new_text = self._upgrade(text)
    expected_text = (
        "tf.random.categorical(logits=logits, num_samples=samples, seed=seed, "
        "name=name, dtype=output_dtype)\n"
        )
    self.assertEqual(new_text, expected_text)

    text = (
        "tf.multinomial(logits, samples, seed, name, output_dtype)\n"
        )
    _, unused_report, unused_errors, new_text = self._upgrade(text)
    expected_text = (
        "tf.random.categorical(logits=logits, num_samples=samples, seed=seed, "
        "name=name, dtype=output_dtype)\n"
        )
    self.assertEqual(new_text, expected_text)

  def testConvolutionOpUpdate(self):
    text = (
        "tf.nn.convolution(input, filter, padding, strides, dilation_rate, "
        "name, data_format)"
    )
    _, unused_report, unused_errors, new_text = self._upgrade(text)
    expected_text = (
        "tf.nn.convolution(input=input, filters=filter, padding=padding, "
        "strides=strides, dilations=dilation_rate, name=name, "
        "data_format=data_format)"
    )
    self.assertEqual(new_text, expected_text)

  def testColocateGradientsWithOps(self):
    text = "tf.gradients(a, foo=False)\n"
    _, unused_report, errors, new_text = self._upgrade(text)
    self.assertEqual(text, new_text)
    self.assertEqual(errors, [])

    text = "tf.gradients(a, colocate_gradients_with_ops=False)\n"
    _, unused_report, errors, new_text = self._upgrade(text)
    self.assertEqual(text, new_text)
    self.assertEqual(errors, ["test.py:1: tf.gradients requires manual check."])

    text = "optimizer.minimize(a, foo=False)\n"
    _, unused_report, errors, new_text = self._upgrade(text)
<<<<<<< HEAD
    self.assertEqual(text, new_text)
    self.assertEqual(errors, [])

    text = "optimizer.minimize(a, colocate_gradients_with_ops=False)\n"
    _, unused_report, errors, new_text = self._upgrade(text)
    self.assertEqual(text, new_text)
    self.assertEqual(errors,
                     ["test.py:1: Optimizer.minimize requires manual check."])

    text = "optimizer.compute_gradients(a, foo=False)\n"
    _, unused_report, errors, new_text = self._upgrade(text)
    self.assertEqual(text, new_text)
    self.assertEqual(errors, [])

=======
    self.assertEqual(text, new_text)
    self.assertEqual(errors, [])

    text = "optimizer.minimize(a, colocate_gradients_with_ops=False)\n"
    _, unused_report, errors, new_text = self._upgrade(text)
    self.assertEqual(text, new_text)
    self.assertEqual(errors,
                     ["test.py:1: Optimizer.minimize requires manual check."])

    text = "optimizer.compute_gradients(a, foo=False)\n"
    _, unused_report, errors, new_text = self._upgrade(text)
    self.assertEqual(text, new_text)
    self.assertEqual(errors, [])

>>>>>>> cdfa6f23
    text = "optimizer.compute_gradients(a, colocate_gradients_with_ops=False)\n"
    _, unused_report, errors, new_text = self._upgrade(text)
    self.assertEqual(text, new_text)
    self.assertEqual(errors,
                     ["test.py:1: Optimizer.compute_gradients "
                      "requires manual check."])

  def testExportSavedModelRename(self):
    text = "self.est.export_savedmodel(path)"
    _, report, unused_errors, unused_new_text = self._upgrade(text)
    self.assertIn(
        "rename the method export_savedmodel() to export_saved_model()",
        report)

  def testArgmin(self):
    text = "tf.argmin(input, name=n, dimension=1, output_type=type)"
    expected_text = "tf.argmin(input=input, name=n, axis=1, output_type=type)"
    _, unused_report, unused_errors, new_text = self._upgrade(text)
    self.assertEqual(new_text, expected_text)

    text = "tf.argmin(input, 0)"
    expected_text = "tf.argmin(input=input, axis=0)"
    _, unused_report, unused_errors, new_text = self._upgrade(text)
    self.assertEqual(new_text, expected_text)

<<<<<<< HEAD
=======
    text = "tf.arg_min(input, 0)"
    expected_text = "tf.argmin(input, 0)"
    _, unused_report, unused_errors, new_text = self._upgrade(text)
    self.assertEqual(new_text, expected_text)

>>>>>>> cdfa6f23
  def testArgmax(self):
    text = "tf.argmax(input, name=n, dimension=1, output_type=type)"
    expected_text = "tf.argmax(input=input, name=n, axis=1, output_type=type)"
    _, unused_report, unused_errors, new_text = self._upgrade(text)
    self.assertEqual(new_text, expected_text)

    text = "tf.argmax(input, 0)"
    expected_text = "tf.argmax(input=input, axis=0)"
    _, unused_report, unused_errors, new_text = self._upgrade(text)
    self.assertEqual(new_text, expected_text)

<<<<<<< HEAD
=======
    text = "tf.arg_max(input, 0)"
    expected_text = "tf.argmax(input, 0)"
    _, unused_report, unused_errors, new_text = self._upgrade(text)
    self.assertEqual(new_text, expected_text)

>>>>>>> cdfa6f23
  def testBatchToSpace(self):
    text = "tf.batch_to_space_nd(input, block_shape, crops, name)"
    expected_text = "tf.batch_to_space(input, block_shape, crops, name)"
    _, unused_report, unused_errors, new_text = self._upgrade(text)
    self.assertEqual(new_text, expected_text)

    text = "tf.batch_to_space(input, crops, block_size, name)"
    expected_text = (
        "tf.batch_to_space(input=input, crops=crops, block_shape=block_size, "
        "name=name)")
    _, unused_report, unused_errors, new_text = self._upgrade(text)
    self.assertEqual(new_text, expected_text)

    text = "tf.manip.batch_to_space_nd(input, block_shape, crops, name)"
    expected_text = "tf.batch_to_space(input, block_shape, crops, name)"
    _, unused_report, unused_errors, new_text = self._upgrade(text)
    self.assertEqual(new_text, expected_text)

  def testExtractImagePatches(self):
    text = (
        "tf.extract_image_patches(images, ksizes=ksizes, strides=strides,"
        "rates=rates, padding=padding, name=name)")
    expected_text = (
        "tf.image.extract_image_patches(images, sizes=ksizes, strides=strides,"
        "rates=rates, padding=padding, name=name)")
    _, unused_report, unused_errors, new_text = self._upgrade(text)
    self.assertEqual(new_text, expected_text)

  def testStatelessMultinomial(self):
    text = (
        "tf.random.stateless_multinomial(logits, num_samples, seed, "
        "output_dtype=dtype, name=name)")
    expected_text = (
        "tf.random.stateless_categorical(logits, num_samples, seed, "
        "dtype=dtype, name=name)")
    _, unused_report, unused_errors, new_text = self._upgrade(text)
    self.assertEqual(new_text, expected_text)

  def testSoftMaxCrossEntropyWithLogitsV2(self):
    text = "tf.nn.softmax_cross_entropy_with_logits_v2(labels, logits, dim=2)"
    expected_text = (
        "tf.nn.softmax_cross_entropy_with_logits(labels, logits, axis=2)")
    _, unused_report, unused_errors, new_text = self._upgrade(text)
    self.assertEqual(new_text, expected_text)

  def testSparseMatmul(self):
    text = ("tf.sparse_matmul(a, b, c, d, e, f, g)\n")
    expected_text = ("tf.linalg.matmul(a=a, b=b, transpose_a=c, transpose_b=d, "
                     "a_is_sparse=e, b_is_sparse=f, name=g)\n")
    _, unused_report, unused_errors, new_text = self._upgrade(text)
    self.assertEqual(new_text, expected_text)
<<<<<<< HEAD
=======

  def testWeightedMoments(self):
    text = "tf.nn.weighted_moments(x, axes, freq, name, kd)"
    expected_text = (
        "tf.nn.weighted_moments(x=x, axes=axes, frequency_weights=freq, "
        "name=name, keep_dims=kd)")
    _, unused_report, unused_errors, new_text = self._upgrade(text)
    self.assertEqual(new_text, expected_text)

  def testSparseAdd(self):
    text = "tf.sparse.add(a, b, t)"
    expected_text = "tf.sparse.add(a=a, b=b, threshold=t)"
    _, unused_report, unused_errors, new_text = self._upgrade(text)
    self.assertEqual(new_text, expected_text)

  def testSparseConcat(self):
    text = "tf.sparse.concat(ax, inp, name, exp, concat)"
    expected_text = (
        "tf.sparse.concat(axis=ax, sp_inputs=inp, name=name, "
        "expand_nonconcat_dim=exp, axis=concat)")
    _, unused_report, unused_errors, new_text = self._upgrade(text)
    self.assertEqual(new_text, expected_text)

  def testSeparableConv2D(self):
    text = "tf.nn.separable_conv2d(inp, d, pt, strides, pad, rate, name, fmt)"
    expected_text = (
        "tf.nn.separable_conv2d(input=inp, depthwise_filter=d, "
        "pointwise_filter=pt, strides=strides, padding=pad, "
        "dilations=rate, name=name, data_format=fmt)")
    _, unused_report, unused_errors, new_text = self._upgrade(text)
    self.assertEqual(new_text, expected_text)
>>>>>>> cdfa6f23


class TestUpgradeFiles(test_util.TensorFlowTestCase):

  def testInplace(self):
    """Check to make sure we don't have a file system race."""
    temp_file = tempfile.NamedTemporaryFile("w", delete=False)
    original = "tf.conj(a)\n"
    upgraded = "tf.math.conj(a)\n"
    temp_file.write(original)
    temp_file.close()
    upgrader = ast_edits.ASTCodeUpgrader(tf_upgrade_v2.TFAPIChangeSpec())
    upgrader.process_file(temp_file.name, temp_file.name)
    self.assertAllEqual(open(temp_file.name).read(), upgraded)
    os.unlink(temp_file.name)


if __name__ == "__main__":
  test_lib.main()<|MERGE_RESOLUTION|>--- conflicted
+++ resolved
@@ -349,7 +349,6 @@
 
     text = "optimizer.minimize(a, foo=False)\n"
     _, unused_report, errors, new_text = self._upgrade(text)
-<<<<<<< HEAD
     self.assertEqual(text, new_text)
     self.assertEqual(errors, [])
 
@@ -364,22 +363,6 @@
     self.assertEqual(text, new_text)
     self.assertEqual(errors, [])
 
-=======
-    self.assertEqual(text, new_text)
-    self.assertEqual(errors, [])
-
-    text = "optimizer.minimize(a, colocate_gradients_with_ops=False)\n"
-    _, unused_report, errors, new_text = self._upgrade(text)
-    self.assertEqual(text, new_text)
-    self.assertEqual(errors,
-                     ["test.py:1: Optimizer.minimize requires manual check."])
-
-    text = "optimizer.compute_gradients(a, foo=False)\n"
-    _, unused_report, errors, new_text = self._upgrade(text)
-    self.assertEqual(text, new_text)
-    self.assertEqual(errors, [])
-
->>>>>>> cdfa6f23
     text = "optimizer.compute_gradients(a, colocate_gradients_with_ops=False)\n"
     _, unused_report, errors, new_text = self._upgrade(text)
     self.assertEqual(text, new_text)
@@ -405,14 +388,11 @@
     _, unused_report, unused_errors, new_text = self._upgrade(text)
     self.assertEqual(new_text, expected_text)
 
-<<<<<<< HEAD
-=======
     text = "tf.arg_min(input, 0)"
     expected_text = "tf.argmin(input, 0)"
     _, unused_report, unused_errors, new_text = self._upgrade(text)
     self.assertEqual(new_text, expected_text)
 
->>>>>>> cdfa6f23
   def testArgmax(self):
     text = "tf.argmax(input, name=n, dimension=1, output_type=type)"
     expected_text = "tf.argmax(input=input, name=n, axis=1, output_type=type)"
@@ -424,14 +404,11 @@
     _, unused_report, unused_errors, new_text = self._upgrade(text)
     self.assertEqual(new_text, expected_text)
 
-<<<<<<< HEAD
-=======
     text = "tf.arg_max(input, 0)"
     expected_text = "tf.argmax(input, 0)"
     _, unused_report, unused_errors, new_text = self._upgrade(text)
     self.assertEqual(new_text, expected_text)
 
->>>>>>> cdfa6f23
   def testBatchToSpace(self):
     text = "tf.batch_to_space_nd(input, block_shape, crops, name)"
     expected_text = "tf.batch_to_space(input, block_shape, crops, name)"
@@ -483,8 +460,6 @@
                      "a_is_sparse=e, b_is_sparse=f, name=g)\n")
     _, unused_report, unused_errors, new_text = self._upgrade(text)
     self.assertEqual(new_text, expected_text)
-<<<<<<< HEAD
-=======
 
   def testWeightedMoments(self):
     text = "tf.nn.weighted_moments(x, axes, freq, name, kd)"
@@ -516,7 +491,6 @@
         "dilations=rate, name=name, data_format=fmt)")
     _, unused_report, unused_errors, new_text = self._upgrade(text)
     self.assertEqual(new_text, expected_text)
->>>>>>> cdfa6f23
 
 
 class TestUpgradeFiles(test_util.TensorFlowTestCase):
