load(
    "//tensorflow:tensorflow.bzl",
    "tf_copts",  # @unused
    "tf_cc_test",  # @unused
)

licenses(["notice"])  # Apache 2.0

package(default_visibility = ["//tensorflow:internal"])

py_library(
    name = "ipynb",
    srcs = ["ipynb.py"],
    srcs_version = "PY2AND3",
)

py_library(
    name = "ast_edits",
    srcs = ["ast_edits.py"],
    srcs_version = "PY2AND3",
    deps = [
        "@pasta",
        "@six_archive//:six",
    ],
)

py_binary(
    name = "tf_upgrade",
    srcs = ["tf_upgrade.py"],
    srcs_version = "PY2AND3",
    deps = [":tf_upgrade_lib"],
)

py_library(
    name = "tf_upgrade_lib",
    srcs = ["tf_upgrade.py"],
    srcs_version = "PY2AND3",
    deps = [":ast_edits"],
)

py_test(
    name = "tf_upgrade_test",
    srcs = ["tf_upgrade_test.py"],
    srcs_version = "PY2AND3",
    deps = [
        ":tf_upgrade_lib",
        "//tensorflow/python:client_testlib",
        "//tensorflow/python:framework_test_lib",
        "@six_archive//:six",
    ],
)

<<<<<<< HEAD
py_binary(
    name = "tf_upgrade_v2",
    srcs = [
        "renames_v2.py",
        "tf_upgrade_v2.py",
=======
py_library(
    name = "renames_v2",
    srcs = ["renames_v2.py"],
    srcs_version = "PY2AND3",
)

py_library(
    name = "reorders_v2",
    srcs = ["reorders_v2.py"],
    srcs_version = "PY2AND3",
)

py_library(
    name = "tf_upgrade_v2_lib",
    srcs = ["tf_upgrade_v2.py"],
    srcs_version = "PY2AND3",
    deps = [
        ":ast_edits",
        ":renames_v2",
        ":reorders_v2",
        "@six_archive//:six",
    ],
)

py_binary(
    name = "tf_upgrade_v2",
    srcs = ["tf_upgrade_v2_main.py"],
    main = "tf_upgrade_v2_main.py",
    srcs_version = "PY2AND3",
    deps = [
        ":ast_edits",
        ":ipynb",
        ":tf_upgrade_v2_lib",
>>>>>>> 4c307bd3
    ],
    srcs_version = "PY2AND3",
    deps = [":ast_edits"],
)

py_test(
    name = "tf_upgrade_v2_test",
    srcs = ["tf_upgrade_v2_test.py"],
    srcs_version = "PY2AND3",
    deps = [
<<<<<<< HEAD
        ":tf_upgrade_v2",
        "//tensorflow/python:client_testlib",
        "//tensorflow/python:framework_test_lib",
=======
        ":tf_upgrade_v2_lib",
        "//tensorflow:tensorflow_py",
        "//tensorflow/python:client_testlib",
        "//tensorflow/python:framework_test_lib",
        "//tensorflow/tools/common:public_api",
        "//tensorflow/tools/common:traverse",
        "@absl_py//absl/testing:parameterized",
>>>>>>> 4c307bd3
        "@six_archive//:six",
    ],
)

# Keep for reference, this test will succeed in 0.11 but fail in 1.0
# py_test(
#     name = "test_file_v0_11",
#     size = "small",
#     srcs = ["testdata/test_file_v0_11.py"],
#     srcs_version = "PY2AND3",
#     deps = [
#         "//tensorflow:tensorflow_py",
#     ],
# )

genrule(
    name = "generate_upgraded_file",
    testonly = 1,
    srcs = ["testdata/test_file_v0_11.py"],
    outs = [
        "test_file_v1_0.py",
        "report.txt",
    ],
    cmd = ("$(location :tf_upgrade)" +
           " --infile $(location testdata/test_file_v0_11.py)" +
           " --outfile $(location test_file_v1_0.py)" +
           " --reportfile $(location report.txt)"),
    tools = [":tf_upgrade"],
)

py_test(
    name = "test_file_v1_0",
    size = "small",
    srcs = ["test_file_v1_0.py"],
    srcs_version = "PY2AND3",
    deps = [
        "//tensorflow:tensorflow_py",
    ],
)

genrule(
    name = "generate_upgraded_file_v2",
    testonly = 1,
    srcs = ["testdata/test_file_v1_10.py"],
    outs = [
        "test_file_v2_0.py",
        "report_v2.txt",
    ],
    cmd = ("$(location :tf_upgrade_v2)" +
           " --infile $(location testdata/test_file_v1_10.py)" +
           " --outfile $(location test_file_v2_0.py)" +
           " --reportfile $(location report_v2.txt)"),
    tools = [":tf_upgrade_v2"],
)

py_test(
    name = "test_file_v2_0",
    size = "small",
    srcs = ["test_file_v2_0.py"],
    srcs_version = "PY2AND3",
    deps = [
        "//tensorflow:tensorflow_py",
    ],
)

exports_files(
    [
        "ast_edits.py",
        "tf_upgrade.py",
        "renames_v2.py",
        "testdata/test_file_v0_11.py",
        "testdata/test_file_v1_10.py",
    ],
)<|MERGE_RESOLUTION|>--- conflicted
+++ resolved
@@ -50,13 +50,6 @@
     ],
 )
 
-<<<<<<< HEAD
-py_binary(
-    name = "tf_upgrade_v2",
-    srcs = [
-        "renames_v2.py",
-        "tf_upgrade_v2.py",
-=======
 py_library(
     name = "renames_v2",
     srcs = ["renames_v2.py"],
@@ -90,7 +83,6 @@
         ":ast_edits",
         ":ipynb",
         ":tf_upgrade_v2_lib",
->>>>>>> 4c307bd3
     ],
     srcs_version = "PY2AND3",
     deps = [":ast_edits"],
@@ -101,11 +93,6 @@
     srcs = ["tf_upgrade_v2_test.py"],
     srcs_version = "PY2AND3",
     deps = [
-<<<<<<< HEAD
-        ":tf_upgrade_v2",
-        "//tensorflow/python:client_testlib",
-        "//tensorflow/python:framework_test_lib",
-=======
         ":tf_upgrade_v2_lib",
         "//tensorflow:tensorflow_py",
         "//tensorflow/python:client_testlib",
@@ -113,7 +100,6 @@
         "//tensorflow/tools/common:public_api",
         "//tensorflow/tools/common:traverse",
         "@absl_py//absl/testing:parameterized",
->>>>>>> 4c307bd3
         "@six_archive//:six",
     ],
 )
