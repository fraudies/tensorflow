--- conflicted
+++ resolved
@@ -147,14 +147,6 @@
     srcs = ["generate_1_0.py"],
     srcs_version = "PY2AND3",
     deps = [
-<<<<<<< HEAD
-        ":generate_lib",
-        "//tensorflow:tensorflow_py",
-        "//tensorflow/python/debug:debug_py",
-    ],
-)
-
-=======
         ":generate2_lib",
     ],
 )
@@ -176,7 +168,6 @@
     ],
 )
 
->>>>>>> 4c307bd3
 py_library(
     name = "py_guide_parser",
     srcs = ["py_guide_parser.py"],
