--- conflicted
+++ resolved
@@ -59,8 +59,6 @@
     "setup.py",
     ":included_headers",
     "//tensorflow:tensorflow_py",
-<<<<<<< HEAD
-=======
     "//tensorflow/lite/python/testdata:interpreter_test_data",
     "//tensorflow/lite/python:tflite_convert",
     "//tensorflow/lite/toco/python:toco_from_protos",
@@ -96,7 +94,6 @@
 ]
 
 COMMON_PIP_DEPS_V1 = COMMON_PIP_DEPS + [
->>>>>>> a751f01a
     "//tensorflow/contrib/autograph:autograph",
     "//tensorflow/contrib/boosted_trees:boosted_trees_pip",
     "//tensorflow/contrib/cluster_resolver:cluster_resolver_pip",
@@ -128,36 +125,6 @@
     "//tensorflow/contrib/timeseries:timeseries_pip",
     "//tensorflow/contrib/tpu",
     "//tensorflow/examples/tutorials/mnist:package",
-<<<<<<< HEAD
-    # "//tensorflow/python/autograph/converters:converters",
-    # "//tensorflow/python/autograph/core:core",
-    "//tensorflow/python/autograph/core:test_lib",
-    # "//tensorflow/python/autograph/impl:impl",
-    # "//tensorflow/python/autograph/lang:lang",
-    # "//tensorflow/python/autograph/operators:operators",
-    # "//tensorflow/python/autograph/pyct:pyct",
-    # "//tensorflow/python/autograph/pyct/testing:testing",
-    # "//tensorflow/python/autograph/pyct/static_analysis:static_analysis",
-    "//tensorflow/python/autograph/pyct/common_transformers:common_transformers",
-    "//tensorflow/python:cond_v2",
-    "//tensorflow/python:distributed_framework_test_lib",
-    "//tensorflow/python:meta_graph_testdata",
-    "//tensorflow/python:spectral_ops_test_util",
-    "//tensorflow/python:util_example_parser_configuration",
-    "//tensorflow/python/data/experimental/kernel_tests/serialization:dataset_serialization_test_base",
-    "//tensorflow/python/data/experimental/kernel_tests:stats_dataset_test_base",
-    "//tensorflow/python/data/kernel_tests:test_base",
-    "//tensorflow/python/debug:debug_pip",
-    "//tensorflow/python/eager:eager_pip",
-    "//tensorflow/python/kernel_tests/testdata:self_adjoint_eig_op_test_files",
-    "//tensorflow/python/saved_model:saved_model",
-    "//tensorflow/python/tools:tools_pip",
-    "//tensorflow/python/tools/api/generator:create_python_api",
-    "//tensorflow/python:test_ops",
-    "//tensorflow/python:while_v2",
-    "//tensorflow/tools/dist_test/server:grpc_tensorflow_server",
-=======
->>>>>>> a751f01a
 ]
 
 # On Windows, python binary is a zip file of runfiles tree.
@@ -166,14 +133,10 @@
 py_binary(
     name = "simple_console_for_windows",
     srcs = ["simple_console_for_windows.py"],
-<<<<<<< HEAD
-    data = COMMON_PIP_DEPS,
-=======
     data = select({
         "//conditions:default": COMMON_PIP_DEPS_V1,
         "//tensorflow:api_version_2": COMMON_PIP_DEPS,
     }) + ["//tensorflow/python:pywrap_tensorflow_import_lib_file"],
->>>>>>> a751f01a
     srcs_version = "PY2AND3",
     deps = ["//tensorflow:tensorflow_py"],
 )
@@ -280,21 +243,6 @@
     name = "build_pip_package",
     srcs = ["build_pip_package.sh"],
     data = select({
-<<<<<<< HEAD
-        "//tensorflow:windows": [
-            ":simple_console_for_windows",
-            "//tensorflow/contrib/lite/python:interpreter_test_data",
-            "//tensorflow/contrib/lite/python:tflite_convert",
-            "//tensorflow/contrib/lite/toco/python:toco_from_protos",
-        ],
-        "//conditions:default": COMMON_PIP_DEPS + [
-            ":simple_console",
-            "//tensorflow/contrib/lite/python:interpreter_test_data",
-            "//tensorflow/contrib/lite/python:tflite_convert",
-            "//tensorflow/contrib/lite/toco/python:toco_from_protos",
-        ],
-    }) + if_mkl_ml(["//third_party/mkl:intel_binary_blob"]),
-=======
                "//tensorflow:api_version_2": COMMON_PIP_DEPS,
                "//conditions:default": COMMON_PIP_DEPS_V1,
            }) +
@@ -306,7 +254,6 @@
                    ":simple_console",
                ],
            }) + if_mkl_ml(["//third_party/mkl:intel_binary_blob"]),
->>>>>>> a751f01a
 )
 
 # A genrule for generating a marker file for the pip package on Windows
