# Copyright 2015 The TensorFlow Authors. All Rights Reserved.
#
# Licensed under the Apache License, Version 2.0 (the "License");
# you may not use this file except in compliance with the License.
# You may obtain a copy of the License at
#
#     http://www.apache.org/licenses/LICENSE-2.0
#
# Unless required by applicable law or agreed to in writing, software
# distributed under the License is distributed on an "AS IS" BASIS,
# WITHOUT WARRANTIES OR CONDITIONS OF ANY KIND, either express or implied.
# See the License for the specific language governing permissions and
# limitations under the License.
# ==============================================================================
"""This pip smoke test verifies dependency files exist in the pip package.

This script runs bazel queries to see what python files are required by the
tests and ensures they are in the pip package superset.
"""

from __future__ import absolute_import
from __future__ import division
from __future__ import print_function

import os
import subprocess

os.chdir(os.path.abspath(os.path.join(os.path.dirname(__file__), "../../..")))

PIP_PACKAGE_QUERY_EXPRESSION = (
    "deps(//tensorflow/tools/pip_package:build_pip_package)")

# List of file paths containing BUILD files that should not be included for the
# pip smoke test.
BUILD_BLACKLIST = [
    "tensorflow/lite/delegates/gpu",
    "tensorflow/lite/delegates/gpu/metal",
    "tensorflow/lite/delegates/gpu/metal/kernels",
    "tensorflow/lite/examples/android",
    "tensorflow/lite/experimental/objc",
    "tensorflow/lite/experimental/swift",
]

def GetBuild(dir_base):
  """Get the list of BUILD file all targets recursively startind at dir_base."""
  items = []
  for root, _, files in os.walk(dir_base):
    for name in files:
<<<<<<< HEAD
      if (name == "BUILD" and
          root.find("tensorflow/contrib/lite/examples/android") == -1):
=======
      if (name == "BUILD" and root not in BUILD_BLACKLIST):
>>>>>>> a751f01a
        items.append("//" + root + ":all")
  return items


def BuildPyTestDependencies():
  python_targets = GetBuild("tensorflow/python")
  contrib_targets = GetBuild("tensorflow/contrib")
  tensorboard_targets = GetBuild("tensorflow/contrib/tensorboard")
  tensorflow_targets = GetBuild("tensorflow")
  # Build list of test targets,
  # python + contrib - tensorboard - attr(manual|pno_pip)
  targets = " + ".join(python_targets)
  for t in contrib_targets:
    targets += " + " + t
  for t in tensorboard_targets:
    targets += " - " + t
  targets += ' - attr(tags, "manual|no_pip", %s)' % " + ".join(
      tensorflow_targets)
  query_kind = "kind(py_test, %s)" % targets
  # Skip benchmarks etc.
  query_filter = 'filter("^((?!benchmark).)*$", %s)' % query_kind
  # Get the dependencies
  query_deps = "deps(%s, 1)" % query_filter

  return python_targets, query_deps


PYTHON_TARGETS, PY_TEST_QUERY_EXPRESSION = BuildPyTestDependencies()

# TODO(amitpatankar): Clean up blacklist.
# List of dependencies that should not included in the pip package.
DEPENDENCY_BLACKLIST = [
    "//tensorflow/python:extra_py_tests_deps",
    "//tensorflow/cc/saved_model:saved_model_half_plus_two",
    "//tensorflow:no_tensorflow_py_deps",
    "//tensorflow/tools/pip_package:win_pip_package_marker",
    "//tensorflow/python:test_ops_2",
    "//tensorflow/python:tf_optimizer",
    "//tensorflow/python:compare_test_proto_py",
    "//tensorflow/core:image_testdata",
    "//tensorflow/core:lmdb_testdata",
    "//tensorflow/core/kernels/cloud:bigquery_reader_ops",
    "//tensorflow/python/feature_column:vocabulary_testdata",
    "//tensorflow/python:framework/test_file_system.so",
<<<<<<< HEAD
    # contrib
    "//tensorflow/contrib/session_bundle:session_bundle_half_plus_two",
    "//tensorflow/contrib/keras:testing_utils",
    "//tensorflow/contrib/lite/experimental/examples/lstm:tflite_lstm",
    "//tensorflow/contrib/lite/experimental/examples/lstm:tflite_lstm.py",
    "//tensorflow/contrib/lite/experimental/examples/lstm:unidirectional_sequence_lstm_test",  # pylint:disable=line-too-long
    "//tensorflow/contrib/lite/experimental/examples/lstm:unidirectional_sequence_lstm_test.py",  # pylint:disable=line-too-long
    "//tensorflow/contrib/lite/python:interpreter",
    "//tensorflow/contrib/lite/python:interpreter_test",
    "//tensorflow/contrib/lite/python:interpreter.py",
    "//tensorflow/contrib/lite/python:interpreter_test.py",
=======
    "//tensorflow/python:util_nest_test_main_lib",
    "//tensorflow/python/keras/distribute:multi_worker_test_main_lib",
    # lite
    "//tensorflow/lite/experimental/examples/lstm:rnn_cell",
    "//tensorflow/lite/experimental/examples/lstm:rnn_cell.py",
    "//tensorflow/lite/experimental/examples/lstm:unidirectional_sequence_lstm_test",  # pylint:disable=line-too-long
    "//tensorflow/lite/experimental/examples/lstm:unidirectional_sequence_lstm_test.py",  # pylint:disable=line-too-long
    "//tensorflow/lite/python:interpreter",
    "//tensorflow/lite/python:interpreter_test",
    "//tensorflow/lite/python:interpreter.py",
    "//tensorflow/lite/python:interpreter_test.py",
    # contrib
    "//tensorflow/contrib/eager/python/examples/revnet:blocks_test_main_lib",
    "//tensorflow/contrib/session_bundle:session_bundle_half_plus_two",
    "//tensorflow/contrib/keras:testing_utils",
>>>>>>> a751f01a
    "//tensorflow/contrib/ffmpeg:test_data",
    "//tensorflow/contrib/fused_conv:fused_conv2d_bias_activation_op_test_base",
    "//tensorflow/contrib/hadoop:test_data",
    "//tensorflow/contrib/factorization/examples:mnist",
    "//tensorflow/contrib/factorization/examples:mnist.py",
    "//tensorflow/contrib/factorization:factorization_py_CYCLIC_DEPENDENCIES_THAT_NEED_TO_GO",  # pylint:disable=line-too-long
    "//tensorflow/contrib/framework:checkpoint_ops_testdata",
    "//tensorflow/contrib/bayesflow:reinforce_simple_example",
    "//tensorflow/contrib/bayesflow:examples/reinforce_simple/reinforce_simple_example.py",  # pylint:disable=line-too-long
    "//tensorflow/contrib/saved_model:reader",  # Not present in v2
    "//tensorflow/contrib/timeseries/examples:predict",
    "//tensorflow/contrib/timeseries/examples:multivariate",
    "//tensorflow/contrib/timeseries/examples:known_anomaly",
    "//tensorflow/contrib/timeseries/examples:data/period_trend.csv",  # pylint:disable=line-too-long
    "//tensorflow/contrib/timeseries/python/timeseries:test_utils",
    "//tensorflow/contrib/timeseries/python/timeseries/state_space_models:test_utils",  # pylint:disable=line-too-long
    "//tensorflow/contrib/image:sparse_image_warp_test_data",
]


def main():
  """This script runs the pip smoke test.

  Raises:
    RuntimeError: If any dependencies for py_tests exist in subSet

  Prerequisites:
      1. Bazel is installed.
      2. Running in github repo of tensorflow.
      3. Configure has been run.

  """

  # pip_package_dependencies_list is the list of included files in pip packages
  pip_package_dependencies = subprocess.check_output(
      ["bazel", "cquery", PIP_PACKAGE_QUERY_EXPRESSION])
  pip_package_dependencies_list = pip_package_dependencies.strip().split("\n")
  pip_package_dependencies_list = [
      x.split()[0] for x in pip_package_dependencies_list
  ]
  print("Pip package superset size: %d" % len(pip_package_dependencies_list))

  # tf_py_test_dependencies is the list of dependencies for all python
  # tests in tensorflow
  tf_py_test_dependencies = subprocess.check_output(
      ["bazel", "cquery", PY_TEST_QUERY_EXPRESSION])
  tf_py_test_dependencies_list = tf_py_test_dependencies.strip().split("\n")
  tf_py_test_dependencies_list = [
      x.split()[0] for x in tf_py_test_dependencies.strip().split("\n")
  ]
  print("Pytest dependency subset size: %d" % len(tf_py_test_dependencies_list))

  missing_dependencies = []
  # File extensions and endings to ignore
  ignore_extensions = ["_test", "_test.py"]

  ignored_files_count = 0
  blacklisted_dependencies_count = len(DEPENDENCY_BLACKLIST)
  # Compare dependencies
  for dependency in tf_py_test_dependencies_list:
    if dependency and dependency.startswith("//tensorflow"):
      ignore = False
      # Ignore extensions
      if any(dependency.endswith(ext) for ext in ignore_extensions):
        ignore = True
        ignored_files_count += 1

      # Check if the dependency is in the pip package, the dependency blacklist,
      # or should be ignored because of its file extension.
      if not (ignore or dependency in pip_package_dependencies_list or
              dependency in DEPENDENCY_BLACKLIST):
        missing_dependencies.append(dependency)

  print("Ignored files count: %d" % ignored_files_count)
  print("Blacklisted dependencies count: %d" % blacklisted_dependencies_count)
  if missing_dependencies:
    print("Missing the following dependencies from pip_packages:")
    for missing_dependency in missing_dependencies:
      print("\nMissing dependency: %s " % missing_dependency)
      print("Affected Tests:")
      rdep_query = ("rdeps(kind(py_test, %s), %s)" %
                    (" + ".join(PYTHON_TARGETS), missing_dependency))
      affected_tests = subprocess.check_output(["bazel", "cquery", rdep_query])
      affected_tests_list = affected_tests.split("\n")[:-2]
      print("\n".join(affected_tests_list))

    raise RuntimeError("""
    One or more added test dependencies are not in the pip package.
If these test dependencies need to be in TensorFlow pip package, please add them to //tensorflow/tools/pip_package/BUILD.
Else either blacklist the dependencies in //tensorflow/tools/pip_package/pip_smoke_test.py
or add no_pip tag to the test.""")

  else:
    print("TEST PASSED")


if __name__ == "__main__":
  main()<|MERGE_RESOLUTION|>--- conflicted
+++ resolved
@@ -46,12 +46,7 @@
   items = []
   for root, _, files in os.walk(dir_base):
     for name in files:
-<<<<<<< HEAD
-      if (name == "BUILD" and
-          root.find("tensorflow/contrib/lite/examples/android") == -1):
-=======
       if (name == "BUILD" and root not in BUILD_BLACKLIST):
->>>>>>> a751f01a
         items.append("//" + root + ":all")
   return items
 
@@ -96,19 +91,6 @@
     "//tensorflow/core/kernels/cloud:bigquery_reader_ops",
     "//tensorflow/python/feature_column:vocabulary_testdata",
     "//tensorflow/python:framework/test_file_system.so",
-<<<<<<< HEAD
-    # contrib
-    "//tensorflow/contrib/session_bundle:session_bundle_half_plus_two",
-    "//tensorflow/contrib/keras:testing_utils",
-    "//tensorflow/contrib/lite/experimental/examples/lstm:tflite_lstm",
-    "//tensorflow/contrib/lite/experimental/examples/lstm:tflite_lstm.py",
-    "//tensorflow/contrib/lite/experimental/examples/lstm:unidirectional_sequence_lstm_test",  # pylint:disable=line-too-long
-    "//tensorflow/contrib/lite/experimental/examples/lstm:unidirectional_sequence_lstm_test.py",  # pylint:disable=line-too-long
-    "//tensorflow/contrib/lite/python:interpreter",
-    "//tensorflow/contrib/lite/python:interpreter_test",
-    "//tensorflow/contrib/lite/python:interpreter.py",
-    "//tensorflow/contrib/lite/python:interpreter_test.py",
-=======
     "//tensorflow/python:util_nest_test_main_lib",
     "//tensorflow/python/keras/distribute:multi_worker_test_main_lib",
     # lite
@@ -124,7 +106,6 @@
     "//tensorflow/contrib/eager/python/examples/revnet:blocks_test_main_lib",
     "//tensorflow/contrib/session_bundle:session_bundle_half_plus_two",
     "//tensorflow/contrib/keras:testing_utils",
->>>>>>> a751f01a
     "//tensorflow/contrib/ffmpeg:test_data",
     "//tensorflow/contrib/fused_conv:fused_conv2d_bias_activation_op_test_base",
     "//tensorflow/contrib/hadoop:test_data",
