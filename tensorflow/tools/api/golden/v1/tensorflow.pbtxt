path: "tensorflow"
tf_module {
  member {
    name: "AUTO_REUSE"
    mtype: "<enum \'_ReuseMode\'>"
  }
  member {
    name: "AggregationMethod"
    mtype: "<type \'type\'>"
  }
  member {
    name: "AttrValue"
    mtype: "<class \'google.protobuf.pyext.cpp_message.GeneratedProtocolMessageType\'>"
  }
  member {
    name: "COMPILER_VERSION"
    mtype: "<type \'str\'>"
  }
  member {
    name: "CXX11_ABI_FLAG"
    mtype: "<type \'int\'>"
  }
  member {
    name: "ConditionalAccumulator"
    mtype: "<type \'type\'>"
  }
  member {
    name: "ConditionalAccumulatorBase"
    mtype: "<type \'type\'>"
  }
  member {
    name: "ConfigProto"
    mtype: "<class \'google.protobuf.pyext.cpp_message.GeneratedProtocolMessageType\'>"
  }
  member {
    name: "CriticalSection"
    mtype: "<type \'type\'>"
  }
  member {
    name: "DType"
    mtype: "<type \'type\'>"
  }
  member {
    name: "DeviceSpec"
    mtype: "<type \'type\'>"
  }
  member {
    name: "Dimension"
    mtype: "<type \'type\'>"
  }
  member {
    name: "Event"
    mtype: "<class \'google.protobuf.pyext.cpp_message.GeneratedProtocolMessageType\'>"
  }
  member {
    name: "FIFOQueue"
    mtype: "<type \'type\'>"
  }
  member {
    name: "FixedLenFeature"
    mtype: "<type \'type\'>"
  }
  member {
    name: "FixedLenSequenceFeature"
    mtype: "<type \'type\'>"
  }
  member {
    name: "FixedLengthRecordReader"
    mtype: "<type \'type\'>"
  }
  member {
    name: "GIT_VERSION"
    mtype: "<type \'str\'>"
  }
  member {
    name: "GPUOptions"
    mtype: "<class \'google.protobuf.pyext.cpp_message.GeneratedProtocolMessageType\'>"
  }
  member {
    name: "GRAPH_DEF_VERSION"
    mtype: "<type \'int\'>"
  }
  member {
    name: "GRAPH_DEF_VERSION_MIN_CONSUMER"
    mtype: "<type \'int\'>"
  }
  member {
    name: "GRAPH_DEF_VERSION_MIN_PRODUCER"
    mtype: "<type \'int\'>"
  }
  member {
    name: "GradientTape"
    mtype: "<type \'type\'>"
  }
  member {
    name: "Graph"
    mtype: "<type \'type\'>"
  }
  member {
    name: "GraphDef"
    mtype: "<class \'google.protobuf.pyext.cpp_message.GeneratedProtocolMessageType\'>"
  }
  member {
    name: "GraphKeys"
    mtype: "<type \'type\'>"
  }
  member {
    name: "GraphOptions"
    mtype: "<class \'google.protobuf.pyext.cpp_message.GeneratedProtocolMessageType\'>"
  }
  member {
    name: "HistogramProto"
    mtype: "<class \'google.protobuf.pyext.cpp_message.GeneratedProtocolMessageType\'>"
  }
  member {
    name: "IdentityReader"
    mtype: "<type \'type\'>"
  }
  member {
    name: "IndexedSlices"
    mtype: "<type \'type\'>"
  }
  member {
    name: "InteractiveSession"
    mtype: "<type \'type\'>"
  }
  member {
    name: "LMDBReader"
    mtype: "<type \'type\'>"
  }
  member {
    name: "LogMessage"
    mtype: "<class \'google.protobuf.pyext.cpp_message.GeneratedProtocolMessageType\'>"
  }
  member {
    name: "MONOLITHIC_BUILD"
    mtype: "<type \'int\'>"
  }
  member {
    name: "MetaGraphDef"
    mtype: "<class \'google.protobuf.pyext.cpp_message.GeneratedProtocolMessageType\'>"
  }
  member {
    name: "Module"
    mtype: "<type \'type\'>"
  }
  member {
    name: "NameAttrList"
    mtype: "<class \'google.protobuf.pyext.cpp_message.GeneratedProtocolMessageType\'>"
  }
  member {
    name: "NodeDef"
    mtype: "<class \'google.protobuf.pyext.cpp_message.GeneratedProtocolMessageType\'>"
  }
  member {
    name: "OpError"
    mtype: "<type \'type\'>"
  }
  member {
    name: "Operation"
    mtype: "<type \'type\'>"
  }
  member {
    name: "OptimizerOptions"
    mtype: "<class \'google.protobuf.pyext.cpp_message.GeneratedProtocolMessageType\'>"
  }
  member {
    name: "PaddingFIFOQueue"
    mtype: "<type \'type\'>"
  }
  member {
    name: "PriorityQueue"
    mtype: "<type \'type\'>"
  }
  member {
    name: "QUANTIZED_DTYPES"
    mtype: "<type \'frozenset\'>"
  }
  member {
    name: "QueueBase"
    mtype: "<type \'type\'>"
  }
  member {
    name: "RandomShuffleQueue"
    mtype: "<type \'type\'>"
  }
  member {
    name: "ReaderBase"
    mtype: "<type \'type\'>"
  }
  member {
    name: "RegisterGradient"
    mtype: "<type \'type\'>"
  }
  member {
    name: "RunMetadata"
    mtype: "<class \'google.protobuf.pyext.cpp_message.GeneratedProtocolMessageType\'>"
  }
  member {
    name: "RunOptions"
    mtype: "<class \'google.protobuf.pyext.cpp_message.GeneratedProtocolMessageType\'>"
  }
  member {
    name: "Session"
    mtype: "<type \'type\'>"
  }
  member {
    name: "SessionLog"
    mtype: "<class \'google.protobuf.pyext.cpp_message.GeneratedProtocolMessageType\'>"
  }
  member {
    name: "SparseConditionalAccumulator"
    mtype: "<type \'type\'>"
  }
  member {
    name: "SparseFeature"
    mtype: "<type \'type\'>"
  }
  member {
    name: "SparseTensor"
    mtype: "<type \'type\'>"
  }
  member {
    name: "SparseTensorValue"
    mtype: "<type \'type\'>"
  }
  member {
    name: "Summary"
    mtype: "<class \'google.protobuf.pyext.cpp_message.GeneratedProtocolMessageType\'>"
  }
  member {
    name: "SummaryMetadata"
    mtype: "<class \'google.protobuf.pyext.cpp_message.GeneratedProtocolMessageType\'>"
  }
  member {
    name: "TFRecordReader"
    mtype: "<type \'type\'>"
  }
  member {
    name: "Tensor"
    mtype: "<type \'type\'>"
  }
  member {
    name: "TensorArray"
    mtype: "<type \'type\'>"
  }
  member {
    name: "TensorInfo"
    mtype: "<class \'google.protobuf.pyext.cpp_message.GeneratedProtocolMessageType\'>"
  }
  member {
    name: "TensorShape"
    mtype: "<type \'type\'>"
  }
  member {
    name: "TextLineReader"
    mtype: "<type \'type\'>"
  }
  member {
    name: "UnconnectedGradients"
    mtype: "<class \'enum.EnumMeta\'>"
  }
  member {
    name: "VERSION"
    mtype: "<type \'str\'>"
  }
  member {
    name: "VarLenFeature"
    mtype: "<type \'type\'>"
  }
  member {
    name: "Variable"
    mtype: "<class \'tensorflow.python.ops.variables.VariableMetaclass\'>"
  }
  member {
    name: "VariableAggregation"
    mtype: "<class \'enum.EnumMeta\'>"
  }
  member {
    name: "VariableScope"
    mtype: "<type \'type\'>"
  }
  member {
    name: "VariableSynchronization"
    mtype: "<class \'enum.EnumMeta\'>"
  }
  member {
    name: "WholeFileReader"
    mtype: "<type \'type\'>"
  }
  member {
    name: "app"
    mtype: "<type \'module\'>"
  }
  member {
<<<<<<< HEAD
=======
    name: "audio"
    mtype: "<type \'module\'>"
  }
  member {
    name: "autograph"
    mtype: "<type \'module\'>"
  }
  member {
>>>>>>> 4c307bd3
    name: "bfloat16"
    mtype: "<class \'tensorflow.python.framework.dtypes.DType\'>"
  }
  member {
    name: "bitwise"
    mtype: "<type \'module\'>"
  }
  member {
    name: "bool"
    mtype: "<class \'tensorflow.python.framework.dtypes.DType\'>"
  }
  member {
    name: "compat"
    mtype: "<type \'module\'>"
  }
  member {
    name: "complex128"
    mtype: "<class \'tensorflow.python.framework.dtypes.DType\'>"
  }
  member {
    name: "complex64"
    mtype: "<class \'tensorflow.python.framework.dtypes.DType\'>"
  }
  member {
    name: "config"
    mtype: "<type \'module\'>"
  }
  member {
    name: "constant_initializer"
    mtype: "<type \'type\'>"
  }
  member {
    name: "contrib"
    mtype: "<class \'tensorflow.python.util.lazy_loader.LazyLoader\'>"
  }
  member {
    name: "data"
    mtype: "<type \'module\'>"
  }
  member {
    name: "debugging"
    mtype: "<type \'module\'>"
  }
  member {
    name: "distributions"
    mtype: "<type \'module\'>"
  }
  member {
    name: "double"
    mtype: "<class \'tensorflow.python.framework.dtypes.DType\'>"
  }
  member {
    name: "dtypes"
    mtype: "<type \'module\'>"
  }
  member {
    name: "errors"
    mtype: "<type \'module\'>"
  }
  member {
    name: "estimator"
    mtype: "<type \'module\'>"
  }
  member {
    name: "feature_column"
    mtype: "<type \'module\'>"
  }
  member {
    name: "flags"
    mtype: "<type \'module\'>"
  }
  member {
    name: "float16"
    mtype: "<class \'tensorflow.python.framework.dtypes.DType\'>"
  }
  member {
    name: "float32"
    mtype: "<class \'tensorflow.python.framework.dtypes.DType\'>"
  }
  member {
    name: "float64"
    mtype: "<class \'tensorflow.python.framework.dtypes.DType\'>"
  }
  member {
    name: "gfile"
    mtype: "<type \'module\'>"
  }
  member {
    name: "glorot_normal_initializer"
    mtype: "<type \'type\'>"
  }
  member {
    name: "glorot_uniform_initializer"
    mtype: "<type \'type\'>"
  }
  member {
    name: "graph_util"
    mtype: "<type \'module\'>"
  }
  member {
    name: "half"
    mtype: "<class \'tensorflow.python.framework.dtypes.DType\'>"
  }
  member {
    name: "image"
    mtype: "<type \'module\'>"
  }
  member {
    name: "initializers"
    mtype: "<type \'module\'>"
  }
  member {
    name: "int16"
    mtype: "<class \'tensorflow.python.framework.dtypes.DType\'>"
  }
  member {
    name: "int32"
    mtype: "<class \'tensorflow.python.framework.dtypes.DType\'>"
  }
  member {
    name: "int64"
    mtype: "<class \'tensorflow.python.framework.dtypes.DType\'>"
  }
  member {
    name: "int8"
    mtype: "<class \'tensorflow.python.framework.dtypes.DType\'>"
  }
  member {
    name: "io"
    mtype: "<type \'module\'>"
  }
  member {
    name: "keras"
    mtype: "<type \'module\'>"
  }
  member {
    name: "layers"
    mtype: "<type \'module\'>"
  }
  member {
    name: "linalg"
    mtype: "<type \'module\'>"
  }
  member {
    name: "logging"
    mtype: "<type \'module\'>"
  }
  member {
    name: "lookup"
    mtype: "<type \'module\'>"
  }
  member {
    name: "losses"
    mtype: "<type \'module\'>"
  }
  member {
    name: "manip"
    mtype: "<type \'module\'>"
  }
  member {
    name: "math"
    mtype: "<type \'module\'>"
  }
  member {
    name: "metrics"
    mtype: "<type \'module\'>"
  }
  member {
    name: "name_scope"
    mtype: "<type \'type\'>"
  }
  member {
    name: "nest"
    mtype: "<type \'module\'>"
  }
  member {
    name: "newaxis"
    mtype: "<type \'NoneType\'>"
  }
  member {
    name: "nn"
    mtype: "<type \'module\'>"
  }
  member {
    name: "ones_initializer"
    mtype: "<type \'type\'>"
  }
  member {
    name: "orthogonal_initializer"
    mtype: "<type \'type\'>"
  }
  member {
    name: "profiler"
    mtype: "<type \'module\'>"
  }
  member {
    name: "python_io"
    mtype: "<type \'module\'>"
  }
  member {
    name: "pywrap_tensorflow"
    mtype: "<type \'module\'>"
  }
  member {
    name: "qint16"
    mtype: "<class \'tensorflow.python.framework.dtypes.DType\'>"
  }
  member {
    name: "qint32"
    mtype: "<class \'tensorflow.python.framework.dtypes.DType\'>"
  }
  member {
    name: "qint8"
    mtype: "<class \'tensorflow.python.framework.dtypes.DType\'>"
  }
  member {
    name: "quantization"
    mtype: "<type \'module\'>"
  }
  member {
    name: "quint16"
    mtype: "<class \'tensorflow.python.framework.dtypes.DType\'>"
  }
  member {
    name: "quint8"
    mtype: "<class \'tensorflow.python.framework.dtypes.DType\'>"
  }
  member {
    name: "random"
    mtype: "<type \'module\'>"
  }
  member {
    name: "random_normal_initializer"
    mtype: "<type \'type\'>"
  }
  member {
    name: "random_uniform_initializer"
    mtype: "<type \'type\'>"
  }
  member {
    name: "raw_ops"
    mtype: "<type \'module\'>"
  }
  member {
    name: "resource"
    mtype: "<class \'tensorflow.python.framework.dtypes.DType\'>"
  }
  member {
    name: "resource_loader"
    mtype: "<type \'module\'>"
  }
  member {
    name: "saved_model"
    mtype: "<type \'module\'>"
  }
  member {
    name: "sets"
    mtype: "<type \'module\'>"
  }
  member {
    name: "sparse"
    mtype: "<type \'module\'>"
  }
  member {
    name: "spectral"
    mtype: "<type \'module\'>"
  }
  member {
    name: "string"
    mtype: "<class \'tensorflow.python.framework.dtypes.DType\'>"
  }
  member {
    name: "strings"
    mtype: "<type \'module\'>"
  }
  member {
    name: "summary"
    mtype: "<type \'module\'>"
  }
  member {
    name: "sysconfig"
    mtype: "<type \'module\'>"
  }
  member {
    name: "test"
    mtype: "<type \'module\'>"
  }
  member {
    name: "tpu"
    mtype: "<type \'module\'>"
  }
  member {
    name: "train"
    mtype: "<type \'module\'>"
  }
  member {
    name: "truncated_normal_initializer"
    mtype: "<type \'type\'>"
  }
  member {
    name: "uint16"
    mtype: "<class \'tensorflow.python.framework.dtypes.DType\'>"
  }
  member {
    name: "uint32"
    mtype: "<class \'tensorflow.python.framework.dtypes.DType\'>"
  }
  member {
    name: "uint64"
    mtype: "<class \'tensorflow.python.framework.dtypes.DType\'>"
  }
  member {
    name: "uint8"
    mtype: "<class \'tensorflow.python.framework.dtypes.DType\'>"
  }
  member {
    name: "uniform_unit_scaling_initializer"
    mtype: "<type \'type\'>"
  }
  member {
    name: "user_ops"
    mtype: "<type \'module\'>"
  }
  member {
    name: "variable_scope"
    mtype: "<type \'type\'>"
  }
  member {
    name: "variance_scaling_initializer"
    mtype: "<type \'type\'>"
  }
  member {
    name: "variant"
    mtype: "<class \'tensorflow.python.framework.dtypes.DType\'>"
  }
  member {
    name: "version"
    mtype: "<type \'module\'>"
  }
  member {
    name: "xla"
    mtype: "<type \'module\'>"
  }
  member {
    name: "zeros_initializer"
    mtype: "<type \'type\'>"
  }
  member_method {
    name: "Assert"
    argspec: "args=[\'condition\', \'data\', \'summarize\', \'name\'], varargs=None, keywords=None, defaults=[\'None\', \'None\'], "
  }
  member_method {
    name: "NoGradient"
    argspec: "args=[\'op_type\'], varargs=None, keywords=None, defaults=None"
  }
  member_method {
    name: "NotDifferentiable"
    argspec: "args=[\'op_type\'], varargs=None, keywords=None, defaults=None"
  }
  member_method {
    name: "Print"
    argspec: "args=[\'input_\', \'data\', \'message\', \'first_n\', \'summarize\', \'name\'], varargs=None, keywords=None, defaults=[\'None\', \'None\', \'None\', \'None\'], "
  }
  member_method {
    name: "abs"
    argspec: "args=[\'x\', \'name\'], varargs=None, keywords=None, defaults=[\'None\'], "
  }
  member_method {
    name: "accumulate_n"
    argspec: "args=[\'inputs\', \'shape\', \'tensor_dtype\', \'name\'], varargs=None, keywords=None, defaults=[\'None\', \'None\', \'None\'], "
  }
  member_method {
    name: "acos"
    argspec: "args=[\'x\', \'name\'], varargs=None, keywords=None, defaults=[\'None\'], "
  }
  member_method {
    name: "acosh"
    argspec: "args=[\'x\', \'name\'], varargs=None, keywords=None, defaults=[\'None\'], "
  }
  member_method {
    name: "add"
    argspec: "args=[\'x\', \'y\', \'name\'], varargs=None, keywords=None, defaults=[\'None\'], "
  }
  member_method {
    name: "add_check_numerics_ops"
    argspec: "args=[], varargs=None, keywords=None, defaults=None"
  }
  member_method {
    name: "add_n"
    argspec: "args=[\'inputs\', \'name\'], varargs=None, keywords=None, defaults=[\'None\'], "
  }
  member_method {
    name: "add_to_collection"
    argspec: "args=[\'name\', \'value\'], varargs=None, keywords=None, defaults=None"
  }
  member_method {
    name: "add_to_collections"
    argspec: "args=[\'names\', \'value\'], varargs=None, keywords=None, defaults=None"
  }
  member_method {
    name: "all_variables"
    argspec: "args=[], varargs=None, keywords=None, defaults=None"
  }
  member_method {
    name: "angle"
    argspec: "args=[\'input\', \'name\'], varargs=None, keywords=None, defaults=[\'None\'], "
  }
  member_method {
    name: "arg_max"
    argspec: "args=[\'input\', \'dimension\', \'output_type\', \'name\'], varargs=None, keywords=None, defaults=[\"<dtype: \'int64\'>\", \'None\'], "
  }
  member_method {
    name: "arg_min"
    argspec: "args=[\'input\', \'dimension\', \'output_type\', \'name\'], varargs=None, keywords=None, defaults=[\"<dtype: \'int64\'>\", \'None\'], "
  }
  member_method {
    name: "argmax"
    argspec: "args=[\'input\', \'axis\', \'name\', \'dimension\', \'output_type\'], varargs=None, keywords=None, defaults=[\'None\', \'None\', \'None\', \"<dtype: \'int64\'>\"], "
  }
  member_method {
    name: "argmin"
    argspec: "args=[\'input\', \'axis\', \'name\', \'dimension\', \'output_type\'], varargs=None, keywords=None, defaults=[\'None\', \'None\', \'None\', \"<dtype: \'int64\'>\"], "
  }
  member_method {
    name: "as_dtype"
    argspec: "args=[\'type_value\'], varargs=None, keywords=None, defaults=None"
  }
  member_method {
    name: "as_string"
    argspec: "args=[\'input\', \'precision\', \'scientific\', \'shortest\', \'width\', \'fill\', \'name\'], varargs=None, keywords=None, defaults=[\'-1\', \'False\', \'False\', \'-1\', \'\', \'None\'], "
  }
  member_method {
    name: "asin"
    argspec: "args=[\'x\', \'name\'], varargs=None, keywords=None, defaults=[\'None\'], "
  }
  member_method {
    name: "asinh"
    argspec: "args=[\'x\', \'name\'], varargs=None, keywords=None, defaults=[\'None\'], "
  }
  member_method {
    name: "assert_equal"
    argspec: "args=[\'x\', \'y\', \'data\', \'summarize\', \'message\', \'name\'], varargs=None, keywords=None, defaults=[\'None\', \'None\', \'None\', \'None\'], "
  }
  member_method {
    name: "assert_greater"
    argspec: "args=[\'x\', \'y\', \'data\', \'summarize\', \'message\', \'name\'], varargs=None, keywords=None, defaults=[\'None\', \'None\', \'None\', \'None\'], "
  }
  member_method {
    name: "assert_greater_equal"
    argspec: "args=[\'x\', \'y\', \'data\', \'summarize\', \'message\', \'name\'], varargs=None, keywords=None, defaults=[\'None\', \'None\', \'None\', \'None\'], "
  }
  member_method {
    name: "assert_integer"
    argspec: "args=[\'x\', \'message\', \'name\'], varargs=None, keywords=None, defaults=[\'None\', \'None\'], "
  }
  member_method {
    name: "assert_less"
    argspec: "args=[\'x\', \'y\', \'data\', \'summarize\', \'message\', \'name\'], varargs=None, keywords=None, defaults=[\'None\', \'None\', \'None\', \'None\'], "
  }
  member_method {
    name: "assert_less_equal"
    argspec: "args=[\'x\', \'y\', \'data\', \'summarize\', \'message\', \'name\'], varargs=None, keywords=None, defaults=[\'None\', \'None\', \'None\', \'None\'], "
  }
  member_method {
    name: "assert_near"
    argspec: "args=[\'x\', \'y\', \'rtol\', \'atol\', \'data\', \'summarize\', \'message\', \'name\'], varargs=None, keywords=None, defaults=[\'None\', \'None\', \'None\', \'None\', \'None\', \'None\'], "
  }
  member_method {
    name: "assert_negative"
    argspec: "args=[\'x\', \'data\', \'summarize\', \'message\', \'name\'], varargs=None, keywords=None, defaults=[\'None\', \'None\', \'None\', \'None\'], "
  }
  member_method {
    name: "assert_non_negative"
    argspec: "args=[\'x\', \'data\', \'summarize\', \'message\', \'name\'], varargs=None, keywords=None, defaults=[\'None\', \'None\', \'None\', \'None\'], "
  }
  member_method {
    name: "assert_non_positive"
    argspec: "args=[\'x\', \'data\', \'summarize\', \'message\', \'name\'], varargs=None, keywords=None, defaults=[\'None\', \'None\', \'None\', \'None\'], "
  }
  member_method {
    name: "assert_none_equal"
    argspec: "args=[\'x\', \'y\', \'data\', \'summarize\', \'message\', \'name\'], varargs=None, keywords=None, defaults=[\'None\', \'None\', \'None\', \'None\'], "
  }
  member_method {
    name: "assert_positive"
    argspec: "args=[\'x\', \'data\', \'summarize\', \'message\', \'name\'], varargs=None, keywords=None, defaults=[\'None\', \'None\', \'None\', \'None\'], "
  }
  member_method {
    name: "assert_proper_iterable"
    argspec: "args=[\'values\'], varargs=None, keywords=None, defaults=None"
  }
  member_method {
    name: "assert_rank"
    argspec: "args=[\'x\', \'rank\', \'data\', \'summarize\', \'message\', \'name\'], varargs=None, keywords=None, defaults=[\'None\', \'None\', \'None\', \'None\'], "
  }
  member_method {
    name: "assert_rank_at_least"
    argspec: "args=[\'x\', \'rank\', \'data\', \'summarize\', \'message\', \'name\'], varargs=None, keywords=None, defaults=[\'None\', \'None\', \'None\', \'None\'], "
  }
  member_method {
    name: "assert_rank_in"
    argspec: "args=[\'x\', \'ranks\', \'data\', \'summarize\', \'message\', \'name\'], varargs=None, keywords=None, defaults=[\'None\', \'None\', \'None\', \'None\'], "
  }
  member_method {
    name: "assert_same_float_dtype"
    argspec: "args=[\'tensors\', \'dtype\'], varargs=None, keywords=None, defaults=[\'None\', \'None\'], "
  }
  member_method {
    name: "assert_scalar"
    argspec: "args=[\'tensor\', \'name\'], varargs=None, keywords=None, defaults=[\'None\'], "
  }
  member_method {
    name: "assert_type"
    argspec: "args=[\'tensor\', \'tf_type\', \'message\', \'name\'], varargs=None, keywords=None, defaults=[\'None\', \'None\'], "
  }
  member_method {
    name: "assert_variables_initialized"
    argspec: "args=[\'var_list\'], varargs=None, keywords=None, defaults=[\'None\'], "
  }
  member_method {
    name: "assign"
    argspec: "args=[\'ref\', \'value\', \'validate_shape\', \'use_locking\', \'name\'], varargs=None, keywords=None, defaults=[\'None\', \'None\', \'None\'], "
  }
  member_method {
    name: "assign_add"
    argspec: "args=[\'ref\', \'value\', \'use_locking\', \'name\'], varargs=None, keywords=None, defaults=[\'None\', \'None\'], "
  }
  member_method {
    name: "assign_sub"
    argspec: "args=[\'ref\', \'value\', \'use_locking\', \'name\'], varargs=None, keywords=None, defaults=[\'None\', \'None\'], "
  }
  member_method {
    name: "atan"
    argspec: "args=[\'x\', \'name\'], varargs=None, keywords=None, defaults=[\'None\'], "
  }
  member_method {
    name: "atan2"
    argspec: "args=[\'y\', \'x\', \'name\'], varargs=None, keywords=None, defaults=[\'None\'], "
  }
  member_method {
    name: "atanh"
    argspec: "args=[\'x\', \'name\'], varargs=None, keywords=None, defaults=[\'None\'], "
  }
  member_method {
    name: "batch_gather"
    argspec: "args=[\'params\', \'indices\', \'name\'], varargs=None, keywords=None, defaults=[\'None\'], "
  }
  member_method {
    name: "batch_scatter_update"
    argspec: "args=[\'ref\', \'indices\', \'updates\', \'use_locking\', \'name\'], varargs=None, keywords=None, defaults=[\'True\', \'None\'], "
  }
  member_method {
    name: "batch_to_space"
    argspec: "args=[\'input\', \'crops\', \'block_size\', \'name\', \'block_shape\'], varargs=None, keywords=None, defaults=[\'None\', \'None\'], "
  }
  member_method {
    name: "batch_to_space_nd"
    argspec: "args=[\'input\', \'block_shape\', \'crops\', \'name\'], varargs=None, keywords=None, defaults=[\'None\'], "
  }
  member_method {
    name: "betainc"
    argspec: "args=[\'a\', \'b\', \'x\', \'name\'], varargs=None, keywords=None, defaults=[\'None\'], "
  }
  member_method {
    name: "bincount"
    argspec: "args=[\'arr\', \'weights\', \'minlength\', \'maxlength\', \'dtype\'], varargs=None, keywords=None, defaults=[\'None\', \'None\', \'None\', \"<dtype: \'int32\'>\"], "
  }
  member_method {
    name: "bitcast"
    argspec: "args=[\'input\', \'type\', \'name\'], varargs=None, keywords=None, defaults=[\'None\'], "
  }
  member_method {
    name: "boolean_mask"
    argspec: "args=[\'tensor\', \'mask\', \'name\', \'axis\'], varargs=None, keywords=None, defaults=[\'boolean_mask\', \'None\'], "
  }
  member_method {
    name: "broadcast_dynamic_shape"
    argspec: "args=[\'shape_x\', \'shape_y\'], varargs=None, keywords=None, defaults=None"
  }
  member_method {
    name: "broadcast_static_shape"
    argspec: "args=[\'shape_x\', \'shape_y\'], varargs=None, keywords=None, defaults=None"
  }
  member_method {
    name: "broadcast_to"
    argspec: "args=[\'input\', \'shape\', \'name\'], varargs=None, keywords=None, defaults=[\'None\'], "
  }
  member_method {
    name: "case"
    argspec: "args=[\'pred_fn_pairs\', \'default\', \'exclusive\', \'strict\', \'name\'], varargs=None, keywords=None, defaults=[\'None\', \'False\', \'False\', \'case\'], "
  }
  member_method {
    name: "cast"
    argspec: "args=[\'x\', \'dtype\', \'name\'], varargs=None, keywords=None, defaults=[\'None\'], "
  }
  member_method {
    name: "ceil"
    argspec: "args=[\'x\', \'name\'], varargs=None, keywords=None, defaults=[\'None\'], "
  }
  member_method {
    name: "check_numerics"
    argspec: "args=[\'tensor\', \'message\', \'name\'], varargs=None, keywords=None, defaults=[\'None\'], "
  }
  member_method {
    name: "cholesky"
    argspec: "args=[\'input\', \'name\'], varargs=None, keywords=None, defaults=[\'None\'], "
  }
  member_method {
    name: "cholesky_solve"
    argspec: "args=[\'chol\', \'rhs\', \'name\'], varargs=None, keywords=None, defaults=[\'None\'], "
  }
  member_method {
    name: "clip_by_average_norm"
    argspec: "args=[\'t\', \'clip_norm\', \'name\'], varargs=None, keywords=None, defaults=[\'None\'], "
  }
  member_method {
    name: "clip_by_global_norm"
    argspec: "args=[\'t_list\', \'clip_norm\', \'use_norm\', \'name\'], varargs=None, keywords=None, defaults=[\'None\', \'None\'], "
  }
  member_method {
    name: "clip_by_norm"
    argspec: "args=[\'t\', \'clip_norm\', \'axes\', \'name\'], varargs=None, keywords=None, defaults=[\'None\', \'None\'], "
  }
  member_method {
    name: "clip_by_value"
    argspec: "args=[\'t\', \'clip_value_min\', \'clip_value_max\', \'name\'], varargs=None, keywords=None, defaults=[\'None\'], "
  }
  member_method {
    name: "colocate_with"
    argspec: "args=[\'op\', \'ignore_existing\'], varargs=None, keywords=None, defaults=[\'False\'], "
  }
  member_method {
    name: "complex"
    argspec: "args=[\'real\', \'imag\', \'name\'], varargs=None, keywords=None, defaults=[\'None\'], "
  }
  member_method {
    name: "concat"
    argspec: "args=[\'values\', \'axis\', \'name\'], varargs=None, keywords=None, defaults=[\'concat\'], "
  }
  member_method {
    name: "cond"
    argspec: "args=[\'pred\', \'true_fn\', \'false_fn\', \'strict\', \'name\', \'fn1\', \'fn2\'], varargs=None, keywords=None, defaults=[\'None\', \'None\', \'False\', \'None\', \'None\', \'None\'], "
  }
  member_method {
    name: "confusion_matrix"
    argspec: "args=[\'labels\', \'predictions\', \'num_classes\', \'dtype\', \'name\', \'weights\'], varargs=None, keywords=None, defaults=[\'None\', \"<dtype: \'int32\'>\", \'None\', \'None\'], "
  }
  member_method {
    name: "conj"
    argspec: "args=[\'x\', \'name\'], varargs=None, keywords=None, defaults=[\'None\'], "
  }
  member_method {
    name: "constant"
    argspec: "args=[\'value\', \'dtype\', \'shape\', \'name\', \'verify_shape\'], varargs=None, keywords=None, defaults=[\'None\', \'None\', \'Const\', \'False\'], "
  }
  member_method {
    name: "container"
    argspec: "args=[\'container_name\'], varargs=None, keywords=None, defaults=None"
  }
  member_method {
    name: "control_dependencies"
    argspec: "args=[\'control_inputs\'], varargs=None, keywords=None, defaults=None"
  }
  member_method {
    name: "convert_to_tensor"
    argspec: "args=[\'value\', \'dtype\', \'name\', \'preferred_dtype\', \'dtype_hint\'], varargs=None, keywords=None, defaults=[\'None\', \'None\', \'None\', \'None\'], "
  }
  member_method {
    name: "convert_to_tensor_or_indexed_slices"
    argspec: "args=[\'value\', \'dtype\', \'name\'], varargs=None, keywords=None, defaults=[\'None\', \'None\'], "
  }
  member_method {
    name: "convert_to_tensor_or_sparse_tensor"
    argspec: "args=[\'value\', \'dtype\', \'name\'], varargs=None, keywords=None, defaults=[\'None\', \'None\'], "
  }
  member_method {
    name: "cos"
    argspec: "args=[\'x\', \'name\'], varargs=None, keywords=None, defaults=[\'None\'], "
  }
  member_method {
    name: "cosh"
    argspec: "args=[\'x\', \'name\'], varargs=None, keywords=None, defaults=[\'None\'], "
  }
  member_method {
    name: "count_nonzero"
    argspec: "args=[\'input_tensor\', \'axis\', \'keepdims\', \'dtype\', \'name\', \'reduction_indices\', \'keep_dims\', \'input\'], varargs=None, keywords=None, defaults=[\'None\', \'None\', \'None\', \"<dtype: \'int64\'>\", \'None\', \'None\', \'None\', \'None\'], "
  }
  member_method {
    name: "count_up_to"
    argspec: "args=[\'ref\', \'limit\', \'name\'], varargs=None, keywords=None, defaults=[\'None\'], "
  }
  member_method {
    name: "create_partitioned_variables"
    argspec: "args=[\'shape\', \'slicing\', \'initializer\', \'dtype\', \'trainable\', \'collections\', \'name\', \'reuse\'], varargs=None, keywords=None, defaults=[\"<dtype: \'float32\'>\", \'True\', \'None\', \'None\', \'None\'], "
  }
  member_method {
    name: "cross"
    argspec: "args=[\'a\', \'b\', \'name\'], varargs=None, keywords=None, defaults=[\'None\'], "
  }
  member_method {
    name: "cumprod"
    argspec: "args=[\'x\', \'axis\', \'exclusive\', \'reverse\', \'name\'], varargs=None, keywords=None, defaults=[\'0\', \'False\', \'False\', \'None\'], "
  }
  member_method {
    name: "cumsum"
    argspec: "args=[\'x\', \'axis\', \'exclusive\', \'reverse\', \'name\'], varargs=None, keywords=None, defaults=[\'0\', \'False\', \'False\', \'None\'], "
  }
  member_method {
    name: "custom_gradient"
    argspec: "args=[\'f\'], varargs=None, keywords=None, defaults=None"
  }
  member_method {
    name: "decode_base64"
    argspec: "args=[\'input\', \'name\'], varargs=None, keywords=None, defaults=[\'None\'], "
  }
  member_method {
    name: "decode_compressed"
    argspec: "args=[\'bytes\', \'compression_type\', \'name\'], varargs=None, keywords=None, defaults=[\'\', \'None\'], "
  }
  member_method {
    name: "decode_csv"
    argspec: "args=[\'records\', \'record_defaults\', \'field_delim\', \'use_quote_delim\', \'name\', \'na_value\', \'select_cols\'], varargs=None, keywords=None, defaults=[\',\', \'True\', \'None\', \'\', \'None\'], "
  }
  member_method {
    name: "decode_json_example"
    argspec: "args=[\'json_examples\', \'name\'], varargs=None, keywords=None, defaults=[\'None\'], "
  }
  member_method {
    name: "decode_raw"
    argspec: "args=[\'bytes\', \'out_type\', \'little_endian\', \'name\'], varargs=None, keywords=None, defaults=[\'True\', \'None\'], "
  }
  member_method {
    name: "delete_session_tensor"
    argspec: "args=[\'handle\', \'name\'], varargs=None, keywords=None, defaults=[\'None\'], "
  }
  member_method {
    name: "depth_to_space"
    argspec: "args=[\'input\', \'block_size\', \'name\', \'data_format\'], varargs=None, keywords=None, defaults=[\'None\', \'NHWC\'], "
  }
  member_method {
    name: "dequantize"
    argspec: "args=[\'input\', \'min_range\', \'max_range\', \'mode\', \'name\'], varargs=None, keywords=None, defaults=[\'MIN_COMBINED\', \'None\'], "
  }
  member_method {
    name: "deserialize_many_sparse"
    argspec: "args=[\'serialized_sparse\', \'dtype\', \'rank\', \'name\'], varargs=None, keywords=None, defaults=[\'None\', \'None\'], "
  }
  member_method {
    name: "device"
    argspec: "args=[\'device_name_or_function\'], varargs=None, keywords=None, defaults=None"
  }
  member_method {
    name: "diag"
    argspec: "args=[\'diagonal\', \'name\'], varargs=None, keywords=None, defaults=[\'None\'], "
  }
  member_method {
    name: "diag_part"
    argspec: "args=[\'input\', \'name\'], varargs=None, keywords=None, defaults=[\'None\'], "
  }
  member_method {
    name: "digamma"
    argspec: "args=[\'x\', \'name\'], varargs=None, keywords=None, defaults=[\'None\'], "
  }
  member_method {
    name: "disable_resource_variables"
    argspec: "args=[], varargs=None, keywords=None, defaults=None"
  }
  member_method {
    name: "div"
    argspec: "args=[\'x\', \'y\', \'name\'], varargs=None, keywords=None, defaults=[\'None\'], "
  }
  member_method {
    name: "div_no_nan"
    argspec: "args=[\'x\', \'y\', \'name\'], varargs=None, keywords=None, defaults=[\'None\'], "
  }
  member_method {
    name: "divide"
    argspec: "args=[\'x\', \'y\', \'name\'], varargs=None, keywords=None, defaults=[\'None\'], "
  }
  member_method {
    name: "dynamic_partition"
    argspec: "args=[\'data\', \'partitions\', \'num_partitions\', \'name\'], varargs=None, keywords=None, defaults=[\'None\'], "
  }
  member_method {
    name: "dynamic_stitch"
    argspec: "args=[\'indices\', \'data\', \'name\'], varargs=None, keywords=None, defaults=[\'None\'], "
  }
  member_method {
    name: "edit_distance"
    argspec: "args=[\'hypothesis\', \'truth\', \'normalize\', \'name\'], varargs=None, keywords=None, defaults=[\'True\', \'edit_distance\'], "
  }
  member_method {
    name: "einsum"
    argspec: "args=[\'equation\'], varargs=inputs, keywords=kwargs, defaults=None"
  }
  member_method {
    name: "enable_eager_execution"
    argspec: "args=[\'config\', \'device_policy\', \'execution_mode\'], varargs=None, keywords=None, defaults=[\'None\', \'None\', \'None\'], "
  }
  member_method {
    name: "enable_resource_variables"
    argspec: "args=[], varargs=None, keywords=None, defaults=None"
  }
  member_method {
    name: "encode_base64"
    argspec: "args=[\'input\', \'pad\', \'name\'], varargs=None, keywords=None, defaults=[\'False\', \'None\'], "
  }
  member_method {
    name: "ensure_shape"
    argspec: "args=[\'x\', \'shape\', \'name\'], varargs=None, keywords=None, defaults=[\'None\'], "
  }
  member_method {
    name: "equal"
    argspec: "args=[\'x\', \'y\', \'name\'], varargs=None, keywords=None, defaults=[\'None\'], "
  }
  member_method {
    name: "erf"
    argspec: "args=[\'x\', \'name\'], varargs=None, keywords=None, defaults=[\'None\'], "
  }
  member_method {
    name: "erfc"
    argspec: "args=[\'x\', \'name\'], varargs=None, keywords=None, defaults=[\'None\'], "
  }
  member_method {
    name: "executing_eagerly"
    argspec: "args=[], varargs=None, keywords=None, defaults=None"
  }
  member_method {
    name: "exp"
    argspec: "args=[\'x\', \'name\'], varargs=None, keywords=None, defaults=[\'None\'], "
  }
  member_method {
    name: "expand_dims"
    argspec: "args=[\'input\', \'axis\', \'name\', \'dim\'], varargs=None, keywords=None, defaults=[\'None\', \'None\', \'None\'], "
  }
  member_method {
    name: "expm1"
    argspec: "args=[\'x\', \'name\'], varargs=None, keywords=None, defaults=[\'None\'], "
  }
  member_method {
    name: "extract_image_patches"
    argspec: "args=[\'images\', \'ksizes\', \'strides\', \'rates\', \'padding\', \'name\', \'sizes\'], varargs=None, keywords=None, defaults=[\'None\', \'None\', \'None\', \'None\', \'None\', \'None\'], "
  }
  member_method {
    name: "extract_volume_patches"
    argspec: "args=[\'input\', \'ksizes\', \'strides\', \'padding\', \'name\'], varargs=None, keywords=None, defaults=[\'None\'], "
  }
  member_method {
    name: "eye"
    argspec: "args=[\'num_rows\', \'num_columns\', \'batch_shape\', \'dtype\', \'name\'], varargs=None, keywords=None, defaults=[\'None\', \'None\', \"<dtype: \'float32\'>\", \'None\'], "
  }
  member_method {
    name: "fake_quant_with_min_max_args"
    argspec: "args=[\'inputs\', \'min\', \'max\', \'num_bits\', \'narrow_range\', \'name\'], varargs=None, keywords=None, defaults=[\'-6\', \'6\', \'8\', \'False\', \'None\'], "
  }
  member_method {
    name: "fake_quant_with_min_max_args_gradient"
    argspec: "args=[\'gradients\', \'inputs\', \'min\', \'max\', \'num_bits\', \'narrow_range\', \'name\'], varargs=None, keywords=None, defaults=[\'-6\', \'6\', \'8\', \'False\', \'None\'], "
  }
  member_method {
    name: "fake_quant_with_min_max_vars"
    argspec: "args=[\'inputs\', \'min\', \'max\', \'num_bits\', \'narrow_range\', \'name\'], varargs=None, keywords=None, defaults=[\'8\', \'False\', \'None\'], "
  }
  member_method {
    name: "fake_quant_with_min_max_vars_gradient"
    argspec: "args=[\'gradients\', \'inputs\', \'min\', \'max\', \'num_bits\', \'narrow_range\', \'name\'], varargs=None, keywords=None, defaults=[\'8\', \'False\', \'None\'], "
  }
  member_method {
    name: "fake_quant_with_min_max_vars_per_channel"
    argspec: "args=[\'inputs\', \'min\', \'max\', \'num_bits\', \'narrow_range\', \'name\'], varargs=None, keywords=None, defaults=[\'8\', \'False\', \'None\'], "
  }
  member_method {
    name: "fake_quant_with_min_max_vars_per_channel_gradient"
    argspec: "args=[\'gradients\', \'inputs\', \'min\', \'max\', \'num_bits\', \'narrow_range\', \'name\'], varargs=None, keywords=None, defaults=[\'8\', \'False\', \'None\'], "
  }
  member_method {
    name: "fft"
    argspec: "args=[\'input\', \'name\'], varargs=None, keywords=None, defaults=[\'None\'], "
  }
  member_method {
    name: "fft2d"
    argspec: "args=[\'input\', \'name\'], varargs=None, keywords=None, defaults=[\'None\'], "
  }
  member_method {
    name: "fft3d"
    argspec: "args=[\'input\', \'name\'], varargs=None, keywords=None, defaults=[\'None\'], "
  }
  member_method {
    name: "fill"
    argspec: "args=[\'dims\', \'value\', \'name\'], varargs=None, keywords=None, defaults=[\'None\'], "
  }
  member_method {
    name: "fixed_size_partitioner"
    argspec: "args=[\'num_shards\', \'axis\'], varargs=None, keywords=None, defaults=[\'0\'], "
  }
  member_method {
    name: "floor"
    argspec: "args=[\'x\', \'name\'], varargs=None, keywords=None, defaults=[\'None\'], "
  }
  member_method {
    name: "floor_div"
    argspec: "args=[\'x\', \'y\', \'name\'], varargs=None, keywords=None, defaults=[\'None\'], "
  }
  member_method {
    name: "floordiv"
    argspec: "args=[\'x\', \'y\', \'name\'], varargs=None, keywords=None, defaults=[\'None\'], "
  }
  member_method {
    name: "floormod"
    argspec: "args=[\'x\', \'y\', \'name\'], varargs=None, keywords=None, defaults=[\'None\'], "
  }
  member_method {
    name: "foldl"
    argspec: "args=[\'fn\', \'elems\', \'initializer\', \'parallel_iterations\', \'back_prop\', \'swap_memory\', \'name\'], varargs=None, keywords=None, defaults=[\'None\', \'10\', \'True\', \'False\', \'None\'], "
  }
  member_method {
    name: "foldr"
    argspec: "args=[\'fn\', \'elems\', \'initializer\', \'parallel_iterations\', \'back_prop\', \'swap_memory\', \'name\'], varargs=None, keywords=None, defaults=[\'None\', \'10\', \'True\', \'False\', \'None\'], "
  }
  member_method {
    name: "function"
    argspec: "args=[\'func\', \'input_signature\', \'autograph\', \'experimental_autograph_options\'], varargs=None, keywords=None, defaults=[\'None\', \'None\', \'True\', \'None\'], "
  }
  member_method {
    name: "gather"
    argspec: "args=[\'params\', \'indices\', \'validate_indices\', \'name\', \'axis\', \'batch_dims\'], varargs=None, keywords=None, defaults=[\'None\', \'None\', \'None\', \'0\'], "
  }
  member_method {
    name: "gather_nd"
    argspec: "args=[\'params\', \'indices\', \'name\', \'batch_dims\'], varargs=None, keywords=None, defaults=[\'None\', \'0\'], "
  }
  member_method {
    name: "get_collection"
    argspec: "args=[\'key\', \'scope\'], varargs=None, keywords=None, defaults=[\'None\'], "
  }
  member_method {
    name: "get_collection_ref"
    argspec: "args=[\'key\'], varargs=None, keywords=None, defaults=None"
  }
  member_method {
    name: "get_default_graph"
    argspec: "args=[], varargs=None, keywords=None, defaults=None"
  }
  member_method {
    name: "get_default_session"
    argspec: "args=[], varargs=None, keywords=None, defaults=None"
  }
  member_method {
    name: "get_local_variable"
    argspec: "args=[\'name\', \'shape\', \'dtype\', \'initializer\', \'regularizer\', \'trainable\', \'collections\', \'caching_device\', \'partitioner\', \'validate_shape\', \'use_resource\', \'custom_getter\', \'constraint\', \'synchronization\', \'aggregation\'], varargs=None, keywords=None, defaults=[\'None\', \'None\', \'None\', \'None\', \'False\', \'None\', \'None\', \'None\', \'True\', \'None\', \'None\', \'None\', \'VariableSynchronization.AUTO\', \'VariableAggregation.NONE\'], "
  }
  member_method {
    name: "get_seed"
    argspec: "args=[\'op_seed\'], varargs=None, keywords=None, defaults=None"
  }
  member_method {
    name: "get_session_handle"
    argspec: "args=[\'data\', \'name\'], varargs=None, keywords=None, defaults=[\'None\'], "
  }
  member_method {
    name: "get_session_tensor"
    argspec: "args=[\'handle\', \'dtype\', \'name\'], varargs=None, keywords=None, defaults=[\'None\'], "
  }
  member_method {
    name: "get_static_value"
    argspec: "args=[\'tensor\', \'partial\'], varargs=None, keywords=None, defaults=[\'False\'], "
  }
  member_method {
    name: "get_variable"
    argspec: "args=[\'name\', \'shape\', \'dtype\', \'initializer\', \'regularizer\', \'trainable\', \'collections\', \'caching_device\', \'partitioner\', \'validate_shape\', \'use_resource\', \'custom_getter\', \'constraint\', \'synchronization\', \'aggregation\'], varargs=None, keywords=None, defaults=[\'None\', \'None\', \'None\', \'None\', \'None\', \'None\', \'None\', \'None\', \'True\', \'None\', \'None\', \'None\', \'VariableSynchronization.AUTO\', \'VariableAggregation.NONE\'], "
  }
  member_method {
    name: "get_variable_scope"
    argspec: "args=[], varargs=None, keywords=None, defaults=None"
  }
  member_method {
    name: "global_norm"
    argspec: "args=[\'t_list\', \'name\'], varargs=None, keywords=None, defaults=[\'None\'], "
  }
  member_method {
    name: "global_variables"
    argspec: "args=[\'scope\'], varargs=None, keywords=None, defaults=[\'None\'], "
  }
  member_method {
    name: "global_variables_initializer"
    argspec: "args=[], varargs=None, keywords=None, defaults=None"
  }
  member_method {
    name: "gradients"
    argspec: "args=[\'ys\', \'xs\', \'grad_ys\', \'name\', \'colocate_gradients_with_ops\', \'gate_gradients\', \'aggregation_method\', \'stop_gradients\', \'unconnected_gradients\'], varargs=None, keywords=None, defaults=[\'None\', \'gradients\', \'False\', \'False\', \'None\', \'None\', \'UnconnectedGradients.NONE\'], "
  }
  member_method {
    name: "greater"
    argspec: "args=[\'x\', \'y\', \'name\'], varargs=None, keywords=None, defaults=[\'None\'], "
  }
  member_method {
    name: "greater_equal"
    argspec: "args=[\'x\', \'y\', \'name\'], varargs=None, keywords=None, defaults=[\'None\'], "
  }
  member_method {
    name: "group"
    argspec: "args=[], varargs=inputs, keywords=kwargs, defaults=None"
  }
  member_method {
    name: "guarantee_const"
    argspec: "args=[\'input\', \'name\'], varargs=None, keywords=None, defaults=[\'None\'], "
  }
  member_method {
    name: "hessians"
    argspec: "args=[\'ys\', \'xs\', \'name\', \'colocate_gradients_with_ops\', \'gate_gradients\', \'aggregation_method\'], varargs=None, keywords=None, defaults=[\'hessians\', \'False\', \'False\', \'None\'], "
  }
  member_method {
    name: "histogram_fixed_width"
    argspec: "args=[\'values\', \'value_range\', \'nbins\', \'dtype\', \'name\'], varargs=None, keywords=None, defaults=[\'100\', \"<dtype: \'int32\'>\", \'None\'], "
  }
  member_method {
    name: "histogram_fixed_width_bins"
    argspec: "args=[\'values\', \'value_range\', \'nbins\', \'dtype\', \'name\'], varargs=None, keywords=None, defaults=[\'100\', \"<dtype: \'int32\'>\", \'None\'], "
  }
  member_method {
    name: "identity"
    argspec: "args=[\'input\', \'name\'], varargs=None, keywords=None, defaults=[\'None\'], "
  }
  member_method {
    name: "identity_n"
    argspec: "args=[\'input\', \'name\'], varargs=None, keywords=None, defaults=[\'None\'], "
  }
  member_method {
    name: "ifft"
    argspec: "args=[\'input\', \'name\'], varargs=None, keywords=None, defaults=[\'None\'], "
  }
  member_method {
    name: "ifft2d"
    argspec: "args=[\'input\', \'name\'], varargs=None, keywords=None, defaults=[\'None\'], "
  }
  member_method {
    name: "ifft3d"
    argspec: "args=[\'input\', \'name\'], varargs=None, keywords=None, defaults=[\'None\'], "
  }
  member_method {
    name: "igamma"
    argspec: "args=[\'a\', \'x\', \'name\'], varargs=None, keywords=None, defaults=[\'None\'], "
  }
  member_method {
    name: "igammac"
    argspec: "args=[\'a\', \'x\', \'name\'], varargs=None, keywords=None, defaults=[\'None\'], "
  }
  member_method {
    name: "imag"
    argspec: "args=[\'input\', \'name\'], varargs=None, keywords=None, defaults=[\'None\'], "
  }
  member_method {
    name: "import_graph_def"
    argspec: "args=[\'graph_def\', \'input_map\', \'return_elements\', \'name\', \'op_dict\', \'producer_op_list\'], varargs=None, keywords=None, defaults=[\'None\', \'None\', \'None\', \'None\', \'None\'], "
  }
  member_method {
    name: "init_scope"
    argspec: "args=[], varargs=None, keywords=None, defaults=None"
  }
  member_method {
    name: "initialize_all_tables"
    argspec: "args=[\'name\'], varargs=None, keywords=None, defaults=[\'init_all_tables\'], "
  }
  member_method {
    name: "initialize_all_variables"
    argspec: "args=[], varargs=None, keywords=None, defaults=None"
  }
  member_method {
    name: "initialize_local_variables"
    argspec: "args=[], varargs=None, keywords=None, defaults=None"
  }
  member_method {
    name: "initialize_variables"
    argspec: "args=[\'var_list\', \'name\'], varargs=None, keywords=None, defaults=[\'init\'], "
  }
  member_method {
    name: "invert_permutation"
    argspec: "args=[\'x\', \'name\'], varargs=None, keywords=None, defaults=[\'None\'], "
  }
  member_method {
    name: "is_finite"
    argspec: "args=[\'x\', \'name\'], varargs=None, keywords=None, defaults=[\'None\'], "
  }
  member_method {
    name: "is_inf"
    argspec: "args=[\'x\', \'name\'], varargs=None, keywords=None, defaults=[\'None\'], "
  }
  member_method {
    name: "is_nan"
    argspec: "args=[\'x\', \'name\'], varargs=None, keywords=None, defaults=[\'None\'], "
  }
  member_method {
    name: "is_non_decreasing"
    argspec: "args=[\'x\', \'name\'], varargs=None, keywords=None, defaults=[\'None\'], "
  }
  member_method {
    name: "is_numeric_tensor"
    argspec: "args=[\'tensor\'], varargs=None, keywords=None, defaults=None"
  }
  member_method {
    name: "is_strictly_increasing"
    argspec: "args=[\'x\', \'name\'], varargs=None, keywords=None, defaults=[\'None\'], "
  }
  member_method {
    name: "is_tensor"
    argspec: "args=[\'x\'], varargs=None, keywords=None, defaults=None"
  }
  member_method {
    name: "is_variable_initialized"
    argspec: "args=[\'variable\'], varargs=None, keywords=None, defaults=None"
  }
  member_method {
    name: "lbeta"
    argspec: "args=[\'x\', \'name\'], varargs=None, keywords=None, defaults=[\'None\'], "
  }
  member_method {
    name: "less"
    argspec: "args=[\'x\', \'y\', \'name\'], varargs=None, keywords=None, defaults=[\'None\'], "
  }
  member_method {
    name: "less_equal"
    argspec: "args=[\'x\', \'y\', \'name\'], varargs=None, keywords=None, defaults=[\'None\'], "
  }
  member_method {
    name: "lgamma"
    argspec: "args=[\'x\', \'name\'], varargs=None, keywords=None, defaults=[\'None\'], "
  }
  member_method {
    name: "lin_space"
    argspec: "args=[\'start\', \'stop\', \'num\', \'name\'], varargs=None, keywords=None, defaults=[\'None\'], "
  }
  member_method {
    name: "linspace"
    argspec: "args=[\'start\', \'stop\', \'num\', \'name\'], varargs=None, keywords=None, defaults=[\'None\'], "
  }
  member_method {
    name: "load_file_system_library"
    argspec: "args=[\'library_filename\'], varargs=None, keywords=None, defaults=None"
  }
  member_method {
    name: "load_library"
    argspec: "args=[\'library_location\'], varargs=None, keywords=None, defaults=None"
  }
  member_method {
    name: "load_op_library"
    argspec: "args=[\'library_filename\'], varargs=None, keywords=None, defaults=None"
  }
  member_method {
    name: "local_variables"
    argspec: "args=[\'scope\'], varargs=None, keywords=None, defaults=[\'None\'], "
  }
  member_method {
    name: "local_variables_initializer"
    argspec: "args=[], varargs=None, keywords=None, defaults=None"
  }
  member_method {
    name: "log"
    argspec: "args=[\'x\', \'name\'], varargs=None, keywords=None, defaults=[\'None\'], "
  }
  member_method {
    name: "log1p"
    argspec: "args=[\'x\', \'name\'], varargs=None, keywords=None, defaults=[\'None\'], "
  }
  member_method {
    name: "log_sigmoid"
    argspec: "args=[\'x\', \'name\'], varargs=None, keywords=None, defaults=[\'None\'], "
  }
  member_method {
    name: "logical_and"
    argspec: "args=[\'x\', \'y\', \'name\'], varargs=None, keywords=None, defaults=[\'None\'], "
  }
  member_method {
    name: "logical_not"
    argspec: "args=[\'x\', \'name\'], varargs=None, keywords=None, defaults=[\'None\'], "
  }
  member_method {
    name: "logical_or"
    argspec: "args=[\'x\', \'y\', \'name\'], varargs=None, keywords=None, defaults=[\'None\'], "
  }
  member_method {
    name: "logical_xor"
    argspec: "args=[\'x\', \'y\', \'name\'], varargs=None, keywords=None, defaults=[\'LogicalXor\'], "
  }
  member_method {
    name: "make_ndarray"
    argspec: "args=[\'tensor\'], varargs=None, keywords=None, defaults=None"
  }
  member_method {
    name: "make_template"
    argspec: "args=[\'name_\', \'func_\', \'create_scope_now_\', \'unique_name_\', \'custom_getter_\'], varargs=None, keywords=kwargs, defaults=[\'False\', \'None\', \'None\'], "
  }
  member_method {
    name: "make_tensor_proto"
    argspec: "args=[\'values\', \'dtype\', \'shape\', \'verify_shape\'], varargs=None, keywords=None, defaults=[\'None\', \'None\', \'False\'], "
  }
  member_method {
    name: "map_fn"
    argspec: "args=[\'fn\', \'elems\', \'dtype\', \'parallel_iterations\', \'back_prop\', \'swap_memory\', \'infer_shape\', \'name\'], varargs=None, keywords=None, defaults=[\'None\', \'None\', \'True\', \'False\', \'True\', \'None\'], "
  }
  member_method {
    name: "matching_files"
    argspec: "args=[\'pattern\', \'name\'], varargs=None, keywords=None, defaults=[\'None\'], "
  }
  member_method {
    name: "matmul"
    argspec: "args=[\'a\', \'b\', \'transpose_a\', \'transpose_b\', \'adjoint_a\', \'adjoint_b\', \'a_is_sparse\', \'b_is_sparse\', \'name\'], varargs=None, keywords=None, defaults=[\'False\', \'False\', \'False\', \'False\', \'False\', \'False\', \'None\'], "
  }
  member_method {
    name: "matrix_band_part"
    argspec: "args=[\'input\', \'num_lower\', \'num_upper\', \'name\'], varargs=None, keywords=None, defaults=[\'None\'], "
  }
  member_method {
    name: "matrix_determinant"
    argspec: "args=[\'input\', \'name\'], varargs=None, keywords=None, defaults=[\'None\'], "
  }
  member_method {
    name: "matrix_diag"
    argspec: "args=[\'diagonal\', \'name\'], varargs=None, keywords=None, defaults=[\'None\'], "
  }
  member_method {
    name: "matrix_diag_part"
    argspec: "args=[\'input\', \'name\'], varargs=None, keywords=None, defaults=[\'None\'], "
  }
  member_method {
    name: "matrix_inverse"
    argspec: "args=[\'input\', \'adjoint\', \'name\'], varargs=None, keywords=None, defaults=[\'False\', \'None\'], "
  }
  member_method {
    name: "matrix_set_diag"
    argspec: "args=[\'input\', \'diagonal\', \'name\'], varargs=None, keywords=None, defaults=[\'None\'], "
  }
  member_method {
    name: "matrix_solve"
    argspec: "args=[\'matrix\', \'rhs\', \'adjoint\', \'name\'], varargs=None, keywords=None, defaults=[\'False\', \'None\'], "
  }
  member_method {
    name: "matrix_solve_ls"
    argspec: "args=[\'matrix\', \'rhs\', \'l2_regularizer\', \'fast\', \'name\'], varargs=None, keywords=None, defaults=[\'0.0\', \'True\', \'None\'], "
  }
  member_method {
    name: "matrix_transpose"
    argspec: "args=[\'a\', \'name\', \'conjugate\'], varargs=None, keywords=None, defaults=[\'matrix_transpose\', \'False\'], "
  }
  member_method {
    name: "matrix_triangular_solve"
    argspec: "args=[\'matrix\', \'rhs\', \'lower\', \'adjoint\', \'name\'], varargs=None, keywords=None, defaults=[\'True\', \'False\', \'None\'], "
  }
  member_method {
    name: "maximum"
    argspec: "args=[\'x\', \'y\', \'name\'], varargs=None, keywords=None, defaults=[\'None\'], "
  }
  member_method {
    name: "meshgrid"
    argspec: "args=[], varargs=args, keywords=kwargs, defaults=None"
  }
  member_method {
    name: "min_max_variable_partitioner"
    argspec: "args=[\'max_partitions\', \'axis\', \'min_slice_size\', \'bytes_per_string_element\'], varargs=None, keywords=None, defaults=[\'1\', \'0\', \'262144\', \'16\'], "
  }
  member_method {
    name: "minimum"
    argspec: "args=[\'x\', \'y\', \'name\'], varargs=None, keywords=None, defaults=[\'None\'], "
  }
  member_method {
    name: "mod"
    argspec: "args=[\'x\', \'y\', \'name\'], varargs=None, keywords=None, defaults=[\'None\'], "
  }
  member_method {
    name: "model_variables"
    argspec: "args=[\'scope\'], varargs=None, keywords=None, defaults=[\'None\'], "
  }
  member_method {
    name: "moving_average_variables"
    argspec: "args=[\'scope\'], varargs=None, keywords=None, defaults=[\'None\'], "
  }
  member_method {
    name: "multinomial"
    argspec: "args=[\'logits\', \'num_samples\', \'seed\', \'name\', \'output_dtype\'], varargs=None, keywords=None, defaults=[\'None\', \'None\', \'None\'], "
  }
  member_method {
    name: "multiply"
    argspec: "args=[\'x\', \'y\', \'name\'], varargs=None, keywords=None, defaults=[\'None\'], "
  }
  member_method {
    name: "negative"
    argspec: "args=[\'x\', \'name\'], varargs=None, keywords=None, defaults=[\'None\'], "
  }
  member_method {
    name: "no_op"
    argspec: "args=[\'name\'], varargs=None, keywords=None, defaults=[\'None\'], "
  }
  member_method {
    name: "no_regularizer"
    argspec: "args=[\'_\'], varargs=None, keywords=None, defaults=None"
  }
  member_method {
    name: "nondifferentiable_batch_function"
    argspec: "args=[\'num_batch_threads\', \'max_batch_size\', \'batch_timeout_micros\', \'allowed_batch_sizes\', \'max_enqueued_batches\', \'autograph\'], varargs=None, keywords=None, defaults=[\'None\', \'10\', \'True\'], "
  }
  member_method {
    name: "norm"
    argspec: "args=[\'tensor\', \'ord\', \'axis\', \'keepdims\', \'name\', \'keep_dims\'], varargs=None, keywords=None, defaults=[\'euclidean\', \'None\', \'None\', \'None\', \'None\'], "
  }
  member_method {
    name: "not_equal"
    argspec: "args=[\'x\', \'y\', \'name\'], varargs=None, keywords=None, defaults=[\'None\'], "
  }
  member_method {
    name: "numpy_function"
    argspec: "args=[\'func\', \'inp\', \'Tout\', \'name\'], varargs=None, keywords=None, defaults=[\'None\'], "
  }
  member_method {
    name: "one_hot"
    argspec: "args=[\'indices\', \'depth\', \'on_value\', \'off_value\', \'axis\', \'dtype\', \'name\'], varargs=None, keywords=None, defaults=[\'None\', \'None\', \'None\', \'None\', \'None\'], "
  }
  member_method {
    name: "ones"
    argspec: "args=[\'shape\', \'dtype\', \'name\'], varargs=None, keywords=None, defaults=[\"<dtype: \'float32\'>\", \'None\'], "
  }
  member_method {
    name: "ones_like"
    argspec: "args=[\'tensor\', \'dtype\', \'name\', \'optimize\'], varargs=None, keywords=None, defaults=[\'None\', \'None\', \'True\'], "
  }
  member_method {
    name: "op_scope"
    argspec: "args=[\'values\', \'name\', \'default_name\'], varargs=None, keywords=None, defaults=[\'None\'], "
  }
  member_method {
    name: "pad"
    argspec: "args=[\'tensor\', \'paddings\', \'mode\', \'name\', \'constant_values\'], varargs=None, keywords=None, defaults=[\'CONSTANT\', \'None\', \'0\'], "
  }
  member_method {
    name: "parallel_stack"
    argspec: "args=[\'values\', \'name\'], varargs=None, keywords=None, defaults=[\'parallel_stack\'], "
  }
  member_method {
    name: "parse_example"
    argspec: "args=[\'serialized\', \'features\', \'name\', \'example_names\'], varargs=None, keywords=None, defaults=[\'None\', \'None\'], "
  }
  member_method {
    name: "parse_single_example"
    argspec: "args=[\'serialized\', \'features\', \'name\', \'example_names\'], varargs=None, keywords=None, defaults=[\'None\', \'None\'], "
  }
  member_method {
    name: "parse_single_sequence_example"
    argspec: "args=[\'serialized\', \'context_features\', \'sequence_features\', \'example_name\', \'name\'], varargs=None, keywords=None, defaults=[\'None\', \'None\', \'None\', \'None\'], "
  }
  member_method {
    name: "parse_tensor"
    argspec: "args=[\'serialized\', \'out_type\', \'name\'], varargs=None, keywords=None, defaults=[\'None\'], "
  }
  member_method {
    name: "placeholder"
    argspec: "args=[\'dtype\', \'shape\', \'name\'], varargs=None, keywords=None, defaults=[\'None\', \'None\'], "
  }
  member_method {
    name: "placeholder_with_default"
    argspec: "args=[\'input\', \'shape\', \'name\'], varargs=None, keywords=None, defaults=[\'None\'], "
  }
  member_method {
    name: "polygamma"
    argspec: "args=[\'a\', \'x\', \'name\'], varargs=None, keywords=None, defaults=[\'None\'], "
  }
  member_method {
    name: "pow"
    argspec: "args=[\'x\', \'y\', \'name\'], varargs=None, keywords=None, defaults=[\'None\'], "
  }
  member_method {
    name: "print"
    argspec: "args=[], varargs=inputs, keywords=kwargs, defaults=None"
  }
  member_method {
    name: "py_func"
    argspec: "args=[\'func\', \'inp\', \'Tout\', \'stateful\', \'name\'], varargs=None, keywords=None, defaults=[\'True\', \'None\'], "
  }
  member_method {
    name: "qr"
    argspec: "args=[\'input\', \'full_matrices\', \'name\'], varargs=None, keywords=None, defaults=[\'False\', \'None\'], "
  }
  member_method {
    name: "quantize"
    argspec: "args=[\'input\', \'min_range\', \'max_range\', \'T\', \'mode\', \'round_mode\', \'name\'], varargs=None, keywords=None, defaults=[\'MIN_COMBINED\', \'HALF_AWAY_FROM_ZERO\', \'None\'], "
  }
  member_method {
    name: "quantize_v2"
    argspec: "args=[\'input\', \'min_range\', \'max_range\', \'T\', \'mode\', \'name\', \'round_mode\'], varargs=None, keywords=None, defaults=[\'MIN_COMBINED\', \'None\', \'HALF_AWAY_FROM_ZERO\'], "
  }
  member_method {
    name: "quantized_concat"
    argspec: "args=[\'concat_dim\', \'values\', \'input_mins\', \'input_maxes\', \'name\'], varargs=None, keywords=None, defaults=[\'None\'], "
  }
  member_method {
    name: "random_crop"
    argspec: "args=[\'value\', \'size\', \'seed\', \'name\'], varargs=None, keywords=None, defaults=[\'None\', \'None\'], "
  }
  member_method {
    name: "random_gamma"
    argspec: "args=[\'shape\', \'alpha\', \'beta\', \'dtype\', \'seed\', \'name\'], varargs=None, keywords=None, defaults=[\'None\', \"<dtype: \'float32\'>\", \'None\', \'None\'], "
  }
  member_method {
    name: "random_normal"
    argspec: "args=[\'shape\', \'mean\', \'stddev\', \'dtype\', \'seed\', \'name\'], varargs=None, keywords=None, defaults=[\'0.0\', \'1.0\', \"<dtype: \'float32\'>\", \'None\', \'None\'], "
  }
  member_method {
    name: "random_poisson"
    argspec: "args=[\'lam\', \'shape\', \'dtype\', \'seed\', \'name\'], varargs=None, keywords=None, defaults=[\"<dtype: \'float32\'>\", \'None\', \'None\'], "
  }
  member_method {
    name: "random_shuffle"
    argspec: "args=[\'value\', \'seed\', \'name\'], varargs=None, keywords=None, defaults=[\'None\', \'None\'], "
  }
  member_method {
    name: "random_uniform"
    argspec: "args=[\'shape\', \'minval\', \'maxval\', \'dtype\', \'seed\', \'name\'], varargs=None, keywords=None, defaults=[\'0\', \'None\', \"<dtype: \'float32\'>\", \'None\', \'None\'], "
  }
  member_method {
    name: "range"
    argspec: "args=[\'start\', \'limit\', \'delta\', \'dtype\', \'name\'], varargs=None, keywords=None, defaults=[\'None\', \'1\', \'None\', \'range\'], "
  }
  member_method {
    name: "rank"
    argspec: "args=[\'input\', \'name\'], varargs=None, keywords=None, defaults=[\'None\'], "
  }
  member_method {
    name: "read_file"
    argspec: "args=[\'filename\', \'name\'], varargs=None, keywords=None, defaults=[\'None\'], "
  }
  member_method {
    name: "real"
    argspec: "args=[\'input\', \'name\'], varargs=None, keywords=None, defaults=[\'None\'], "
  }
  member_method {
    name: "realdiv"
    argspec: "args=[\'x\', \'y\', \'name\'], varargs=None, keywords=None, defaults=[\'None\'], "
  }
  member_method {
    name: "reciprocal"
    argspec: "args=[\'x\', \'name\'], varargs=None, keywords=None, defaults=[\'None\'], "
  }
  member_method {
    name: "reduce_all"
    argspec: "args=[\'input_tensor\', \'axis\', \'keepdims\', \'name\', \'reduction_indices\', \'keep_dims\'], varargs=None, keywords=None, defaults=[\'None\', \'None\', \'None\', \'None\', \'None\'], "
  }
  member_method {
    name: "reduce_any"
    argspec: "args=[\'input_tensor\', \'axis\', \'keepdims\', \'name\', \'reduction_indices\', \'keep_dims\'], varargs=None, keywords=None, defaults=[\'None\', \'None\', \'None\', \'None\', \'None\'], "
  }
  member_method {
    name: "reduce_join"
    argspec: "args=[\'inputs\', \'axis\', \'keep_dims\', \'separator\', \'name\', \'reduction_indices\', \'keepdims\'], varargs=None, keywords=None, defaults=[\'None\', \'False\', \'\', \'None\', \'None\', \'None\'], "
  }
  member_method {
    name: "reduce_logsumexp"
    argspec: "args=[\'input_tensor\', \'axis\', \'keepdims\', \'name\', \'reduction_indices\', \'keep_dims\'], varargs=None, keywords=None, defaults=[\'None\', \'None\', \'None\', \'None\', \'None\'], "
  }
  member_method {
    name: "reduce_max"
    argspec: "args=[\'input_tensor\', \'axis\', \'keepdims\', \'name\', \'reduction_indices\', \'keep_dims\'], varargs=None, keywords=None, defaults=[\'None\', \'None\', \'None\', \'None\', \'None\'], "
  }
  member_method {
    name: "reduce_mean"
    argspec: "args=[\'input_tensor\', \'axis\', \'keepdims\', \'name\', \'reduction_indices\', \'keep_dims\'], varargs=None, keywords=None, defaults=[\'None\', \'None\', \'None\', \'None\', \'None\'], "
  }
  member_method {
    name: "reduce_min"
    argspec: "args=[\'input_tensor\', \'axis\', \'keepdims\', \'name\', \'reduction_indices\', \'keep_dims\'], varargs=None, keywords=None, defaults=[\'None\', \'None\', \'None\', \'None\', \'None\'], "
  }
  member_method {
    name: "reduce_prod"
    argspec: "args=[\'input_tensor\', \'axis\', \'keepdims\', \'name\', \'reduction_indices\', \'keep_dims\'], varargs=None, keywords=None, defaults=[\'None\', \'None\', \'None\', \'None\', \'None\'], "
  }
  member_method {
    name: "reduce_sum"
    argspec: "args=[\'input_tensor\', \'axis\', \'keepdims\', \'name\', \'reduction_indices\', \'keep_dims\'], varargs=None, keywords=None, defaults=[\'None\', \'None\', \'None\', \'None\', \'None\'], "
  }
  member_method {
    name: "regex_replace"
    argspec: "args=[\'input\', \'pattern\', \'rewrite\', \'replace_global\', \'name\'], varargs=None, keywords=None, defaults=[\'True\', \'None\'], "
  }
  member_method {
    name: "register_tensor_conversion_function"
    argspec: "args=[\'base_type\', \'conversion_func\', \'priority\'], varargs=None, keywords=None, defaults=[\'100\'], "
  }
  member_method {
    name: "report_uninitialized_variables"
    argspec: "args=[\'var_list\', \'name\'], varargs=None, keywords=None, defaults=[\'None\', \'report_uninitialized_variables\'], "
  }
  member_method {
    name: "required_space_to_batch_paddings"
    argspec: "args=[\'input_shape\', \'block_shape\', \'base_paddings\', \'name\'], varargs=None, keywords=None, defaults=[\'None\', \'None\'], "
  }
  member_method {
    name: "reset_default_graph"
    argspec: "args=[], varargs=None, keywords=None, defaults=None"
  }
  member_method {
    name: "reshape"
    argspec: "args=[\'tensor\', \'shape\', \'name\'], varargs=None, keywords=None, defaults=[\'None\'], "
  }
  member_method {
    name: "resource_variables_enabled"
    argspec: "args=[], varargs=None, keywords=None, defaults=None"
  }
  member_method {
    name: "reverse"
    argspec: "args=[\'tensor\', \'axis\', \'name\'], varargs=None, keywords=None, defaults=[\'None\'], "
  }
  member_method {
    name: "reverse_sequence"
    argspec: "args=[\'input\', \'seq_lengths\', \'seq_axis\', \'batch_axis\', \'name\', \'seq_dim\', \'batch_dim\'], varargs=None, keywords=None, defaults=[\'None\', \'None\', \'None\', \'None\', \'None\'], "
  }
  member_method {
    name: "reverse_v2"
    argspec: "args=[\'tensor\', \'axis\', \'name\'], varargs=None, keywords=None, defaults=[\'None\'], "
  }
  member_method {
    name: "rint"
    argspec: "args=[\'x\', \'name\'], varargs=None, keywords=None, defaults=[\'None\'], "
  }
  member_method {
    name: "roll"
    argspec: "args=[\'input\', \'shift\', \'axis\'], varargs=None, keywords=None, defaults=None"
  }
  member_method {
    name: "round"
    argspec: "args=[\'x\', \'name\'], varargs=None, keywords=None, defaults=[\'None\'], "
  }
  member_method {
    name: "rsqrt"
    argspec: "args=[\'x\', \'name\'], varargs=None, keywords=None, defaults=[\'None\'], "
  }
  member_method {
    name: "saturate_cast"
    argspec: "args=[\'value\', \'dtype\', \'name\'], varargs=None, keywords=None, defaults=[\'None\'], "
  }
  member_method {
    name: "scalar_mul"
    argspec: "args=[\'scalar\', \'x\'], varargs=None, keywords=None, defaults=None"
  }
  member_method {
    name: "scan"
    argspec: "args=[\'fn\', \'elems\', \'initializer\', \'parallel_iterations\', \'back_prop\', \'swap_memory\', \'infer_shape\', \'reverse\', \'name\'], varargs=None, keywords=None, defaults=[\'None\', \'10\', \'True\', \'False\', \'True\', \'False\', \'None\'], "
  }
  member_method {
    name: "scatter_add"
    argspec: "args=[\'ref\', \'indices\', \'updates\', \'use_locking\', \'name\'], varargs=None, keywords=None, defaults=[\'False\', \'None\'], "
  }
  member_method {
    name: "scatter_div"
    argspec: "args=[\'ref\', \'indices\', \'updates\', \'use_locking\', \'name\'], varargs=None, keywords=None, defaults=[\'False\', \'None\'], "
  }
  member_method {
    name: "scatter_max"
    argspec: "args=[\'ref\', \'indices\', \'updates\', \'use_locking\', \'name\'], varargs=None, keywords=None, defaults=[\'False\', \'None\'], "
  }
  member_method {
    name: "scatter_min"
    argspec: "args=[\'ref\', \'indices\', \'updates\', \'use_locking\', \'name\'], varargs=None, keywords=None, defaults=[\'False\', \'None\'], "
  }
  member_method {
    name: "scatter_mul"
    argspec: "args=[\'ref\', \'indices\', \'updates\', \'use_locking\', \'name\'], varargs=None, keywords=None, defaults=[\'False\', \'None\'], "
  }
  member_method {
    name: "scatter_nd"
    argspec: "args=[\'indices\', \'updates\', \'shape\', \'name\'], varargs=None, keywords=None, defaults=[\'None\'], "
  }
  member_method {
    name: "scatter_nd_add"
    argspec: "args=[\'ref\', \'indices\', \'updates\', \'use_locking\', \'name\'], varargs=None, keywords=None, defaults=[\'False\', \'None\'], "
  }
  member_method {
    name: "scatter_nd_sub"
    argspec: "args=[\'ref\', \'indices\', \'updates\', \'use_locking\', \'name\'], varargs=None, keywords=None, defaults=[\'False\', \'None\'], "
  }
  member_method {
    name: "scatter_nd_update"
    argspec: "args=[\'ref\', \'indices\', \'updates\', \'use_locking\', \'name\'], varargs=None, keywords=None, defaults=[\'True\', \'None\'], "
  }
  member_method {
    name: "scatter_sub"
    argspec: "args=[\'ref\', \'indices\', \'updates\', \'use_locking\', \'name\'], varargs=None, keywords=None, defaults=[\'False\', \'None\'], "
  }
  member_method {
    name: "scatter_update"
    argspec: "args=[\'ref\', \'indices\', \'updates\', \'use_locking\', \'name\'], varargs=None, keywords=None, defaults=[\'True\', \'None\'], "
  }
  member_method {
    name: "searchsorted"
    argspec: "args=[\'sorted_sequence\', \'values\', \'side\', \'out_type\', \'name\'], varargs=None, keywords=None, defaults=[\'left\', \"<dtype: \'int32\'>\", \'None\'], "
  }
  member_method {
    name: "segment_max"
    argspec: "args=[\'data\', \'segment_ids\', \'name\'], varargs=None, keywords=None, defaults=[\'None\'], "
  }
  member_method {
    name: "segment_mean"
    argspec: "args=[\'data\', \'segment_ids\', \'name\'], varargs=None, keywords=None, defaults=[\'None\'], "
  }
  member_method {
    name: "segment_min"
    argspec: "args=[\'data\', \'segment_ids\', \'name\'], varargs=None, keywords=None, defaults=[\'None\'], "
  }
  member_method {
    name: "segment_prod"
    argspec: "args=[\'data\', \'segment_ids\', \'name\'], varargs=None, keywords=None, defaults=[\'None\'], "
  }
  member_method {
    name: "segment_sum"
    argspec: "args=[\'data\', \'segment_ids\', \'name\'], varargs=None, keywords=None, defaults=[\'None\'], "
  }
  member_method {
    name: "self_adjoint_eig"
    argspec: "args=[\'tensor\', \'name\'], varargs=None, keywords=None, defaults=[\'None\'], "
  }
  member_method {
    name: "self_adjoint_eigvals"
    argspec: "args=[\'tensor\', \'name\'], varargs=None, keywords=None, defaults=[\'None\'], "
  }
  member_method {
    name: "sequence_mask"
    argspec: "args=[\'lengths\', \'maxlen\', \'dtype\', \'name\'], varargs=None, keywords=None, defaults=[\'None\', \"<dtype: \'bool\'>\", \'None\'], "
  }
  member_method {
    name: "serialize_many_sparse"
    argspec: "args=[\'sp_input\', \'name\', \'out_type\'], varargs=None, keywords=None, defaults=[\'None\', \"<dtype: \'string\'>\"], "
  }
  member_method {
    name: "serialize_sparse"
    argspec: "args=[\'sp_input\', \'name\', \'out_type\'], varargs=None, keywords=None, defaults=[\'None\', \"<dtype: \'string\'>\"], "
  }
  member_method {
    name: "serialize_tensor"
    argspec: "args=[\'tensor\', \'name\'], varargs=None, keywords=None, defaults=[\'None\'], "
  }
  member_method {
    name: "set_random_seed"
    argspec: "args=[\'seed\'], varargs=None, keywords=None, defaults=None"
  }
  member_method {
    name: "setdiff1d"
    argspec: "args=[\'x\', \'y\', \'index_dtype\', \'name\'], varargs=None, keywords=None, defaults=[\"<dtype: \'int32\'>\", \'None\'], "
  }
  member_method {
    name: "shape"
    argspec: "args=[\'input\', \'name\', \'out_type\'], varargs=None, keywords=None, defaults=[\'None\', \"<dtype: \'int32\'>\"], "
  }
  member_method {
    name: "shape_n"
    argspec: "args=[\'input\', \'out_type\', \'name\'], varargs=None, keywords=None, defaults=[\"<dtype: \'int32\'>\", \'None\'], "
  }
  member_method {
    name: "sigmoid"
    argspec: "args=[\'x\', \'name\'], varargs=None, keywords=None, defaults=[\'None\'], "
  }
  member_method {
    name: "sign"
    argspec: "args=[\'x\', \'name\'], varargs=None, keywords=None, defaults=[\'None\'], "
  }
  member_method {
    name: "sin"
    argspec: "args=[\'x\', \'name\'], varargs=None, keywords=None, defaults=[\'None\'], "
  }
  member_method {
    name: "sinh"
    argspec: "args=[\'x\', \'name\'], varargs=None, keywords=None, defaults=[\'None\'], "
  }
  member_method {
    name: "size"
    argspec: "args=[\'input\', \'name\', \'out_type\'], varargs=None, keywords=None, defaults=[\'None\', \"<dtype: \'int32\'>\"], "
  }
  member_method {
    name: "slice"
    argspec: "args=[\'input_\', \'begin\', \'size\', \'name\'], varargs=None, keywords=None, defaults=[\'None\'], "
  }
  member_method {
    name: "space_to_batch"
    argspec: "args=[\'input\', \'paddings\', \'block_size\', \'name\', \'block_shape\'], varargs=None, keywords=None, defaults=[\'None\', \'None\', \'None\'], "
  }
  member_method {
    name: "space_to_batch_nd"
    argspec: "args=[\'input\', \'block_shape\', \'paddings\', \'name\'], varargs=None, keywords=None, defaults=[\'None\'], "
  }
  member_method {
    name: "space_to_depth"
    argspec: "args=[\'input\', \'block_size\', \'name\', \'data_format\'], varargs=None, keywords=None, defaults=[\'None\', \'NHWC\'], "
  }
  member_method {
    name: "sparse_add"
    argspec: "args=[\'a\', \'b\', \'thresh\'], varargs=None, keywords=None, defaults=[\'0\'], "
  }
  member_method {
    name: "sparse_concat"
    argspec: "args=[\'axis\', \'sp_inputs\', \'name\', \'expand_nonconcat_dim\', \'concat_dim\', \'expand_nonconcat_dims\'], varargs=None, keywords=None, defaults=[\'None\', \'False\', \'None\', \'None\'], "
  }
  member_method {
    name: "sparse_fill_empty_rows"
    argspec: "args=[\'sp_input\', \'default_value\', \'name\'], varargs=None, keywords=None, defaults=[\'None\'], "
  }
  member_method {
    name: "sparse_mask"
    argspec: "args=[\'a\', \'mask_indices\', \'name\'], varargs=None, keywords=None, defaults=[\'None\'], "
  }
  member_method {
    name: "sparse_matmul"
    argspec: "args=[\'a\', \'b\', \'transpose_a\', \'transpose_b\', \'a_is_sparse\', \'b_is_sparse\', \'name\'], varargs=None, keywords=None, defaults=[\'False\', \'False\', \'False\', \'False\', \'None\'], "
  }
  member_method {
    name: "sparse_maximum"
    argspec: "args=[\'sp_a\', \'sp_b\', \'name\'], varargs=None, keywords=None, defaults=[\'None\'], "
  }
  member_method {
    name: "sparse_merge"
    argspec: "args=[\'sp_ids\', \'sp_values\', \'vocab_size\', \'name\', \'already_sorted\'], varargs=None, keywords=None, defaults=[\'None\', \'False\'], "
  }
  member_method {
    name: "sparse_minimum"
    argspec: "args=[\'sp_a\', \'sp_b\', \'name\'], varargs=None, keywords=None, defaults=[\'None\'], "
  }
  member_method {
    name: "sparse_placeholder"
    argspec: "args=[\'dtype\', \'shape\', \'name\'], varargs=None, keywords=None, defaults=[\'None\', \'None\'], "
  }
  member_method {
    name: "sparse_reduce_max"
    argspec: "args=[\'sp_input\', \'axis\', \'keepdims\', \'reduction_axes\', \'keep_dims\'], varargs=None, keywords=None, defaults=[\'None\', \'None\', \'None\', \'None\'], "
  }
  member_method {
    name: "sparse_reduce_max_sparse"
    argspec: "args=[\'sp_input\', \'axis\', \'keepdims\', \'reduction_axes\', \'keep_dims\'], varargs=None, keywords=None, defaults=[\'None\', \'None\', \'None\', \'None\'], "
  }
  member_method {
    name: "sparse_reduce_sum"
    argspec: "args=[\'sp_input\', \'axis\', \'keepdims\', \'reduction_axes\', \'keep_dims\'], varargs=None, keywords=None, defaults=[\'None\', \'None\', \'None\', \'None\'], "
  }
  member_method {
    name: "sparse_reduce_sum_sparse"
    argspec: "args=[\'sp_input\', \'axis\', \'keepdims\', \'reduction_axes\', \'keep_dims\'], varargs=None, keywords=None, defaults=[\'None\', \'None\', \'None\', \'None\'], "
  }
  member_method {
    name: "sparse_reorder"
    argspec: "args=[\'sp_input\', \'name\'], varargs=None, keywords=None, defaults=[\'None\'], "
  }
  member_method {
    name: "sparse_reset_shape"
    argspec: "args=[\'sp_input\', \'new_shape\'], varargs=None, keywords=None, defaults=[\'None\'], "
  }
  member_method {
    name: "sparse_reshape"
    argspec: "args=[\'sp_input\', \'shape\', \'name\'], varargs=None, keywords=None, defaults=[\'None\'], "
  }
  member_method {
    name: "sparse_retain"
    argspec: "args=[\'sp_input\', \'to_retain\'], varargs=None, keywords=None, defaults=None"
  }
  member_method {
    name: "sparse_segment_mean"
    argspec: "args=[\'data\', \'indices\', \'segment_ids\', \'name\', \'num_segments\'], varargs=None, keywords=None, defaults=[\'None\', \'None\'], "
  }
  member_method {
    name: "sparse_segment_sqrt_n"
    argspec: "args=[\'data\', \'indices\', \'segment_ids\', \'name\', \'num_segments\'], varargs=None, keywords=None, defaults=[\'None\', \'None\'], "
  }
  member_method {
    name: "sparse_segment_sum"
    argspec: "args=[\'data\', \'indices\', \'segment_ids\', \'name\', \'num_segments\'], varargs=None, keywords=None, defaults=[\'None\', \'None\'], "
  }
  member_method {
    name: "sparse_slice"
    argspec: "args=[\'sp_input\', \'start\', \'size\', \'name\'], varargs=None, keywords=None, defaults=[\'None\'], "
  }
  member_method {
    name: "sparse_softmax"
    argspec: "args=[\'sp_input\', \'name\'], varargs=None, keywords=None, defaults=[\'None\'], "
  }
  member_method {
    name: "sparse_split"
    argspec: "args=[\'keyword_required\', \'sp_input\', \'num_split\', \'axis\', \'name\', \'split_dim\'], varargs=None, keywords=None, defaults=[\'KeywordRequired()\', \'None\', \'None\', \'None\', \'None\', \'None\'], "
  }
  member_method {
    name: "sparse_tensor_dense_matmul"
    argspec: "args=[\'sp_a\', \'b\', \'adjoint_a\', \'adjoint_b\', \'name\'], varargs=None, keywords=None, defaults=[\'False\', \'False\', \'None\'], "
  }
  member_method {
    name: "sparse_tensor_to_dense"
    argspec: "args=[\'sp_input\', \'default_value\', \'validate_indices\', \'name\'], varargs=None, keywords=None, defaults=[\'0\', \'True\', \'None\'], "
  }
  member_method {
    name: "sparse_to_dense"
    argspec: "args=[\'sparse_indices\', \'output_shape\', \'sparse_values\', \'default_value\', \'validate_indices\', \'name\'], varargs=None, keywords=None, defaults=[\'0\', \'True\', \'None\'], "
  }
  member_method {
    name: "sparse_to_indicator"
    argspec: "args=[\'sp_input\', \'vocab_size\', \'name\'], varargs=None, keywords=None, defaults=[\'None\'], "
  }
  member_method {
    name: "sparse_transpose"
    argspec: "args=[\'sp_input\', \'perm\', \'name\'], varargs=None, keywords=None, defaults=[\'None\', \'None\'], "
  }
  member_method {
    name: "split"
    argspec: "args=[\'value\', \'num_or_size_splits\', \'axis\', \'num\', \'name\'], varargs=None, keywords=None, defaults=[\'0\', \'None\', \'split\'], "
  }
  member_method {
    name: "sqrt"
    argspec: "args=[\'x\', \'name\'], varargs=None, keywords=None, defaults=[\'None\'], "
  }
  member_method {
    name: "square"
    argspec: "args=[\'x\', \'name\'], varargs=None, keywords=None, defaults=[\'None\'], "
  }
  member_method {
    name: "squared_difference"
    argspec: "args=[\'x\', \'y\', \'name\'], varargs=None, keywords=None, defaults=[\'None\'], "
  }
  member_method {
    name: "squeeze"
    argspec: "args=[\'input\', \'axis\', \'name\', \'squeeze_dims\'], varargs=None, keywords=None, defaults=[\'None\', \'None\', \'None\'], "
  }
  member_method {
    name: "stack"
    argspec: "args=[\'values\', \'axis\', \'name\'], varargs=None, keywords=None, defaults=[\'0\', \'stack\'], "
  }
  member_method {
    name: "stop_gradient"
    argspec: "args=[\'input\', \'name\'], varargs=None, keywords=None, defaults=[\'None\'], "
  }
  member_method {
    name: "strided_slice"
    argspec: "args=[\'input_\', \'begin\', \'end\', \'strides\', \'begin_mask\', \'end_mask\', \'ellipsis_mask\', \'new_axis_mask\', \'shrink_axis_mask\', \'var\', \'name\'], varargs=None, keywords=None, defaults=[\'None\', \'0\', \'0\', \'0\', \'0\', \'0\', \'None\', \'None\'], "
  }
  member_method {
    name: "string_join"
    argspec: "args=[\'inputs\', \'separator\', \'name\'], varargs=None, keywords=None, defaults=[\'\', \'None\'], "
  }
  member_method {
    name: "string_split"
    argspec: "args=[\'source\', \'sep\', \'skip_empty\', \'delimiter\', \'result_type\', \'name\'], varargs=None, keywords=None, defaults=[\'None\', \'True\', \'None\', \'SparseTensor\', \'None\'], "
  }
  member_method {
    name: "string_strip"
    argspec: "args=[\'input\', \'name\'], varargs=None, keywords=None, defaults=[\'None\'], "
  }
  member_method {
    name: "string_to_hash_bucket"
    argspec: "args=[\'string_tensor\', \'num_buckets\', \'name\', \'input\'], varargs=None, keywords=None, defaults=[\'None\', \'None\', \'None\', \'None\'], "
  }
  member_method {
    name: "string_to_hash_bucket_fast"
    argspec: "args=[\'input\', \'num_buckets\', \'name\'], varargs=None, keywords=None, defaults=[\'None\'], "
  }
  member_method {
    name: "string_to_hash_bucket_strong"
    argspec: "args=[\'input\', \'num_buckets\', \'key\', \'name\'], varargs=None, keywords=None, defaults=[\'None\'], "
  }
  member_method {
    name: "string_to_number"
    argspec: "args=[\'string_tensor\', \'out_type\', \'name\', \'input\'], varargs=None, keywords=None, defaults=[\'None\', \"<dtype: \'float32\'>\", \'None\', \'None\'], "
  }
  member_method {
    name: "substr"
    argspec: "args=[\'input\', \'pos\', \'len\', \'name\', \'unit\'], varargs=None, keywords=None, defaults=[\'None\', \'BYTE\'], "
  }
  member_method {
    name: "subtract"
    argspec: "args=[\'x\', \'y\', \'name\'], varargs=None, keywords=None, defaults=[\'None\'], "
  }
  member_method {
    name: "svd"
    argspec: "args=[\'tensor\', \'full_matrices\', \'compute_uv\', \'name\'], varargs=None, keywords=None, defaults=[\'False\', \'True\', \'None\'], "
  }
  member_method {
    name: "tables_initializer"
    argspec: "args=[\'name\'], varargs=None, keywords=None, defaults=[\'init_all_tables\'], "
  }
  member_method {
    name: "tan"
    argspec: "args=[\'x\', \'name\'], varargs=None, keywords=None, defaults=[\'None\'], "
  }
  member_method {
    name: "tanh"
    argspec: "args=[\'x\', \'name\'], varargs=None, keywords=None, defaults=[\'None\'], "
  }
  member_method {
<<<<<<< HEAD
=======
    name: "tensor_scatter_add"
    argspec: "args=[\'tensor\', \'indices\', \'updates\', \'name\'], varargs=None, keywords=None, defaults=[\'None\'], "
  }
  member_method {
    name: "tensor_scatter_nd_add"
    argspec: "args=[\'tensor\', \'indices\', \'updates\', \'name\'], varargs=None, keywords=None, defaults=[\'None\'], "
  }
  member_method {
    name: "tensor_scatter_nd_sub"
    argspec: "args=[\'tensor\', \'indices\', \'updates\', \'name\'], varargs=None, keywords=None, defaults=[\'None\'], "
  }
  member_method {
    name: "tensor_scatter_nd_update"
    argspec: "args=[\'tensor\', \'indices\', \'updates\', \'name\'], varargs=None, keywords=None, defaults=[\'None\'], "
  }
  member_method {
    name: "tensor_scatter_sub"
    argspec: "args=[\'tensor\', \'indices\', \'updates\', \'name\'], varargs=None, keywords=None, defaults=[\'None\'], "
  }
  member_method {
    name: "tensor_scatter_update"
    argspec: "args=[\'tensor\', \'indices\', \'updates\', \'name\'], varargs=None, keywords=None, defaults=[\'None\'], "
  }
  member_method {
>>>>>>> 4c307bd3
    name: "tensordot"
    argspec: "args=[\'a\', \'b\', \'axes\', \'name\'], varargs=None, keywords=None, defaults=[\'None\'], "
  }
  member_method {
    name: "tile"
    argspec: "args=[\'input\', \'multiples\', \'name\'], varargs=None, keywords=None, defaults=[\'None\'], "
  }
  member_method {
    name: "timestamp"
    argspec: "args=[\'name\'], varargs=None, keywords=None, defaults=[\'None\'], "
  }
  member_method {
    name: "to_bfloat16"
    argspec: "args=[\'x\', \'name\'], varargs=None, keywords=None, defaults=[\'ToBFloat16\'], "
  }
  member_method {
    name: "to_complex128"
    argspec: "args=[\'x\', \'name\'], varargs=None, keywords=None, defaults=[\'ToComplex128\'], "
  }
  member_method {
    name: "to_complex64"
    argspec: "args=[\'x\', \'name\'], varargs=None, keywords=None, defaults=[\'ToComplex64\'], "
  }
  member_method {
    name: "to_double"
    argspec: "args=[\'x\', \'name\'], varargs=None, keywords=None, defaults=[\'ToDouble\'], "
  }
  member_method {
    name: "to_float"
    argspec: "args=[\'x\', \'name\'], varargs=None, keywords=None, defaults=[\'ToFloat\'], "
  }
  member_method {
    name: "to_int32"
    argspec: "args=[\'x\', \'name\'], varargs=None, keywords=None, defaults=[\'ToInt32\'], "
  }
  member_method {
    name: "to_int64"
    argspec: "args=[\'x\', \'name\'], varargs=None, keywords=None, defaults=[\'ToInt64\'], "
  }
  member_method {
    name: "trace"
    argspec: "args=[\'x\', \'name\'], varargs=None, keywords=None, defaults=[\'None\'], "
  }
  member_method {
    name: "trainable_variables"
    argspec: "args=[\'scope\'], varargs=None, keywords=None, defaults=[\'None\'], "
  }
  member_method {
    name: "transpose"
    argspec: "args=[\'a\', \'perm\', \'name\', \'conjugate\'], varargs=None, keywords=None, defaults=[\'None\', \'transpose\', \'False\'], "
  }
  member_method {
    name: "truediv"
    argspec: "args=[\'x\', \'y\', \'name\'], varargs=None, keywords=None, defaults=[\'None\'], "
  }
  member_method {
    name: "truncated_normal"
    argspec: "args=[\'shape\', \'mean\', \'stddev\', \'dtype\', \'seed\', \'name\'], varargs=None, keywords=None, defaults=[\'0.0\', \'1.0\', \"<dtype: \'float32\'>\", \'None\', \'None\'], "
  }
  member_method {
    name: "truncatediv"
    argspec: "args=[\'x\', \'y\', \'name\'], varargs=None, keywords=None, defaults=[\'None\'], "
  }
  member_method {
    name: "truncatemod"
    argspec: "args=[\'x\', \'y\', \'name\'], varargs=None, keywords=None, defaults=[\'None\'], "
  }
  member_method {
    name: "tuple"
    argspec: "args=[\'tensors\', \'name\', \'control_inputs\'], varargs=None, keywords=None, defaults=[\'None\', \'None\'], "
  }
  member_method {
    name: "unique"
    argspec: "args=[\'x\', \'out_idx\', \'name\'], varargs=None, keywords=None, defaults=[\"<dtype: \'int32\'>\", \'None\'], "
  }
  member_method {
    name: "unique_with_counts"
    argspec: "args=[\'x\', \'out_idx\', \'name\'], varargs=None, keywords=None, defaults=[\"<dtype: \'int32\'>\", \'None\'], "
  }
  member_method {
    name: "unravel_index"
    argspec: "args=[\'indices\', \'dims\', \'name\'], varargs=None, keywords=None, defaults=[\'None\'], "
  }
  member_method {
    name: "unsorted_segment_max"
    argspec: "args=[\'data\', \'segment_ids\', \'num_segments\', \'name\'], varargs=None, keywords=None, defaults=[\'None\'], "
  }
  member_method {
    name: "unsorted_segment_mean"
    argspec: "args=[\'data\', \'segment_ids\', \'num_segments\', \'name\'], varargs=None, keywords=None, defaults=[\'None\'], "
  }
  member_method {
    name: "unsorted_segment_min"
    argspec: "args=[\'data\', \'segment_ids\', \'num_segments\', \'name\'], varargs=None, keywords=None, defaults=[\'None\'], "
  }
  member_method {
    name: "unsorted_segment_prod"
    argspec: "args=[\'data\', \'segment_ids\', \'num_segments\', \'name\'], varargs=None, keywords=None, defaults=[\'None\'], "
  }
  member_method {
    name: "unsorted_segment_sqrt_n"
    argspec: "args=[\'data\', \'segment_ids\', \'num_segments\', \'name\'], varargs=None, keywords=None, defaults=[\'None\'], "
  }
  member_method {
    name: "unsorted_segment_sum"
    argspec: "args=[\'data\', \'segment_ids\', \'num_segments\', \'name\'], varargs=None, keywords=None, defaults=[\'None\'], "
  }
  member_method {
    name: "unstack"
    argspec: "args=[\'value\', \'num\', \'axis\', \'name\'], varargs=None, keywords=None, defaults=[\'None\', \'0\', \'unstack\'], "
  }
  member_method {
    name: "variable_axis_size_partitioner"
    argspec: "args=[\'max_shard_bytes\', \'axis\', \'bytes_per_string_element\', \'max_shards\'], varargs=None, keywords=None, defaults=[\'0\', \'16\', \'None\'], "
  }
  member_method {
    name: "variable_creator_scope"
    argspec: "args=[\'variable_creator\'], varargs=None, keywords=None, defaults=None"
  }
  member_method {
    name: "variable_op_scope"
    argspec: "args=[\'values\', \'name_or_scope\', \'default_name\', \'initializer\', \'regularizer\', \'caching_device\', \'partitioner\', \'custom_getter\', \'reuse\', \'dtype\', \'use_resource\', \'constraint\'], varargs=None, keywords=None, defaults=[\'None\', \'None\', \'None\', \'None\', \'None\', \'None\', \'None\', \'None\', \'None\', \'None\'], "
  }
  member_method {
    name: "variables_initializer"
    argspec: "args=[\'var_list\', \'name\'], varargs=None, keywords=None, defaults=[\'init\'], "
  }
  member_method {
    name: "verify_tensor_all_finite"
    argspec: "args=[\'t\', \'msg\', \'name\', \'x\', \'message\'], varargs=None, keywords=None, defaults=[\'None\', \'None\', \'None\', \'None\', \'None\'], "
  }
  member_method {
    name: "where"
    argspec: "args=[\'condition\', \'x\', \'y\', \'name\'], varargs=None, keywords=None, defaults=[\'None\', \'None\', \'None\'], "
  }
  member_method {
    name: "while_loop"
    argspec: "args=[\'cond\', \'body\', \'loop_vars\', \'shape_invariants\', \'parallel_iterations\', \'back_prop\', \'swap_memory\', \'name\', \'maximum_iterations\', \'return_same_structure\'], varargs=None, keywords=None, defaults=[\'None\', \'10\', \'True\', \'False\', \'None\', \'None\', \'False\'], "
  }
  member_method {
    name: "write_file"
    argspec: "args=[\'filename\', \'contents\', \'name\'], varargs=None, keywords=None, defaults=[\'None\'], "
  }
  member_method {
    name: "zeros"
    argspec: "args=[\'shape\', \'dtype\', \'name\'], varargs=None, keywords=None, defaults=[\"<dtype: \'float32\'>\", \'None\'], "
  }
  member_method {
    name: "zeros_like"
    argspec: "args=[\'tensor\', \'dtype\', \'name\', \'optimize\'], varargs=None, keywords=None, defaults=[\'None\', \'None\', \'True\'], "
  }
  member_method {
    name: "zeta"
    argspec: "args=[\'x\', \'q\', \'name\'], varargs=None, keywords=None, defaults=[\'None\'], "
  }
}<|MERGE_RESOLUTION|>--- conflicted
+++ resolved
@@ -293,8 +293,6 @@
     mtype: "<type \'module\'>"
   }
   member {
-<<<<<<< HEAD
-=======
     name: "audio"
     mtype: "<type \'module\'>"
   }
@@ -303,7 +301,6 @@
     mtype: "<type \'module\'>"
   }
   member {
->>>>>>> 4c307bd3
     name: "bfloat16"
     mtype: "<class \'tensorflow.python.framework.dtypes.DType\'>"
   }
@@ -2188,8 +2185,6 @@
     argspec: "args=[\'x\', \'name\'], varargs=None, keywords=None, defaults=[\'None\'], "
   }
   member_method {
-<<<<<<< HEAD
-=======
     name: "tensor_scatter_add"
     argspec: "args=[\'tensor\', \'indices\', \'updates\', \'name\'], varargs=None, keywords=None, defaults=[\'None\'], "
   }
@@ -2214,7 +2209,6 @@
     argspec: "args=[\'tensor\', \'indices\', \'updates\', \'name\'], varargs=None, keywords=None, defaults=[\'None\'], "
   }
   member_method {
->>>>>>> 4c307bd3
     name: "tensordot"
     argspec: "args=[\'a\', \'b\', \'axes\', \'name\'], varargs=None, keywords=None, defaults=[\'None\'], "
   }
