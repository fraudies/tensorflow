path: "tensorflow.data.experimental"
tf_module {
  member {
    name: "AUTOTUNE"
    mtype: "<type \'int\'>"
  }
  member {
    name: "CheckpointInputPipelineHook"
    mtype: "<type \'type\'>"
  }
  member {
    name: "CsvDataset"
<<<<<<< HEAD
    mtype: "<class \'abc.ABCMeta\'>"
=======
    mtype: "<type \'type\'>"
  }
  member {
    name: "DatasetStructure"
    mtype: "<type \'type\'>"
  }
  member {
    name: "INFINITE_CARDINALITY"
    mtype: "<type \'int\'>"
  }
  member {
    name: "MapVectorizationOptions"
    mtype: "<type \'type\'>"
  }
  member {
    name: "NestedStructure"
    mtype: "<type \'type\'>"
  }
  member {
    name: "OptimizationOptions"
    mtype: "<type \'type\'>"
>>>>>>> 4c307bd3
  }
  member {
    name: "Optional"
    mtype: "<type \'type\'>"
  }
  member {
    name: "RandomDataset"
    mtype: "<class \'abc.ABCMeta\'>"
  }
  member {
    name: "Reducer"
    mtype: "<type \'type\'>"
  }
  member {
    name: "SqlDataset"
    mtype: "<class \'abc.ABCMeta\'>"
  }
  member {
    name: "StatsAggregator"
    mtype: "<type \'type\'>"
  }
  member {
    name: "TFRecordWriter"
    mtype: "<type \'type\'>"
  }
<<<<<<< HEAD
=======
  member {
    name: "TensorArrayStructure"
    mtype: "<type \'type\'>"
  }
  member {
    name: "TensorStructure"
    mtype: "<type \'type\'>"
  }
  member {
    name: "ThreadingOptions"
    mtype: "<type \'type\'>"
  }
  member {
    name: "UNKNOWN_CARDINALITY"
    mtype: "<type \'int\'>"
  }
>>>>>>> 4c307bd3
  member_method {
    name: "Counter"
    argspec: "args=[\'start\', \'step\', \'dtype\'], varargs=None, keywords=None, defaults=[\'0\', \'1\', \"<dtype: \'int64\'>\"], "
  }
  member_method {
    name: "bucket_by_sequence_length"
    argspec: "args=[\'element_length_func\', \'bucket_boundaries\', \'bucket_batch_sizes\', \'padded_shapes\', \'padding_values\', \'pad_to_bucket_boundary\', \'no_padding\', \'drop_remainder\'], varargs=None, keywords=None, defaults=[\'None\', \'None\', \'False\', \'False\', \'False\'], "
  }
  member_method {
    name: "bytes_produced_stats"
    argspec: "args=[\'tag\'], varargs=None, keywords=None, defaults=None"
  }
  member_method {
    name: "choose_from_datasets"
    argspec: "args=[\'datasets\', \'choice_dataset\'], varargs=None, keywords=None, defaults=None"
  }
  member_method {
    name: "copy_to_device"
    argspec: "args=[\'target_device\', \'source_device\'], varargs=None, keywords=None, defaults=[\'/cpu:0\'], "
  }
  member_method {
    name: "dense_to_sparse_batch"
    argspec: "args=[\'batch_size\', \'row_shape\'], varargs=None, keywords=None, defaults=None"
  }
  member_method {
    name: "enumerate_dataset"
    argspec: "args=[\'start\'], varargs=None, keywords=None, defaults=[\'0\'], "
  }
  member_method {
<<<<<<< HEAD
=======
    name: "from_variant"
    argspec: "args=[\'variant\', \'structure\'], varargs=None, keywords=None, defaults=None"
  }
  member_method {
>>>>>>> 4c307bd3
    name: "get_next_as_optional"
    argspec: "args=[\'iterator\'], varargs=None, keywords=None, defaults=None"
  }
  member_method {
    name: "get_single_element"
    argspec: "args=[\'dataset\'], varargs=None, keywords=None, defaults=None"
  }
  member_method {
    name: "get_structure"
    argspec: "args=[\'dataset_or_iterator\'], varargs=None, keywords=None, defaults=None"
  }
  member_method {
    name: "group_by_reducer"
    argspec: "args=[\'key_func\', \'reducer\'], varargs=None, keywords=None, defaults=None"
  }
  member_method {
    name: "group_by_window"
    argspec: "args=[\'key_func\', \'reduce_func\', \'window_size\', \'window_size_func\'], varargs=None, keywords=None, defaults=[\'None\', \'None\'], "
  }
  member_method {
    name: "ignore_errors"
    argspec: "args=[], varargs=None, keywords=None, defaults=None"
  }
  member_method {
    name: "latency_stats"
    argspec: "args=[\'tag\'], varargs=None, keywords=None, defaults=None"
  }
  member_method {
    name: "make_batched_features_dataset"
    argspec: "args=[\'file_pattern\', \'batch_size\', \'features\', \'reader\', \'label_key\', \'reader_args\', \'num_epochs\', \'shuffle\', \'shuffle_buffer_size\', \'shuffle_seed\', \'prefetch_buffer_size\', \'reader_num_threads\', \'parser_num_threads\', \'sloppy_ordering\', \'drop_final_batch\'], varargs=None, keywords=None, defaults=[\"<class \'tensorflow.python.data.ops.readers.TFRecordDataset\'>\", \'None\', \'None\', \'None\', \'True\', \'10000\', \'None\', \'-1\', \'1\', \'2\', \'False\', \'False\'], "
  }
  member_method {
    name: "make_csv_dataset"
    argspec: "args=[\'file_pattern\', \'batch_size\', \'column_names\', \'column_defaults\', \'label_name\', \'select_columns\', \'field_delim\', \'use_quote_delim\', \'na_value\', \'header\', \'num_epochs\', \'shuffle\', \'shuffle_buffer_size\', \'shuffle_seed\', \'prefetch_buffer_size\', \'num_parallel_reads\', \'sloppy\', \'num_rows_for_inference\', \'compression_type\', \'ignore_errors\'], varargs=None, keywords=None, defaults=[\'None\', \'None\', \'None\', \'None\', \',\', \'True\', \'\', \'True\', \'None\', \'True\', \'10000\', \'None\', \'-1\', \'1\', \'False\', \'100\', \'None\', \'False\'], "
  }
  member_method {
    name: "make_saveable_from_iterator"
    argspec: "args=[\'iterator\'], varargs=None, keywords=None, defaults=None"
  }
  member_method {
    name: "map_and_batch"
    argspec: "args=[\'map_func\', \'batch_size\', \'num_parallel_batches\', \'drop_remainder\', \'num_parallel_calls\'], varargs=None, keywords=None, defaults=[\'None\', \'False\', \'None\'], "
  }
  member_method {
    name: "map_and_batch_with_legacy_function"
    argspec: "args=[\'map_func\', \'batch_size\', \'num_parallel_batches\', \'drop_remainder\', \'num_parallel_calls\'], varargs=None, keywords=None, defaults=[\'None\', \'False\', \'None\'], "
  }
  member_method {
    name: "parallel_interleave"
    argspec: "args=[\'map_func\', \'cycle_length\', \'block_length\', \'sloppy\', \'buffer_output_elements\', \'prefetch_input_elements\'], varargs=None, keywords=None, defaults=[\'1\', \'False\', \'None\', \'None\'], "
  }
  member_method {
    name: "parse_example_dataset"
    argspec: "args=[\'features\', \'num_parallel_calls\'], varargs=None, keywords=None, defaults=[\'1\'], "
  }
  member_method {
    name: "prefetch_to_device"
    argspec: "args=[\'device\', \'buffer_size\'], varargs=None, keywords=None, defaults=[\'None\'], "
  }
  member_method {
    name: "rejection_resample"
    argspec: "args=[\'class_func\', \'target_dist\', \'initial_dist\', \'seed\'], varargs=None, keywords=None, defaults=[\'None\', \'None\'], "
  }
  member_method {
    name: "sample_from_datasets"
    argspec: "args=[\'datasets\', \'weights\', \'seed\'], varargs=None, keywords=None, defaults=[\'None\', \'None\'], "
  }
  member_method {
    name: "scan"
    argspec: "args=[\'initial_state\', \'scan_func\'], varargs=None, keywords=None, defaults=None"
  }
  member_method {
    name: "set_stats_aggregator"
    argspec: "args=[\'stats_aggregator\', \'tag\', \'counter_prefix\'], varargs=None, keywords=None, defaults=[\'\', \'\'], "
  }
  member_method {
    name: "shuffle_and_repeat"
    argspec: "args=[\'buffer_size\', \'count\', \'seed\'], varargs=None, keywords=None, defaults=[\'None\', \'None\'], "
  }
  member_method {
    name: "take_while"
    argspec: "args=[\'predicate\'], varargs=None, keywords=None, defaults=None"
  }
  member_method {
    name: "to_variant"
    argspec: "args=[\'dataset\'], varargs=None, keywords=None, defaults=None"
  }
  member_method {
    name: "unbatch"
    argspec: "args=[], varargs=None, keywords=None, defaults=None"
  }
  member_method {
    name: "unique"
    argspec: "args=[], varargs=None, keywords=None, defaults=None"
  }
}<|MERGE_RESOLUTION|>--- conflicted
+++ resolved
@@ -10,9 +10,6 @@
   }
   member {
     name: "CsvDataset"
-<<<<<<< HEAD
-    mtype: "<class \'abc.ABCMeta\'>"
-=======
     mtype: "<type \'type\'>"
   }
   member {
@@ -34,7 +31,6 @@
   member {
     name: "OptimizationOptions"
     mtype: "<type \'type\'>"
->>>>>>> 4c307bd3
   }
   member {
     name: "Optional"
@@ -60,8 +56,6 @@
     name: "TFRecordWriter"
     mtype: "<type \'type\'>"
   }
-<<<<<<< HEAD
-=======
   member {
     name: "TensorArrayStructure"
     mtype: "<type \'type\'>"
@@ -78,7 +72,6 @@
     name: "UNKNOWN_CARDINALITY"
     mtype: "<type \'int\'>"
   }
->>>>>>> 4c307bd3
   member_method {
     name: "Counter"
     argspec: "args=[\'start\', \'step\', \'dtype\'], varargs=None, keywords=None, defaults=[\'0\', \'1\', \"<dtype: \'int64\'>\"], "
@@ -108,13 +101,10 @@
     argspec: "args=[\'start\'], varargs=None, keywords=None, defaults=[\'0\'], "
   }
   member_method {
-<<<<<<< HEAD
-=======
     name: "from_variant"
     argspec: "args=[\'variant\', \'structure\'], varargs=None, keywords=None, defaults=None"
   }
   member_method {
->>>>>>> 4c307bd3
     name: "get_next_as_optional"
     argspec: "args=[\'iterator\'], varargs=None, keywords=None, defaults=None"
   }
