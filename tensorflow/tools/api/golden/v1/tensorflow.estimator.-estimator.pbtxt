--- conflicted
+++ resolved
@@ -1,10 +1,6 @@
 path: "tensorflow.estimator.Estimator"
 tf_class {
-<<<<<<< HEAD
-  is_instance: "<class \'tensorflow.python.estimator.estimator.Estimator\'>"
-=======
   is_instance: "<class \'tensorflow_estimator.python.estimator.estimator.Estimator\'>"
->>>>>>> a751f01a
   is_instance: "<type \'object\'>"
   member {
     name: "config"
