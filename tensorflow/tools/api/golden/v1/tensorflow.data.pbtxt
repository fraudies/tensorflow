path: "tensorflow.data"
tf_module {
  member {
    name: "Dataset"
    mtype: "<class \'abc.ABCMeta\'>"
  }
  member {
    name: "FixedLengthRecordDataset"
    mtype: "<class \'abc.ABCMeta\'>"
  }
  member {
    name: "Iterator"
    mtype: "<type \'type\'>"
  }
  member {
    name: "Options"
    mtype: "<type \'type\'>"
  }
  member {
    name: "TFRecordDataset"
    mtype: "<class \'abc.ABCMeta\'>"
  }
  member {
    name: "TextLineDataset"
    mtype: "<class \'abc.ABCMeta\'>"
  }
  member {
    name: "experimental"
    mtype: "<type \'module\'>"
  }
<<<<<<< HEAD
=======
  member_method {
    name: "get_output_classes"
    argspec: "args=[\'dataset_or_iterator\'], varargs=None, keywords=None, defaults=None"
  }
  member_method {
    name: "get_output_shapes"
    argspec: "args=[\'dataset_or_iterator\'], varargs=None, keywords=None, defaults=None"
  }
  member_method {
    name: "get_output_types"
    argspec: "args=[\'dataset_or_iterator\'], varargs=None, keywords=None, defaults=None"
  }
  member_method {
    name: "make_initializable_iterator"
    argspec: "args=[\'dataset\', \'shared_name\'], varargs=None, keywords=None, defaults=[\'None\'], "
  }
  member_method {
    name: "make_one_shot_iterator"
    argspec: "args=[\'dataset\'], varargs=None, keywords=None, defaults=None"
  }
>>>>>>> a751f01a
}<|MERGE_RESOLUTION|>--- conflicted
+++ resolved
@@ -28,8 +28,6 @@
     name: "experimental"
     mtype: "<type \'module\'>"
   }
-<<<<<<< HEAD
-=======
   member_method {
     name: "get_output_classes"
     argspec: "args=[\'dataset_or_iterator\'], varargs=None, keywords=None, defaults=None"
@@ -50,5 +48,4 @@
     name: "make_one_shot_iterator"
     argspec: "args=[\'dataset\'], varargs=None, keywords=None, defaults=None"
   }
->>>>>>> a751f01a
 }