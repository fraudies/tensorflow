--- conflicted
+++ resolved
@@ -78,8 +78,6 @@
         label: LABEL_OPTIONAL
         type: TYPE_INT32
       }
-<<<<<<< HEAD
-=======
       field {
         name: "collective_ring_order"
         number: 4
@@ -98,7 +96,6 @@
         label: LABEL_OPTIONAL
         type: TYPE_INT32
       }
->>>>>>> 4c307bd3
       nested_type {
         name: "VirtualDevices"
         field {
