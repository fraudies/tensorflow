path: "tensorflow.linalg"
tf_module {
  member {
    name: "LinearOperator"
    mtype: "<class \'abc.ABCMeta\'>"
  }
  member {
    name: "LinearOperatorAdjoint"
    mtype: "<type \'type\'>"
  }
  member {
    name: "LinearOperatorBlockDiag"
    mtype: "<class \'abc.ABCMeta\'>"
  }
  member {
    name: "LinearOperatorCirculant"
    mtype: "<class \'abc.ABCMeta\'>"
  }
  member {
    name: "LinearOperatorCirculant2D"
    mtype: "<class \'abc.ABCMeta\'>"
  }
  member {
    name: "LinearOperatorCirculant3D"
    mtype: "<class \'abc.ABCMeta\'>"
  }
  member {
    name: "LinearOperatorComposition"
    mtype: "<class \'abc.ABCMeta\'>"
  }
  member {
    name: "LinearOperatorDiag"
    mtype: "<class \'abc.ABCMeta\'>"
  }
  member {
    name: "LinearOperatorFullMatrix"
    mtype: "<class \'abc.ABCMeta\'>"
  }
  member {
    name: "LinearOperatorIdentity"
    mtype: "<class \'abc.ABCMeta\'>"
  }
  member {
    name: "LinearOperatorInversion"
    mtype: "<type \'type\'>"
  }
  member {
    name: "LinearOperatorKronecker"
    mtype: "<class \'abc.ABCMeta\'>"
  }
  member {
    name: "LinearOperatorLowRankUpdate"
    mtype: "<class \'abc.ABCMeta\'>"
  }
  member {
    name: "LinearOperatorLowerTriangular"
    mtype: "<class \'abc.ABCMeta\'>"
  }
  member {
    name: "LinearOperatorScaledIdentity"
    mtype: "<class \'abc.ABCMeta\'>"
  }
  member {
    name: "LinearOperatorZeros"
    mtype: "<class \'abc.ABCMeta\'>"
  }
  member_method {
    name: "adjoint"
    argspec: "args=[\'matrix\', \'name\'], varargs=None, keywords=None, defaults=[\'None\'], "
  }
  member_method {
    name: "band_part"
    argspec: "args=[\'input\', \'num_lower\', \'num_upper\', \'name\'], varargs=None, keywords=None, defaults=[\'None\'], "
  }
  member_method {
    name: "cholesky"
    argspec: "args=[\'input\', \'name\'], varargs=None, keywords=None, defaults=[\'None\'], "
  }
  member_method {
    name: "cholesky_solve"
    argspec: "args=[\'chol\', \'rhs\', \'name\'], varargs=None, keywords=None, defaults=[\'None\'], "
  }
  member_method {
    name: "cross"
    argspec: "args=[\'a\', \'b\', \'name\'], varargs=None, keywords=None, defaults=[\'None\'], "
  }
  member_method {
    name: "det"
    argspec: "args=[\'input\', \'name\'], varargs=None, keywords=None, defaults=[\'None\'], "
  }
  member_method {
    name: "diag"
    argspec: "args=[\'diagonal\', \'name\'], varargs=None, keywords=None, defaults=[\'None\'], "
  }
  member_method {
    name: "diag_part"
    argspec: "args=[\'input\', \'name\'], varargs=None, keywords=None, defaults=[\'None\'], "
  }
  member_method {
    name: "eigh"
    argspec: "args=[\'tensor\', \'name\'], varargs=None, keywords=None, defaults=[\'None\'], "
  }
  member_method {
    name: "eigvalsh"
    argspec: "args=[\'tensor\', \'name\'], varargs=None, keywords=None, defaults=[\'None\'], "
  }
  member_method {
    name: "einsum"
    argspec: "args=[\'equation\'], varargs=inputs, keywords=kwargs, defaults=None"
  }
  member_method {
    name: "expm"
    argspec: "args=[\'input\', \'name\'], varargs=None, keywords=None, defaults=[\'None\'], "
  }
  member_method {
    name: "eye"
    argspec: "args=[\'num_rows\', \'num_columns\', \'batch_shape\', \'dtype\', \'name\'], varargs=None, keywords=None, defaults=[\'None\', \'None\', \"<dtype: \'float32\'>\", \'None\'], "
  }
  member_method {
    name: "global_norm"
    argspec: "args=[\'t_list\', \'name\'], varargs=None, keywords=None, defaults=[\'None\'], "
  }
  member_method {
    name: "inv"
    argspec: "args=[\'input\', \'adjoint\', \'name\'], varargs=None, keywords=None, defaults=[\'False\', \'None\'], "
  }
  member_method {
    name: "l2_normalize"
    argspec: "args=[\'x\', \'axis\', \'epsilon\', \'name\', \'dim\'], varargs=None, keywords=None, defaults=[\'None\', \'1e-12\', \'None\', \'None\'], "
  }
  member_method {
    name: "logdet"
    argspec: "args=[\'matrix\', \'name\'], varargs=None, keywords=None, defaults=[\'None\'], "
  }
  member_method {
    name: "logm"
    argspec: "args=[\'input\', \'name\'], varargs=None, keywords=None, defaults=[\'None\'], "
  }
  member_method {
    name: "lstsq"
    argspec: "args=[\'matrix\', \'rhs\', \'l2_regularizer\', \'fast\', \'name\'], varargs=None, keywords=None, defaults=[\'0.0\', \'True\', \'None\'], "
  }
  member_method {
    name: "matmul"
    argspec: "args=[\'a\', \'b\', \'transpose_a\', \'transpose_b\', \'adjoint_a\', \'adjoint_b\', \'a_is_sparse\', \'b_is_sparse\', \'name\'], varargs=None, keywords=None, defaults=[\'False\', \'False\', \'False\', \'False\', \'False\', \'False\', \'None\'], "
  }
  member_method {
<<<<<<< HEAD
=======
    name: "matrix_transpose"
    argspec: "args=[\'a\', \'name\', \'conjugate\'], varargs=None, keywords=None, defaults=[\'matrix_transpose\', \'False\'], "
  }
  member_method {
    name: "matvec"
    argspec: "args=[\'a\', \'b\', \'transpose_a\', \'adjoint_a\', \'a_is_sparse\', \'b_is_sparse\', \'name\'], varargs=None, keywords=None, defaults=[\'False\', \'False\', \'False\', \'False\', \'None\'], "
  }
  member_method {
>>>>>>> 4c307bd3
    name: "norm"
    argspec: "args=[\'tensor\', \'ord\', \'axis\', \'keepdims\', \'name\', \'keep_dims\'], varargs=None, keywords=None, defaults=[\'euclidean\', \'None\', \'None\', \'None\', \'None\'], "
  }
  member_method {
    name: "qr"
    argspec: "args=[\'input\', \'full_matrices\', \'name\'], varargs=None, keywords=None, defaults=[\'False\', \'None\'], "
  }
  member_method {
    name: "set_diag"
    argspec: "args=[\'input\', \'diagonal\', \'name\'], varargs=None, keywords=None, defaults=[\'None\'], "
  }
  member_method {
    name: "slogdet"
    argspec: "args=[\'input\', \'name\'], varargs=None, keywords=None, defaults=[\'None\'], "
  }
  member_method {
    name: "solve"
    argspec: "args=[\'matrix\', \'rhs\', \'adjoint\', \'name\'], varargs=None, keywords=None, defaults=[\'False\', \'None\'], "
  }
  member_method {
    name: "svd"
    argspec: "args=[\'tensor\', \'full_matrices\', \'compute_uv\', \'name\'], varargs=None, keywords=None, defaults=[\'False\', \'True\', \'None\'], "
  }
  member_method {
    name: "tensor_diag"
    argspec: "args=[\'diagonal\', \'name\'], varargs=None, keywords=None, defaults=[\'None\'], "
  }
  member_method {
    name: "tensor_diag_part"
    argspec: "args=[\'input\', \'name\'], varargs=None, keywords=None, defaults=[\'None\'], "
  }
  member_method {
    name: "tensordot"
    argspec: "args=[\'a\', \'b\', \'axes\', \'name\'], varargs=None, keywords=None, defaults=[\'None\'], "
  }
  member_method {
    name: "trace"
    argspec: "args=[\'x\', \'name\'], varargs=None, keywords=None, defaults=[\'None\'], "
  }
  member_method {
    name: "transpose"
    argspec: "args=[\'a\', \'name\', \'conjugate\'], varargs=None, keywords=None, defaults=[\'matrix_transpose\', \'False\'], "
  }
  member_method {
    name: "triangular_solve"
    argspec: "args=[\'matrix\', \'rhs\', \'lower\', \'adjoint\', \'name\'], varargs=None, keywords=None, defaults=[\'True\', \'False\', \'None\'], "
  }
  member_method {
    name: "tridiagonal_solve"
    argspec: "args=[\'diagonals\', \'rhs\', \'diagonals_format\', \'transpose_rhs\', \'conjugate_rhs\', \'name\'], varargs=None, keywords=None, defaults=[\'compact\', \'False\', \'False\', \'None\'], "
  }
}<|MERGE_RESOLUTION|>--- conflicted
+++ resolved
@@ -145,8 +145,6 @@
     argspec: "args=[\'a\', \'b\', \'transpose_a\', \'transpose_b\', \'adjoint_a\', \'adjoint_b\', \'a_is_sparse\', \'b_is_sparse\', \'name\'], varargs=None, keywords=None, defaults=[\'False\', \'False\', \'False\', \'False\', \'False\', \'False\', \'None\'], "
   }
   member_method {
-<<<<<<< HEAD
-=======
     name: "matrix_transpose"
     argspec: "args=[\'a\', \'name\', \'conjugate\'], varargs=None, keywords=None, defaults=[\'matrix_transpose\', \'False\'], "
   }
@@ -155,7 +153,6 @@
     argspec: "args=[\'a\', \'b\', \'transpose_a\', \'adjoint_a\', \'a_is_sparse\', \'b_is_sparse\', \'name\'], varargs=None, keywords=None, defaults=[\'False\', \'False\', \'False\', \'False\', \'None\'], "
   }
   member_method {
->>>>>>> 4c307bd3
     name: "norm"
     argspec: "args=[\'tensor\', \'ord\', \'axis\', \'keepdims\', \'name\', \'keep_dims\'], varargs=None, keywords=None, defaults=[\'euclidean\', \'None\', \'None\', \'None\', \'None\'], "
   }
