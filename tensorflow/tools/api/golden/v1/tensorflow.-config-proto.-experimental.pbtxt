path: "tensorflow.ConfigProto.Experimental"
tf_proto {
  descriptor {
    name: "Experimental"
    field {
      name: "collective_group_leader"
      number: 1
      label: LABEL_OPTIONAL
      type: TYPE_STRING
    }
    field {
      name: "executor_type"
      number: 3
      label: LABEL_OPTIONAL
      type: TYPE_STRING
    }
<<<<<<< HEAD
=======
    field {
      name: "recv_buf_max_chunk"
      number: 4
      label: LABEL_OPTIONAL
      type: TYPE_INT32
    }
    field {
      name: "use_numa_affinity"
      number: 5
      label: LABEL_OPTIONAL
      type: TYPE_BOOL
    }
    field {
      name: "collective_deterministic_sequential_execution"
      number: 6
      label: LABEL_OPTIONAL
      type: TYPE_BOOL
    }
    field {
      name: "collective_nccl"
      number: 7
      label: LABEL_OPTIONAL
      type: TYPE_BOOL
    }
    field {
      name: "share_session_state_in_clusterspec_propagation"
      number: 8
      label: LABEL_OPTIONAL
      type: TYPE_BOOL
    }
>>>>>>> 4c307bd3
    reserved_range {
      start: 2
      end: 3
    }
  }
}<|MERGE_RESOLUTION|>--- conflicted
+++ resolved
@@ -14,8 +14,6 @@
       label: LABEL_OPTIONAL
       type: TYPE_STRING
     }
-<<<<<<< HEAD
-=======
     field {
       name: "recv_buf_max_chunk"
       number: 4
@@ -46,7 +44,6 @@
       label: LABEL_OPTIONAL
       type: TYPE_BOOL
     }
->>>>>>> 4c307bd3
     reserved_range {
       start: 2
       end: 3
