path: "tensorflow.test"
tf_module {
  member {
    name: "Benchmark"
    mtype: "<class \'tensorflow.python.platform.benchmark._BenchmarkRegistrar\'>"
  }
  member {
    name: "StubOutForTesting"
    mtype: "<type \'type\'>"
  }
  member {
    name: "TestCase"
    mtype: "<type \'type\'>"
  }
  member {
    name: "mock"
    mtype: "<type \'module\'>"
  }
  member_method {
    name: "assert_equal_graph_def"
<<<<<<< HEAD
    argspec: "args=[\'actual\', \'expected\', \'checkpoint_v2\'], varargs=None, keywords=None, defaults=[\'False\'], "
=======
    argspec: "args=[\'expected\', \'actual\'], varargs=None, keywords=None, defaults=None"
>>>>>>> 4c307bd3
  }
  member_method {
    name: "benchmark_config"
    argspec: "args=[], varargs=None, keywords=None, defaults=None"
  }
  member_method {
    name: "compute_gradient"
<<<<<<< HEAD
    argspec: "args=[\'x\', \'x_shape\', \'y\', \'y_shape\', \'x_init_value\', \'delta\', \'init_targets\', \'extra_feed_dict\'], varargs=None, keywords=None, defaults=[\'None\', \'0.001\', \'None\', \'None\'], "
  }
  member_method {
    name: "compute_gradient_error"
    argspec: "args=[\'x\', \'x_shape\', \'y\', \'y_shape\', \'x_init_value\', \'delta\', \'init_targets\', \'extra_feed_dict\'], varargs=None, keywords=None, defaults=[\'None\', \'0.001\', \'None\', \'None\'], "
=======
    argspec: "args=[\'f\', \'x\', \'delta\'], varargs=None, keywords=None, defaults=[\'0.001\'], "
>>>>>>> 4c307bd3
  }
  member_method {
    name: "create_local_cluster"
    argspec: "args=[\'num_workers\', \'num_ps\', \'protocol\', \'worker_config\', \'ps_config\'], varargs=None, keywords=None, defaults=[\'grpc\', \'None\', \'None\'], "
  }
  member_method {
    name: "get_temp_dir"
    argspec: "args=[], varargs=None, keywords=None, defaults=None"
  }
  member_method {
    name: "gpu_device_name"
    argspec: "args=[], varargs=None, keywords=None, defaults=None"
  }
  member_method {
    name: "is_built_with_cuda"
    argspec: "args=[], varargs=None, keywords=None, defaults=None"
  }
  member_method {
    name: "is_gpu_available"
    argspec: "args=[\'cuda_only\', \'min_cuda_compute_capability\'], varargs=None, keywords=None, defaults=[\'False\', \'None\'], "
  }
  member_method {
    name: "main"
    argspec: "args=[\'argv\'], varargs=None, keywords=None, defaults=[\'None\'], "
  }
  member_method {
    name: "test_src_dir_path"
    argspec: "args=[\'relative_path\'], varargs=None, keywords=None, defaults=None"
  }
}<|MERGE_RESOLUTION|>--- conflicted
+++ resolved
@@ -18,11 +18,7 @@
   }
   member_method {
     name: "assert_equal_graph_def"
-<<<<<<< HEAD
-    argspec: "args=[\'actual\', \'expected\', \'checkpoint_v2\'], varargs=None, keywords=None, defaults=[\'False\'], "
-=======
     argspec: "args=[\'expected\', \'actual\'], varargs=None, keywords=None, defaults=None"
->>>>>>> 4c307bd3
   }
   member_method {
     name: "benchmark_config"
@@ -30,15 +26,7 @@
   }
   member_method {
     name: "compute_gradient"
-<<<<<<< HEAD
-    argspec: "args=[\'x\', \'x_shape\', \'y\', \'y_shape\', \'x_init_value\', \'delta\', \'init_targets\', \'extra_feed_dict\'], varargs=None, keywords=None, defaults=[\'None\', \'0.001\', \'None\', \'None\'], "
-  }
-  member_method {
-    name: "compute_gradient_error"
-    argspec: "args=[\'x\', \'x_shape\', \'y\', \'y_shape\', \'x_init_value\', \'delta\', \'init_targets\', \'extra_feed_dict\'], varargs=None, keywords=None, defaults=[\'None\', \'0.001\', \'None\', \'None\'], "
-=======
     argspec: "args=[\'f\', \'x\', \'delta\'], varargs=None, keywords=None, defaults=[\'0.001\'], "
->>>>>>> 4c307bd3
   }
   member_method {
     name: "create_local_cluster"
