path: "tensorflow.keras.layers"
tf_module {
  member {
    name: "AbstractRNNCell"
    mtype: "<type \'type\'>"
  }
  member {
    name: "Activation"
    mtype: "<type \'type\'>"
  }
  member {
    name: "ActivityRegularization"
    mtype: "<type \'type\'>"
  }
  member {
    name: "Add"
    mtype: "<type \'type\'>"
  }
  member {
    name: "AlphaDropout"
    mtype: "<type \'type\'>"
  }
  member {
    name: "Attention"
    mtype: "<type \'type\'>"
  }
  member {
    name: "Average"
    mtype: "<type \'type\'>"
  }
  member {
    name: "AveragePooling1D"
    mtype: "<type \'type\'>"
  }
  member {
    name: "AveragePooling2D"
    mtype: "<type \'type\'>"
  }
  member {
    name: "AveragePooling3D"
    mtype: "<type \'type\'>"
  }
  member {
    name: "AvgPool1D"
    mtype: "<type \'type\'>"
  }
  member {
    name: "AvgPool2D"
    mtype: "<type \'type\'>"
  }
  member {
    name: "AvgPool3D"
    mtype: "<type \'type\'>"
  }
  member {
    name: "BatchNormalization"
    mtype: "<type \'type\'>"
  }
  member {
    name: "Bidirectional"
    mtype: "<type \'type\'>"
  }
  member {
    name: "Concatenate"
    mtype: "<type \'type\'>"
  }
  member {
    name: "Conv1D"
    mtype: "<type \'type\'>"
  }
  member {
    name: "Conv2D"
    mtype: "<type \'type\'>"
  }
  member {
    name: "Conv2DTranspose"
    mtype: "<type \'type\'>"
  }
  member {
    name: "Conv3D"
    mtype: "<type \'type\'>"
  }
  member {
    name: "Conv3DTranspose"
    mtype: "<type \'type\'>"
  }
  member {
    name: "ConvLSTM2D"
    mtype: "<type \'type\'>"
  }
  member {
    name: "Convolution1D"
    mtype: "<type \'type\'>"
  }
  member {
    name: "Convolution2D"
    mtype: "<type \'type\'>"
  }
  member {
    name: "Convolution2DTranspose"
    mtype: "<type \'type\'>"
  }
  member {
    name: "Convolution3D"
    mtype: "<type \'type\'>"
  }
  member {
    name: "Convolution3DTranspose"
    mtype: "<type \'type\'>"
  }
  member {
    name: "Cropping1D"
    mtype: "<type \'type\'>"
  }
  member {
    name: "Cropping2D"
    mtype: "<type \'type\'>"
  }
  member {
    name: "Cropping3D"
    mtype: "<type \'type\'>"
  }
  member {
<<<<<<< HEAD
    name: "CuDNNGRU"
    mtype: "<type \'type\'>"
  }
  member {
    name: "CuDNNLSTM"
=======
    name: "Dense"
>>>>>>> a751f01a
    mtype: "<type \'type\'>"
  }
  member {
    name: "Dense"
    mtype: "<type \'type\'>"
  }
  member {
    name: "DepthwiseConv2D"
    mtype: "<type \'type\'>"
  }
  member {
    name: "Dot"
    mtype: "<type \'type\'>"
  }
  member {
    name: "Dropout"
    mtype: "<type \'type\'>"
  }
  member {
    name: "ELU"
    mtype: "<type \'type\'>"
  }
  member {
    name: "Embedding"
    mtype: "<type \'type\'>"
  }
  member {
    name: "Flatten"
    mtype: "<type \'type\'>"
  }
  member {
    name: "GRU"
    mtype: "<type \'type\'>"
  }
  member {
    name: "GRUCell"
    mtype: "<type \'type\'>"
  }
  member {
    name: "GaussianDropout"
    mtype: "<type \'type\'>"
  }
  member {
    name: "GaussianNoise"
    mtype: "<type \'type\'>"
  }
  member {
    name: "GlobalAveragePooling1D"
    mtype: "<type \'type\'>"
  }
  member {
    name: "GlobalAveragePooling2D"
    mtype: "<type \'type\'>"
  }
  member {
    name: "GlobalAveragePooling3D"
    mtype: "<type \'type\'>"
  }
  member {
    name: "GlobalAvgPool1D"
    mtype: "<type \'type\'>"
  }
  member {
    name: "GlobalAvgPool2D"
    mtype: "<type \'type\'>"
  }
  member {
    name: "GlobalAvgPool3D"
    mtype: "<type \'type\'>"
  }
  member {
    name: "GlobalMaxPool1D"
    mtype: "<type \'type\'>"
  }
  member {
    name: "GlobalMaxPool2D"
    mtype: "<type \'type\'>"
  }
  member {
    name: "GlobalMaxPool3D"
    mtype: "<type \'type\'>"
  }
  member {
    name: "GlobalMaxPooling1D"
    mtype: "<type \'type\'>"
  }
  member {
    name: "GlobalMaxPooling2D"
    mtype: "<type \'type\'>"
  }
  member {
    name: "GlobalMaxPooling3D"
    mtype: "<type \'type\'>"
  }
  member {
    name: "InputLayer"
    mtype: "<type \'type\'>"
  }
  member {
    name: "InputSpec"
    mtype: "<type \'type\'>"
  }
  member {
    name: "LSTM"
    mtype: "<type \'type\'>"
  }
  member {
    name: "LSTMCell"
    mtype: "<type \'type\'>"
  }
  member {
    name: "Lambda"
    mtype: "<type \'type\'>"
  }
  member {
    name: "Layer"
    mtype: "<type \'type\'>"
  }
  member {
    name: "LayerNormalization"
    mtype: "<type \'type\'>"
  }
  member {
<<<<<<< HEAD
=======
    name: "LeakyReLU"
    mtype: "<type \'type\'>"
  }
  member {
>>>>>>> a751f01a
    name: "LocallyConnected1D"
    mtype: "<type \'type\'>"
  }
  member {
    name: "LocallyConnected2D"
    mtype: "<type \'type\'>"
  }
  member {
    name: "Masking"
    mtype: "<type \'type\'>"
  }
  member {
    name: "MaxPool1D"
    mtype: "<type \'type\'>"
  }
  member {
    name: "MaxPool2D"
    mtype: "<type \'type\'>"
  }
  member {
    name: "MaxPool3D"
    mtype: "<type \'type\'>"
  }
  member {
    name: "MaxPooling1D"
    mtype: "<type \'type\'>"
  }
  member {
    name: "MaxPooling2D"
    mtype: "<type \'type\'>"
  }
  member {
    name: "MaxPooling3D"
    mtype: "<type \'type\'>"
  }
  member {
    name: "Maximum"
    mtype: "<type \'type\'>"
  }
  member {
    name: "Minimum"
    mtype: "<type \'type\'>"
  }
  member {
    name: "Multiply"
    mtype: "<type \'type\'>"
  }
  member {
    name: "PReLU"
    mtype: "<type \'type\'>"
  }
  member {
    name: "Permute"
    mtype: "<type \'type\'>"
  }
  member {
    name: "RNN"
    mtype: "<type \'type\'>"
  }
  member {
    name: "ReLU"
    mtype: "<type \'type\'>"
  }
  member {
    name: "RepeatVector"
    mtype: "<type \'type\'>"
  }
  member {
    name: "Reshape"
    mtype: "<type \'type\'>"
  }
  member {
    name: "SeparableConv1D"
    mtype: "<type \'type\'>"
  }
  member {
    name: "SeparableConv2D"
    mtype: "<type \'type\'>"
  }
  member {
    name: "SeparableConvolution1D"
    mtype: "<type \'type\'>"
  }
  member {
    name: "SeparableConvolution2D"
    mtype: "<type \'type\'>"
  }
  member {
    name: "SimpleRNN"
    mtype: "<type \'type\'>"
  }
  member {
    name: "SimpleRNNCell"
    mtype: "<type \'type\'>"
  }
  member {
    name: "Softmax"
    mtype: "<type \'type\'>"
  }
  member {
    name: "SpatialDropout1D"
    mtype: "<type \'type\'>"
  }
  member {
    name: "SpatialDropout2D"
    mtype: "<type \'type\'>"
  }
  member {
    name: "SpatialDropout3D"
    mtype: "<type \'type\'>"
  }
  member {
    name: "StackedRNNCells"
    mtype: "<type \'type\'>"
  }
  member {
    name: "Subtract"
    mtype: "<type \'type\'>"
  }
  member {
    name: "ThresholdedReLU"
    mtype: "<type \'type\'>"
  }
  member {
    name: "TimeDistributed"
    mtype: "<type \'type\'>"
  }
  member {
    name: "UpSampling1D"
    mtype: "<type \'type\'>"
  }
  member {
    name: "UpSampling2D"
    mtype: "<type \'type\'>"
  }
  member {
    name: "UpSampling3D"
    mtype: "<type \'type\'>"
  }
  member {
    name: "Wrapper"
    mtype: "<type \'type\'>"
  }
  member {
    name: "ZeroPadding1D"
    mtype: "<type \'type\'>"
  }
  member {
    name: "ZeroPadding2D"
    mtype: "<type \'type\'>"
  }
  member {
    name: "ZeroPadding3D"
    mtype: "<type \'type\'>"
  }
  member_method {
    name: "Input"
    argspec: "args=[\'shape\', \'batch_size\', \'name\', \'dtype\', \'sparse\', \'tensor\'], varargs=None, keywords=kwargs, defaults=[\'None\', \'None\', \'None\', \'None\', \'False\', \'None\'], "
  }
  member_method {
    name: "add"
    argspec: "args=[\'inputs\'], varargs=None, keywords=kwargs, defaults=None"
  }
  member_method {
    name: "average"
    argspec: "args=[\'inputs\'], varargs=None, keywords=kwargs, defaults=None"
  }
  member_method {
    name: "concatenate"
    argspec: "args=[\'inputs\', \'axis\'], varargs=None, keywords=kwargs, defaults=[\'-1\'], "
  }
  member_method {
    name: "deserialize"
    argspec: "args=[\'config\', \'custom_objects\'], varargs=None, keywords=None, defaults=[\'None\'], "
  }
  member_method {
    name: "dot"
    argspec: "args=[\'inputs\', \'axes\', \'normalize\'], varargs=None, keywords=kwargs, defaults=[\'False\'], "
  }
  member_method {
    name: "maximum"
    argspec: "args=[\'inputs\'], varargs=None, keywords=kwargs, defaults=None"
  }
  member_method {
    name: "minimum"
    argspec: "args=[\'inputs\'], varargs=None, keywords=kwargs, defaults=None"
  }
  member_method {
    name: "multiply"
    argspec: "args=[\'inputs\'], varargs=None, keywords=kwargs, defaults=None"
  }
  member_method {
    name: "serialize"
    argspec: "args=[\'layer\'], varargs=None, keywords=None, defaults=None"
  }
  member_method {
    name: "subtract"
    argspec: "args=[\'inputs\'], varargs=None, keywords=kwargs, defaults=None"
  }
}<|MERGE_RESOLUTION|>--- conflicted
+++ resolved
@@ -121,15 +121,7 @@
     mtype: "<type \'type\'>"
   }
   member {
-<<<<<<< HEAD
-    name: "CuDNNGRU"
-    mtype: "<type \'type\'>"
-  }
-  member {
-    name: "CuDNNLSTM"
-=======
     name: "Dense"
->>>>>>> a751f01a
     mtype: "<type \'type\'>"
   }
   member {
@@ -253,13 +245,10 @@
     mtype: "<type \'type\'>"
   }
   member {
-<<<<<<< HEAD
-=======
     name: "LeakyReLU"
     mtype: "<type \'type\'>"
   }
   member {
->>>>>>> a751f01a
     name: "LocallyConnected1D"
     mtype: "<type \'type\'>"
   }
