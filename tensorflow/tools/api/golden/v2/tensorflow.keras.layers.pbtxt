--- conflicted
+++ resolved
@@ -121,15 +121,7 @@
     mtype: "<type \'type\'>"
   }
   member {
-<<<<<<< HEAD
-    name: "CuDNNGRU"
-    mtype: "<type \'type\'>"
-  }
-  member {
-    name: "CuDNNLSTM"
-=======
     name: "Dense"
->>>>>>> 4c307bd3
     mtype: "<type \'type\'>"
   }
   member {
@@ -253,13 +245,10 @@
     mtype: "<type \'type\'>"
   }
   member {
-<<<<<<< HEAD
-=======
     name: "LeakyReLU"
     mtype: "<type \'type\'>"
   }
   member {
->>>>>>> 4c307bd3
     name: "LocallyConnected1D"
     mtype: "<type \'type\'>"
   }
