--- conflicted
+++ resolved
@@ -1,10 +1,6 @@
 path: "tensorflow.losses.Reduction"
 tf_class {
-<<<<<<< HEAD
-  is_instance: "<class \'tensorflow.python.ops.losses.losses_impl.Reduction\'>"
-=======
   is_instance: "<class \'tensorflow.python.keras.utils.losses_utils.ReductionV2\'>"
->>>>>>> a751f01a
   is_instance: "<type \'object\'>"
   member {
     name: "MEAN"
