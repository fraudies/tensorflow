--- conflicted
+++ resolved
@@ -105,69 +105,6 @@
     mtype: "<class \'google.protobuf.pyext.cpp_message.GeneratedProtocolMessageType\'>"
   }
   member {
-<<<<<<< HEAD
-    name: "LoggingTensorHook"
-    mtype: "<type \'type\'>"
-  }
-  member {
-    name: "LooperThread"
-    mtype: "<type \'type\'>"
-  }
-  member {
-    name: "MomentumOptimizer"
-    mtype: "<type \'type\'>"
-  }
-  member {
-    name: "MonitoredSession"
-    mtype: "<type \'type\'>"
-  }
-  member {
-    name: "NanLossDuringTrainingError"
-    mtype: "<type \'type\'>"
-  }
-  member {
-    name: "NanTensorHook"
-    mtype: "<type \'type\'>"
-  }
-  member {
-    name: "Optimizer"
-    mtype: "<type \'type\'>"
-  }
-  member {
-    name: "ProfilerHook"
-    mtype: "<type \'type\'>"
-  }
-  member {
-    name: "ProximalAdagradOptimizer"
-    mtype: "<type \'type\'>"
-  }
-  member {
-    name: "ProximalGradientDescentOptimizer"
-    mtype: "<type \'type\'>"
-  }
-  member {
-    name: "RMSPropOptimizer"
-    mtype: "<type \'type\'>"
-  }
-  member {
-    name: "Saver"
-    mtype: "<type \'type\'>"
-  }
-  member {
-    name: "SaverDef"
-    mtype: "<class \'google.protobuf.pyext.cpp_message.GeneratedProtocolMessageType\'>"
-  }
-  member {
-    name: "Scaffold"
-    mtype: "<type \'type\'>"
-  }
-  member {
-    name: "SecondOrStepTimer"
-    mtype: "<type \'type\'>"
-  }
-  member {
-=======
->>>>>>> 4c307bd3
     name: "SequenceExample"
     mtype: "<class \'google.protobuf.pyext.cpp_message.GeneratedProtocolMessageType\'>"
   }
@@ -180,105 +117,8 @@
     mtype: "<class \'google.protobuf.pyext.cpp_message.GeneratedProtocolMessageType\'>"
   }
   member {
-<<<<<<< HEAD
-    name: "SessionCreator"
-    mtype: "<type \'type\'>"
-  }
-  member {
-    name: "SessionManager"
-    mtype: "<type \'type\'>"
-  }
-  member {
-    name: "SessionRunArgs"
-    mtype: "<type \'type\'>"
-  }
-  member {
-    name: "SessionRunContext"
-    mtype: "<type \'type\'>"
-  }
-  member {
-    name: "SessionRunHook"
-    mtype: "<type \'type\'>"
-  }
-  member {
-    name: "SessionRunValues"
-    mtype: "<type \'type\'>"
-  }
-  member {
-    name: "SingularMonitoredSession"
-    mtype: "<type \'type\'>"
-  }
-  member {
-    name: "StepCounterHook"
-    mtype: "<type \'type\'>"
-  }
-  member {
-    name: "StopAtStepHook"
-    mtype: "<type \'type\'>"
-  }
-  member {
-    name: "SummarySaverHook"
-    mtype: "<type \'type\'>"
-  }
-  member {
-    name: "Supervisor"
-    mtype: "<type \'type\'>"
-  }
-  member {
-    name: "SyncReplicasOptimizer"
-    mtype: "<type \'type\'>"
-  }
-  member {
-    name: "VocabInfo"
-    mtype: "<type \'type\'>"
-  }
-  member {
-    name: "WorkerSessionCreator"
-    mtype: "<type \'type\'>"
-  }
-  member_method {
-    name: "MonitoredTrainingSession"
-    argspec: "args=[\'master\', \'is_chief\', \'checkpoint_dir\', \'scaffold\', \'hooks\', \'chief_only_hooks\', \'save_checkpoint_secs\', \'save_summaries_steps\', \'save_summaries_secs\', \'config\', \'stop_grace_period_secs\', \'log_step_count_steps\', \'max_wait_secs\', \'save_checkpoint_steps\', \'summary_dir\'], varargs=None, keywords=None, defaults=[\'\', \'True\', \'None\', \'None\', \'None\', \'None\', \'<object object instance>\', \'<object object instance>\', \'<object object instance>\', \'None\', \'120\', \'100\', \'7200\', \'<object object instance>\', \'None\'], "
-  }
-  member_method {
-    name: "NewCheckpointReader"
-    argspec: "args=[\'filepattern\'], varargs=None, keywords=None, defaults=None"
-  }
-  member_method {
-    name: "assert_global_step"
-    argspec: "args=[\'global_step_tensor\'], varargs=None, keywords=None, defaults=None"
-  }
-  member_method {
-    name: "basic_train_loop"
-    argspec: "args=[\'supervisor\', \'train_step_fn\', \'args\', \'kwargs\', \'master\'], varargs=None, keywords=None, defaults=[\'None\', \'None\', \'\'], "
-  }
-  member_method {
-    name: "checkpoint_exists"
-    argspec: "args=[\'checkpoint_prefix\'], varargs=None, keywords=None, defaults=None"
-  }
-  member_method {
-    name: "confusion_matrix"
-    argspec: "args=[\'labels\', \'predictions\', \'num_classes\', \'dtype\', \'name\', \'weights\'], varargs=None, keywords=None, defaults=[\'None\', \"<dtype: \'int32\'>\", \'None\', \'None\'], "
-  }
-  member_method {
-    name: "cosine_decay"
-    argspec: "args=[\'learning_rate\', \'global_step\', \'decay_steps\', \'alpha\', \'name\'], varargs=None, keywords=None, defaults=[\'0.0\', \'None\'], "
-  }
-  member_method {
-    name: "cosine_decay_restarts"
-    argspec: "args=[\'learning_rate\', \'global_step\', \'first_decay_steps\', \'t_mul\', \'m_mul\', \'alpha\', \'name\'], varargs=None, keywords=None, defaults=[\'2.0\', \'1.0\', \'0.0\', \'None\'], "
-  }
-  member_method {
-    name: "create_global_step"
-    argspec: "args=[\'graph\'], varargs=None, keywords=None, defaults=[\'None\'], "
-  }
-  member_method {
-    name: "exponential_decay"
-    argspec: "args=[\'learning_rate\', \'global_step\', \'decay_steps\', \'decay_rate\', \'staircase\', \'name\'], varargs=None, keywords=None, defaults=[\'False\', \'None\'], "
-=======
     name: "experimental"
     mtype: "<type \'module\'>"
->>>>>>> 4c307bd3
   }
   member_method {
     name: "export_meta_graph"
@@ -297,33 +137,6 @@
     argspec: "args=[\'checkpoint_dir\', \'latest_filename\'], varargs=None, keywords=None, defaults=[\'None\'], "
   }
   member_method {
-<<<<<<< HEAD
-    name: "get_global_step"
-    argspec: "args=[\'graph\'], varargs=None, keywords=None, defaults=[\'None\'], "
-  }
-  member_method {
-    name: "get_or_create_global_step"
-    argspec: "args=[\'graph\'], varargs=None, keywords=None, defaults=[\'None\'], "
-  }
-  member_method {
-    name: "global_step"
-    argspec: "args=[\'sess\', \'global_step_tensor\'], varargs=None, keywords=None, defaults=None"
-  }
-  member_method {
-    name: "import_meta_graph"
-    argspec: "args=[\'meta_graph_or_file\', \'clear_devices\', \'import_scope\'], varargs=None, keywords=kwargs, defaults=[\'False\', \'None\'], "
-  }
-  member_method {
-    name: "init_from_checkpoint"
-    argspec: "args=[\'ckpt_dir_or_file\', \'assignment_map\'], varargs=None, keywords=None, defaults=None"
-  }
-  member_method {
-    name: "inverse_time_decay"
-    argspec: "args=[\'learning_rate\', \'global_step\', \'decay_steps\', \'decay_rate\', \'staircase\', \'name\'], varargs=None, keywords=None, defaults=[\'False\', \'None\'], "
-  }
-  member_method {
-=======
->>>>>>> 4c307bd3
     name: "latest_checkpoint"
     argspec: "args=[\'checkpoint_dir\', \'latest_filename\'], varargs=None, keywords=None, defaults=[\'None\'], "
   }
@@ -339,59 +152,4 @@
     name: "load_variable"
     argspec: "args=[\'ckpt_dir_or_file\', \'name\'], varargs=None, keywords=None, defaults=None"
   }
-<<<<<<< HEAD
-  member_method {
-    name: "natural_exp_decay"
-    argspec: "args=[\'learning_rate\', \'global_step\', \'decay_steps\', \'decay_rate\', \'staircase\', \'name\'], varargs=None, keywords=None, defaults=[\'False\', \'None\'], "
-  }
-  member_method {
-    name: "noisy_linear_cosine_decay"
-    argspec: "args=[\'learning_rate\', \'global_step\', \'decay_steps\', \'initial_variance\', \'variance_decay\', \'num_periods\', \'alpha\', \'beta\', \'name\'], varargs=None, keywords=None, defaults=[\'1.0\', \'0.55\', \'0.5\', \'0.0\', \'0.001\', \'None\'], "
-  }
-  member_method {
-    name: "piecewise_constant"
-    argspec: "args=[\'x\', \'boundaries\', \'values\', \'name\'], varargs=None, keywords=None, defaults=[\'None\'], "
-  }
-  member_method {
-    name: "polynomial_decay"
-    argspec: "args=[\'learning_rate\', \'global_step\', \'decay_steps\', \'end_learning_rate\', \'power\', \'cycle\', \'name\'], varargs=None, keywords=None, defaults=[\'0.0001\', \'1.0\', \'False\', \'None\'], "
-  }
-  member_method {
-    name: "remove_checkpoint"
-    argspec: "args=[\'checkpoint_prefix\', \'checkpoint_format_version\', \'meta_graph_suffix\'], varargs=None, keywords=None, defaults=[\'2\', \'meta\'], "
-  }
-  member_method {
-    name: "replica_device_setter"
-    argspec: "args=[\'ps_tasks\', \'ps_device\', \'worker_device\', \'merge_devices\', \'cluster\', \'ps_ops\', \'ps_strategy\'], varargs=None, keywords=None, defaults=[\'0\', \'/job:ps\', \'/job:worker\', \'True\', \'None\', \'None\', \'None\'], "
-  }
-  member_method {
-    name: "sdca_fprint"
-    argspec: "args=[\'input\', \'name\'], varargs=None, keywords=None, defaults=[\'None\'], "
-  }
-  member_method {
-    name: "sdca_optimizer"
-    argspec: "args=[\'sparse_example_indices\', \'sparse_feature_indices\', \'sparse_feature_values\', \'dense_features\', \'example_weights\', \'example_labels\', \'sparse_indices\', \'sparse_weights\', \'dense_weights\', \'example_state_data\', \'loss_type\', \'l1\', \'l2\', \'num_loss_partitions\', \'num_inner_iterations\', \'adaptative\', \'name\'], varargs=None, keywords=None, defaults=[\'True\', \'None\'], "
-  }
-  member_method {
-    name: "sdca_shrink_l1"
-    argspec: "args=[\'weights\', \'l1\', \'l2\', \'name\'], varargs=None, keywords=None, defaults=[\'None\'], "
-  }
-  member_method {
-    name: "summary_iterator"
-    argspec: "args=[\'path\'], varargs=None, keywords=None, defaults=None"
-  }
-  member_method {
-    name: "update_checkpoint_state"
-    argspec: "args=[\'save_dir\', \'model_checkpoint_path\', \'all_model_checkpoint_paths\', \'latest_filename\', \'all_model_checkpoint_timestamps\', \'last_preserved_timestamp\'], varargs=None, keywords=None, defaults=[\'None\', \'None\', \'None\', \'None\'], "
-  }
-  member_method {
-    name: "warm_start"
-    argspec: "args=[\'ckpt_to_initialize_from\', \'vars_to_warm_start\', \'var_name_to_vocab_info\', \'var_name_to_prev_var_name\'], varargs=None, keywords=None, defaults=[\'.*\', \'None\', \'None\'], "
-  }
-  member_method {
-    name: "write_graph"
-    argspec: "args=[\'graph_or_graph_def\', \'logdir\', \'name\', \'as_text\'], varargs=None, keywords=None, defaults=[\'True\'], "
-  }
-=======
->>>>>>> 4c307bd3
 }