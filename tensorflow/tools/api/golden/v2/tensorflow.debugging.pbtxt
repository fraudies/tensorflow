path: "tensorflow.debugging"
tf_module {
  member_method {
    name: "Assert"
    argspec: "args=[\'condition\', \'data\', \'summarize\', \'name\'], varargs=None, keywords=None, defaults=[\'None\', \'None\'], "
  }
  member_method {
    name: "assert_all_finite"
    argspec: "args=[\'t\', \'msg\', \'name\'], varargs=None, keywords=None, defaults=[\'None\'], "
  }
  member_method {
    name: "assert_equal"
    argspec: "args=[\'x\', \'y\', \'data\', \'summarize\', \'message\', \'name\'], varargs=None, keywords=None, defaults=[\'None\', \'None\', \'None\', \'None\'], "
  }
  member_method {
    name: "assert_greater"
    argspec: "args=[\'x\', \'y\', \'data\', \'summarize\', \'message\', \'name\'], varargs=None, keywords=None, defaults=[\'None\', \'None\', \'None\', \'None\'], "
  }
  member_method {
    name: "assert_greater_equal"
    argspec: "args=[\'x\', \'y\', \'data\', \'summarize\', \'message\', \'name\'], varargs=None, keywords=None, defaults=[\'None\', \'None\', \'None\', \'None\'], "
  }
  member_method {
    name: "assert_integer"
    argspec: "args=[\'x\', \'message\', \'name\'], varargs=None, keywords=None, defaults=[\'None\', \'None\'], "
  }
  member_method {
    name: "assert_less"
    argspec: "args=[\'x\', \'y\', \'data\', \'summarize\', \'message\', \'name\'], varargs=None, keywords=None, defaults=[\'None\', \'None\', \'None\', \'None\'], "
  }
  member_method {
    name: "assert_less_equal"
    argspec: "args=[\'x\', \'y\', \'data\', \'summarize\', \'message\', \'name\'], varargs=None, keywords=None, defaults=[\'None\', \'None\', \'None\', \'None\'], "
  }
  member_method {
    name: "assert_near"
    argspec: "args=[\'x\', \'y\', \'rtol\', \'atol\', \'data\', \'summarize\', \'message\', \'name\'], varargs=None, keywords=None, defaults=[\'None\', \'None\', \'None\', \'None\', \'None\', \'None\'], "
  }
  member_method {
    name: "assert_negative"
    argspec: "args=[\'x\', \'data\', \'summarize\', \'message\', \'name\'], varargs=None, keywords=None, defaults=[\'None\', \'None\', \'None\', \'None\'], "
  }
  member_method {
    name: "assert_non_negative"
    argspec: "args=[\'x\', \'data\', \'summarize\', \'message\', \'name\'], varargs=None, keywords=None, defaults=[\'None\', \'None\', \'None\', \'None\'], "
  }
  member_method {
    name: "assert_non_positive"
    argspec: "args=[\'x\', \'data\', \'summarize\', \'message\', \'name\'], varargs=None, keywords=None, defaults=[\'None\', \'None\', \'None\', \'None\'], "
  }
  member_method {
    name: "assert_none_equal"
    argspec: "args=[\'x\', \'y\', \'data\', \'summarize\', \'message\', \'name\'], varargs=None, keywords=None, defaults=[\'None\', \'None\', \'None\', \'None\'], "
  }
  member_method {
    name: "assert_positive"
    argspec: "args=[\'x\', \'data\', \'summarize\', \'message\', \'name\'], varargs=None, keywords=None, defaults=[\'None\', \'None\', \'None\', \'None\'], "
  }
  member_method {
    name: "assert_proper_iterable"
    argspec: "args=[\'values\'], varargs=None, keywords=None, defaults=None"
  }
  member_method {
    name: "assert_rank"
    argspec: "args=[\'x\', \'rank\', \'data\', \'summarize\', \'message\', \'name\'], varargs=None, keywords=None, defaults=[\'None\', \'None\', \'None\', \'None\'], "
  }
  member_method {
    name: "assert_rank_at_least"
    argspec: "args=[\'x\', \'rank\', \'data\', \'summarize\', \'message\', \'name\'], varargs=None, keywords=None, defaults=[\'None\', \'None\', \'None\', \'None\'], "
  }
  member_method {
    name: "assert_rank_in"
    argspec: "args=[\'x\', \'ranks\', \'data\', \'summarize\', \'message\', \'name\'], varargs=None, keywords=None, defaults=[\'None\', \'None\', \'None\', \'None\'], "
  }
  member_method {
    name: "assert_same_float_dtype"
    argspec: "args=[\'tensors\', \'dtype\'], varargs=None, keywords=None, defaults=[\'None\', \'None\'], "
  }
  member_method {
    name: "assert_scalar"
    argspec: "args=[\'tensor\', \'name\'], varargs=None, keywords=None, defaults=[\'None\'], "
  }
  member_method {
    name: "assert_type"
    argspec: "args=[\'tensor\', \'tf_type\', \'message\', \'name\'], varargs=None, keywords=None, defaults=[\'None\', \'None\'], "
  }
  member_method {
    name: "check_numerics"
    argspec: "args=[\'tensor\', \'message\', \'name\'], varargs=None, keywords=None, defaults=[\'None\'], "
  }
  member_method {
<<<<<<< HEAD
    name: "is_finite"
    argspec: "args=[\'x\', \'name\'], varargs=None, keywords=None, defaults=[\'None\'], "
  }
  member_method {
    name: "is_inf"
    argspec: "args=[\'x\', \'name\'], varargs=None, keywords=None, defaults=[\'None\'], "
  }
  member_method {
    name: "is_nan"
    argspec: "args=[\'x\', \'name\'], varargs=None, keywords=None, defaults=[\'None\'], "
  }
  member_method {
    name: "is_non_decreasing"
    argspec: "args=[\'x\', \'name\'], varargs=None, keywords=None, defaults=[\'None\'], "
=======
    name: "get_log_device_placement"
    argspec: "args=[], varargs=None, keywords=None, defaults=None"
>>>>>>> 4c307bd3
  }
  member_method {
    name: "is_numeric_tensor"
    argspec: "args=[\'tensor\'], varargs=None, keywords=None, defaults=None"
  }
  member_method {
<<<<<<< HEAD
    name: "is_strictly_increasing"
    argspec: "args=[\'x\', \'name\'], varargs=None, keywords=None, defaults=[\'None\'], "
=======
    name: "set_log_device_placement"
    argspec: "args=[\'enabled\'], varargs=None, keywords=None, defaults=None"
>>>>>>> 4c307bd3
  }
}<|MERGE_RESOLUTION|>--- conflicted
+++ resolved
@@ -89,37 +89,15 @@
     argspec: "args=[\'tensor\', \'message\', \'name\'], varargs=None, keywords=None, defaults=[\'None\'], "
   }
   member_method {
-<<<<<<< HEAD
-    name: "is_finite"
-    argspec: "args=[\'x\', \'name\'], varargs=None, keywords=None, defaults=[\'None\'], "
-  }
-  member_method {
-    name: "is_inf"
-    argspec: "args=[\'x\', \'name\'], varargs=None, keywords=None, defaults=[\'None\'], "
-  }
-  member_method {
-    name: "is_nan"
-    argspec: "args=[\'x\', \'name\'], varargs=None, keywords=None, defaults=[\'None\'], "
-  }
-  member_method {
-    name: "is_non_decreasing"
-    argspec: "args=[\'x\', \'name\'], varargs=None, keywords=None, defaults=[\'None\'], "
-=======
     name: "get_log_device_placement"
     argspec: "args=[], varargs=None, keywords=None, defaults=None"
->>>>>>> 4c307bd3
   }
   member_method {
     name: "is_numeric_tensor"
     argspec: "args=[\'tensor\'], varargs=None, keywords=None, defaults=None"
   }
   member_method {
-<<<<<<< HEAD
-    name: "is_strictly_increasing"
-    argspec: "args=[\'x\', \'name\'], varargs=None, keywords=None, defaults=[\'None\'], "
-=======
     name: "set_log_device_placement"
     argspec: "args=[\'enabled\'], varargs=None, keywords=None, defaults=None"
->>>>>>> 4c307bd3
   }
 }