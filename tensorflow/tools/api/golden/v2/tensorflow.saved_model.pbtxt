path: "tensorflow.saved_model"
tf_module {
  member {
    name: "ASSETS_DIRECTORY"
    mtype: "<type \'str\'>"
  }
  member {
    name: "ASSETS_KEY"
    mtype: "<type \'str\'>"
  }
  member {
    name: "Builder"
    mtype: "<type \'type\'>"
  }
  member {
    name: "CLASSIFY_INPUTS"
    mtype: "<type \'str\'>"
  }
  member {
    name: "CLASSIFY_METHOD_NAME"
    mtype: "<type \'str\'>"
  }
  member {
    name: "CLASSIFY_OUTPUT_CLASSES"
    mtype: "<type \'str\'>"
  }
  member {
    name: "CLASSIFY_OUTPUT_SCORES"
    mtype: "<type \'str\'>"
  }
  member {
    name: "DEFAULT_SERVING_SIGNATURE_DEF_KEY"
    mtype: "<type \'str\'>"
  }
  member {
    name: "GPU"
    mtype: "<type \'str\'>"
  }
  member {
    name: "LEGACY_INIT_OP_KEY"
    mtype: "<type \'str\'>"
  }
  member {
    name: "MAIN_OP_KEY"
    mtype: "<type \'str\'>"
  }
  member {
    name: "PREDICT_INPUTS"
    mtype: "<type \'str\'>"
  }
  member {
    name: "PREDICT_METHOD_NAME"
    mtype: "<type \'str\'>"
  }
  member {
    name: "PREDICT_OUTPUTS"
    mtype: "<type \'str\'>"
  }
  member {
    name: "REGRESS_INPUTS"
    mtype: "<type \'str\'>"
  }
  member {
    name: "REGRESS_METHOD_NAME"
    mtype: "<type \'str\'>"
  }
  member {
    name: "REGRESS_OUTPUTS"
    mtype: "<type \'str\'>"
  }
  member {
    name: "SAVED_MODEL_FILENAME_PB"
    mtype: "<type \'str\'>"
  }
  member {
    name: "SAVED_MODEL_FILENAME_PBTXT"
    mtype: "<type \'str\'>"
  }
  member {
    name: "SAVED_MODEL_SCHEMA_VERSION"
    mtype: "<type \'int\'>"
  }
  member {
    name: "SERVING"
    mtype: "<type \'str\'>"
  }
  member {
    name: "TPU"
    mtype: "<type \'str\'>"
  }
  member {
    name: "TRAINING"
    mtype: "<type \'str\'>"
  }
  member {
    name: "VARIABLES_DIRECTORY"
    mtype: "<type \'str\'>"
  }
  member {
    name: "VARIABLES_FILENAME"
    mtype: "<type \'str\'>"
  }
  member_method {
<<<<<<< HEAD
    name: "build_signature_def"
    argspec: "args=[\'inputs\', \'outputs\', \'method_name\'], varargs=None, keywords=None, defaults=[\'None\', \'None\', \'None\'], "
  }
  member_method {
    name: "build_tensor_info"
    argspec: "args=[\'tensor\'], varargs=None, keywords=None, defaults=None"
  }
  member_method {
    name: "classification_signature_def"
    argspec: "args=[\'examples\', \'classes\', \'scores\'], varargs=None, keywords=None, defaults=None"
  }
  member_method {
    name: "get_tensor_from_tensor_info"
    argspec: "args=[\'tensor_info\', \'graph\', \'import_scope\'], varargs=None, keywords=None, defaults=[\'None\', \'None\'], "
  }
  member_method {
    name: "is_valid_signature"
    argspec: "args=[\'signature_def\'], varargs=None, keywords=None, defaults=None"
  }
  member_method {
    name: "load"
    argspec: "args=[\'sess\', \'tags\', \'export_dir\', \'import_scope\'], varargs=None, keywords=saver_kwargs, defaults=[\'None\'], "
  }
  member_method {
    name: "main_op"
    argspec: "args=[], varargs=None, keywords=None, defaults=None"
  }
  member_method {
    name: "main_op_with_restore"
    argspec: "args=[\'restore_op_name\'], varargs=None, keywords=None, defaults=None"
  }
  member_method {
    name: "maybe_saved_model_directory"
    argspec: "args=[\'export_dir\'], varargs=None, keywords=None, defaults=None"
  }
  member_method {
    name: "predict_signature_def"
    argspec: "args=[\'inputs\', \'outputs\'], varargs=None, keywords=None, defaults=None"
  }
  member_method {
    name: "regression_signature_def"
    argspec: "args=[\'examples\', \'predictions\'], varargs=None, keywords=None, defaults=None"
=======
    name: "contains_saved_model"
    argspec: "args=[\'export_dir\'], varargs=None, keywords=None, defaults=None"
  }
  member_method {
    name: "load"
    argspec: "args=[\'export_dir\', \'tags\'], varargs=None, keywords=None, defaults=[\'None\'], "
>>>>>>> a751f01a
  }
  member_method {
    name: "simple_save"
    argspec: "args=[\'session\', \'export_dir\', \'inputs\', \'outputs\', \'legacy_init_op\'], varargs=None, keywords=None, defaults=[\'None\'], "
  }
}<|MERGE_RESOLUTION|>--- conflicted
+++ resolved
@@ -101,57 +101,12 @@
     mtype: "<type \'str\'>"
   }
   member_method {
-<<<<<<< HEAD
-    name: "build_signature_def"
-    argspec: "args=[\'inputs\', \'outputs\', \'method_name\'], varargs=None, keywords=None, defaults=[\'None\', \'None\', \'None\'], "
-  }
-  member_method {
-    name: "build_tensor_info"
-    argspec: "args=[\'tensor\'], varargs=None, keywords=None, defaults=None"
-  }
-  member_method {
-    name: "classification_signature_def"
-    argspec: "args=[\'examples\', \'classes\', \'scores\'], varargs=None, keywords=None, defaults=None"
-  }
-  member_method {
-    name: "get_tensor_from_tensor_info"
-    argspec: "args=[\'tensor_info\', \'graph\', \'import_scope\'], varargs=None, keywords=None, defaults=[\'None\', \'None\'], "
-  }
-  member_method {
-    name: "is_valid_signature"
-    argspec: "args=[\'signature_def\'], varargs=None, keywords=None, defaults=None"
-  }
-  member_method {
-    name: "load"
-    argspec: "args=[\'sess\', \'tags\', \'export_dir\', \'import_scope\'], varargs=None, keywords=saver_kwargs, defaults=[\'None\'], "
-  }
-  member_method {
-    name: "main_op"
-    argspec: "args=[], varargs=None, keywords=None, defaults=None"
-  }
-  member_method {
-    name: "main_op_with_restore"
-    argspec: "args=[\'restore_op_name\'], varargs=None, keywords=None, defaults=None"
-  }
-  member_method {
-    name: "maybe_saved_model_directory"
-    argspec: "args=[\'export_dir\'], varargs=None, keywords=None, defaults=None"
-  }
-  member_method {
-    name: "predict_signature_def"
-    argspec: "args=[\'inputs\', \'outputs\'], varargs=None, keywords=None, defaults=None"
-  }
-  member_method {
-    name: "regression_signature_def"
-    argspec: "args=[\'examples\', \'predictions\'], varargs=None, keywords=None, defaults=None"
-=======
     name: "contains_saved_model"
     argspec: "args=[\'export_dir\'], varargs=None, keywords=None, defaults=None"
   }
   member_method {
     name: "load"
     argspec: "args=[\'export_dir\', \'tags\'], varargs=None, keywords=None, defaults=[\'None\'], "
->>>>>>> a751f01a
   }
   member_method {
     name: "simple_save"
