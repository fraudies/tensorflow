# Copyright 2015 The TensorFlow Authors. All Rights Reserved.
#
# Licensed under the Apache License, Version 2.0 (the "License");
# you may not use this file except in compliance with the License.
# You may obtain a copy of the License at
#
#     http://www.apache.org/licenses/LICENSE-2.0
#
# Unless required by applicable law or agreed to in writing, software
# distributed under the License is distributed on an "AS IS" BASIS,
# WITHOUT WARRANTIES OR CONDITIONS OF ANY KIND, either express or implied.
# See the License for the specific language governing permissions and
# limitations under the License.
#
# ==============================================================================
"""TensorFlow API compatibility tests.

This test ensures all changes to the public API of TensorFlow are intended.

If this test fails, it means a change has been made to the public API. Backwards
incompatible changes are not allowed. You can run the test with
"--update_goldens" flag set to "True" to update goldens when making changes to
the public TF python API.
"""

from __future__ import absolute_import
from __future__ import division
from __future__ import print_function

import argparse
import os
import re
import sys
import unittest

import six
import tensorflow as tf
<<<<<<< HEAD
from tensorflow._api import v2 as tf_v2
=======
>>>>>>> 4c307bd3

from google.protobuf import message
from google.protobuf import text_format

<<<<<<< HEAD
=======
from tensorflow.python.framework import test_util
>>>>>>> 4c307bd3
from tensorflow.python.lib.io import file_io
from tensorflow.python.platform import resource_loader
from tensorflow.python.platform import test
from tensorflow.python.platform import tf_logging as logging
from tensorflow.tools.api.lib import api_objects_pb2
from tensorflow.tools.api.lib import python_object_to_proto_visitor
from tensorflow.tools.common import public_api
from tensorflow.tools.common import traverse

# FLAGS defined at the bottom:
FLAGS = None
# DEFINE_boolean, update_goldens, default False:
_UPDATE_GOLDENS_HELP = """
     Update stored golden files if API is updated. WARNING: All API changes
     have to be authorized by TensorFlow leads.
"""

# DEFINE_boolean, only_test_core_api, default False:
_ONLY_TEST_CORE_API_HELP = """
    Some TF APIs are being moved outside of the tensorflow/ directory. There is
    no guarantee which versions of these APIs will be present when running this
    test. Therefore, do not error out on API changes in non-core TF code
    if this flag is set.
"""

# DEFINE_boolean, verbose_diffs, default True:
_VERBOSE_DIFFS_HELP = """
     If set to true, print line by line diffs on all libraries. If set to
     false, only print which libraries have differences.
"""

_API_GOLDEN_FOLDER_V1 = 'tensorflow/tools/api/golden/v1'
_API_GOLDEN_FOLDER_V2 = 'tensorflow/tools/api/golden/v2'
_TEST_README_FILE = 'tensorflow/tools/api/tests/README.txt'
_UPDATE_WARNING_FILE = 'tensorflow/tools/api/tests/API_UPDATE_WARNING.txt'

_NON_CORE_PACKAGES = ['estimator']


# TODO(annarev): remove this once we test with newer version of
# estimator that actually has compat v1 version.
if not hasattr(tf.compat.v1, 'estimator'):
  tf.compat.v1.estimator = tf.estimator
  tf.compat.v2.estimator = tf.estimator


def _KeyToFilePath(key, api_version):
  """From a given key, construct a filepath.

  Filepath will be inside golden folder for api_version.

  Args:
    key: a string used to determine the file path
    api_version: a number indicating the tensorflow API version, e.g. 1 or 2.

  Returns:
    A string of file path to the pbtxt file which describes the public API
  """
  def _ReplaceCapsWithDash(matchobj):
    match = matchobj.group(0)
    return '-%s' % (match.lower())

  case_insensitive_key = re.sub('([A-Z]{1})', _ReplaceCapsWithDash, key)
  api_folder = (
      _API_GOLDEN_FOLDER_V2 if api_version == 2 else _API_GOLDEN_FOLDER_V1)
  return os.path.join(api_folder, '%s.pbtxt' % case_insensitive_key)


def _FileNameToKey(filename):
  """From a given filename, construct a key we use for api objects."""
  def _ReplaceDashWithCaps(matchobj):
    match = matchobj.group(0)
    return match[1].upper()

  base_filename = os.path.basename(filename)
  base_filename_without_ext = os.path.splitext(base_filename)[0]
  api_object_key = re.sub(
      '((-[a-z]){1})', _ReplaceDashWithCaps, base_filename_without_ext)
  return api_object_key


def _VerifyNoSubclassOfMessageVisitor(path, parent, unused_children):
  """A Visitor that crashes on subclasses of generated proto classes."""
  # If the traversed object is a proto Message class
  if not (isinstance(parent, type) and
          issubclass(parent, message.Message)):
    return
  if parent is message.Message:
    return
  # Check that it is a direct subclass of Message.
  if message.Message not in parent.__bases__:
    raise NotImplementedError(
        'Object tf.%s is a subclass of a generated proto Message. '
        'They are not yet supported by the API tools.' % path)


def _FilterNonCoreGoldenFiles(golden_file_list):
  """Filter out non-core API pbtxt files."""
  filtered_file_list = []
  filtered_package_prefixes = [
      'tensorflow.%s.' % p for p in _NON_CORE_PACKAGES]
  for f in golden_file_list:
    if any([f.rsplit('/')[-1].startswith(pre)
            for pre in filtered_package_prefixes]):
      continue
    filtered_file_list.append(f)
  return filtered_file_list


def _FilterGoldenProtoDict(golden_proto_dict, omit_golden_symbols_map):
  """Filter out golden proto dict symbols that should be omitted."""
  if not omit_golden_symbols_map:
    return golden_proto_dict
  filtered_proto_dict = dict(golden_proto_dict)
  for key, symbol_list in six.iteritems(omit_golden_symbols_map):
    api_object = api_objects_pb2.TFAPIObject()
    api_object.CopyFrom(filtered_proto_dict[key])
    filtered_proto_dict[key] = api_object
    module_or_class = None
    if api_object.HasField('tf_module'):
      module_or_class = api_object.tf_module
    elif api_object.HasField('tf_class'):
      module_or_class = api_object.tf_class
    if module_or_class is not None:
      for members in (module_or_class.member, module_or_class.member_method):
        filtered_members = [m for m in members if m.name not in symbol_list]
        # Two steps because protobuf repeated fields disallow slice assignment.
        del members[:]
        members.extend(filtered_members)
  return filtered_proto_dict


class ApiCompatibilityTest(test.TestCase):

  def __init__(self, *args, **kwargs):
    super(ApiCompatibilityTest, self).__init__(*args, **kwargs)

    golden_update_warning_filename = os.path.join(
        resource_loader.get_root_dir_with_all_resources(),
        _UPDATE_WARNING_FILE)
    self._update_golden_warning = file_io.read_file_to_string(
        golden_update_warning_filename)

    test_readme_filename = os.path.join(
        resource_loader.get_root_dir_with_all_resources(),
        _TEST_README_FILE)
    self._test_readme_message = file_io.read_file_to_string(
        test_readme_filename)

  def _AssertProtoDictEquals(self,
                             expected_dict,
                             actual_dict,
                             verbose=False,
                             update_goldens=False,
                             additional_missing_object_message='',
                             api_version=2):
    """Diff given dicts of protobufs and report differences a readable way.

    Args:
      expected_dict: a dict of TFAPIObject protos constructed from golden
          files.
      actual_dict: a ict of TFAPIObject protos constructed by reading from the
          TF package linked to the test.
      verbose: Whether to log the full diffs, or simply report which files were
          different.
      update_goldens: Whether to update goldens when there are diffs found.
      additional_missing_object_message: Message to print when a symbol is
          missing.
      api_version: TensorFlow API version to test.
    """
    diffs = []
    verbose_diffs = []

    expected_keys = set(expected_dict.keys())
    actual_keys = set(actual_dict.keys())
    only_in_expected = expected_keys - actual_keys
    only_in_actual = actual_keys - expected_keys
    all_keys = expected_keys | actual_keys

    # This will be populated below.
    updated_keys = []

    for key in all_keys:
      diff_message = ''
      verbose_diff_message = ''
      # First check if the key is not found in one or the other.
      if key in only_in_expected:
        diff_message = 'Object %s expected but not found (removed). %s' % (
            key, additional_missing_object_message)
        verbose_diff_message = diff_message
      elif key in only_in_actual:
        diff_message = 'New object %s found (added).' % key
        verbose_diff_message = diff_message
      else:
        # Do not truncate diff
        self.maxDiff = None  # pylint: disable=invalid-name
        # Now we can run an actual proto diff.
        try:
          self.assertProtoEquals(expected_dict[key], actual_dict[key])
        except AssertionError as e:
          updated_keys.append(key)
          diff_message = 'Change detected in python object: %s.' % key
          verbose_diff_message = str(e)

      # All difference cases covered above. If any difference found, add to the
      # list.
      if diff_message:
        diffs.append(diff_message)
        verbose_diffs.append(verbose_diff_message)

    # If diffs are found, handle them based on flags.
    if diffs:
      diff_count = len(diffs)
      logging.error(self._test_readme_message)
      logging.error('%d differences found between API and golden.', diff_count)
      messages = verbose_diffs if verbose else diffs
      for i in range(diff_count):
        print('Issue %d\t: %s' % (i + 1, messages[i]), file=sys.stderr)

      if update_goldens:
        # Write files if requested.
        logging.warning(self._update_golden_warning)

        # If the keys are only in expected, some objects are deleted.
        # Remove files.
        for key in only_in_expected:
          filepath = _KeyToFilePath(key, api_version)
          file_io.delete_file(filepath)

        # If the files are only in actual (current library), these are new
        # modules. Write them to files. Also record all updates in files.
        for key in only_in_actual | set(updated_keys):
          filepath = _KeyToFilePath(key, api_version)
          file_io.write_string_to_file(
              filepath, text_format.MessageToString(actual_dict[key]))
      else:
        # Fail if we cannot fix the test by updating goldens.
        self.fail('%d differences found between API and golden.' % diff_count)

    else:
      logging.info('No differences found between API and golden.')

  def testNoSubclassOfMessage(self):
    visitor = public_api.PublicAPIVisitor(_VerifyNoSubclassOfMessageVisitor)
    visitor.do_not_descend_map['tf'].append('contrib')
    # Skip compat.v1 and compat.v2 since they are validated in separate tests.
    visitor.private_map['tf.compat'] = ['v1', 'v2']
    traverse.traverse(tf, visitor)

  def testNoSubclassOfMessageV1(self):
    if not hasattr(tf.compat, 'v1'):
      return
    visitor = public_api.PublicAPIVisitor(_VerifyNoSubclassOfMessageVisitor)
    visitor.do_not_descend_map['tf'].append('contrib')
    if FLAGS.only_test_core_api:
<<<<<<< HEAD
      visitor.do_not_descend_map['tf'].extend(
          _NON_CORE_PACKAGES)
    traverse.traverse(tf_v2.compat.v1, visitor)
=======
      visitor.do_not_descend_map['tf'].extend(_NON_CORE_PACKAGES)
    traverse.traverse(tf.compat.v1, visitor)
>>>>>>> 4c307bd3

  def testNoSubclassOfMessageV2(self):
    if not hasattr(tf.compat, 'v2'):
      return
    visitor = public_api.PublicAPIVisitor(_VerifyNoSubclassOfMessageVisitor)
    visitor.do_not_descend_map['tf'].append('contrib')
    if FLAGS.only_test_core_api:
<<<<<<< HEAD
      visitor.do_not_descend_map['tf'].extend(
          _NON_CORE_PACKAGES)
    traverse.traverse(tf_v2, visitor)

  def _checkBackwardsCompatibility(
      self, root, golden_file_pattern, api_version,
      additional_private_map=None):
=======
      visitor.do_not_descend_map['tf'].extend(_NON_CORE_PACKAGES)
    visitor.private_map['tf.compat'] = ['v1', 'v2']
    traverse.traverse(tf.compat.v2, visitor)

  def _checkBackwardsCompatibility(self,
                                   root,
                                   golden_file_pattern,
                                   api_version,
                                   additional_private_map=None,
                                   omit_golden_symbols_map=None):
>>>>>>> 4c307bd3
    # Extract all API stuff.
    visitor = python_object_to_proto_visitor.PythonObjectToProtoVisitor()

    public_api_visitor = public_api.PublicAPIVisitor(visitor)
    public_api_visitor.do_not_descend_map['tf'].append('contrib')
    public_api_visitor.do_not_descend_map['tf.GPUOptions'] = [
        'Experimental']
    if FLAGS.only_test_core_api:
      public_api_visitor.do_not_descend_map['tf'].extend(
          _NON_CORE_PACKAGES)
    if additional_private_map:
      public_api_visitor.private_map.update(additional_private_map)

    traverse.traverse(root, public_api_visitor)
    proto_dict = visitor.GetProtos()

    # Read all golden files.
    golden_file_list = file_io.get_matching_files(golden_file_pattern)
    if FLAGS.only_test_core_api:
      golden_file_list = _FilterNonCoreGoldenFiles(golden_file_list)

    def _ReadFileToProto(filename):
      """Read a filename, create a protobuf from its contents."""
      ret_val = api_objects_pb2.TFAPIObject()
      text_format.Merge(file_io.read_file_to_string(filename), ret_val)
      return ret_val

    golden_proto_dict = {
        _FileNameToKey(filename): _ReadFileToProto(filename)
        for filename in golden_file_list
    }
    golden_proto_dict = _FilterGoldenProtoDict(golden_proto_dict,
                                               omit_golden_symbols_map)

    # Diff them. Do not fail if called with update.
    # If the test is run to update goldens, only report diffs but do not fail.
    self._AssertProtoDictEquals(
        golden_proto_dict,
        proto_dict,
        verbose=FLAGS.verbose_diffs,
        update_goldens=FLAGS.update_goldens,
        api_version=api_version)

  @unittest.skipUnless(
      sys.version_info.major == 2,
      'API compabitility test goldens are generated using python2.')
  def testAPIBackwardsCompatibility(self):
    api_version = 2 if '_api.v2' in tf.__name__ else 1
    golden_file_pattern = os.path.join(
        resource_loader.get_root_dir_with_all_resources(),
        _KeyToFilePath('*', api_version))
    self._checkBackwardsCompatibility(
        tf,
        golden_file_pattern,
        api_version,
        # Skip compat.v1 and compat.v2 since they are validated
        # in separate tests.
        additional_private_map={'tf.compat': ['v1', 'v2']})

  @unittest.skipUnless(
      sys.version_info.major == 2,
      'API compabitility test goldens are generated using python2.')
  def testAPIBackwardsCompatibilityV1(self):
    api_version = 1
    golden_file_pattern = os.path.join(
        resource_loader.get_root_dir_with_all_resources(),
        _KeyToFilePath('*', api_version))
    self._checkBackwardsCompatibility(
<<<<<<< HEAD
        tf_v2.compat.v1, golden_file_pattern, api_version)
=======
        tf.compat.v1, golden_file_pattern, api_version,
        additional_private_map={'tf': ['pywrap_tensorflow']},
        omit_golden_symbols_map={'tensorflow': ['pywrap_tensorflow']})
>>>>>>> 4c307bd3

  @unittest.skipUnless(
      sys.version_info.major == 2,
      'API compabitility test goldens are generated using python2.')
  def testAPIBackwardsCompatibilityV2(self):
    api_version = 2
    golden_file_pattern = os.path.join(
        resource_loader.get_root_dir_with_all_resources(),
        _KeyToFilePath('*', api_version))
    omit_golden_symbols_map = {}
    if FLAGS.only_test_core_api:
      # In TF 2.0 these summary symbols are imported from TensorBoard.
      omit_golden_symbols_map['tensorflow.summary'] = [
          'audio', 'histogram', 'image', 'scalar', 'text']
    self._checkBackwardsCompatibility(
<<<<<<< HEAD
        tf_v2, golden_file_pattern, api_version,
        additional_private_map={'tf.compat': ['v1']})
=======
        tf.compat.v2,
        golden_file_pattern,
        api_version,
        additional_private_map={'tf.compat': ['v1', 'v2']},
        omit_golden_symbols_map=omit_golden_symbols_map)
>>>>>>> 4c307bd3


if __name__ == '__main__':
  parser = argparse.ArgumentParser()
  parser.add_argument(
      '--update_goldens', type=bool, default=False, help=_UPDATE_GOLDENS_HELP)
  # TODO(mikecase): Create Estimator's own API compatibility test or
  # a more general API compatibility test for use for TF components.
  parser.add_argument(
<<<<<<< HEAD
      '--only_test_core_api', type=bool, default=False,
=======
      '--only_test_core_api',
      type=bool,
      default=True,  # only_test_core_api default value
>>>>>>> 4c307bd3
      help=_ONLY_TEST_CORE_API_HELP)
  parser.add_argument(
      '--verbose_diffs', type=bool, default=True, help=_VERBOSE_DIFFS_HELP)
  FLAGS, unparsed = parser.parse_known_args()

  # Now update argv, so that unittest library does not get confused.
  sys.argv = [sys.argv[0]] + unparsed
  test.main()<|MERGE_RESOLUTION|>--- conflicted
+++ resolved
@@ -35,18 +35,11 @@
 
 import six
 import tensorflow as tf
-<<<<<<< HEAD
-from tensorflow._api import v2 as tf_v2
-=======
->>>>>>> 4c307bd3
 
 from google.protobuf import message
 from google.protobuf import text_format
 
-<<<<<<< HEAD
-=======
 from tensorflow.python.framework import test_util
->>>>>>> 4c307bd3
 from tensorflow.python.lib.io import file_io
 from tensorflow.python.platform import resource_loader
 from tensorflow.python.platform import test
@@ -302,14 +295,8 @@
     visitor = public_api.PublicAPIVisitor(_VerifyNoSubclassOfMessageVisitor)
     visitor.do_not_descend_map['tf'].append('contrib')
     if FLAGS.only_test_core_api:
-<<<<<<< HEAD
-      visitor.do_not_descend_map['tf'].extend(
-          _NON_CORE_PACKAGES)
-    traverse.traverse(tf_v2.compat.v1, visitor)
-=======
       visitor.do_not_descend_map['tf'].extend(_NON_CORE_PACKAGES)
     traverse.traverse(tf.compat.v1, visitor)
->>>>>>> 4c307bd3
 
   def testNoSubclassOfMessageV2(self):
     if not hasattr(tf.compat, 'v2'):
@@ -317,15 +304,6 @@
     visitor = public_api.PublicAPIVisitor(_VerifyNoSubclassOfMessageVisitor)
     visitor.do_not_descend_map['tf'].append('contrib')
     if FLAGS.only_test_core_api:
-<<<<<<< HEAD
-      visitor.do_not_descend_map['tf'].extend(
-          _NON_CORE_PACKAGES)
-    traverse.traverse(tf_v2, visitor)
-
-  def _checkBackwardsCompatibility(
-      self, root, golden_file_pattern, api_version,
-      additional_private_map=None):
-=======
       visitor.do_not_descend_map['tf'].extend(_NON_CORE_PACKAGES)
     visitor.private_map['tf.compat'] = ['v1', 'v2']
     traverse.traverse(tf.compat.v2, visitor)
@@ -336,7 +314,6 @@
                                    api_version,
                                    additional_private_map=None,
                                    omit_golden_symbols_map=None):
->>>>>>> 4c307bd3
     # Extract all API stuff.
     visitor = python_object_to_proto_visitor.PythonObjectToProtoVisitor()
 
@@ -405,13 +382,9 @@
         resource_loader.get_root_dir_with_all_resources(),
         _KeyToFilePath('*', api_version))
     self._checkBackwardsCompatibility(
-<<<<<<< HEAD
-        tf_v2.compat.v1, golden_file_pattern, api_version)
-=======
         tf.compat.v1, golden_file_pattern, api_version,
         additional_private_map={'tf': ['pywrap_tensorflow']},
         omit_golden_symbols_map={'tensorflow': ['pywrap_tensorflow']})
->>>>>>> 4c307bd3
 
   @unittest.skipUnless(
       sys.version_info.major == 2,
@@ -427,16 +400,11 @@
       omit_golden_symbols_map['tensorflow.summary'] = [
           'audio', 'histogram', 'image', 'scalar', 'text']
     self._checkBackwardsCompatibility(
-<<<<<<< HEAD
-        tf_v2, golden_file_pattern, api_version,
-        additional_private_map={'tf.compat': ['v1']})
-=======
         tf.compat.v2,
         golden_file_pattern,
         api_version,
         additional_private_map={'tf.compat': ['v1', 'v2']},
         omit_golden_symbols_map=omit_golden_symbols_map)
->>>>>>> 4c307bd3
 
 
 if __name__ == '__main__':
@@ -446,13 +414,9 @@
   # TODO(mikecase): Create Estimator's own API compatibility test or
   # a more general API compatibility test for use for TF components.
   parser.add_argument(
-<<<<<<< HEAD
-      '--only_test_core_api', type=bool, default=False,
-=======
       '--only_test_core_api',
       type=bool,
       default=True,  # only_test_core_api default value
->>>>>>> 4c307bd3
       help=_ONLY_TEST_CORE_API_HELP)
   parser.add_argument(
       '--verbose_diffs', type=bool, default=True, help=_VERBOSE_DIFFS_HELP)
