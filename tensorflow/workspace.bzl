# TensorFlow external dependencies that can be loaded in WORKSPACE files.

load("//third_party/gpus:cuda_configure.bzl", "cuda_configure")

# If TensorFlow is linked as a submodule.
# path_prefix and tf_repo_name are no longer used.
def tf_workspace(path_prefix = "", tf_repo_name = ""):
  cuda_configure(name = "local_config_cuda")
  if path_prefix:
    print("path_prefix was specified to tf_workspace but is no longer used and will be removed in the future.")
  if tf_repo_name:
    print("tf_repo_name was specified to tf_workspace but is no longer used and will be removed in the future.")

  native.new_http_archive(
    name = "eigen_archive",
    url = "http://bitbucket.org/eigen/eigen/get/46ee714e25d5.tar.gz",
    sha256 = "d2ba02303c20d6ddc1a922f7e0e176ef841514545e053388845359aa62176912",
    strip_prefix = "eigen-eigen-46ee714e25d5",
    build_file = str(Label("//:eigen.BUILD")),
  )

  native.http_archive(
    name = "com_googlesource_code_re2",
<<<<<<< HEAD
    remote = "https://github.com/google/re2.git",
    commit = "7bab3dc83df6a838cc004cc7a7f51d5fe1a427d5",
=======
    url = "http://github.com/google/re2/archive/7bab3dc83df6a838cc004cc7a7f51d5fe1a427d5.tar.gz",
    sha256 = "ef91af8850f734c8be65f2774747f4c2d8d81e556ba009faa79b4dd8b2759555",
    strip_prefix = "re2-7bab3dc83df6a838cc004cc7a7f51d5fe1a427d5",
>>>>>>> 2aecc55d
  )

  native.http_archive(
    name = "gemmlowp",
    url = "http://github.com/google/gemmlowp/archive/8b20dd2ce142115857220bd6a35e8a081b3e0829.tar.gz",
    sha256 = "9cf5f1e3d64b3632dbae5c65efb79f4374ca9ac362d788fc61e086af937ff6d7",
    strip_prefix = "gemmlowp-8b20dd2ce142115857220bd6a35e8a081b3e0829",
  )

  native.new_http_archive(
    name = "farmhash_archive",
    url = "http://github.com/google/farmhash/archive/34c13ddfab0e35422f4c3979f360635a8c050260.zip",
    sha256 = "e3d37a59101f38fd58fb799ed404d630f0eee18bfc2a2433910977cc8fea9c28",
    strip_prefix = "farmhash-34c13ddfab0e35422f4c3979f360635a8c050260/src",
    build_file = str(Label("//:farmhash.BUILD")),
  )

  native.bind(
    name = "farmhash",
    actual = "@farmhash//:farmhash",
  )

  native.http_archive(
    name = "highwayhash",
    url = "http://github.com/google/highwayhash/archive/4bce8fc6a9ca454d9d377dbc4c4d33488bbab78f.tar.gz",
    sha256 = "b159a62fb05e5f6a6be20aa0df6a951ebf44a7bb96ed2e819e4e35e17f56854d",
    strip_prefix = "highwayhash-4bce8fc6a9ca454d9d377dbc4c4d33488bbab78f",
  )

  native.new_http_archive(
    name = "jpeg_archive",
    url = "http://www.ijg.org/files/jpegsrc.v9a.tar.gz",
    sha256 = "3a753ea48d917945dd54a2d97de388aa06ca2eb1066cbfdc6652036349fe05a7",
    strip_prefix = "jpeg-9a",
    build_file = str(Label("//:jpeg.BUILD")),
  )

  native.new_http_archive(
    name = "png_archive",
    url = "http://github.com/glennrp/libpng/archive/v1.2.53.zip",
    sha256 = "c35bcc6387495ee6e757507a68ba036d38ad05b415c2553b3debe2a57647a692",
    strip_prefix = "libpng-1.2.53",
    build_file = str(Label("//:png.BUILD")),
  )

  native.new_http_archive(
    name = "gif_archive",
    url = "http://ufpr.dl.sourceforge.net/project/giflib/giflib-5.1.4.tar.gz",
    sha256 = "34a7377ba834397db019e8eb122e551a49c98f49df75ec3fcc92b9a794a4f6d1",
    strip_prefix = "giflib-5.1.4/lib",
    build_file = str(Label("//:gif.BUILD")),
  )

  native.new_http_archive(
    name = "six_archive",
    url = "http://pypi.python.org/packages/source/s/six/six-1.10.0.tar.gz",
    sha256 = "105f8d68616f8248e24bf0e9372ef04d3cc10104f1980f54d57b2ce73a5ad56a",
    strip_prefix = "six-1.10.0",
    build_file = str(Label("//:six.BUILD")),
  )

  native.bind(
    name = "six",
    actual = "@six_archive//:six",
  )

  native.http_archive(
    name = "protobuf",
    url = "http://github.com/google/protobuf/archive/v3.0.2.tar.gz",
    sha256 = "b700647e11556b643ccddffd1f41d8cb7704ed02090af54cc517d44d912d11c1",
    strip_prefix = "protobuf-3.0.2",
  )

  native.new_http_archive(
    name = "gmock_archive",
    url = "http://pkgs.fedoraproject.org/repo/pkgs/gmock/gmock-1.7.0.zip/073b984d8798ea1594f5e44d85b20d66/gmock-1.7.0.zip",
    sha256 = "26fcbb5925b74ad5fc8c26b0495dfc96353f4d553492eb97e85a8a6d2f43095b",
    strip_prefix = "gmock-1.7.0",
    build_file = str(Label("//:gmock.BUILD")),
  )

  native.bind(
    name = "gtest",
    actual = "@gmock_archive//:gtest",
  )

  native.bind(
    name = "gtest_main",
    actual = "@gmock_archive//:gtest_main",
  )

  native.bind(
    name = "python_headers",
    actual = str(Label("//util/python:python_headers")),
  )

  # grpc expects //external:protobuf_clib and //external:protobuf_compiler
  # to point to the protobuf's compiler library.
  native.bind(
    name = "protobuf_clib",
    actual = "@protobuf//:protoc_lib",
  )

  native.bind(
    name = "protobuf_compiler",
    actual = "@protobuf//:protoc_lib",
  )

  native.new_http_archive(
    name = "grpc",
    url = "http://github.com/grpc/grpc/archive/d7ff4ff40071d2b486a052183e3e9f9382afb745.tar.gz",
    sha256 = "a15f352436ab92c521b1ac11e729e155ace38d0856380cf25048c5d1d9ba8e31",
    strip_prefix = "grpc-d7ff4ff40071d2b486a052183e3e9f9382afb745",
    build_file = str(Label("//:grpc.BUILD")),
  )

  # protobuf expects //external:grpc_cpp_plugin to point to grpc's
  # C++ plugin code generator.
  native.bind(
    name = "grpc_cpp_plugin",
    actual = "@grpc//:grpc_cpp_plugin",
  )

  native.bind(
    name = "grpc_lib",
    actual = "@grpc//:grpc++_unsecure",
  )

  native.new_git_repository(
    name = "linenoise",
    commit = "c894b9e59f02203dbe4e2be657572cf88c4230c3",
    init_submodules = True,
    remote = "https://github.com/antirez/linenoise.git",
    build_file = str(Label("//:linenoise.BUILD")),
  )

  native.new_http_archive(
    name = "jsoncpp_git",
    url = "http://github.com/open-source-parsers/jsoncpp/archive/11086dd6a7eba04289944367ca82cea71299ed70.tar.gz",
    sha256 = "07d34db40593d257324ec5fb9debc4dc33f29f8fb44e33a2eeb35503e61d0fe2",
    strip_prefix = "jsoncpp-11086dd6a7eba04289944367ca82cea71299ed70",
    build_file = str(Label("//:jsoncpp.BUILD")),
  )

  native.bind(
    name = "jsoncpp",
    actual = "@jsoncpp_git//:jsoncpp",
  )

  native.http_archive(
    name = "boringssl",
    url = "http://github.com/google/boringssl/archive/bbcaa15b0647816b9a1a9b9e0d209cd6712f0105.tar.gz",  # 2016-07-11
    sha256 = "025264d6e9a7ad371f2f66d17a28b6627de0c9592dc2eb54afd062f68f1f9aa3",
    strip_prefix = "boringssl-bbcaa15b0647816b9a1a9b9e0d209cd6712f0105",
  )

  native.new_http_archive(
    name = "nanopb_git",
    url = "http://github.com/nanopb/nanopb/archive/1251fa1065afc0d62f635e0f63fec8276e14e13c.tar.gz",
    sha256 = "ab1455c8edff855f4f55b68480991559e51c11e7dab060bbab7cffb12dd3af33",
    strip_prefix = "nanopb-1251fa1065afc0d62f635e0f63fec8276e14e13c",
    build_file = str(Label("//:nanopb.BUILD")),
  )

  native.bind(
    name = "nanopb",
    actual = "@nanopb_git//:nanopb",
  )

  native.new_http_archive(
    name = "avro_archive",
    url = "http://www-us.apache.org/dist/avro/avro-1.8.0/cpp/avro-cpp-1.8.0.tar.gz",
    sha256 = "ec6e2ec957e95ca07f70cc25f02f5c416f47cb27bd987a6ec770dcbe72527368",
    strip_prefix = "avro-cpp-1.8.0",
    build_file = str(Label("//:avro.BUILD")),
  )

  native.new_http_archive(
    name = "boost_archive",
    url = "http://pilotfiber.dl.sourceforge.net/project/boost/boost/1.61.0/boost_1_61_0.tar.gz",
    sha256 = "a77c7cc660ec02704c6884fbb20c552d52d60a18f26573c9cee0788bf00ed7e6",
    strip_prefix = "boost_1_61_0",
    build_file = str(Label("//:boost.BUILD")),
  )

  native.new_http_archive(
    name = "bzip2_archive",
    url = "http://www.bzip.org/1.0.6/bzip2-1.0.6.tar.gz",
    sha256 = "a2848f34fcd5d6cf47def00461fcb528a0484d8edef8208d6d2e2909dc61d9cd",
    strip_prefix = "bzip2-1.0.6",
    build_file = str(Label("//:bzip2.BUILD")),
  )

  native.new_http_archive(
    name = "zlib_archive",
    url = "http://zlib.net/zlib-1.2.8.tar.gz",
    sha256 = "36658cb768a54c1d4dec43c3116c27ed893e88b02ecfcb44f2166f9c0b7f2a0d",
    strip_prefix = "zlib-1.2.8",
    build_file = str(Label("//:zlib.BUILD")),
  )

  native.bind(
    name = "zlib",
    actual = "@zlib_archive//:zlib",
  )<|MERGE_RESOLUTION|>--- conflicted
+++ resolved
@@ -11,24 +11,25 @@
   if tf_repo_name:
     print("tf_repo_name was specified to tf_workspace but is no longer used and will be removed in the future.")
 
+  # These lines need to be changed when updating Eigen. They are parsed from
+  # this file by the cmake and make builds to determine the eigen version and
+  # hash.
+  eigen_version = "46ee714e25d5"
+  eigen_sha256 = "d2ba02303c20d6ddc1a922f7e0e176ef841514545e053388845359aa62176912"
+
   native.new_http_archive(
     name = "eigen_archive",
-    url = "http://bitbucket.org/eigen/eigen/get/46ee714e25d5.tar.gz",
-    sha256 = "d2ba02303c20d6ddc1a922f7e0e176ef841514545e053388845359aa62176912",
-    strip_prefix = "eigen-eigen-46ee714e25d5",
+    url = "http://bitbucket.org/eigen/eigen/get/" + eigen_version + ".tar.gz",
+    sha256 = eigen_sha256,
+    strip_prefix = "eigen-eigen-" + eigen_version,
     build_file = str(Label("//:eigen.BUILD")),
   )
 
   native.http_archive(
     name = "com_googlesource_code_re2",
-<<<<<<< HEAD
-    remote = "https://github.com/google/re2.git",
-    commit = "7bab3dc83df6a838cc004cc7a7f51d5fe1a427d5",
-=======
     url = "http://github.com/google/re2/archive/7bab3dc83df6a838cc004cc7a7f51d5fe1a427d5.tar.gz",
     sha256 = "ef91af8850f734c8be65f2774747f4c2d8d81e556ba009faa79b4dd8b2759555",
     strip_prefix = "re2-7bab3dc83df6a838cc004cc7a7f51d5fe1a427d5",
->>>>>>> 2aecc55d
   )
 
   native.http_archive(
