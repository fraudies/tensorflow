--- conflicted
+++ resolved
@@ -28,11 +28,8 @@
 load("//third_party/jpeg:workspace.bzl", jpeg = "repo")
 load("//third_party/nasm:workspace.bzl", nasm = "repo")
 load("//third_party/kissfft:workspace.bzl", kissfft = "repo")
-<<<<<<< HEAD
-=======
 load("//third_party/keras_applications_archive:workspace.bzl", keras_applications = "repo")
 load("//third_party/pasta:workspace.bzl", pasta = "repo")
->>>>>>> a751f01a
 
 def initialize_third_party():
     """ Load third party repositories.  See above load() statements. """
@@ -84,55 +81,31 @@
     mkl_repository(
         name = "mkl_linux",
         build_file = clean_dep("//third_party/mkl:mkl.BUILD"),
-<<<<<<< HEAD
-        sha256 = "e2233534a9d15c387e22260997af4312a39e9f86f791768409be273b5453c4e6",
-        strip_prefix = "mklml_lnx_2019.0.20180710",
-        urls = [
-            "https://mirror.bazel.build/github.com/intel/mkl-dnn/releases/download/v0.16/mklml_lnx_2019.0.20180710.tgz",
-            "https://github.com/intel/mkl-dnn/releases/download/v0.16/mklml_lnx_2019.0.20180710.tgz",
-=======
         sha256 = "f4129843d5c2996419f96f10928edd02b2150998861a088dc7cfa1b6a058102a",
         strip_prefix = "mklml_lnx_2019.0.3.20190220",
         urls = [
             "http://mirror.tensorflow.org/github.com/intel/mkl-dnn/releases/download/v0.18/mklml_lnx_2019.0.3.20190220.tgz",
             "https://github.com/intel/mkl-dnn/releases/download/v0.18/mklml_lnx_2019.0.3.20190220.tgz",
->>>>>>> a751f01a
         ],
     )
     mkl_repository(
         name = "mkl_windows",
         build_file = clean_dep("//third_party/mkl:mkl.BUILD"),
-<<<<<<< HEAD
-        sha256 = "3fdcff17b018a0082491adf3ba143358265336a801646e46e0191ec8d58d24a2",
-        strip_prefix = "mklml_win_2019.0.20180710",
-        urls = [
-            "https://mirror.bazel.build/github.com/intel/mkl-dnn/releases/download/v0.16/mklml_win_2019.0.20180710.zip",
-            "https://github.com/intel/mkl-dnn/releases/download/v0.16/mklml_win_2019.0.20180710.zip",
-=======
         sha256 = "eae0c49a7ed738f0ed97b897e952eaa881feddfa665017a8d5d9d79fd38964b4",
         strip_prefix = "mklml_win_2019.0.3.20190220",
         urls = [
             "http://mirror.tensorflow.org/github.com/intel/mkl-dnn/releases/download/v0.18/mklml_win_2019.0.3.20190220.zip",
             "https://github.com/intel/mkl-dnn/releases/download/v0.18/mklml_win_2019.0.3.20190220.zip",
->>>>>>> a751f01a
         ],
     )
     mkl_repository(
         name = "mkl_darwin",
         build_file = clean_dep("//third_party/mkl:mkl.BUILD"),
-<<<<<<< HEAD
-        sha256 = "411a30014a938eb83fb9f37b3dbe8e371b106fc1dd621fc23123cadc72737ce6",
-        strip_prefix = "mklml_mac_2019.0.20180710",
-        urls = [
-            "https://mirror.bazel.build/github.com/intel/mkl-dnn/releases/download/v0.16/mklml_mac_2019.0.20180710.tgz",
-            "https://github.com/intel/mkl-dnn/releases/download/v0.16/mklml_mac_2019.0.20180710.tgz",
-=======
         sha256 = "53fdcd7e31c309bb6af869d82987d9c6414c1b957d63d10a9caa9ad077643d99",
         strip_prefix = "mklml_mac_2019.0.3.20190220",
         urls = [
             "http://mirror.tensorflow.org/github.com/intel/mkl-dnn/releases/download/v0.18/mklml_mac_2019.0.3.20190220.tgz",
             "https://github.com/intel/mkl-dnn/releases/download/v0.18/mklml_mac_2019.0.3.20190220.tgz",
->>>>>>> a751f01a
         ],
     )
 
@@ -148,58 +121,34 @@
     tf_http_archive(
         name = "mkl_dnn",
         build_file = clean_dep("//third_party/mkl_dnn:mkldnn.BUILD"),
-<<<<<<< HEAD
-        sha256 = "363cc9239eacf8e7917753c6d8c94f767e4cd049160d0654a61ef32d5e1b3049",
-        strip_prefix = "mkl-dnn-4e333787e0d66a1dca1218e99a891d493dbc8ef1",
-        urls = [
-            "https://mirror.bazel.build/github.com/intel/mkl-dnn/archive/4e333787e0d66a1dca1218e99a891d493dbc8ef1.tar.gz",
-            "https://github.com/intel/mkl-dnn/archive/4e333787e0d66a1dca1218e99a891d493dbc8ef1.tar.gz",
-=======
         sha256 = "38a1c02104ee9f630c1ad68164119cd58ad0aaf59e04ccbe7bd5781add7bfbea",
         strip_prefix = "mkl-dnn-0.18",
         urls = [
             "http://mirror.tensorflow.org/github.com/intel/mkl-dnn/archive/v0.18.tar.gz",
             "https://github.com/intel/mkl-dnn/archive/v0.18.tar.gz",
->>>>>>> a751f01a
         ],
     )
 
     tf_http_archive(
         name = "com_google_absl",
         build_file = clean_dep("//third_party:com_google_absl.BUILD"),
-<<<<<<< HEAD
-        sha256 = "4648b8738c059e6061b0dd49c87c139eb5d1e95973d790cf5fcecdbb1d6993ce",
-        strip_prefix = "abseil-cpp-5b70a8910b2e6fb0ce5193a41873139a126d2f7f",
-        urls = [
-            "https://mirror.bazel.build/github.com/abseil/abseil-cpp/archive/5b70a8910b2e6fb0ce5193a41873139a126d2f7f.tar.gz",
-            "https://github.com/abseil/abseil-cpp/archive/5b70a8910b2e6fb0ce5193a41873139a126d2f7f.tar.gz",
-=======
         sha256 = "334a9298407fe8327fd66d8fe863106c8d24089091c4a105fcd54896d493d548",
         strip_prefix = "abseil-cpp-0b545b460141b882b244a1efcef7621d59278160",
         urls = [
             "http://mirror.tensorflow.org/github.com/abseil/abseil-cpp/archive/0b545b460141b882b244a1efcef7621d59278160.tar.gz",
             "https://github.com/abseil/abseil-cpp/archive/0b545b460141b882b244a1efcef7621d59278160.tar.gz",
->>>>>>> a751f01a
         ],
     )
 
     tf_http_archive(
         name = "eigen_archive",
         build_file = clean_dep("//third_party:eigen.BUILD"),
-<<<<<<< HEAD
-        sha256 = "d956415d784fa4e42b6a2a45c32556d6aec9d0a3d8ef48baee2522ab762556a9",
-        strip_prefix = "eigen-eigen-fd6845384b86",
-        urls = [
-            "https://mirror.bazel.build/bitbucket.org/eigen/eigen/get/fd6845384b86.tar.gz",
-            "https://bitbucket.org/eigen/eigen/get/fd6845384b86.tar.gz",
-=======
         patch_file = clean_dep("//third_party/eigen3:gpu_packet_math.patch"),
         sha256 = "15bb28619bd0d487d6f75d4f6b4116dec3e299b6c26ee5b467800976c3106e7d",
         strip_prefix = "eigen-eigen-54b70baafc92",
         urls = [
             "http://mirror.tensorflow.org/bitbucket.org/eigen/eigen/get/54b70baafc92.tar.gz",
             "https://bitbucket.org/eigen/eigen/get/54b70baafc92.tar.gz",
->>>>>>> a751f01a
         ],
     )
 
@@ -242,37 +191,22 @@
         strip_prefix = "re2-2018-07-01",
         system_build_file = clean_dep("//third_party/systemlibs:re2.BUILD"),
         urls = [
-<<<<<<< HEAD
-            "https://mirror.bazel.build/github.com/google/re2/archive/2018-07-01.tar.gz",
-            "https://github.com/google/re2/archive/2018-07-01.tar.gz",
-=======
             "http://mirror.tensorflow.org/github.com/google/re2/archive/2018-10-01.tar.gz",
             "https://github.com/google/re2/archive/2018-10-01.tar.gz",
->>>>>>> a751f01a
         ],
     )
 
     tf_http_archive(
         name = "com_github_googlecloudplatform_google_cloud_cpp",
-<<<<<<< HEAD
-        sha256 = "fdd3b3aecce60987e5525e55bf3a21d68a8695320bd5b980775af6507eec3944",
-        strip_prefix = "google-cloud-cpp-14760a86c4ffab9943b476305c4fe927ad95db1c",
-=======
         sha256 = "06bc735a117ec7ea92ea580e7f2ffa4b1cd7539e0e04f847bf500588d7f0fe90",
         strip_prefix = "google-cloud-cpp-0.7.0",
->>>>>>> a751f01a
         system_build_file = clean_dep("//third_party/systemlibs:google_cloud_cpp.BUILD"),
         system_link_files = {
             "//third_party/systemlibs:google_cloud_cpp.google.cloud.bigtable.BUILD": "google/cloud/bigtable/BUILD",
         },
         urls = [
-<<<<<<< HEAD
-            "https://mirror.bazel.build/github.com/GoogleCloudPlatform/google-cloud-cpp/archive/14760a86c4ffab9943b476305c4fe927ad95db1c.tar.gz",
-            "https://github.com/GoogleCloudPlatform/google-cloud-cpp/archive/14760a86c4ffab9943b476305c4fe927ad95db1c.tar.gz",
-=======
             "http://mirror.tensorflow.org/github.com/googleapis/google-cloud-cpp/archive/v0.7.0.tar.gz",
             "https://github.com/googleapis/google-cloud-cpp/archive/v0.7.0.tar.gz",
->>>>>>> a751f01a
         ],
     )
 
@@ -444,19 +378,11 @@
 
     # 5902e759108d14ee8e6b0b07653dac2f4e70ac73 is based on 3.7.1 with a fix for BUILD file.
     PROTOBUF_URLS = [
-<<<<<<< HEAD
-        "https://mirror.bazel.build/github.com/google/protobuf/archive/v3.6.0.tar.gz",
-        "https://github.com/google/protobuf/archive/v3.6.0.tar.gz",
-    ]
-    PROTOBUF_SHA256 = "50a5753995b3142627ac55cfd496cebc418a2e575ca0236e29033c67bd5665f4"
-    PROTOBUF_STRIP_PREFIX = "protobuf-3.6.0"
-=======
         "http://mirror.tensorflow.org/github.com/protocolbuffers/protobuf/archive/5902e759108d14ee8e6b0b07653dac2f4e70ac73.tar.gz",
         "https://github.com/protocolbuffers/protobuf/archive/5902e759108d14ee8e6b0b07653dac2f4e70ac73.tar.gz",
     ]
     PROTOBUF_SHA256 = "1c020fafc84acd235ec81c6aac22d73f23e85a700871466052ff231d69c1b17a"
     PROTOBUF_STRIP_PREFIX = "protobuf-5902e759108d14ee8e6b0b07653dac2f4e70ac73"
->>>>>>> a751f01a
 
     tf_http_archive(
         name = "protobuf_archive",
@@ -552,14 +478,6 @@
 
     tf_http_archive(
         name = "grpc",
-<<<<<<< HEAD
-        sha256 = "50db9cf2221354485eb7c3bd55a4c27190caef7048a2a1a15fbe60a498f98b44",
-        strip_prefix = "grpc-1.13.0",
-        system_build_file = clean_dep("//third_party/systemlibs:grpc.BUILD"),
-        urls = [
-            "https://mirror.bazel.build/github.com/grpc/grpc/archive/v1.13.0.tar.gz",
-            "https://github.com/grpc/grpc/archive/v1.13.0.tar.gz",
-=======
         sha256 = "67a6c26db56f345f7cee846e681db2c23f919eba46dd639b09462d1b6203d28c",
         strip_prefix = "grpc-4566c2a29ebec0835643b972eb99f4306c4234a3",
         system_build_file = clean_dep("//third_party/systemlibs:grpc.BUILD"),
@@ -577,7 +495,6 @@
         urls = [
             "http://mirror.tensorflow.org/github.com/nanopb/nanopb/archive/f8ac463766281625ad710900479130c7fcb4d63b.tar.gz",
             "https://github.com/nanopb/nanopb/archive/f8ac463766281625ad710900479130c7fcb4d63b.tar.gz",
->>>>>>> a751f01a
         ],
     )
 
@@ -597,19 +514,11 @@
     tf_http_archive(
         name = "llvm",
         build_file = clean_dep("//third_party/llvm:llvm.autogenerated.BUILD"),
-<<<<<<< HEAD
-        sha256 = "b5bd6aa6613f8d57cb5973d43b9d6b82def80bad66f51387d2ed9c76d2652040",
-        strip_prefix = "llvm-4998e62d5745cca132cf92cec718be0746e70bcf",
-        urls = [
-            "https://mirror.bazel.build/github.com/llvm-mirror/llvm/archive/4998e62d5745cca132cf92cec718be0746e70bcf.tar.gz",
-            "https://github.com/llvm-mirror/llvm/archive/4998e62d5745cca132cf92cec718be0746e70bcf.tar.gz",
-=======
         sha256 = "72b5d84da3a9a68a27132e4877a3be80352df82b1c366c5310bdd6911de8195d",
         strip_prefix = "llvm-12041c1bc882b017093a27f44df833ba4f2f0409",
         urls = [
             "https://mirror.bazel.build/github.com/llvm-mirror/llvm/archive/12041c1bc882b017093a27f44df833ba4f2f0409.tar.gz",
             "https://github.com/llvm-mirror/llvm/archive/12041c1bc882b017093a27f44df833ba4f2f0409.tar.gz",
->>>>>>> a751f01a
         ],
     )
 
@@ -815,13 +724,8 @@
         sha256 = "c8d90aa4357f8079d427e87a6f4c493da1fa4140aee926c05902d7ec1533d9a5",
         strip_prefix = "ARM_NEON_2_x86_SSE-0f77d9d182265259b135dad949230ecbf1a2633d",
         urls = [
-<<<<<<< HEAD
-            "https://mirror.bazel.build/github.com/intel/ARM_NEON_2_x86_SSE/archive/0f77d9d182265259b135dad949230ecbf1a2633d.tar.gz",
-            "https://github.com/intel/ARM_NEON_2_x86_SSE/archive/0f77d9d182265259b135dad949230ecbf1a2633d.tar.gz",
-=======
             "http://mirror.tensorflow.org/github.com/intel/ARM_NEON_2_x86_SSE/archive/1200fe90bb174a6224a525ee60148671a786a71f.tar.gz",
             "https://github.com/intel/ARM_NEON_2_x86_SSE/archive/1200fe90bb174a6224a525ee60148671a786a71f.tar.gz",
->>>>>>> a751f01a
         ],
     )
 
@@ -904,13 +808,8 @@
         sha256 = "a9a705d8d519220178e2e65d383fdb21da37fdb31d1e909b0a1acdac46479e9c",
         strip_prefix = "ovic",
         urls = [
-<<<<<<< HEAD
-            "https://mirror.bazel.build/storage.googleapis.com/download.tensorflow.org/data/ovic.zip",
-            "https://storage.googleapis.com/download.tensorflow.org/data/ovic.zip",
-=======
             "http://mirror.tensorflow.org/storage.googleapis.com/download.tensorflow.org/data/ovic_2018_10_23.zip",
             "https://storage.googleapis.com/download.tensorflow.org/data/ovic_2018_10_23.zip",
->>>>>>> a751f01a
         ],
     )
 
@@ -930,13 +829,8 @@
         sha256 = "724686f90bcda78f13b76f297d964008737ccd6399328143c1c0093e73ae6a13",
         strip_prefix = "tbb-tbb_2018",
         urls = [
-<<<<<<< HEAD
-            "https://mirror.bazel.build/github.com/01org/tbb/archive/tbb_2018.zip",
-            "https://github.com/01org/tbb/archive/tbb_2018.zip",
-=======
             "http://mirror.tensorflow.org/github.com/01org/tbb/archive/2019_U1.zip",
             "https://github.com/01org/tbb/archive/2019_U1.zip",
->>>>>>> a751f01a
         ],
     )
 
@@ -946,13 +840,8 @@
         sha256 = "bf9dcc88e5c66021e3aac80491a231711211540d613bf9b6bd28db3f5bb86b62",
         strip_prefix = "ngraph-0.8.1",
         urls = [
-<<<<<<< HEAD
-            "https://mirror.bazel.build/github.com/NervanaSystems/ngraph/archive/v0.8.1.tar.gz",
-            "https://github.com/NervanaSystems/ngraph/archive/v0.8.1.tar.gz",
-=======
             "http://mirror.tensorflow.org/github.com/NervanaSystems/ngraph/archive/v0.11.0.tar.gz",
             "https://github.com/NervanaSystems/ngraph/archive/v0.11.0.tar.gz",
->>>>>>> a751f01a
         ],
     )
 
@@ -962,13 +851,8 @@
         sha256 = "9f3549824af3ca7e9707a2503959886362801fb4926b869789d6929098a79e47",
         strip_prefix = "json-3.1.1",
         urls = [
-<<<<<<< HEAD
-            "https://mirror.bazel.build/github.com/nlohmann/json/archive/v3.1.1.tar.gz",
-            "https://github.com/nlohmann/json/archive/v3.1.1.tar.gz",
-=======
             "http://mirror.tensorflow.org/github.com/nlohmann/json/archive/v3.4.0.tar.gz",
             "https://github.com/nlohmann/json/archive/v3.4.0.tar.gz",
->>>>>>> a751f01a
         ],
     )
 
@@ -978,13 +862,8 @@
         sha256 = "402f84c748c113780a60f35f39aab118435285543aee4900d712b76fbf8a21ee",
         strip_prefix = "ngraph-tf-0.6.1",
         urls = [
-<<<<<<< HEAD
-            "https://mirror.bazel.build/github.com/NervanaSystems/ngraph-tf/archive/v0.6.1.tar.gz",
-            "https://github.com/NervanaSystems/ngraph-tf/archive/v0.6.1.tar.gz",
-=======
             "http://mirror.tensorflow.org/github.com/NervanaSystems/ngraph-tf/archive/v0.9.0.zip",
             "https://github.com/NervanaSystems/ngraph-tf/archive/v0.9.0.zip",
->>>>>>> a751f01a
         ],
     )
 
