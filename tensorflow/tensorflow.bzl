--- conflicted
+++ resolved
@@ -1043,15 +1043,6 @@
             "@local_config_cuda//cuda:using_clang": 1,
             "//conditions:default": 0,
         }),
-<<<<<<< HEAD
-        tags = tags + tf_cuda_tests_tags(),
-        data = data,
-        size = size,
-        extra_copts = extra_copts,
-        linkopts = linkopts,
-        args = args,
-        kernels = kernels,
-=======
         suffix = "_gpu",
         tags = tags + tf_gpu_tests_tags(),
         deps = deps + if_cuda_is_configured([
@@ -1059,7 +1050,6 @@
         ]) + if_rocm_is_configured([
             clean_dep("//tensorflow/core:gpu_runtime"),
         ]),
->>>>>>> 4c307bd3
     )
 
 register_extension_info(
@@ -1094,17 +1084,6 @@
         size = size,
         args = args,
         copts = _cuda_copts() + rocm_copts() + tf_copts(),
-<<<<<<< HEAD
-        data = data + tf_binary_dynamic_kernel_dsos(kernels),
-        deps = deps + tf_binary_dynamic_kernel_deps(kernels) +
-               if_cuda_is_configured([
-                   clean_dep("//tensorflow/core:cuda"),
-                   clean_dep("//tensorflow/core:gpu_lib"),
-               ]) +
-               if_rocm_is_configured([
-                   clean_dep("//tensorflow/core:gpu_lib"),
-               ]),
-=======
         features = if_cuda(["-use_header_modules"]),
         data = data + tf_binary_dynamic_kernel_dsos(),
         deps = deps + tf_binary_dynamic_kernel_deps(kernels) + if_cuda_is_configured([
@@ -1113,7 +1092,6 @@
         ]) + if_rocm_is_configured([
             clean_dep("//tensorflow/core:gpu_lib"),
         ]),
->>>>>>> 4c307bd3
         linkopts = if_not_windows(["-lpthread", "-lm"]) + linkopts + _rpath_linkopts(name),
         linkstatic = linkstatic or select({
             # cc_tests with ".so"s in srcs incorrectly link on Darwin
@@ -1344,13 +1322,8 @@
 
     kwargs["features"] = kwargs.get("features", []) + ["-use_header_modules"]
     native.cc_library(
-<<<<<<< HEAD
-        deps = deps + if_cuda(cuda_deps + [
-            clean_dep("//tensorflow/core:cuda"),
-=======
         deps = deps + if_cuda_is_configured_compat(cuda_deps + [
             clean_dep("//tensorflow/stream_executor/cuda:cudart_stub"),
->>>>>>> 4c307bd3
             "@local_config_cuda//cuda:cuda_headers",
         ]) + if_rocm_is_configured(cuda_deps + [
             "@local_config_rocm//rocm:rocm_headers",
@@ -1858,14 +1831,10 @@
     implementation = _append_init_to_versionscript_impl,
     attrs = {
         "module_name": attr.string(mandatory = True),
-<<<<<<< HEAD
-        "template_file": attr.label(allow_files = True, single_file = True, mandatory = True),
-=======
         "template_file": attr.label(
             allow_single_file = True,
             mandatory = True,
         ),
->>>>>>> 4c307bd3
         "is_version_script": attr.bool(
             default = True,
             doc = "whether target is a ld version script or exported symbol list",
@@ -1915,15 +1884,8 @@
             "@local_config_cuda//cuda:darwin": False,
             "//conditions:default": True,
         }),
-<<<<<<< HEAD
-        template_file = select({
-            "@local_config_cuda//cuda:darwin": clean_dep("//tensorflow:tf_exported_symbols.lds"),
-            "//conditions:default": clean_dep("//tensorflow:tf_version_script.lds"),
-        }),
-=======
         module_name = module_name,
         template_file = version_script,
->>>>>>> 4c307bd3
     )
     extra_linkopts = select({
         "@local_config_cuda//cuda:darwin": [
@@ -2069,24 +2031,11 @@
         main = main,
         args = args,
         tags = tags,
-<<<<<<< HEAD
-        visibility = [clean_dep("//tensorflow:internal")],
-        shard_count = shard_count,
-        kernels = kernels,
-        data = data,
-        deps = [
-            clean_dep("//tensorflow/python:extra_py_tests_deps"),
-            clean_dep("//tensorflow/python:gradient_checker"),
-        ] + additional_deps,
-        flaky = flaky,
-        srcs_version = "PY2AND3",
-=======
         visibility = [clean_dep("//tensorflow:internal")] + additional_visibility,
         deps = [
             clean_dep("//tensorflow/python:extra_py_tests_deps"),
             clean_dep("//tensorflow/python:gradient_checker"),
         ] + additional_deps + xla_test_true_list,
->>>>>>> 4c307bd3
     )
 
 register_extension_info(
@@ -2109,24 +2058,6 @@
         xla_enable_strict_auto_jit = False,
         xla_enabled = False,
         grpc_enabled = False):
-<<<<<<< HEAD
-    test_tags = tags + tf_cuda_tests_tags()
-    tf_py_test(
-        name = name,
-        size = size,
-        srcs = srcs,
-        data = data,
-        main = main,
-        args = args,
-        tags = test_tags,
-        shard_count = shard_count,
-        additional_deps = additional_deps,
-        kernels = kernels,
-        flaky = flaky,
-        xla_enabled = xla_enabled,
-        grpc_enabled = grpc_enabled,
-    )
-=======
     # TODO(b/122522101): Don't ignore xla_enable_strict_auto_jit and enable additional
     # XLA tests once enough compute resources are available.
     _ignored = [xla_enable_strict_auto_jit]
@@ -2154,7 +2085,6 @@
             xla_enabled = xla_enabled,
             xla_enable_strict_auto_jit = False,
         )
->>>>>>> 4c307bd3
 
 register_extension_info(
     extension_name = "gpu_py_test",
@@ -2234,11 +2164,7 @@
             additional_deps = additional_deps,
             kernels = kernels,
             xla_enabled = xla_enabled,
-<<<<<<< HEAD
-            grpc_enabled = grpc_enabled,
-=======
             xla_enable_strict_auto_jit = xla_enable_strict_auto_jit,
->>>>>>> 4c307bd3
         )
 
 def gpu_py_tests(
@@ -2269,11 +2195,7 @@
         prefix = prefix,
         kernels = kernels,
         xla_enabled = xla_enabled,
-<<<<<<< HEAD
-        grpc_enabled = grpc_enabled,
-=======
         xla_enable_strict_auto_jit = False,
->>>>>>> 4c307bd3
     )
 
 # terminology changes: saving cuda_* definition for compatibility
@@ -2344,9 +2266,6 @@
         name = "py_build_info_gen",
         outs = ["platform/build_info.py"],
         cmd =
-<<<<<<< HEAD
-            "$(location //tensorflow/tools/build_info:gen_build_info) --raw_generate \"$@\" --build_config " + if_cuda("cuda", "cpu"),
-=======
             "$(location //tensorflow/tools/build_info:gen_build_info) --raw_generate \"$@\" --build_config " +
             if_cuda("cuda", "cpu") +
             " --key_value " +
@@ -2357,7 +2276,6 @@
                 "cudart_dll_name=cudart64_$$(echo $${TF_CUDA_VERSION:-} | sed \"s/\\.//\").dll",
                 "cudnn_dll_name=cudnn64_$${TF_CUDNN_VERSION:-}.dll",
             ]), ""),
->>>>>>> 4c307bd3
         local = 1,
         tools = [clean_dep("//tensorflow/tools/build_info:gen_build_info")],
     )
@@ -2374,9 +2292,6 @@
 register_extension_info(
     extension_name = "cc_library_with_android_deps",
     label_regex_for_dep = "{extension_name}",
-<<<<<<< HEAD
-)
-=======
 )
 
 def tensorflow_opensource_extra_deps():
@@ -2486,5 +2401,4 @@
         deprecation = deprecation,
         restricted_to = restricted_to,
         compatible_with = compatible_with,
-    )
->>>>>>> 4c307bd3
+    )