# Copyright 2016 The TensorFlow Authors. All Rights Reserved.
#
# Licensed under the Apache License, Version 2.0 (the "License");
# you may not use this file except in compliance with the License.
# You may obtain a copy of the License at
#
#     http://www.apache.org/licenses/LICENSE-2.0
#
# Unless required by applicable law or agreed to in writing, software
# distributed under the License is distributed on an "AS IS" BASIS,
# WITHOUT WARRANTIES OR CONDITIONS OF ANY KIND, either express or implied.
# See the License for the specific language governing permissions and
# limitations under the License.
# ==============================================================================
"""Tests for hparam."""
from __future__ import absolute_import
from __future__ import division
from __future__ import print_function

from tensorflow.contrib.training.python.training import hparam

from tensorflow.python.platform import test


class HParamsTest(test.TestCase):

  def testEmpty(self):
    hparams = hparam.HParams()
    self.assertDictEqual({}, hparams.values())
    hparams.parse('')
    self.assertDictEqual({}, hparams.values())
    with self.assertRaisesRegexp(ValueError, 'Unknown hyperparameter'):
      hparams.parse('xyz=123')

  def testContains(self):
    hparams = hparam.HParams(foo=1)
    self.assertTrue('foo' in hparams)
    self.assertFalse('bar' in hparams)

  def testSomeValues(self):
    hparams = hparam.HParams(aaa=1, b=2.0, c_c='relu6', d='/a/b=c/d')
    self.assertDictEqual({
        'aaa': 1,
        'b': 2.0,
        'c_c': 'relu6',
        'd': '/a/b=c/d'
    }, hparams.values())
    expected_str = ('HParams([(\'aaa\', 1), (\'b\', 2.0), (\'c_c\', \'relu6\'),'
                    ' (\'d\', \'/a/b=c/d\')])')
    self.assertEqual(expected_str, repr(hparams))
    self.assertEqual(expected_str, repr(hparams))
    self.assertEqual(1, hparams.aaa)
    self.assertEqual(2.0, hparams.b)
    self.assertEqual('relu6', hparams.c_c)
    self.assertEqual('/a/b=c/d', hparams.d)
    hparams.parse('aaa=12')
    self.assertDictEqual({
        'aaa': 12,
        'b': 2.0,
        'c_c': 'relu6',
        'd': '/a/b=c/d'
    }, hparams.values())
    self.assertEqual(12, hparams.aaa)
    self.assertEqual(2.0, hparams.b)
    self.assertEqual('relu6', hparams.c_c)
    self.assertEqual('/a/b=c/d', hparams.d)
    hparams.parse('c_c=relu4, b=-2.0e10')
    self.assertDictEqual({
        'aaa': 12,
        'b': -2.0e10,
        'c_c': 'relu4',
        'd': '/a/b=c/d'
    }, hparams.values())
    self.assertEqual(12, hparams.aaa)
    self.assertEqual(-2.0e10, hparams.b)
    self.assertEqual('relu4', hparams.c_c)
    self.assertEqual('/a/b=c/d', hparams.d)
    hparams.parse('c_c=,b=0,')
    self.assertDictEqual({
        'aaa': 12,
        'b': 0,
        'c_c': '',
        'd': '/a/b=c/d'
    }, hparams.values())
    self.assertEqual(12, hparams.aaa)
    self.assertEqual(0.0, hparams.b)
    self.assertEqual('', hparams.c_c)
    self.assertEqual('/a/b=c/d', hparams.d)
    hparams.parse('c_c=2.3",b=+2,')
    self.assertEqual(2.0, hparams.b)
    self.assertEqual('2.3"', hparams.c_c)
    hparams.parse('d=/a/b/c/d,aaa=11,')
    self.assertEqual(11, hparams.aaa)
    self.assertEqual(2.0, hparams.b)
    self.assertEqual('2.3"', hparams.c_c)
    self.assertEqual('/a/b/c/d', hparams.d)
    hparams.parse('b=1.5,d=/a=b/c/d,aaa=10,')
    self.assertEqual(10, hparams.aaa)
    self.assertEqual(1.5, hparams.b)
    self.assertEqual('2.3"', hparams.c_c)
    self.assertEqual('/a=b/c/d', hparams.d)
    with self.assertRaisesRegexp(ValueError, 'Unknown hyperparameter'):
      hparams.parse('x=123')
    with self.assertRaisesRegexp(ValueError, 'Could not parse'):
      hparams.parse('aaa=poipoi')
    with self.assertRaisesRegexp(ValueError, 'Could not parse'):
      hparams.parse('aaa=1.0')
    with self.assertRaisesRegexp(ValueError, 'Could not parse'):
      hparams.parse('b=12x')
    with self.assertRaisesRegexp(ValueError, 'Could not parse'):
      hparams.parse('b=relu')
    with self.assertRaisesRegexp(ValueError, 'Must not pass a list'):
      hparams.parse('aaa=[123]')
    self.assertEqual(10, hparams.aaa)
    self.assertEqual(1.5, hparams.b)
    self.assertEqual('2.3"', hparams.c_c)
    self.assertEqual('/a=b/c/d', hparams.d)
    # Exports to proto.
    hparam_def = hparams.to_proto()
    # Imports from proto.
    hparams2 = hparam.HParams(hparam_def=hparam_def)
    # Verifies that all hparams are restored.
    self.assertEqual(10, hparams2.aaa)
    self.assertEqual(1.5, hparams2.b)
    self.assertEqual('2.3"', hparams2.c_c)
    self.assertEqual('/a=b/c/d', hparams2.d)

  def testWithPeriodInVariableName(self):
    hparams = hparam.HParams()
    hparams.add_hparam(name='a.b', value=0.0)
    hparams.parse('a.b=1.0')
    self.assertEqual(1.0, getattr(hparams, 'a.b'))
    hparams.add_hparam(name='c.d', value=0.0)
    with self.assertRaisesRegexp(ValueError, 'Could not parse'):
      hparams.parse('c.d=abc')
    hparams.add_hparam(name='e.f', value='')
    hparams.parse('e.f=abc')
    self.assertEqual('abc', getattr(hparams, 'e.f'))
    hparams.add_hparam(name='d..', value=0.0)
    hparams.parse('d..=10.0')
    self.assertEqual(10.0, getattr(hparams, 'd..'))

  def testSetFromMap(self):
    hparams = hparam.HParams(a=1, b=2.0, c='tanh')
    hparams.override_from_dict({'a': -2, 'c': 'identity'})
    self.assertDictEqual({'a': -2, 'c': 'identity', 'b': 2.0}, hparams.values())

    hparams = hparam.HParams(x=1, b=2.0, d=[0.5])
    hparams.override_from_dict({'d': [0.1, 0.2, 0.3]})
    self.assertDictEqual({
        'd': [0.1, 0.2, 0.3],
        'x': 1,
        'b': 2.0
    }, hparams.values())

  def testBoolParsing(self):
    for value in 'true', 'false', 'True', 'False', '1', '0':
      for initial in False, True:
        hparams = hparam.HParams(use_gpu=initial)
        hparams.parse('use_gpu=' + value)
        self.assertEqual(hparams.use_gpu, value in ['True', 'true', '1'])

        # Exports to proto.
        hparam_def = hparams.to_proto()
        # Imports from proto.
        hparams2 = hparam.HParams(hparam_def=hparam_def)
        self.assertEqual(hparams.use_gpu, hparams2.use_gpu)
        # Check that hparams2.use_gpu is a bool rather than an int.
        # The assertEqual() call above won't catch this, since
        # (0 == False) and (1 == True) in Python.
        self.assertEqual(bool, type(hparams2.use_gpu))

  def testBoolParsingFail(self):
    hparams = hparam.HParams(use_gpu=True)
    with self.assertRaisesRegexp(ValueError, r'Could not parse.*use_gpu'):
      hparams.parse('use_gpu=yep')

  def testLists(self):
    hparams = hparam.HParams(aaa=[1], b=[2.0, 3.0], c_c=['relu6'])
    self.assertDictEqual({
        'aaa': [1],
        'b': [2.0, 3.0],
        'c_c': ['relu6']
    }, hparams.values())
    self.assertEqual([1], hparams.aaa)
    self.assertEqual([2.0, 3.0], hparams.b)
    self.assertEqual(['relu6'], hparams.c_c)
    hparams.parse('aaa=[12]')
    self.assertEqual([12], hparams.aaa)
    hparams.parse('aaa=[12,34,56]')
    self.assertEqual([12, 34, 56], hparams.aaa)
    hparams.parse('c_c=[relu4,relu12],b=[1.0]')
    self.assertEqual(['relu4', 'relu12'], hparams.c_c)
    self.assertEqual([1.0], hparams.b)
    hparams.parse('c_c=[],aaa=[-34]')
    self.assertEqual([-34], hparams.aaa)
    self.assertEqual([], hparams.c_c)
    hparams.parse('c_c=[_12,3\'4"],aaa=[+3]')
    self.assertEqual([3], hparams.aaa)
    self.assertEqual(['_12', '3\'4"'], hparams.c_c)
    with self.assertRaisesRegexp(ValueError, 'Unknown hyperparameter'):
      hparams.parse('x=[123]')
    with self.assertRaisesRegexp(ValueError, 'Could not parse'):
      hparams.parse('aaa=[poipoi]')
    with self.assertRaisesRegexp(ValueError, 'Could not parse'):
      hparams.parse('aaa=[1.0]')
    with self.assertRaisesRegexp(ValueError, 'Could not parse'):
      hparams.parse('b=[12x]')
    with self.assertRaisesRegexp(ValueError, 'Could not parse'):
      hparams.parse('b=[relu]')
    with self.assertRaisesRegexp(ValueError, 'Must pass a list'):
      hparams.parse('aaa=123')
    # Exports to proto.
    hparam_def = hparams.to_proto()
    # Imports from proto.
    hparams2 = hparam.HParams(hparam_def=hparam_def)
    # Verifies that all hparams are restored.
    self.assertEqual([3], hparams2.aaa)
    self.assertEqual([1.0], hparams2.b)
    self.assertEqual(['_12', '3\'4"'], hparams2.c_c)

  def testStr(self):
    hparam1 = hparam.HParams(a=1, b=[2.0, 3.0], c='relu6')
    hparam1_str = str(hparam1)
    # Create the signature
    hparam2 = hparam.HParams()
    hparam2.add_hparam('a', 4)
    hparam2.add_hparam('b', [5.0, 6.0])
    hparam2.add_hparam('c', 'relu10')
    # Load from string
    hparam2.parse(hparam1_str)
    # Verifies all hparams are restored
    self.assertEqual(hparam2.a, hparam1.a)
    self.assertEqual(hparam2.b, hparam1.b)
    self.assertEqual(hparam2.c, hparam1.c)

  def testParseValuesWithIndexAssigment1(self):
    """Assignment to an index position."""
    parse_dict = hparam.parse_values('arr[1]=10', {'arr': int})
    self.assertEqual(len(parse_dict), 1)
    self.assertTrue(isinstance(parse_dict['arr'], dict))
    self.assertDictEqual(parse_dict['arr'], {1: 10})

  def testParseValuesWithIndexAssigment2(self):
    """Assignment to multiple index positions."""
    parse_dict = hparam.parse_values('arr[0]=10,arr[5]=20', {'arr': int})
    self.assertEqual(len(parse_dict), 1)
    self.assertTrue(isinstance(parse_dict['arr'], dict))
    self.assertDictEqual(parse_dict['arr'], {0: 10, 5: 20})

  def testParseValuesWithIndexAssigment3(self):
    """Assignment to index positions in multiple names."""
    parse_dict = hparam.parse_values('arr[0]=10,arr[1]=20,L[5]=100,L[10]=200', {
        'arr': int,
        'L': int
    })
    self.assertEqual(len(parse_dict), 2)
    self.assertTrue(isinstance(parse_dict['arr'], dict))
    self.assertDictEqual(parse_dict['arr'], {0: 10, 1: 20})
    self.assertTrue(isinstance(parse_dict['L'], dict))
    self.assertDictEqual(parse_dict['L'], {5: 100, 10: 200})

<<<<<<< HEAD
=======
  def testParseValuesWithIndexAssigment3_IgnoreUnknown(self):
    """Assignment to index positions in multiple names."""
    parse_dict = hparam.parse_values(
        'arr[0]=10,C=5,arr[1]=20,B[0]=kkk,L[5]=100,L[10]=200', {
            'arr': int,
            'L': int
        },
        ignore_unknown=True)
    self.assertEqual(len(parse_dict), 2)
    self.assertTrue(isinstance(parse_dict['arr'], dict))
    self.assertDictEqual(parse_dict['arr'], {0: 10, 1: 20})
    self.assertTrue(isinstance(parse_dict['L'], dict))
    self.assertDictEqual(parse_dict['L'], {5: 100, 10: 200})

>>>>>>> a751f01a
  def testParseValuesWithIndexAssigment4(self):
    """Assignment of index positions and scalars."""
    parse_dict = hparam.parse_values('x=10,arr[1]=20,y=30', {
        'x': int,
        'y': int,
        'arr': int
    })
    self.assertEqual(len(parse_dict), 3)
    self.assertTrue(isinstance(parse_dict['arr'], dict))
    self.assertDictEqual(parse_dict['arr'], {1: 20})
    self.assertEqual(parse_dict['x'], 10)
    self.assertEqual(parse_dict['y'], 30)

<<<<<<< HEAD
=======
  def testParseValuesWithIndexAssigment4_IgnoreUnknown(self):
    """Assignment of index positions and scalars."""
    parse_dict = hparam.parse_values(
        'x=10,foo[0]=bar,arr[1]=20,zzz=78,y=30', {
            'x': int,
            'y': int,
            'arr': int
        },
        ignore_unknown=True)
    self.assertEqual(len(parse_dict), 3)
    self.assertTrue(isinstance(parse_dict['arr'], dict))
    self.assertDictEqual(parse_dict['arr'], {1: 20})
    self.assertEqual(parse_dict['x'], 10)
    self.assertEqual(parse_dict['y'], 30)

>>>>>>> a751f01a
  def testParseValuesWithIndexAssigment5(self):
    """Different variable types."""
    parse_dict = hparam.parse_values('a[0]=5,b[1]=true,c[2]=abc,d[3]=3.14', {
        'a': int,
        'b': bool,
        'c': str,
        'd': float
    })
    self.assertEqual(set(parse_dict.keys()), {'a', 'b', 'c', 'd'})
    self.assertTrue(isinstance(parse_dict['a'], dict))
    self.assertDictEqual(parse_dict['a'], {0: 5})
    self.assertTrue(isinstance(parse_dict['b'], dict))
    self.assertDictEqual(parse_dict['b'], {1: True})
    self.assertTrue(isinstance(parse_dict['c'], dict))
    self.assertDictEqual(parse_dict['c'], {2: 'abc'})
    self.assertTrue(isinstance(parse_dict['d'], dict))
    self.assertDictEqual(parse_dict['d'], {3: 3.14})

<<<<<<< HEAD
=======
  def testParseValuesWithIndexAssigment5_IgnoreUnknown(self):
    """Different variable types."""
    parse_dict = hparam.parse_values(
        'a[0]=5,cc=4,b[1]=true,c[2]=abc,mm=2,d[3]=3.14', {
            'a': int,
            'b': bool,
            'c': str,
            'd': float
        },
        ignore_unknown=True)
    self.assertEqual(set(parse_dict.keys()), {'a', 'b', 'c', 'd'})
    self.assertTrue(isinstance(parse_dict['a'], dict))
    self.assertDictEqual(parse_dict['a'], {0: 5})
    self.assertTrue(isinstance(parse_dict['b'], dict))
    self.assertDictEqual(parse_dict['b'], {1: True})
    self.assertTrue(isinstance(parse_dict['c'], dict))
    self.assertDictEqual(parse_dict['c'], {2: 'abc'})
    self.assertTrue(isinstance(parse_dict['d'], dict))
    self.assertDictEqual(parse_dict['d'], {3: 3.14})

>>>>>>> a751f01a
  def testParseValuesWithBadIndexAssigment1(self):
    """Reject assignment of list to variable type."""
    with self.assertRaisesRegexp(ValueError,
                                 r'Assignment of a list to a list index.'):
      hparam.parse_values('arr[1]=[1,2,3]', {'arr': int})

  def testParseValuesWithBadIndexAssigment2(self):
    """Reject if type missing."""
    with self.assertRaisesRegexp(ValueError,
                                 r'Unknown hyperparameter type for arr'):
      hparam.parse_values('arr[1]=5', {})

  def testParseValuesWithBadIndexAssigment3(self):
    """Reject type of the form name[index]."""
    with self.assertRaisesRegexp(ValueError,
                                 'Unknown hyperparameter type for arr'):
      hparam.parse_values('arr[1]=1', {'arr[1]': int})

  def testWithReusedVariables(self):
    with self.assertRaisesRegexp(ValueError,
                                 'Multiple assignments to variable \'x\''):
      hparam.parse_values('x=1,x=1', {'x': int})

    with self.assertRaisesRegexp(ValueError,
                                 'Multiple assignments to variable \'arr\''):
      hparam.parse_values('arr=[100,200],arr[0]=10', {'arr': int})

    with self.assertRaisesRegexp(
        ValueError, r'Multiple assignments to variable \'arr\[0\]\''):
      hparam.parse_values('arr[0]=10,arr[0]=20', {'arr': int})

    with self.assertRaisesRegexp(ValueError,
                                 'Multiple assignments to variable \'arr\''):
      hparam.parse_values('arr[0]=10,arr=[100]', {'arr': int})

  def testJson(self):
    hparams = hparam.HParams(aaa=1, b=2.0, c_c='relu6', d=True)
    self.assertDictEqual({
        'aaa': 1,
        'b': 2.0,
        'c_c': 'relu6',
        'd': True
    }, hparams.values())
    self.assertEqual(1, hparams.aaa)
    self.assertEqual(2.0, hparams.b)
    self.assertEqual('relu6', hparams.c_c)
    hparams.parse_json('{"aaa": 12, "b": 3.0, "c_c": "relu4", "d": false}')
    self.assertDictEqual({
        'aaa': 12,
        'b': 3.0,
        'c_c': 'relu4',
        'd': False
    }, hparams.values())
    self.assertEqual(12, hparams.aaa)
    self.assertEqual(3.0, hparams.b)
    self.assertEqual('relu4', hparams.c_c)

    json_str = hparams.to_json()
    hparams2 = hparam.HParams(aaa=10, b=20.0, c_c='hello', d=False)
    hparams2.parse_json(json_str)
    self.assertEqual(12, hparams2.aaa)
    self.assertEqual(3.0, hparams2.b)
    self.assertEqual('relu4', hparams2.c_c)
    self.assertEqual(False, hparams2.d)

    hparams3 = hparam.HParams(aaa=123)
    self.assertEqual('{"aaa": 123}', hparams3.to_json())
    self.assertEqual('{\n  "aaa": 123\n}', hparams3.to_json(indent=2))
    self.assertEqual('{"aaa"=123}', hparams3.to_json(separators=(';', '=')))

    hparams4 = hparam.HParams(aaa=123, b='hello', c_c=False)
    self.assertEqual('{"aaa": 123, "b": "hello", "c_c": false}',
                     hparams4.to_json(sort_keys=True))

  def testSetHParam(self):
    hparams = hparam.HParams(aaa=1, b=2.0, c_c='relu6', d=True)
    self.assertDictEqual({
        'aaa': 1,
        'b': 2.0,
        'c_c': 'relu6',
        'd': True
    }, hparams.values())
    self.assertEqual(1, hparams.aaa)
    self.assertEqual(2.0, hparams.b)
    self.assertEqual('relu6', hparams.c_c)

    hparams.set_hparam('aaa', 12)
    hparams.set_hparam('b', 3.0)
    hparams.set_hparam('c_c', 'relu4')
    hparams.set_hparam('d', False)
    self.assertDictEqual({
        'aaa': 12,
        'b': 3.0,
        'c_c': 'relu4',
        'd': False
    }, hparams.values())
    self.assertEqual(12, hparams.aaa)
    self.assertEqual(3.0, hparams.b)
    self.assertEqual('relu4', hparams.c_c)

  def testSetHParamListNonListMismatch(self):
    hparams = hparam.HParams(a=1, b=[2.0, 3.0])
    with self.assertRaisesRegexp(ValueError, r'Must not pass a list'):
      hparams.set_hparam('a', [1.0])
    with self.assertRaisesRegexp(ValueError, r'Must pass a list'):
      hparams.set_hparam('b', 1.0)

  def testSetHParamTypeMismatch(self):
    hparams = hparam.HParams(
        int_=1, str_='str', bool_=True, float_=1.1, list_int=[1, 2], none=None)

    with self.assertRaises(ValueError):
      hparams.set_hparam('str_', 2.2)

    with self.assertRaises(ValueError):
      hparams.set_hparam('int_', False)

    with self.assertRaises(ValueError):
      hparams.set_hparam('bool_', 1)

    # Unfortunately there is no automagic conversion of bool-like strings to
    # bool.
    with self.assertRaises(ValueError):
      hparams.set_hparam('bool_', 'true')

    with self.assertRaises(ValueError):
      hparams.set_hparam('bool_', 'True')

    with self.assertRaises(ValueError):
      hparams.set_hparam('bool_', 'false')

    with self.assertRaises(ValueError):
      hparams.set_hparam('bool_', 'False')

    with self.assertRaises(ValueError):
      hparams.set_hparam('bool_', '0')

    with self.assertRaises(ValueError):
      hparams.set_hparam('bool_', '1')

    with self.assertRaises(ValueError):
      hparams.set_hparam('int_', 2.2)

    with self.assertRaises(ValueError):
      hparams.set_hparam('list_int', [2, 3.3])

    with self.assertRaises(ValueError):
      hparams.set_hparam('int_', '2')

    # Casting int to float is OK
    hparams.set_hparam('float_', 1)

    # Getting stuck with NoneType :(
    hparams.set_hparam('none', '1')
    self.assertEqual('1', hparams.none)

  def testSetHParamExactTypeMatch(self):

    class DummyContext(object):

      def __init__(self, a, b=0):
        self.a = a
        self.b = b

    hparams = hparam.HParams(x=DummyContext(a=100, b=100))
    # Verify x is assigned directly, without casting.
    hparams.set_hparam('x', DummyContext(a=100, b=100))
    self.assertEqual(hparams.x.a, 100)
    self.assertEqual(hparams.x.b, 100)

  def testNonProtoFails(self):
    with self.assertRaisesRegexp(AssertionError, ''):
      hparam.HParams(hparam_def=1)
    with self.assertRaisesRegexp(AssertionError, ''):
      hparam.HParams(hparam_def=1.0)
    with self.assertRaisesRegexp(AssertionError, ''):
      hparam.HParams(hparam_def='hello')
    with self.assertRaisesRegexp(AssertionError, ''):
      hparam.HParams(hparam_def=[1, 2, 3])

  def testGet(self):
    hparams = hparam.HParams(aaa=1, b=2.0, c_c='relu6', d=True, e=[5.0, 6.0])

    # Existing parameters with default=None.
    self.assertEqual(1, hparams.get('aaa'))
    self.assertEqual(2.0, hparams.get('b'))
    self.assertEqual('relu6', hparams.get('c_c'))
    self.assertEqual(True, hparams.get('d'))
    self.assertEqual([5.0, 6.0], hparams.get('e', None))

    # Existing parameters with compatible defaults.
    self.assertEqual(1, hparams.get('aaa', 2))
    self.assertEqual(2.0, hparams.get('b', 3.0))
    self.assertEqual(2.0, hparams.get('b', 3))
    self.assertEqual('relu6', hparams.get('c_c', 'default'))
    self.assertEqual(True, hparams.get('d', True))
    self.assertEqual([5.0, 6.0], hparams.get('e', [1.0, 2.0, 3.0]))
    self.assertEqual([5.0, 6.0], hparams.get('e', [1, 2, 3]))

    # Existing parameters with incompatible defaults.
    with self.assertRaises(ValueError):
      hparams.get('aaa', 2.0)

    with self.assertRaises(ValueError):
      hparams.get('b', False)

    with self.assertRaises(ValueError):
      hparams.get('c_c', [1, 2, 3])

    with self.assertRaises(ValueError):
      hparams.get('d', 'relu')

    with self.assertRaises(ValueError):
      hparams.get('e', 123.0)

    with self.assertRaises(ValueError):
      hparams.get('e', ['a', 'b', 'c'])

    # Nonexistent parameters.
    self.assertEqual(None, hparams.get('unknown'))
    self.assertEqual(123, hparams.get('unknown', 123))
    self.assertEqual([1, 2, 3], hparams.get('unknown', [1, 2, 3]))

  def testDel(self):
    hparams = hparam.HParams(aaa=1, b=2.0)

    with self.assertRaises(ValueError):
      hparams.set_hparam('aaa', 'will fail')

    with self.assertRaises(ValueError):
      hparams.add_hparam('aaa', 'will fail')

    hparams.del_hparam('aaa')
    hparams.add_hparam('aaa', 'will work')
    self.assertEqual('will work', hparams.get('aaa'))

    hparams.set_hparam('aaa', 'still works')
    self.assertEqual('still works', hparams.get('aaa'))


if __name__ == '__main__':
  test.main()<|MERGE_RESOLUTION|>--- conflicted
+++ resolved
@@ -260,8 +260,6 @@
     self.assertTrue(isinstance(parse_dict['L'], dict))
     self.assertDictEqual(parse_dict['L'], {5: 100, 10: 200})
 
-<<<<<<< HEAD
-=======
   def testParseValuesWithIndexAssigment3_IgnoreUnknown(self):
     """Assignment to index positions in multiple names."""
     parse_dict = hparam.parse_values(
@@ -276,7 +274,6 @@
     self.assertTrue(isinstance(parse_dict['L'], dict))
     self.assertDictEqual(parse_dict['L'], {5: 100, 10: 200})
 
->>>>>>> a751f01a
   def testParseValuesWithIndexAssigment4(self):
     """Assignment of index positions and scalars."""
     parse_dict = hparam.parse_values('x=10,arr[1]=20,y=30', {
@@ -290,8 +287,6 @@
     self.assertEqual(parse_dict['x'], 10)
     self.assertEqual(parse_dict['y'], 30)
 
-<<<<<<< HEAD
-=======
   def testParseValuesWithIndexAssigment4_IgnoreUnknown(self):
     """Assignment of index positions and scalars."""
     parse_dict = hparam.parse_values(
@@ -307,7 +302,6 @@
     self.assertEqual(parse_dict['x'], 10)
     self.assertEqual(parse_dict['y'], 30)
 
->>>>>>> a751f01a
   def testParseValuesWithIndexAssigment5(self):
     """Different variable types."""
     parse_dict = hparam.parse_values('a[0]=5,b[1]=true,c[2]=abc,d[3]=3.14', {
@@ -326,8 +320,6 @@
     self.assertTrue(isinstance(parse_dict['d'], dict))
     self.assertDictEqual(parse_dict['d'], {3: 3.14})
 
-<<<<<<< HEAD
-=======
   def testParseValuesWithIndexAssigment5_IgnoreUnknown(self):
     """Different variable types."""
     parse_dict = hparam.parse_values(
@@ -348,7 +340,6 @@
     self.assertTrue(isinstance(parse_dict['d'], dict))
     self.assertDictEqual(parse_dict['d'], {3: 3.14})
 
->>>>>>> a751f01a
   def testParseValuesWithBadIndexAssigment1(self):
     """Reject assignment of list to variable type."""
     with self.assertRaisesRegexp(ValueError,
