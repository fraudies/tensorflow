--- conflicted
+++ resolved
@@ -727,14 +727,9 @@
             math_ops.cast(random_sequence, dtypes.float32), 2)
         labels = math_ops.cast(
             array_ops.squeeze(
-<<<<<<< HEAD
-                math_ops.reduce_sum(
-                    inputs, reduction_indices=[1]) > (sequence_length / 2.0)))
-=======
                 math_ops.reduce_sum(inputs, axis=[1]) > (
                     sequence_length / 2.0)),
             dtypes.int32)
->>>>>>> 4c307bd3
         return {'inputs': inputs}, labels
 
       return input_fn
