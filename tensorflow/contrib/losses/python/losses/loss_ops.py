--- conflicted
+++ resolved
@@ -22,11 +22,7 @@
 from __future__ import print_function
 
 from tensorflow.contrib.framework.python.ops import add_arg_scope
-<<<<<<< HEAD
-from tensorflow.python.compat import compat
-=======
 from tensorflow.python.framework import dtypes
->>>>>>> 4c307bd3
 from tensorflow.python.framework import ops
 from tensorflow.python.ops import array_ops
 from tensorflow.python.ops import math_ops
@@ -193,13 +189,8 @@
   if weights.get_shape().ndims >= 1:
     reduction_indices = list(range(1, weights.get_shape().ndims))
     num_nonzero_per_batch = math_ops.reduce_sum(
-<<<<<<< HEAD
-        math_ops.to_float(math_ops.not_equal(weights, 0)),
-        reduction_indices=reduction_indices)
-=======
         math_ops.cast(math_ops.not_equal(weights, 0), dtypes.float32),
         axis=axis)
->>>>>>> 4c307bd3
 
   # Next, determine the number of elements that weights would broadcast to:
   broadcast_dims = array_ops.slice(
