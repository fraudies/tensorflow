--- conflicted
+++ resolved
@@ -18,362 +18,6 @@
 from __future__ import division
 from __future__ import print_function
 
-<<<<<<< HEAD
-import six as _six
-# pylint: disable=unused-import,line-too-long
-from tensorflow.contrib.tensorrt.wrap_conversion import add_test_value
-from tensorflow.contrib.tensorrt.wrap_conversion import calib_convert
-from tensorflow.contrib.tensorrt.wrap_conversion import clear_test_values
-from tensorflow.contrib.tensorrt.wrap_conversion import enable_test_value
-from tensorflow.contrib.tensorrt.wrap_conversion import get_linked_tensorrt_version
-from tensorflow.contrib.tensorrt.wrap_conversion import get_loaded_tensorrt_version
-from tensorflow.contrib.tensorrt.wrap_conversion import get_test_value
-from tensorflow.contrib.tensorrt.wrap_conversion import is_tensorrt_enabled
-# pylint: enable=unused-import,line-too-long
-from tensorflow.core.framework import graph_pb2
-from tensorflow.core.protobuf import config_pb2
-from tensorflow.core.protobuf import meta_graph_pb2
-from tensorflow.core.protobuf import rewriter_config_pb2
-from tensorflow.python.client import session
-from tensorflow.python.framework import errors_impl as _impl
-from tensorflow.python.framework import graph_util
-from tensorflow.python.framework import importer
-from tensorflow.python.framework import ops
-from tensorflow.python.grappler import tf_optimizer
-from tensorflow.python.platform import tf_logging
-from tensorflow.python.saved_model import builder
-from tensorflow.python.saved_model import loader_impl
-from tensorflow.python.saved_model import tag_constants
-from tensorflow.python.training import saver
-
-if _six.PY2:
-  _to_bytes = lambda s: s
-  _to_string = lambda s: s
-else:
-  _to_bytes = lambda s: s.encode("utf-8", errors="surrogateescape")
-  _to_string = lambda s: s.decode("utf-8")
-
-
-class TrtPrecisionMode(object):
-  FP32 = "FP32"
-  FP16 = "FP16"
-  INT8 = "INT8"
-
-  @staticmethod
-  def supported_precision_modes():
-    return [TrtPrecisionMode.FP32, TrtPrecisionMode.FP16, TrtPrecisionMode.INT8]
-
-
-def tensorrt_rewriter_config(max_batch_size=1,
-                             max_workspace_size_bytes=2 << 20,
-                             precision_mode=TrtPrecisionMode.FP32,
-                             minimum_segment_size=3,
-                             is_dynamic_op=False,
-                             maximum_cached_engines=1,
-                             cached_engine_batch_sizes=None):
-  """Returns a RewriterConfig proto for TRT transformation.
-
-  Args:
-    max_batch_size: max size for the input batch
-    max_workspace_size_bytes: the maximum GPU temporary memory which the TRT
-      engine can use at execution time. This corresponds to the 'workspaceSize'
-      parameter of nvinfer1::IBuilder::setMaxWorkspaceSize().
-    precision_mode: one of TrtPrecisionMode.supported_precision_modes().
-    minimum_segment_size: the minimum number of nodes required for a subgraph to
-      be replaced by TRTEngineOp.
-    is_dynamic_op: whether to generate dynamic TRT ops which will build the TRT
-      network and engine at run time.
-    maximum_cached_engines: max number of cached TRT engines in dynamic TRT ops.
-      If the number of cached engines is already at max but none of them can
-      serve the input, the TRTEngineOp will fall back to run the TF function
-      based on which the TRTEngineOp is created.
-    cached_engine_batch_sizes: a list of batch sizes used to create cached
-      engines, only used when is_dynamic_op is True. The length of the list
-      should be smaller than maximum_cached_engines, and the dynamic TRT op will
-      use this list to determine the batch sizes of the cached engines, instead
-      of making the decision on the fly. This is useful when we know the most
-      common batch size(s) the application is going to generate.
-
-  Returns:
-    A RewriterConfig proto which sets a TensorRTOptimizer to run Grappler.
-
-  Raises:
-    TypeError: if the provided precision mode is invalid.
-    ValueError: if len(cached_engine_batch_sizes) exceed maximum_cached_engines.
-  """
-  if precision_mode.upper() not in TrtPrecisionMode.supported_precision_modes():
-    raise ValueError(("precision mode '{}' is not supported."
-                      "It should be one of {}").format(
-                          precision_mode,
-                          TrtPrecisionMode.supported_precision_modes))
-
-  rewriter_cfg = rewriter_config_pb2.RewriterConfig()
-  rewriter_cfg.optimizers.extend(["constfold", "layout"])
-  optimizer = rewriter_cfg.custom_optimizers.add()
-  optimizer.name = "TensorRTOptimizer"
-  optimizer.parameter_map["minimum_segment_size"].i = minimum_segment_size
-  optimizer.parameter_map["max_batch_size"].i = max_batch_size
-  optimizer.parameter_map["is_dynamic_op"].b = is_dynamic_op
-  optimizer.parameter_map[
-      "max_workspace_size_bytes"].i = max_workspace_size_bytes
-  optimizer.parameter_map["precision_mode"].s = _to_bytes(precision_mode)
-  optimizer.parameter_map["maximum_cached_engines"].i = maximum_cached_engines
-  if cached_engine_batch_sizes:
-    if not isinstance(cached_engine_batch_sizes, list):
-      raise TypeError("cached_engine_batch_sizes should be a list.")
-    if len(cached_engine_batch_sizes) > maximum_cached_engines:
-      raise ValueError("cached_engine_batch_sizes should not contain more than "
-                       "maximum_cached_engines items.")
-    optimizer.parameter_map["cached_engine_batches"].list.i.extend(
-        cached_engine_batch_sizes)
-  return rewriter_cfg
-
-
-def create_inference_graph(input_graph_def,
-                           outputs,
-                           max_batch_size=1,
-                           max_workspace_size_bytes=2 << 20,
-                           precision_mode=TrtPrecisionMode.FP32,
-                           minimum_segment_size=3,
-                           is_dynamic_op=False,
-                           maximum_cached_engines=1,
-                           cached_engine_batch_sizes=None,
-                           input_saved_model_dir=None,
-                           input_saved_model_tags=None,
-                           output_saved_model_dir=None,
-                           session_config=None):
-  """Python wrapper for the TRT transformation.
-
-  Args:
-    input_graph_def: a GraphDef object containing a model to be transformed. If
-      set to None, the graph will be read from the SavedModel loaded from
-      input_saved_model_dir.
-    outputs: list of tensors or node names for the model outputs. Only used when
-      input_graph_def is not None.
-    max_batch_size: max size for the input batch.
-    max_workspace_size_bytes: the maximum GPU temporary memory which the TRT
-      engine can use at execution time. This corresponds to the 'workspaceSize'
-      parameter of nvinfer1::IBuilder::setMaxWorkspaceSize().
-    precision_mode: one of TrtPrecisionMode.supported_precision_modes().
-    minimum_segment_size: the minimum number of nodes required for a subgraph to
-      be replaced by TRTEngineOp.
-    is_dynamic_op: whether to generate dynamic TRT ops which will build the TRT
-      network and engine at run time.
-    maximum_cached_engines: max number of cached TRT engines in dynamic TRT ops.
-      If the number of cached engines is already at max but none of them can
-      serve the input, the TRTEngineOp will fall back to run the TF function
-      based on which the TRTEngineOp is created.
-    cached_engine_batch_sizes: a list of batch sizes used to create cached
-      engines, only used when is_dynamic_op is True. The length of the list
-      should be smaller than maximum_cached_engines, and the dynamic TRT op will
-      use this list to determine the batch sizes of the cached engines, instead
-      of making the decision on the fly. This is useful when we know the most
-      common batch size(s) the application is going to generate.
-    input_saved_model_dir: the directory to load the SavedModel which contains
-      the input graph to transforms. Used only when input_graph_def is None.
-    input_saved_model_tags: list of tags to load the SavedModel.
-    output_saved_model_dir: if not None, construct a SavedModel using the
-      returned GraphDef and save it to the specified directory. This option only
-      works when the input graph is loaded from a SavedModel, i.e. when
-      input_saved_model_dir is specified and input_graph_def is None.
-    session_config: the ConfigProto used to create a Session. If not specified,
-      a default ConfigProto will be used.
-
-  Returns:
-    A GraphDef transformed from input_graph_def (or the SavedModel graph def
-    loaded from input_saved_model_dir, if input_graph_def is not present), where
-    all TRT compatible subgraphs are replaced with TRTEngineOps, and a TF
-    function is added for each of the subgraphs.
-
-    If is_dynamic_op is True, each TRTEngineOp will contain a serialized
-    subgraph GraphDef, which will be converted to a TRT engine at execution time
-    and the TRT engine will be cached for future usage. A new TRT engine will be
-    created each time when none of the cached engines match the input shapes. If
-    it fails to execute the TRT engine or the number of cached engines reaches
-    maximum_cached_engines, the op will fall back to call the corresponding TF
-    function.
-
-    If is_dynamic_op is False, each TRTEngineOp will contain a serialized TRT
-    engine created from the corresponding subgraph. No more engines will be
-    created on the fly, and the op will fall back to call the corresponding TF
-    function when it fails to execute the engine.
-
-  Raises:
-    ValueError: if the combination of the parameters is invalid.
-    RuntimeError: if the TensorRT library version is incompatible.
-  """
-  compiled_version = get_linked_tensorrt_version()
-  loaded_version = get_loaded_tensorrt_version()
-  version_mismatch = False
-  if loaded_version[0] < compiled_version[0]:
-    tf_logging.error(
-        "TensorRT version mismatch. Tensorflow was compiled against " +
-        "TensorRT %s but library loaded from environment is TensorRT %s" %
-        (".".join([str(x) for x in compiled_version]),
-         ".".join([str(x) for x in loaded_version])) +
-        ". Please make sure that correct version of TensorRT " +
-        "is available in the system and added to ldconfig or LD_LIBRARY_PATH")
-    raise RuntimeError("Incompatible TensorRT library version")
-  for i in zip(loaded_version, compiled_version):
-    if i[0] != i[1]:
-      tf_logging.warn("TensorRT mismatch. Compiled against version " +
-                      "%s, but loaded %s. Things may not work" %
-                      (".".join([str(x) for x in compiled_version]),
-                       ".".join([str(x) for x in loaded_version])))
-      version_mismatch = True
-      break
-  if not version_mismatch:
-    tf_logging.info("Running against TensorRT version %s" % ".".join(
-        [str(x) for x in loaded_version]))
-
-  if session_config is None:
-    session_config = config_pb2.ConfigProto()
-
-  if input_saved_model_tags is None:
-    input_saved_model_tags = [tag_constants.SERVING]
-  saved_model_loader = None
-  grappler_meta_graph_def = None
-
-  if input_graph_def is None:
-    # Read from SavedModel and freeze the graph if necessary.
-    if input_saved_model_dir is None:
-      raise ValueError("input_graph_def and input_saved_model_dir cannot be "
-                       "both None")
-    with ops.Graph().as_default():
-      with session.Session(config=session_config) as sess:
-        saved_model_loader = loader_impl.SavedModelLoader(input_saved_model_dir)
-        input_meta_graph_def = saved_model_loader.load(sess,
-                                                       input_saved_model_tags)
-        output_node_names = set()
-
-        def _gather_names(tensor_info):
-          """Get the node names from a TensorInfo."""
-          return set(
-              [tensor_info[key].name.split(":")[0] for key in tensor_info])
-
-        # Get input and outputs from all SignatureDef.
-        for key in input_meta_graph_def.signature_def:
-          signature_def = input_meta_graph_def.signature_def[key]
-          output_node_names.update(_gather_names(signature_def.inputs))
-          output_node_names.update(_gather_names(signature_def.outputs))
-
-        # Freeze the variables in the SavedModel graph and copy the frozen
-        # graph over.
-        frozen_graph_def = graph_util.convert_variables_to_constants(
-            sess, sess.graph.as_graph_def(add_shapes=True),
-            list(output_node_names))
-        grappler_meta_graph_def = meta_graph_pb2.MetaGraphDef()
-        grappler_meta_graph_def.graph_def.CopyFrom(frozen_graph_def)
-
-        # Copy the collections that are not variables.
-        for key in input_meta_graph_def.collection_def:
-          # TODO(laigd): currently we use the collection key to filter out
-          # collections that depend on variable ops, but this may miss some
-          # other user-defined collections. A better way would be to use
-          # CollectionDef::NodeList for the filtering.
-          if key not in [
-              "variables", "local_variables", "model_variables",
-              "trainable_variables", "train_op", "table_initializer"
-          ]:
-            grappler_meta_graph_def.collection_def[key].CopyFrom(
-                input_meta_graph_def.collection_def[key])
-
-        # Copy other information.
-        grappler_meta_graph_def.meta_info_def.CopyFrom(
-            input_meta_graph_def.meta_info_def)
-        for key in input_meta_graph_def.signature_def:
-          grappler_meta_graph_def.signature_def[key].CopyFrom(
-              input_meta_graph_def.signature_def[key])
-        # TODO(laigd): maybe add back AssetFileDef.
-  else:
-    if output_saved_model_dir is not None:
-      raise ValueError("output_saved_model_dir cannot be set when "
-                       "input_graph_def is set")
-    # Create MetaGraphDef from input graph.
-    graph = ops.Graph()
-    with graph.as_default():
-      importer.import_graph_def(input_graph_def, name="")
-    grappler_meta_graph_def = saver.export_meta_graph(
-        graph_def=graph.as_graph_def(add_shapes=True), graph=graph)
-    if outputs:
-      output_collection = meta_graph_pb2.CollectionDef()
-      output_list = output_collection.node_list.value
-      for i in outputs:
-        if isinstance(i, ops.Tensor):
-          output_list.append(_to_bytes(i.name))
-        else:
-          output_list.append(_to_bytes(i))
-      # TODO(laigd): use another key as the outputs are really not train_op.
-      grappler_meta_graph_def.collection_def["train_op"].CopyFrom(
-          output_collection)
-
-  # Create RewriterConfig.
-  rewriter_cfg = tensorrt_rewriter_config(
-      max_batch_size, max_workspace_size_bytes, precision_mode,
-      minimum_segment_size, is_dynamic_op, maximum_cached_engines,
-      cached_engine_batch_sizes)
-
-  # Run Grappler.
-  transformed_graph_def = tf_optimizer.OptimizeGraph(
-      rewriter_cfg, grappler_meta_graph_def, graph_id=b"tf_graph")
-
-  # Optionally write the transformed graphdef as SavedModel.
-  if output_saved_model_dir is not None:
-    saved_model_builder = builder.SavedModelBuilder(output_saved_model_dir)
-    with ops.Graph().as_default():
-      importer.import_graph_def(transformed_graph_def, name="")
-      with session.Session(config=session_config) as sess:
-        saved_model_builder.add_meta_graph_and_variables(
-            sess,
-            input_saved_model_tags,
-            signature_def_map=grappler_meta_graph_def.signature_def)
-    # Ignore other meta graphs from the input SavedModel.
-    saved_model_builder.save()
-
-  return transformed_graph_def
-
-
-def calib_graph_to_infer_graph(calibration_graph_def, is_dynamic_op=False):
-  """Convert an existing calibration graph to inference graph.
-
-  Args:
-    calibration_graph_def: the calibration GraphDef object with calibration data
-    is_dynamic_op: whether to create dynamic static engines from calibration
-
-  Returns:
-    New GraphDef with TRTEngineOps placed in graph replacing calibration nodes.
-  Raises:
-    RuntimeError: if the returned status message is malformed.
-  """
-
-  is_calib_graph = False
-  for n in calibration_graph_def.node:
-    if n.op == "TRTEngineOp":
-      is_calib_graph = is_calib_graph or not n.attr["calibration_data"].s
-  if not is_calib_graph:
-    tf_logging.error(
-        "Not a calib graph. Doesn't seem to contain any calibration nodes.")
-    return None
-  graph_str = calibration_graph_def.SerializeToString()
-  out = calib_convert(graph_str, is_dynamic_op)
-  status = _to_string(out[0])
-  output_graph_def_string = out[1]
-  del graph_str  # Save some memory
-  if len(status) < 2:
-    raise _impl.UnknownError(None, None, status)
-  if status[:2] != "OK":
-    msg = status.split(";")
-    if len(msg) == 1:
-      raise RuntimeError("Status message is malformed {}".format(status))
-    # pylint: disable=protected-access
-    raise _impl._make_specific_exception(None, None, ";".join(msg[1:]),
-                                         int(msg[0]))
-    # pylint: enable=protected-access
-  output_graph_def = graph_pb2.GraphDef()
-  output_graph_def.ParseFromString(output_graph_def_string)
-  del output_graph_def_string  # Save some memory
-  return output_graph_def
-=======
 from tensorflow.python.compiler.tensorrt import trt_convert
 
 
@@ -404,5 +48,4 @@
       input_saved_model_dir=input_saved_model_dir,
       input_saved_model_tags=input_saved_model_tags,
       output_saved_model_dir=output_saved_model_dir,
-      session_config=session_config)
->>>>>>> a751f01a
+      session_config=session_config)