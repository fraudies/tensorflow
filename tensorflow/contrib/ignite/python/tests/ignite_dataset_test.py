# Copyright 2018 The TensorFlow Authors. All Rights Reserved.
#
# Licensed under the Apache License, Version 2.0 (the "License"); you may not
# use this file except in compliance with the License.  You may obtain a copy of
# the License at
#
#     http://www.apache.org/licenses/LICENSE-2.0
#
# Unless required by applicable law or agreed to in writing, software
# distributed under the License is distributed on an "AS IS" BASIS, WITHOUT
# WARRANTIES OR CONDITIONS OF ANY KIND, either express or implied.  See the
# License for the specific language governing permissions and limitations under
# the License.
# ==============================================================================
"""Tests for IgniteDataset."""
from __future__ import absolute_import
from __future__ import division
from __future__ import print_function

import os

from tensorflow import compat
from tensorflow.contrib.ignite import IgniteDataset
from tensorflow.python.client import session
from tensorflow.python.framework import dtypes
from tensorflow.python.framework import errors
from tensorflow.python.platform import test


class IgniteDatasetTest(test.TestCase):
  """The Apache Ignite servers have to setup before the test and tear down

     after the test manually. The docker engine has to be installed.

     To setup Apache Ignite servers:
     $ bash start_ignite.sh

     To tear down Apache Ignite servers:
     $ bash stop_ignite.sh
  """

  def test_ignite_dataset_with_plain_client(self):
    """Test Ignite Dataset with plain client.

    """
    self._clear_env()
    ds = IgniteDataset(cache_name="SQL_PUBLIC_TEST_CACHE", port=42300)
    self._check_dataset(ds)

  def _clear_env(self):
    """Clears environment variables used by Ignite Dataset.

    """
    if "IGNITE_DATASET_USERNAME" in os.environ:
      del os.environ["IGNITE_DATASET_USERNAME"]
    if "IGNITE_DATASET_PASSWORD" in os.environ:
      del os.environ["IGNITE_DATASET_PASSWORD"]
    if "IGNITE_DATASET_CERTFILE" in os.environ:
      del os.environ["IGNITE_DATASET_CERTFILE"]
    if "IGNITE_DATASET_CERT_PASSWORD" in os.environ:
      del os.environ["IGNITE_DATASET_CERT_PASSWORD"]

  def _check_dataset(self, dataset):
    """Checks that dataset provides correct data."""
    self.assertEqual(dtypes.int64, dataset.output_types["key"])
    self.assertEqual(dtypes.string, dataset.output_types["val"]["NAME"])
    self.assertEqual(dtypes.int64, dataset.output_types["val"]["VAL"])

<<<<<<< HEAD
    it = dataset.make_one_shot_iterator()
=======
    it = compat.v1.data.make_one_shot_iterator(dataset)
>>>>>>> a751f01a
    ne = it.get_next()

    with session.Session() as sess:
      rows = [sess.run(ne), sess.run(ne), sess.run(ne)]
      with self.assertRaises(errors.OutOfRangeError):
        sess.run(ne)

    self.assertEqual({"key": 1, "val": {"NAME": b"TEST1", "VAL": 42}}, rows[0])
    self.assertEqual({"key": 2, "val": {"NAME": b"TEST2", "VAL": 43}}, rows[1])
    self.assertEqual({"key": 3, "val": {"NAME": b"TEST3", "VAL": 44}}, rows[2])


if __name__ == "__main__":
  test.main()<|MERGE_RESOLUTION|>--- conflicted
+++ resolved
@@ -66,11 +66,7 @@
     self.assertEqual(dtypes.string, dataset.output_types["val"]["NAME"])
     self.assertEqual(dtypes.int64, dataset.output_types["val"]["VAL"])
 
-<<<<<<< HEAD
-    it = dataset.make_one_shot_iterator()
-=======
     it = compat.v1.data.make_one_shot_iterator(dataset)
->>>>>>> a751f01a
     ne = it.get_next()
 
     with session.Session() as sess:
