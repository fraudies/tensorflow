--- conflicted
+++ resolved
@@ -88,12 +88,8 @@
 ```python
 >>> import tensorflow as tf
 >>> from tensorflow.contrib.ignite import IgniteDataset
-<<<<<<< HEAD
->>> 
-=======
 >>> tf.enable_eager_execution()
 >>>
->>>>>>> a751f01a
 >>> dataset = IgniteDataset(cache_name="IMAGES").map(lambda obj: obj['val']['pixels'])
 >>> iterator = dataset.make_one_shot_iterator()
 >>> next_obj = iterator.get_next()
@@ -146,9 +142,6 @@
 >>>     print(sess.run(result_gradient))
 ```
 
-<<<<<<< HEAD
-High-level TensorFlow API for [distributed training](https://www.tensorflow.org/api_docs/python/tf/contrib/distribute/DistributionStrategy) is supported as well. 
-=======
 High-level TensorFlow API for [distributed training](https://www.tensorflow.org/api_docs/python/tf/contrib/distribute/DistributionStrategy) is supported as well.
 
 ### Distributed File System
@@ -169,7 +162,6 @@
 *   Training processes communicate with TensorBoard by writing event files to a
     directory, which TensorBoard watches. IGFS allows this communication to work
     even when TensorBoard runs in a different process or machine.
->>>>>>> a751f01a
 
 ### SSL Connection
 
@@ -183,11 +175,6 @@
 ```python
 >>> import tensorflow as tf
 >>> from tensorflow.contrib.ignite import IgniteDataset
-<<<<<<< HEAD
->>> 
->>> dataset = IgniteDataset(cache_name="IMAGES", certfile="client.pem", cert_password="password", username="ignite", password="ignite")
->>> ...
-=======
 >>> tf.enable_eager_execution()
 >>>
 >>> dataset = IgniteDataset(cache_name="IMAGES",
@@ -195,7 +182,6 @@
                             cert_password="password",
                             username="ignite",
                             password="ignite")
->>>>>>> a751f01a
 ```
 
 ### Windows Support
@@ -204,9 +190,6 @@
 
 ## Try it out
 
-<<<<<<< HEAD
-The simplest way to try Ignite Dataset is to run a [Docker](https://www.docker.com/) container with Apache Ignite and loaded [MNIST](http://yann.lecun.com/exdb/mnist/) data and after start interruct with it using Ignite Dataset. Such container is available on Docker Hub: [dmitrievanthony/ignite-with-mnist](https://hub.docker.com/r/dmitrievanthony/ignite-with-mnist/). You need to start this container on your machine:
-=======
 Following examples will help you to easily start working with this module.
 
 ### Ignite Dataset
@@ -217,7 +200,6 @@
 it using Ignite Dataset. Such container is available on Docker Hub:
 [dmitrievanthony/ignite-with-mnist](https://hub.docker.com/r/dmitrievanthony/ignite-with-mnist/).
 You need to start this container on your machine:
->>>>>>> a751f01a
 
 ```
 docker run -it -p 10800:10800 dmitrievanthony/ignite-with-mnist
@@ -227,8 +209,6 @@
 
 ![ignite-dataset-mnist](https://s3.amazonaws.com/helloworld23423423ew23/ignite-dataset-mnist-2.png "Ignite Dataset Mnist")
 
-<<<<<<< HEAD
-=======
 ### IGFS
 
 The simplest way to try IGFS with TensorFlow is to run
@@ -258,7 +238,6 @@
 Hello, world!
 ```
 
->>>>>>> a751f01a
 ## Limitations
 
 Presently, Ignite Dataset works with assumption that all objects in the cache have the same structure (homogeneous objects) and the cache contains at least one object. Another limitation concerns structured objects, Ignite Dataset does not support UUID, Maps and Object arrays that might be parts of an object structure.