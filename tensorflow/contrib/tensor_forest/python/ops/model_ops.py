--- conflicted
+++ resolved
@@ -32,10 +32,7 @@
 from tensorflow.python.ops import resources
 from tensorflow.python.platform import resource_loader
 from tensorflow.python.training import saver
-<<<<<<< HEAD
-=======
 from tensorflow.python.training.tracking import tracking
->>>>>>> a751f01a
 
 
 _model_ops = loader.load_op_library(
@@ -92,8 +89,6 @@
           params=self.params.serialized_params_proto)
 
 
-<<<<<<< HEAD
-=======
 class TreeVariable(tracking.TrackableResource):
   """A tree model."""
 
@@ -147,7 +142,6 @@
     }
 
 
->>>>>>> a751f01a
 def tree_variable(params, tree_config, stats_handle, name, container=None):
   r"""Creates a tree model and returns a handle to it.
 
