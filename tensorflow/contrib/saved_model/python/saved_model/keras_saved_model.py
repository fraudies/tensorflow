--- conflicted
+++ resolved
@@ -18,306 +18,9 @@
 from __future__ import division
 from __future__ import print_function
 
-<<<<<<< HEAD
-import os
-
-from tensorflow.python.client import session
-from tensorflow.python.estimator import keras as estimator_keras_util
-from tensorflow.python.estimator import model_fn as model_fn_lib
-from tensorflow.python.estimator.export import export as export_helpers
-from tensorflow.python.framework import errors
-from tensorflow.python.framework import ops
-from tensorflow.python.keras import backend as K
-from tensorflow.python.keras import models as models_lib
-from tensorflow.python.keras import optimizers
-from tensorflow.python.keras.models import model_from_json
-from tensorflow.python.lib.io import file_io
-from tensorflow.python.ops import variables
-from tensorflow.python.platform import gfile
-from tensorflow.python.platform import tf_logging as logging
-from tensorflow.python.saved_model import builder as saved_model_builder
-from tensorflow.python.saved_model import constants
-from tensorflow.python.saved_model import utils_impl as saved_model_utils
-from tensorflow.python.training import saver as saver_lib
-from tensorflow.python.training.checkpointable import util as checkpointable_utils
-from tensorflow.python.util import compat
-
-
-def save_keras_model(
-    model, saved_model_path, custom_objects=None, as_text=None):
-  """Save a `tf.keras.Model` into Tensorflow SavedModel format.
-
-  `save_model` generates new files/folders under the `saved_model_path` folder:
-  1) an asset folder containing the json string of the model's
-     configuration (topology).
-  2) a checkpoint containing the model weights.
-  3) a saved_model.pb file containing the model's MetaGraphs. The prediction
-     graph is always exported. The evaluaton and training graphs are exported
-     if the following conditions are met:
-     - Evaluation: model loss is defined.
-     - Training: model is compiled with an optimizer defined under `tf.train`.
-       This is because `tf.keras.optimizers.Optimizer` instances cannot be
-       saved to checkpoints.
-
-  Model Requirements:
-  - Model must be a sequential model or functional model. Subclassed models can
-    not be saved via this function, unless you provide an implementation for
-    get_config() and from_config().
-  - All variables must be saveable by the model. In general, this condition is
-    met through the use of layers defined in the keras library. However,
-    there is currently a bug with variables created in Lambda layer functions
-    not being saved correctly (see
-    https://github.com/keras-team/keras/issues/9740).
-
-  Note that each mode is exported in separate graphs, so different modes do not
-  share variables. To use the train graph with evaluation or prediction graphs,
-  create a new checkpoint if variable values have been updated.
-
-  Args:
-    model: A `tf.keras.Model` to be saved.
-    saved_model_path: a string specifying the path to the SavedModel directory.
-      The SavedModel will be saved to a timestamped folder created within this
-      directory.
-    custom_objects: Optional dictionary mapping string names to custom classes
-      or functions (e.g. custom loss functions).
-    as_text: whether to write the `SavedModel` proto in text format.
-
-  Returns:
-    String path to the SavedModel folder, a subdirectory of `saved_model_path`.
-
-  Raises:
-    NotImplementedError: If the passed in model is a subclassed model.
-  """
-  if not model._is_graph_network:
-    raise NotImplementedError
-
-  export_dir = export_helpers.get_timestamped_export_dir(saved_model_path)
-  temp_export_dir = export_helpers.get_temp_export_dir(export_dir)
-
-  builder = saved_model_builder.SavedModelBuilder(temp_export_dir)
-
-  # Manually save variables to export them in an object-based checkpoint. This
-  # skips the `builder.add_meta_graph_and_variables()` step, which saves a
-  # named-based checkpoint.
-  # TODO(b/113134168): Add fn to Builder to save with object-based saver.
-  # TODO(b/113178242): This should only export the model json structure. Only
-  # one save is needed once the weights can be copied from the model to clone.
-  checkpoint_path = _export_model_json_and_variables(model, temp_export_dir)
-
-  # Export each mode. Use ModeKeys enums defined for `Estimator` to ensure that
-  # Keras models and `Estimator`s are exported with the same format.
-  # Every time a mode is exported, the code checks to see if new variables have
-  # been created (e.g. optimizer slot variables). If that is the case, the
-  # checkpoint is re-saved to include the new variables.
-  export_args = {'builder': builder,
-                 'model': model,
-                 'custom_objects': custom_objects,
-                 'checkpoint_path': checkpoint_path}
-
-  has_saved_vars = False
-  if model.optimizer:
-    if isinstance(model.optimizer, optimizers.TFOptimizer):
-      _export_mode(model_fn_lib.ModeKeys.TRAIN, has_saved_vars, **export_args)
-      has_saved_vars = True
-      _export_mode(model_fn_lib.ModeKeys.EVAL, has_saved_vars, **export_args)
-    else:
-      logging.warning(
-          'Model was compiled with an optimizer, but the optimizer is not from '
-          '`tf.train` (e.g. `tf.train.AdagradOptimizer`). Only the serving '
-          'graph was exported. The train and evaluate graphs were not added to '
-          'the SavedModel.')
-  _export_mode(model_fn_lib.ModeKeys.PREDICT, has_saved_vars, **export_args)
-
-  builder.save(as_text)
-
-  gfile.Rename(temp_export_dir, export_dir)
-  return export_dir
-
-
-def _export_model_json_and_variables(model, saved_model_path):
-  """Save model variables and json structure into SavedModel subdirectories."""
-  # Save model configuration as a json string under assets folder.
-  model_json = model.to_json()
-  model_json_filepath = os.path.join(
-      saved_model_utils.get_or_create_assets_dir(saved_model_path),
-      compat.as_text(constants.SAVED_MODEL_FILENAME_JSON))
-  file_io.write_string_to_file(model_json_filepath, model_json)
-
-  # Save model weights in checkpoint format under variables folder.
-  saved_model_utils.get_or_create_variables_dir(saved_model_path)
-  checkpoint_prefix = saved_model_utils.get_variables_path(saved_model_path)
-  model.save_weights(checkpoint_prefix, save_format='tf', overwrite=True)
-  return checkpoint_prefix
-
-
-def _get_var_list(model):
-  """Return list of all checkpointed saveable objects in the model."""
-  return checkpointable_utils.named_saveables(model)
-
-
-def _export_mode(
-    mode, has_saved_vars, builder, model, custom_objects, checkpoint_path):
-  """Export a model, and optionally save new vars from the clone model.
-
-  Args:
-    mode: A `tf.estimator.ModeKeys` string.
-    has_saved_vars: A `boolean` indicating whether the SavedModel has already
-      exported variables.
-    builder: A `SavedModelBuilder` object.
-    model: A `tf.keras.Model` object.
-    custom_objects: A dictionary mapping string names to custom classes
-      or functions.
-    checkpoint_path: String path to checkpoint.
-
-  Raises:
-    ValueError: If the train/eval mode is being exported, but the model does
-      not have an optimizer.
-  """
-  compile_clone = (mode != model_fn_lib.ModeKeys.PREDICT)
-  if compile_clone and not model.optimizer:
-    raise ValueError(
-        'Model does not have an optimizer. Cannot export mode %s' % mode)
-
-  model_graph = ops.get_default_graph()
-  with ops.Graph().as_default() as g:
-
-    K.set_learning_phase(mode == model_fn_lib.ModeKeys.TRAIN)
-
-    # Clone the model into blank graph. This will create placeholders for inputs
-    # and targets.
-    clone = models_lib.clone_and_build_model(
-        model, custom_objects=custom_objects, compile_clone=compile_clone)
-
-    # Make sure that iterations variable is added to the global step collection,
-    # to ensure that, when the SavedModel graph is loaded, the iterations
-    # variable is returned by `tf.train.get_global_step()`. This is required for
-    # compatibility with the SavedModelEstimator.
-    if compile_clone:
-      g.add_to_collection(ops.GraphKeys.GLOBAL_STEP, clone.optimizer.iterations)
-
-    # Extract update and train ops from train/test/predict functions.
-    if mode == model_fn_lib.ModeKeys.TRAIN:
-      clone._make_train_function()
-      builder._add_train_op(clone.train_function.updates_op)
-    elif mode == model_fn_lib.ModeKeys.EVAL:
-      clone._make_test_function()
-    else:
-      clone._make_predict_function()
-    g.get_collection_ref(ops.GraphKeys.UPDATE_OPS).extend(clone.state_updates)
-
-    clone_var_list = checkpointable_utils.named_saveables(clone)
-
-    with session.Session().as_default():
-      if has_saved_vars:
-        # Confirm all variables in the clone have an entry in the checkpoint.
-        status = clone.load_weights(checkpoint_path)
-        status.assert_existing_objects_matched()
-      else:
-        # Confirm that variables between the clone and model match up exactly,
-        # not counting optimizer objects. Optimizer objects are ignored because
-        # if the model has not trained, the slot variables will not have been
-        # created yet.
-        # TODO(b/113179535): Replace with checkpointable equivalence.
-        _assert_same_non_optimizer_objects(model, model_graph, clone, g)
-
-        # TODO(b/113178242): Use value transfer for checkpointable objects.
-        clone.load_weights(checkpoint_path)
-
-        # Add graph and variables to SavedModel.
-        # TODO(b/113134168): Switch to add_meta_graph_and_variables.
-        clone.save_weights(checkpoint_path, save_format='tf', overwrite=True)
-        builder._has_saved_variables = True
-
-    # Add graph to the SavedModel builder.
-    builder.add_meta_graph(
-        model_fn_lib.EXPORT_TAG_MAP[mode],
-        signature_def_map=_create_signature_def_map(clone, mode),
-        saver=saver_lib.Saver(clone_var_list),
-        main_op=variables.local_variables_initializer())
-    return None
-
-
-def _create_signature_def_map(model, mode):
-  """Create a SignatureDef map from a Keras model."""
-  inputs_dict = {name: x for name, x in zip(model.input_names, model.inputs)}
-  if model.optimizer:
-    targets_dict = {x.name.split(':')[0]: x
-                    for x in model.targets if x is not None}
-    inputs_dict.update(targets_dict)
-  outputs_dict = {name: x
-                  for name, x in zip(model.output_names, model.outputs)}
-  export_outputs = model_fn_lib.export_outputs_for_mode(
-      mode,
-      predictions=outputs_dict,
-      loss=model.total_loss if model.optimizer else None,
-      metrics=estimator_keras_util._convert_keras_metrics_to_estimator(model))
-  return export_helpers.build_all_signature_defs(
-      inputs_dict,
-      export_outputs=export_outputs,
-      serving_only=(mode == model_fn_lib.ModeKeys.PREDICT))
-
-
-def _assert_same_non_optimizer_objects(model, model_graph, clone, clone_graph):
-  """Assert model and clone contain the same checkpointable objects."""
-
-  def get_non_optimizer_objects(m, g):
-    """Gather set of model and optimizer checkpointable objects."""
-    # Set default graph because optimizer.variables() returns optimizer
-    # variables defined in the default graph.
-    with g.as_default():
-      all_objects = set(checkpointable_utils.list_objects(m))
-      optimizer_and_variables = set()
-      for obj in all_objects:
-        if isinstance(obj, optimizers.TFOptimizer):
-          optimizer_and_variables.update(checkpointable_utils.list_objects(obj))
-          optimizer_and_variables.update(set(obj.optimizer.variables()))
-      return all_objects - optimizer_and_variables
-
-  model_objects = get_non_optimizer_objects(model, model_graph)
-  clone_objects = get_non_optimizer_objects(clone, clone_graph)
-
-  if len(model_objects) != len(clone_objects):
-    raise errors.InternalError(
-        None, None,
-        'Model and clone must use the same variables.'
-        '\n\tModel variables: %s\n\t Clone variables: %s'
-        % (model_objects, clone_objects))
-
-
-def load_keras_model(saved_model_path):
-  """Load a keras.Model from SavedModel.
-
-  load_model reinstantiates model state by:
-  1) loading model topology from json (this will eventually come
-     from metagraph).
-  2) loading model weights from checkpoint.
-
-  Args:
-    saved_model_path: a string specifying the path to an existing SavedModel.
-
-  Returns:
-    a keras.Model instance.
-  """
-  # restore model topology from json string
-  model_json_filepath = os.path.join(
-      compat.as_bytes(saved_model_path),
-      compat.as_bytes(constants.ASSETS_DIRECTORY),
-      compat.as_bytes(constants.SAVED_MODEL_FILENAME_JSON))
-  model_json = file_io.read_file_to_string(model_json_filepath)
-  model = model_from_json(model_json)
-
-  # restore model weights
-  checkpoint_prefix = os.path.join(
-      compat.as_text(saved_model_path),
-      compat.as_text(constants.VARIABLES_DIRECTORY),
-      compat.as_text(constants.VARIABLES_FILENAME))
-  model.load_weights(checkpoint_prefix)
-  return model
-=======
 from tensorflow.python.keras import saving
 
 
 # TODO(kathywu): Remove all contrib callers, switch to tf.keras.
 save_keras_model = saving.export_saved_model
-load_keras_model = saving.load_from_saved_model
->>>>>>> a751f01a
+load_keras_model = saving.load_from_saved_model