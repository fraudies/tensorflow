# Copyright 2016 The TensorFlow Authors. All Rights Reserved.
#
# Licensed under the Apache License, Version 2.0 (the "License");
# you may not use this file except in compliance with the License.
# You may obtain a copy of the License at
#
#     http://www.apache.org/licenses/LICENSE-2.0
#
# Unless required by applicable law or agreed to in writing, software
# distributed under the License is distributed on an "AS IS" BASIS,
# WITHOUT WARRANTIES OR CONDITIONS OF ANY KIND, either express or implied.
# See the License for the specific language governing permissions and
# limitations under the License.
# ==============================================================================
"""Cudnn RNN operators."""
from __future__ import absolute_import
from __future__ import division
from __future__ import print_function

import os
from tensorflow.contrib.checkpoint.python import split_dependency
from tensorflow.contrib.rnn.python.ops import lstm_ops
from tensorflow.python.framework import dtypes
from tensorflow.python.framework import ops
from tensorflow.python.framework import random_seed
from tensorflow.python.keras.engine import base_layer
from tensorflow.python.ops import array_ops
from tensorflow.python.ops import gen_cudnn_rnn_ops
from tensorflow.python.ops import init_ops
from tensorflow.python.ops import math_ops
from tensorflow.python.ops import nn_ops
from tensorflow.python.ops import rnn_cell_impl
from tensorflow.python.ops import state_ops
from tensorflow.python.ops import variable_scope as vs
from tensorflow.python.training import saver
from tensorflow.python.training.tracking import tracking as trackable_lib

CUDNN_RNN_UNIDIRECTION = "unidirectional"
CUDNN_RNN_BIDIRECTION = "bidirectional"
CUDNN_LSTM = "lstm"
CUDNN_GRU = "gru"
CUDNN_RNN_RELU = "rnn_relu"
CUDNN_RNN_TANH = "rnn_tanh"

# Half for cell input, half for hidden states.
CUDNN_LSTM_PARAMS_PER_LAYER = 8
CUDNN_GRU_PARAMS_PER_LAYER = 6
CUDNN_RNN_TANH_PARAMS_PER_LAYER = 2
CUDNN_RNN_RELU_PARAMS_PER_LAYER = 2

CUDNN_INPUT_LINEAR_MODE = "linear_input"
CUDNN_INPUT_SKIP_MODE = "skip_input"
CUDNN_INPUT_AUTO_MODE = "auto_select"

# pylint:disable=protected-access
_BIAS_VARIABLE_NAME = rnn_cell_impl._BIAS_VARIABLE_NAME
_WEIGHTS_VARIABLE_NAME = rnn_cell_impl._WEIGHTS_VARIABLE_NAME
# pylint:enable=protected-access


class CudnnCompatibleLSTMCell(lstm_ops.LSTMBlockCell):
  """Cudnn Compatible LSTMCell.

  A simple wrapper around `tf.contrib.rnn.LSTMBlockCell` to use along with
  `tf.contrib.cudnn_rnn.CudnnLSTM`. The latter's params can be used by
  this cell seamlessly.
  """

  def __init__(self, num_units, reuse=None):
    super(CudnnCompatibleLSTMCell, self).__init__(
        num_units, forget_bias=0, cell_clip=None, use_peephole=False,
        reuse=reuse, name="cudnn_compatible_lstm_cell")
    self._names.update({"scope": "cudnn_compatible_lstm_cell"})


class CudnnCompatibleGRUCell(rnn_cell_impl.GRUCell):
  """Cudnn Compatible GRUCell.

  A GRU impl akin to `tf.nn.rnn_cell.GRUCell` to use along with
  `tf.contrib.cudnn_rnn.CudnnGRU`. The latter's params can be used by
  it seamlessly.

  It differs from platform-independent GRUs in how the new memory gate is
  calculated. Nvidia picks this variant based on GRU author's[1] suggestion and
  the fact it has no accuracy impact[2].
  [1] https://arxiv.org/abs/1406.1078
  [2] http://svail.github.io/diff_graphs/

  Cudnn compatible GRU (from Cudnn library user guide):
  ```python
  # reset gate
  $$r_t = \sigma(x_t * W_r + h_t-1 * R_h + b_{Wr} + b_{Rr})$$
  # update gate
  $$u_t = \sigma(x_t * W_u + h_t-1 * R_u + b_{Wu} + b_{Ru})$$
  # new memory gate
  $$h'_t = tanh(x_t * W_h + r_t .* (h_t-1 * R_h + b_{Rh}) + b_{Wh})$$
  $$h_t = (1 - u_t) .* h'_t + u_t .* h_t-1$$
  ```

  Other GRU (see `tf.nn.rnn_cell.GRUCell` and `tf.contrib.rnn.GRUBlockCell`):
  ```python
  # new memory gate
  \\(h'_t = tanh(x_t * W_h + (r_t .* h_t-1) * R_h + b_{Wh})\\)
  ```
  which is not equivalent to Cudnn GRU: in addition to the extra bias term b_Rh,
  ```python
  \\(r .* (h * R) != (r .* h) * R\\)
  ```
  """

  def __init__(self, num_units, reuse=None, kernel_initializer=None):
    super(CudnnCompatibleGRUCell, self).__init__(
        num_units,
        activation=None,
        reuse=reuse,
        kernel_initializer=kernel_initializer)

  def build(self, inputs_shape):
    if inputs_shape[1].value is None:
      raise ValueError("Expected inputs.shape[-1] to be known, saw shape: %s"
                       % inputs_shape)

    input_depth = inputs_shape[1].value
    self._gate_kernel = self.add_variable(
        "gates/%s" % _WEIGHTS_VARIABLE_NAME,
        shape=[input_depth + self._num_units, 2 * self._num_units],
        initializer=self._kernel_initializer)
    self._gate_bias = self.add_variable(
        "gates/%s" % _BIAS_VARIABLE_NAME,
        shape=[2 * self._num_units],
        initializer=(
            self._bias_initializer
            if self._bias_initializer is not None
            else init_ops.constant_initializer(1.0, dtype=self.dtype)))

    self._candidate_input_kernel = self.add_variable(
        "candidate/input_projection/%s" % _WEIGHTS_VARIABLE_NAME,
        shape=[input_depth, self._num_units],
        initializer=self._kernel_initializer)
    self._candidate_hidden_kernel = self.add_variable(
        "candidate/hidden_projection/%s" % _WEIGHTS_VARIABLE_NAME,
        shape=[self._num_units, self._num_units],
        initializer=self._kernel_initializer)

    self._candidate_input_bias = self.add_variable(
        "candidate/input_projection/%s" % _BIAS_VARIABLE_NAME,
        shape=[self._num_units],
        initializer=(
            self._bias_initializer
            if self._bias_initializer is not None
            else init_ops.zeros_initializer(dtype=self.dtype)))
    self._candidate_hidden_bias = self.add_variable(
        "candidate/hidden_projection/%s" % _BIAS_VARIABLE_NAME,
        shape=[self._num_units],
        initializer=(
            self._bias_initializer
            if self._bias_initializer is not None
            else init_ops.zeros_initializer(dtype=self.dtype)))

  def call(self, inputs, state):
    """Gated recurrent unit (GRU) with nunits cells."""
    gate_inputs = math_ops.matmul(
        array_ops.concat([inputs, state], 1), self._gate_kernel)
    gate_inputs = nn_ops.bias_add(gate_inputs, self._gate_bias)

    value = math_ops.sigmoid(gate_inputs)
    r, u = array_ops.split(value=value, num_or_size_splits=2, axis=1)

    candidate = nn_ops.bias_add(
        math_ops.matmul(inputs, self._candidate_input_kernel),
        self._candidate_input_bias)
    candidate += r * nn_ops.bias_add(
        math_ops.matmul(state, self._candidate_hidden_kernel),
        self._candidate_hidden_bias)
    candidate = self._activation(candidate)
    new_h = (1-u) * candidate + u * state
    return new_h, new_h


# TODO(yaozhang): make sure we only save the canonical version of params and
# don't save the platform-specific version to avoid potential race
# conditions where params is updated by both versions when being restored.
# Currently, checkpointing will function properly, despite that we save both
# versions, because Saver restores customized savables after Variables.
# However, it is good to not rely on this restoring order of Saver and to
# avoid unnecessary storage. Add a test to check only the canonical version is
# saved.
class CudnnOpaqueParamsSaveable(saver.BaseSaverBuilder.SaveableObject):
  """Abstract SaveableObject implementation handling Cudnn opaque params."""

  def __init__(self,
               opaque_params,
               num_layers,
               num_units,
               input_size,
               input_mode=CUDNN_INPUT_LINEAR_MODE,
               direction=CUDNN_RNN_UNIDIRECTION,
               scope=None,
               name="cudnn_rnn_saveable"):
    """Creates a CudnnOpaqueParamsSaveable object.

       CudnnOpaqueParamsSaveable is saveable/restorable in a checkpoint file
       and is used to save/restore the weights and biases parameters in a
       canonical format which is directly consumable by platform-independent tf
       RNN cells. Parameters are saved as tensors layer by layer with weight
       tensors followed by bias tensors, and forward direction followed by
       backward direction (if applicable). When restoring, a user could name
       param_variables as desired, and restore weight and bias tensors to these
       variables.

       For CudnnRNNRelu or CudnnRNNTanh, there are 2 tensors per weight and per
       bias for each layer: tensor 0 is applied to the input from the previous
       layer and tensor 1 to the recurrent input.

       For CudnnLSTM, there are 8 tensors per weight and per bias for each
       layer: tensor 0-3 are applied to the input from the previous layer and
       tensor 4-7 to the recurrent input. Tensor 0 and 4 are for the input gate;
       tensor 1 and 5 the forget gate; tensor 2 and 6 the new memory gate;
       tensor 3 and 7 the output gate.

       For CudnnGRU, there are 6 tensors per weight and per bias for each layer:
       tensor 0-2 are applied to the input from the previous layer and
       tensor 3-5 to the recurrent input. Tensor 0 and 3 are for the reset gate;
       tensor 1 and 4 the update gate; tensor 2 and 5 the new memory gate.

    Args:
      opaque_params: a variable, Cudnn RNN opaque params.
      num_layers: the number of layers for the RNN model.
      num_units: the number of units within the RNN model.
      input_size: the size of the input, it could be different from the
          num_units.
      input_mode: indicate whether there is a linear projection between the
          input and the actual computation before the first layer. It could be
          'linear_input', 'skip_input' or 'auto_select'.
          'linear_input' (default) always applies a linear projection of input
          onto RNN hidden state. (standard RNN behavior).
          'skip_input' is only allowed when input_size == num_units;
          'auto_select' implies 'skip_input' when input_size == num_units;
          otherwise, it implies 'linear_input'.
      direction: the direction model that the model operates. Could be either
          'unidirectional' or 'bidirectional'
      scope: string of VariableScope, the scope of equivalent subgraph
          consisting only platform-independent tf RNN cells.
      name: the name of the CudnnOpaqueParamsSaveable object.
    """
    # Define in subclasses.
    self._num_layers = num_layers
    self._input_size = input_size
    self._num_units = num_units
    self._input_mode = input_mode
    self._direction = direction
    if scope is not None:
      scope_name = scope.name if isinstance(scope, vs.VariableScope) else scope
      self._scope = scope_name or None
    else:
      self._scope = None

    self._variables = opaque_params
    self._num_dirs = 1 if self._direction == CUDNN_RNN_UNIDIRECTION else 2
    self._num_params = (
        self._num_params_per_layer * self._num_layers * self._num_dirs)

    weights, biases = self._OpaqueParamsToCanonical()
    (weights, weight_names), (biases, bias_names) = self._TransformCanonical(
        weights, biases)
    # We currently don't use slice_spec. It might be useful in a distributed
    # setting where each parameter server node stores a slice of variable,
    # instead of having the master pull all slices and then save them.
    slice_spec = ""
    params = weights + biases
    self._weight_names = weight_names
    self._bias_names = bias_names
    self._param_names = weight_names + bias_names
    prefixed_param_names = weight_names + bias_names
    if self._scope:
      prefixed_param_names = [
          "%s/%s" % (self._scope, pn) for pn in prefixed_param_names]
    specs = [
        saver.BaseSaverBuilder.SaveSpec(param, slice_spec, param_name)
        for param, param_name in zip(params, prefixed_param_names)
    ]
    super(CudnnOpaqueParamsSaveable, self).__init__(
        array_ops.identity(self._variables), specs, name)

  def restore(self, restored_tensors, restored_shapes):
    weights, biases = self._ReverseTransformCanonical(restored_tensors)
    weights = [array_ops.reshape(w, [-1]) for w in weights]
    opaque_params = self._CanonicalToOpaqueParams(weights, biases)

    return state_ops.assign(
        self._variables, opaque_params, validate_shape=False)

  def _checkpointable_save(self, save_buffer):
    weights, biases = self._OpaqueParamsToCanonical()
    with ops.device("gpu:0"):
      (weights, _), (biases, _) = self._TransformCanonical(
          weights, biases)
    for name, tensor in zip(self._param_names, weights + biases):
      save_buffer[name] = array_ops.identity(tensor)

  def _checkpointable_restore(self, restore_buffer):
    tensors = [array_ops.identity(restore_buffer[name])
               for name in self._param_names]
    return self.restore(
        restored_tensors=tensors,
        restored_shapes=None  # Unused
    )

  def _add_checkpointable_dependencies(self, checkpointable, dtype):
    """Add canonical weight dependencies to `checkpointable`.

    When saving or restoring, converts to or from the opaque buffer
    format. Weights are saved and loaded in the configuration expected by
    cuDNN-compatible cells.

    Args:
      checkpointable: An object inheriting from `CheckpointableBase` to add
        dependencies too (typically the cuDNN `Layer`).
      dtype: The dtype for the canonical parameter Tensors.
    """
    split_dependencies = split_dependency.split_dependency(
        component_names=self._param_names,
        component_dtypes=(dtype,) * len(self._param_names),
        fill_save_buffer_fn=self._checkpointable_save,
        consume_restore_buffer_fn=self._checkpointable_restore)
    self._checkpointable_track_params(checkpointable, split_dependencies)

  def _checkpointable_track_params(self, checkpointable, params):
    """Tracks parameters in a canonical configuration."""
    return  # NotImplementedError raised by the Layer.

  def _TFCanonicalNamePrefix(self, layer, is_fwd=True):
    if self._direction == CUDNN_RNN_UNIDIRECTION:
      return "rnn/multi_rnn_cell/cell_%d/%s" % (layer, self._rnn_cell_name)
    else:
      if is_fwd:
        return ("stack_bidirectional_rnn/cell_%d/bidirectional_rnn/fw/%s" %
                (layer, self._rnn_cell_name))
      else:
        return ("stack_bidirectional_rnn/cell_%d/bidirectional_rnn/bw/%s" %
                (layer, self._rnn_cell_name))

  def _OpaqueParamsToCanonical(self):
    """Converts opaque params to Cudnn canonical format.

    Returns:
      2 list for weights and biases respectively.
    """
    with ops.device("/gpu:0"):
      weights, biases = gen_cudnn_rnn_ops.cudnn_rnn_params_to_canonical(
          num_layers=self._num_layers,
          num_units=self._num_units,
          input_size=self._input_size,
          params=self._variables,
          num_params=self._num_params,
          rnn_mode=self._rnn_mode,
          input_mode=self._input_mode,
          direction=self._direction)
      return (weights, biases)

  def _CanonicalToOpaqueParams(self, cu_weights, cu_biases):
    """Converts from Cudnn canonical format to opaque params.

    Args:
      cu_weights: a list of tensors, Cudnn canonical weights.
      cu_biases: a list of tensors, Cudnn canonical biases.
    Returns:
      a single opaque tensor.
    """
    with ops.device("/gpu:0"):
      return gen_cudnn_rnn_ops.cudnn_rnn_canonical_to_params(
          num_layers=self._num_layers,
          num_units=self._num_units,
          input_size=self._input_size,
          weights=cu_weights,
          biases=cu_biases,
          rnn_mode=self._rnn_mode,
          input_mode=self._input_mode,
          direction=self._direction)

  def _TransformCanonical(self, cu_weights, cu_biases):
    r"""Transform from Cudnn canonical to tf canonical.

    The elements of argument lists are laid out in the following format:
        ------------------------------------------------------------
        | weights                    | biases                      |
        ------------------------------------------------------------
        \                             \
         \                             \
          -------------------------------
          | layer1     |layer2     |... |
          -------------------------------
          \             \
           ---------------
           |fwd   |bak   |
           ---------------
    Args:
      cu_weights: a list of tensors of Cudnn canonical weights.
      cu_biases: a list of tensors of Cudnn canonical biases.
    Returns:
      2 tuples, one for weights and the other for bias.
      Each tuple has two lists: the 1st for transformed tf canonical tensors
      and the 2nd for the names of the tensors under which they are saved.
    """
    tf_weights, tf_biases = [], []
    tf_weights_names, tf_bias_names = [], []

    layer_weights_num = self._num_params_per_layer * self._num_dirs
    layer_biases_num = layer_weights_num

    for i in range(self._num_layers):
      layer_weights = cu_weights[i * layer_weights_num:
                                 (i + 1) * layer_weights_num]
      layer_biases = cu_biases[i * layer_biases_num:(i + 1) * layer_biases_num]
      if self._direction == CUDNN_RNN_UNIDIRECTION:
        prefix = self._TFCanonicalNamePrefix(i)
        self._TransformSingleLayerCanonical(layer_weights, layer_biases, prefix,
                                            tf_weights, tf_weights_names,
                                            tf_biases, tf_bias_names)
      else:
        fw_prefix = self._TFCanonicalNamePrefix(i, is_fwd=True)
        bw_prefix = self._TFCanonicalNamePrefix(i, is_fwd=False)

        fw_weights = layer_weights[:len(layer_weights) // 2]
        bw_weights = layer_weights[len(layer_weights) // 2:]
        fw_biases = layer_biases[:len(layer_biases) // 2]
        bw_biases = layer_biases[len(layer_biases) // 2:]

        self._TransformSingleLayerCanonical(fw_weights, fw_biases, fw_prefix,
                                            tf_weights, tf_weights_names,
                                            tf_biases, tf_bias_names)

        self._TransformSingleLayerCanonical(bw_weights, bw_biases, bw_prefix,
                                            tf_weights, tf_weights_names,
                                            tf_biases, tf_bias_names)
    return (tf_weights, tf_weights_names), (tf_biases, tf_bias_names)

  def _TransformSingleLayerCanonical(self, cu_weights, cu_biases, prefix,
                                     tf_weights, tf_weights_names, tf_biases,
                                     tf_bias_names):
    r"""Transform single layer Cudnn canonicals to tf canonicals.

    The elements of cu_weights, cu_biases are laid out in the following format:
    -------------------------------------------------------------------------
    | gate0 param on inputs | gate0 param on hidden state | gate1 ..........|
    -------------------------------------------------------------------------
    Args:
      cu_weights: a list of tensors, single layer weights.
      cu_biases: a list of tensors, single layer biases.
      prefix: the shared prefix of all tensor names.
      tf_weights: a list where transformed weights are stored.
      tf_weights_names: a list where names of transformed weights are stored.
      tf_biases: a list where transformed biases are stored.
      tf_bias_names: a list where names of transformed biases are stored.
    """
    raise NotImplementedError("Abstract method")

  def _ReverseTransformCanonical(self, tf_canonicals):
    r"""Transform from tf canonical to Cudnn canonical.

    This is the reverse routine of _TransformCanonical().
    Args:
      tf_canonicals: a list of tensors of tf canonical params. The elements are
        laid out in the following format:
        ------------------------------------------------------------
        | weights                    | biases                      |
        ------------------------------------------------------------
        \                             \
         \                             \
          -------------------------------
          | layer1     |layer2     |... |
          -------------------------------
          \             \
           ---------------
           |fwd   |bak   |
           ---------------
    Returns:
      2 lists: the recovered cudnn canonical weights and biases.
    """
    weights = tf_canonicals[:len(tf_canonicals) // 2]
    biases = tf_canonicals[len(tf_canonicals) // 2:]

    cu_weights, cu_biases = [], []
    layer_weights_num = len(weights) // self._num_layers
    layer_biases_num = len(biases) // self._num_layers
    for i in range(self._num_layers):
      layer_weights = weights[i * layer_weights_num:(i + 1) * layer_weights_num]
      layer_biases = biases[i * layer_biases_num:(i + 1) * layer_biases_num]
      if self._direction == CUDNN_RNN_UNIDIRECTION:
        cu_weights.extend(self._tf_to_cudnn_weights(i, *layer_weights))
        cu_biases.extend(self._tf_to_cudnn_biases(*layer_biases))
      else:
        fw_weights, bw_weights = layer_weights[:len(
            layer_weights) // 2], layer_weights[len(layer_weights) // 2:]
        fw_biases, bw_biases = layer_biases[:len(
            layer_biases) // 2], layer_biases[len(layer_biases) // 2:]
        cu_weights.extend(self._tf_to_cudnn_weights(i, *fw_weights))
        cu_biases.extend(self._tf_to_cudnn_biases(*fw_biases))

        cu_weights.extend(self._tf_to_cudnn_weights(i, *bw_weights))
        cu_biases.extend(self._tf_to_cudnn_biases(*bw_biases))
    return cu_weights, cu_biases

  def _cudnn_to_tf_weights(self, *cu_weights):
    r"""Stitching cudnn canonical weights to generate tf canonical weights."""
    raise NotImplementedError("Abstract method")

  def _tf_to_cudnn_weights(self, layer, *tf_weights):
    r"""Reverse the operations in StitchWeights()."""
    raise NotImplementedError("Abstract method")

  def _cudnn_to_tf_biases(self, *biases):
    r"""Stitching cudnn canonical biases to generate tf canonical biases."""
    raise NotImplementedError("Abstract method")

  def _tf_to_cudnn_biases(self, *tf_biases):
    r"""Reverse the operations in StitchBiases()."""
    raise NotImplementedError("Abstract method")


class CudnnLSTMSaveable(CudnnOpaqueParamsSaveable):
  """SaveableObject implementation handling Cudnn LSTM opaque params."""

  _rnn_mode = CUDNN_LSTM
  _num_params_per_layer = CUDNN_LSTM_PARAMS_PER_LAYER

  _rnn_cell_name = base_layer.to_snake_case(CudnnCompatibleLSTMCell.__name__)

  def _cudnn_to_tf_gate_params(self, *cu_gate_order):
    i_g, f_g, c_g, o_g = cu_gate_order
    return [i_g, c_g, f_g, o_g]

  def _tf_to_cudnn_gate_params(self, *tf_gate_order):
    i_g, c_g, f_g, o_g = tf_gate_order
    return [i_g, f_g, c_g, o_g]

  def _cudnn_to_tf_weights(self, *cu_weights):
    r"""Stitching cudnn canonical weights to generate tf canonical weights."""
    w_i, w_f, w_c, w_o, r_i, r_f, r_c, r_o = cu_weights

    # pylint: disable=invalid-name
    W_i = array_ops.concat([w_i, r_i], axis=1)
    W_f = array_ops.concat([w_f, r_f], axis=1)
    W_c = array_ops.concat([w_c, r_c], axis=1)
    W_o = array_ops.concat([w_o, r_o], axis=1)
    # pylint: enable=invalid-name
    # Cudnn LSTM weights are in ifco order, other tf LSTMs are in icfo order.
    reordered = self._cudnn_to_tf_gate_params(* [W_i, W_f, W_c, W_o])
    return (array_ops.transpose(array_ops.concat(reordered, axis=0)),)

  def _tf_to_cudnn_weights(self, layer, *tf_weights):
    r"""Reverse the operations in StitchWeights()."""
    input_size = self._input_size
    num_units = self._num_units
    if layer == 0:
      input_weight_width = input_size
    else:
      input_weight_width = num_units
      if self._direction == CUDNN_RNN_BIDIRECTION:
        input_weight_width *= 2

    (tf_weight,) = tf_weights
    w = array_ops.transpose(tf_weight)
    # pylint: disable=invalid-name
    W_i, W_f, W_c, W_o = self._tf_to_cudnn_gate_params(*array_ops.split(
        w, 4, axis=0))

    w_i, r_i = array_ops.split(W_i, [input_weight_width, num_units], axis=1)
    w_c, r_c = array_ops.split(W_c, [input_weight_width, num_units], axis=1)
    w_f, r_f = array_ops.split(W_f, [input_weight_width, num_units], axis=1)
    w_o, r_o = array_ops.split(W_o, [input_weight_width, num_units], axis=1)
    return w_i, w_f, w_c, w_o, r_i, r_f, r_c, r_o
    # pylint: enable=invalid-name

  def _cudnn_to_tf_biases(self, *cu_biases):
    r"""Stitching cudnn canonical biases to generate tf canonical biases."""
    b_wi, b_wf, b_wc, b_wo, b_ri, b_rf, b_rc, b_ro = cu_biases
    # Save only the sum instead of individual biases. When recovering, return
    # two biases each with half the value. Since RNN does not regularize by
    # weight decay, it has no side effect in training or inference.
    # pylint: disable=invalid-name
    B_i = b_wi + b_ri
    B_f = b_wf + b_rf
    B_c = b_wc + b_rc
    B_o = b_wo + b_ro
    # pylint: enable=invalid-name
    reordered = self._cudnn_to_tf_gate_params(* [B_i, B_f, B_c, B_o])
    return (array_ops.concat(reordered, axis=0),)

  def _tf_to_cudnn_biases(self, *tf_biases):
    r"""Reverse the operations in StitchBiases()."""
    (tf_bias,) = tf_biases
    # pylint: disable=invalid-name
    B_i, B_f, B_c, B_o = self._tf_to_cudnn_gate_params(*array_ops.split(
        tf_bias, 4, axis=0))
    # pylint: enable=invalid-name
    # pylint: disable=unbalanced-tuple-unpacking
    b_wi, b_ri = (B_i * 0.5,) * 2
    b_wf, b_rf = (B_f * 0.5,) * 2
    b_wc, b_rc = (B_c * 0.5,) * 2
    b_wo, b_ro = (B_o * 0.5,) * 2
    # pylint: enable=unbalanced-tuple-unpacking
    # Return ifco order for Cudnn LSTM.
    return b_wi, b_wf, b_wc, b_wo, b_ri, b_rf, b_rc, b_ro

  def _TransformSingleLayerCanonical(self, weights, biases, prefix, tf_weights,
                                     tf_weights_names, tf_biases,
                                     tf_bias_names):
    (w,) = self._cudnn_to_tf_weights(*weights)
    (b,) = self._cudnn_to_tf_biases(*biases)

    tf_weights.append(w)
    tf_weights_names.append(prefix + "/kernel")

    tf_biases.append(b)
    tf_bias_names.append(prefix + "/bias")

  def _checkpointable_track_params(self, checkpointable, params):
    """Track parameters for compatibility with CudnnCompatibleLSTMCell."""
    biases = []
    weights = []
    for name in self._weight_names:
      weights.append(params[name])
    for name in self._bias_names:
      biases.append(params[name])
    assert len(params) == len(weights) + len(biases)
    if len(weights) == 1 and len(biases) == 1:
      # For single-layer cells, allow substituting a cell with no MultiRNNCell
      # wrapping.
      kernel, = weights  # pylint: disable=unbalanced-tuple-unpacking
      bias, = biases  # pylint: disable=unbalanced-tuple-unpacking
      checkpointable._track_checkpointable(kernel, name="kernel")  # pylint: disable=protected-access
      checkpointable._track_checkpointable(bias, name="bias")  # pylint: disable=protected-access
    assert len(biases) == len(weights)
    for cell_index, (bias, kernel) in enumerate(zip(biases, weights)):
      cell = checkpointable_lib.Checkpointable()
      checkpointable._track_checkpointable(cell, name="cell-%d" % cell_index)  # pylint: disable=protected-access
      cell.bias = bias
      cell.kernel = kernel


class CudnnGRUSaveable(CudnnOpaqueParamsSaveable):
  """SaveableObject implementation handling Cudnn GRU opaque params."""

  _rnn_mode = CUDNN_GRU
  _num_params_per_layer = CUDNN_GRU_PARAMS_PER_LAYER

  _rnn_cell_name = base_layer.to_snake_case(CudnnCompatibleGRUCell.__name__)

  def _cudnn_to_tf_weights(self, *cu_weights):
    r"""Stitching cudnn canonical weights to generate tf canonical weights."""
    w_i, w_r, w_h, r_i, r_r, r_h = cu_weights

    # pylint: disable=invalid-name
    W_i = array_ops.concat([w_i, r_i], axis=1)
    W_r = array_ops.concat([w_r, r_r], axis=1)
    # pylint: enable=invalid-name
    return (array_ops.transpose(array_ops.concat([W_i, W_r], axis=0)),
            array_ops.transpose(w_h), array_ops.transpose(r_h))

  def _tf_to_cudnn_weights(self, layer, *tf_weights):
    r"""Reverse the operations in StitchWeights()."""
    input_size = self._input_size
    num_units = self._num_units
    if layer == 0:
      input_weight_width = input_size
    else:
      input_weight_width = num_units
      if self._direction == CUDNN_RNN_BIDIRECTION:
        input_weight_width *= 2
    # pylint: disable=invalid-name
    W_ir, w_h, r_h = tf_weights
    W_ir = array_ops.transpose(W_ir)
    w_h = array_ops.transpose(w_h)
    r_h = array_ops.transpose(r_h)

    W_i, W_r = array_ops.split(W_ir, 2, axis=0)
    w_i, r_i = array_ops.split(W_i, [input_weight_width, num_units], axis=1)
    w_r, r_r = array_ops.split(W_r, [input_weight_width, num_units], axis=1)
    # pylint: enable=invalid-name
    return w_i, w_r, w_h, r_i, r_r, r_h

  def _cudnn_to_tf_biases(self, *biases):
    r"""Stitching cudnn canonical biases to generate tf canonical biases."""
    b_wi, b_wr, b_wh, b_ri, b_rr, b_rh = biases
    return (
        # Save only the sum instead of individual biases. When recovering,
        # return two biases each with half the value. Since RNN does not
        # regularize by weight decay, it has no side effect in training or
        # inference.
        array_ops.concat([b_wi, b_wr], axis=0) + array_ops.concat(
            [b_ri, b_rr], axis=0),
        b_wh,
        b_rh)

  def _tf_to_cudnn_biases(self, *tf_biases):
    r"""Reverse the operations in StitchBiases()."""
    # b_ir is the summed bias of reset and update gate.
    b_ir, b_wh, b_rh = tf_biases
    bi, br = b_ir * 0.5, b_ir * 0.5
    b_wi, b_wr = array_ops.split(bi, 2, axis=0)
    b_ri, b_rr = array_ops.split(br, 2, axis=0)
    return b_wi, b_wr, b_wh, b_ri, b_rr, b_rh

  def _TransformSingleLayerCanonical(self, weights, biases, prefix, tf_weights,
                                     tf_weights_names, tf_biases,
                                     tf_bias_names):
    # pylint: disable=invalid-name
    W_ir, w_h, r_h = self._cudnn_to_tf_weights(*weights)
    b_ir, b_wh, b_rh = self._cudnn_to_tf_biases(*biases)
    # pylint: enable=invalid-name

    tf_weights.extend([W_ir, w_h, r_h])
    tf_weights_names.append(prefix + "/gates/kernel")
    tf_weights_names.append(prefix + "/candidate/input_projection/kernel")
    tf_weights_names.append(prefix + "/candidate/hidden_projection/kernel")

    tf_biases.extend([b_ir, b_wh, b_rh])
    tf_bias_names.append(prefix + "/gates/bias")
    tf_bias_names.append(prefix + "/candidate/input_projection/bias")
    tf_bias_names.append(prefix + "/candidate/hidden_projection/bias")


class CudnnRNNSimpleSaveable(CudnnLSTMSaveable):
  """SaveableObject implementation handling Cudnn RNN Tanh opaque params."""

  _rnn_cell_name = base_layer.to_snake_case(rnn_cell_impl.BasicRNNCell.__name__)

  def _cudnn_to_tf_weights(self, *cu_weights):
    r"""Stitching cudnn canonical weights to generate tf canonical weights."""
    w_i, w_h = cu_weights
    W = array_ops.concat([w_i, w_h], axis=1)  # pylint: disable=invalid-name
    return (array_ops.transpose(W),)

  def _tf_to_cudnn_weights(self, layer, *tf_weights):
    r"""Reverse the operations in StitchWeights()."""
    input_size = self._input_size
    num_units = self._num_units
    if layer == 0:
      input_weight_width = input_size
    else:
      input_weight_width = num_units
      if self._direction == CUDNN_RNN_BIDIRECTION:
        input_weight_width *= 2

    (tf_weight,) = tf_weights
    # pylint: disable=invalid-name
    W = array_ops.transpose(tf_weight)
    w_i, w_h = array_ops.split(W, [input_weight_width, num_units], axis=1)
    return w_i, w_h
    # pylint: enable=invalid-name

  def _cudnn_to_tf_biases(self, *cu_biases):
    r"""Stitching cudnn canonical biases to generate tf canonical biases."""
    # Save only the sum instead of individual biases. When recovering, return
    # two biases each with half the value. Since RNN does not regularize by
    # weight decay, it has no side effect in training or inference.
    b_wi, b_wh = cu_biases
    return (b_wi + b_wh,)

  def _tf_to_cudnn_biases(self, *tf_biases):
    r"""Reverse the operations in StitchBiases()."""
    (tf_bias,) = tf_biases
    b_i = tf_bias * 0.5
    b_h = tf_bias * 0.5
    return b_i, b_h


class CudnnRNNTanhSaveable(CudnnRNNSimpleSaveable):
  """SaveableObject implementation handling Cudnn RNN Tanh opaque params."""
  _rnn_mode = CUDNN_RNN_TANH
  _num_params_per_layer = CUDNN_RNN_TANH_PARAMS_PER_LAYER


class CudnnRNNReluSaveable(CudnnRNNSimpleSaveable):
  """SaveableObject implementation handling Cudnn RNN Relu opaque params."""
  _rnn_mode = CUDNN_RNN_RELU
  _num_params_per_layer = CUDNN_RNN_RELU_PARAMS_PER_LAYER


<<<<<<< HEAD
=======
# TODO(yaozhang): make sure we only save the canonical version of params and
# don't save the platform-specific version to avoid potential race
# conditions where params is updated by both versions when being restored.
# Currently, checkpointing will function properly, despite that we save both
# versions, because Saver restores customized savables after Variables.
# However, it is good to not rely on this restoring order of Saver and to
# avoid unnecessary storage. Add a test to check only the canonical version is
# saved.
class CudnnOpaqueParamsSaveable(saver.BaseSaverBuilder.SaveableObject):
  """Abstract SaveableObject implementation handling Cudnn opaque params."""

  def __init__(self,
               opaque_params,
               num_layers,
               num_units,
               input_size,
               input_mode=CUDNN_INPUT_LINEAR_MODE,
               direction=CUDNN_RNN_UNIDIRECTION,
               scope=None,
               name="cudnn_rnn_saveable"):
    """Creates a CudnnOpaqueParamsSaveable object.

       CudnnOpaqueParamsSaveable is saveable/restorable in a checkpoint file
       and is used to save/restore the weights and biases parameters in a
       canonical format which is directly consumable by platform-independent tf
       RNN cells. Parameters are saved as tensors layer by layer with weight
       tensors followed by bias tensors, and forward direction followed by
       backward direction (if applicable). When restoring, a user could name
       param_variables as desired, and restore weight and bias tensors to these
       variables.

       For CudnnRNNRelu or CudnnRNNTanh, there are 2 tensors per weight and per
       bias for each layer: tensor 0 is applied to the input from the previous
       layer and tensor 1 to the recurrent input.

       For CudnnLSTM, there are 8 tensors per weight and per bias for each
       layer: tensor 0-3 are applied to the input from the previous layer and
       tensor 4-7 to the recurrent input. Tensor 0 and 4 are for the input gate;
       tensor 1 and 5 the forget gate; tensor 2 and 6 the new memory gate;
       tensor 3 and 7 the output gate.

       For CudnnGRU, there are 6 tensors per weight and per bias for each layer:
       tensor 0-2 are applied to the input from the previous layer and
       tensor 3-5 to the recurrent input. Tensor 0 and 3 are for the reset gate;
       tensor 1 and 4 the update gate; tensor 2 and 5 the new memory gate.

    Args:
      opaque_params: a variable, Cudnn RNN opaque params.
      num_layers: the number of layers for the RNN model.
      num_units: the number of units within the RNN model.
      input_size: the size of the input, it could be different from the
        num_units.
      input_mode: indicate whether there is a linear projection between the
        input and the actual computation before the first layer. It could be
        'linear_input', 'skip_input' or 'auto_select'. 'linear_input' (default)
        always applies a linear projection of input onto RNN hidden state.
        (standard RNN behavior). 'skip_input' is only allowed when input_size ==
        num_units; 'auto_select' implies 'skip_input' when input_size ==
        num_units; otherwise, it implies 'linear_input'.
      direction: the direction model that the model operates. Could be either
        'unidirectional' or 'bidirectional'
      scope: string of VariableScope, the scope of equivalent subgraph
        consisting only platform-independent tf RNN cells.
      name: the name of the CudnnOpaqueParamsSaveable object.
    """
    # Define in subclasses.
    self._num_layers = num_layers
    self._input_size = input_size
    self._num_units = num_units
    self._input_mode = input_mode
    self._direction = direction
    if scope is not None:
      scope_name = scope.name if isinstance(scope, vs.VariableScope) else scope
      self._scope = scope_name or None
    else:
      self._scope = None

    self._variables = opaque_params
    self._num_dirs = 1 if self._direction == CUDNN_RNN_UNIDIRECTION else 2
    # Defined in subclasses.
    self._format_converter = None

    tf_weights, tf_biases = (
        self.format_converter.opaque_to_tf_canonical(self._variables))
    tf_weight_names, tf_bias_names = self._tf_canonical_names()
    # We currently don't use slice_spec. It might be useful in a distributed
    # setting where each parameter server node stores a slice of variable,
    # instead of having the master pull all slices and then save them.
    slice_spec = ""
    params = tf_weights + tf_biases
    self._weight_names = tf_weight_names
    self._bias_names = tf_bias_names
    self._param_names = tf_weight_names + tf_bias_names
    prefixed_param_names = tf_weight_names + tf_bias_names
    if self._scope:
      prefixed_param_names = [
          "%s/%s" % (self._scope, pn) for pn in prefixed_param_names
      ]
    specs = [
        saver.BaseSaverBuilder.SaveSpec(param, slice_spec, param_name)
        for param, param_name in zip(params, prefixed_param_names)
    ]
    super(CudnnOpaqueParamsSaveable, self).__init__(
        array_ops.identity(self._variables), specs, name)

  @property
  def format_converter(self):
    if self._format_converter is None:
      self._format_converter = self._format_converter_cls(
          self._num_layers, self._num_units, self._input_size, self._input_mode,
          self._direction)
    return self._format_converter

  def restore(self, restored_tensors, restored_shapes):
    opaque_params = self.format_converter.tf_canonical_to_opaque(
        restored_tensors)
    return state_ops.assign(
        self._variables, opaque_params, validate_shape=False)

  def _trackable_save(self, save_buffer):
    weights, biases = self.format_converter.opaque_to_tf_canonical(
        self._variables)
    for name, tensor in zip(self._param_names, weights + biases):
      save_buffer[name] = array_ops.identity(tensor)

  def _trackable_restore(self, restore_buffer):
    tensors = [
        array_ops.identity(restore_buffer[name]) for name in self._param_names
    ]
    return self.restore(
        restored_tensors=tensors,
        restored_shapes=None  # Unused
    )

  def _add_trackable_dependencies(self, trackable, dtype):
    """Add canonical weight dependencies to `trackable`.

    When saving or restoring, converts to or from the opaque buffer
    format. Weights are saved and loaded in the configuration expected by
    cuDNN-compatible cells.

    Args:
      trackable: An object inheriting from `Trackable` to add
        dependencies too (typically the cuDNN `Layer`).
      dtype: The dtype for the canonical parameter Tensors.
    """
    split_dependencies = split_dependency.split_dependency(
        component_names=self._param_names,
        component_dtypes=(dtype,) * len(self._param_names),
        fill_save_buffer_fn=self._trackable_save,
        consume_restore_buffer_fn=self._trackable_restore,
        device=self._variables[0].device)
    self._trackable_track_params(trackable, split_dependencies)

  def _trackable_track_params(self, trackable, params):
    """Tracks parameters in a canonical configuration."""
    return  # NotImplementedError raised by the Layer.

  def _tf_canonical_names(self):
    tf_weights_names, tf_biases_names = [], []
    for i in range(self._num_layers):
      if self._direction == CUDNN_RNN_UNIDIRECTION:
        prefix = self._tf_canonical_name_prefix(i)
        self._tf_canonical_names_single_layer(prefix, tf_weights_names,
                                              tf_biases_names)
      else:
        fwd_prefix = self._tf_canonical_name_prefix(i, is_fwd=True)
        bak_prefix = self._tf_canonical_name_prefix(i, is_fwd=False)

        self._tf_canonical_names_single_layer(fwd_prefix, tf_weights_names,
                                              tf_biases_names)
        self._tf_canonical_names_single_layer(bak_prefix, tf_weights_names,
                                              tf_biases_names)
    return tf_weights_names, tf_biases_names

  def _tf_canonical_name_prefix(self, layer, is_fwd=True):
    if self._direction == CUDNN_RNN_UNIDIRECTION:
      return "rnn/multi_rnn_cell/cell_%d/%s" % (layer, self._rnn_cell_name)
    else:
      if is_fwd:
        return ("stack_bidirectional_rnn/cell_%d/bidirectional_rnn/fw/%s" %
                (layer, self._rnn_cell_name))
      else:
        return ("stack_bidirectional_rnn/cell_%d/bidirectional_rnn/bw/%s" %
                (layer, self._rnn_cell_name))

  def _tf_canonical_names_single_layer(self, prefix, tf_weights_names,
                                       tf_biases_names):
    raise NotImplementedError("Abstract method")


class CudnnLSTMSaveable(CudnnOpaqueParamsSaveable):
  """SaveableObject implementation handling Cudnn LSTM opaque params."""

  _format_converter_cls = CudnnParamsFormatConverterLSTM
  _rnn_cell_name = base_layer.to_snake_case(CudnnCompatibleLSTMCell.__name__)

  def _tf_canonical_names_single_layer(self, prefix, tf_weights_names,
                                       tf_bias_names):
    tf_weights_names.append(prefix + "/kernel")
    tf_bias_names.append(prefix + "/bias")

  def _trackable_track_params(self, trackable, params):
    """Track parameters for compatibility with CudnnCompatibleLSTMCell."""
    biases = []
    weights = []
    for name in self._weight_names:
      weights.append(params[name])
    for name in self._bias_names:
      biases.append(params[name])
    assert len(params) == len(weights) + len(biases)
    if len(weights) == 1 and len(biases) == 1:
      # For single-layer cells, allow substituting a cell with no MultiRNNCell
      # wrapping.
      kernel, = weights  # pylint: disable=unbalanced-tuple-unpacking
      bias, = biases  # pylint: disable=unbalanced-tuple-unpacking
      trackable._track_trackable(kernel, name="kernel")  # pylint: disable=protected-access
      trackable._track_trackable(bias, name="bias")  # pylint: disable=protected-access
    assert len(biases) == len(weights)
    for cell_index, (bias, kernel) in enumerate(zip(biases, weights)):
      cell = trackable_lib.AutoTrackable()
      trackable._track_trackable(cell, name="cell-%d" % cell_index)  # pylint: disable=protected-access
      cell.bias = bias
      cell.kernel = kernel


class CudnnGRUSaveable(CudnnOpaqueParamsSaveable):
  """SaveableObject implementation handling Cudnn GRU opaque params."""

  _format_converter_cls = CudnnParamsFormatConverterGRU
  _rnn_cell_name = base_layer.to_snake_case(CudnnCompatibleGRUCell.__name__)

  def _tf_canonical_names_single_layer(self, prefix, tf_weights_names,
                                       tf_bias_names):
    tf_weights_names.append(prefix + "/gates/kernel")
    tf_weights_names.append(prefix + "/candidate/input_projection/kernel")
    tf_weights_names.append(prefix + "/candidate/hidden_projection/kernel")

    tf_bias_names.append(prefix + "/gates/bias")
    tf_bias_names.append(prefix + "/candidate/input_projection/bias")
    tf_bias_names.append(prefix + "/candidate/hidden_projection/bias")


class CudnnRNNTanhSaveable(CudnnLSTMSaveable):
  _format_converter_cls = CudnnParamsFormatConverterTanh
  _rnn_cell_name = base_layer.to_snake_case(rnn_cell_impl.BasicRNNCell.__name__)


class CudnnRNNReluSaveable(CudnnLSTMSaveable):
  _format_converter_cls = CudnnParamsFormatConverterRelu
  _rnn_cell_name = base_layer.to_snake_case(rnn_cell_impl.BasicRNNCell.__name__)


>>>>>>> 4c307bd3
_cudnn_rnn_common_doc_string = """
  Cudnn RNN has an opaque parameter buffer that can be used for inference and
  training. But it is possible that the layout of the parameter buffers
  changes between generations. So it is highly recommended to use
  CudnnOpaqueParamsSaveable to save and restore weights and biases in a
  canonical format.

  This is a typical use case:

    * The user creates a CudnnRNN model.
    * The user query that parameter buffer size.
    * The user creates a variable of that size that serves as the parameter
        buffers.
    * The user either initialize the parameter buffer, or load the canonical
        weights into the parameter buffer.
    * The user calls the model with the parameter buffer for inference, or
        training.
    * If training, the user creates a Saver object.
    * If training, the user creates a CudnnOpaqueParamsSaveable object from the
        parameter buffer for it to be later saved in the canonical format. When
        creating a CudnnOpaqueParamsSaveable object, a name could be provided,
        which is useful in distinguishing the names of multiple
        CudnnOpaqueParamsSaveable objects (e.g. for an encoder-decoder model).
    * Once a while, the user saves the parameter buffer into model checkpoints
        with Saver.save().
    * When restoring, the user creates a CudnnOpaqueParamsSaveable object and
      uses Saver.restore() to restore the parameter buffer from the canonical
      format to a user-defined format, as well as to restore other savable
      objects in the checkpoint file.
"""


def _check_rnn_mode(rnn_mode):
  if rnn_mode not in (CUDNN_LSTM, CUDNN_GRU, CUDNN_RNN_TANH, CUDNN_RNN_RELU):
    raise ValueError("Invalid rnn_mode: %s, expect one of (%s, %s, %s, %s)" %
                     (rnn_mode, CUDNN_LSTM, CUDNN_GRU, CUDNN_RNN_TANH,
                      CUDNN_RNN_RELU))


def _get_seed(seed):
  seed, seed2 = random_seed.get_seed(seed)
  if seed is None and seed2 is None:
    seed, seed2 = 0, 0
  return seed, seed2


def check_direction(direction):
  """Check validity of direction."""
  if direction not in (CUDNN_RNN_UNIDIRECTION, CUDNN_RNN_BIDIRECTION):
    raise ValueError("Invalid direction: %s, expecting %s or %s" %
                     (direction, CUDNN_RNN_UNIDIRECTION, CUDNN_RNN_BIDIRECTION))


def check_input_mode(input_mode):
  if input_mode not in (CUDNN_INPUT_LINEAR_MODE, CUDNN_INPUT_SKIP_MODE,
                        CUDNN_INPUT_AUTO_MODE):
    raise ValueError("Invalid input_mode: %s, expect one of (%s, %s, %s)" %
                     (input_mode, CUDNN_INPUT_LINEAR_MODE,
                      CUDNN_INPUT_SKIP_MODE, CUDNN_INPUT_AUTO_MODE))


def _get_num_params(rnn_mode, num_layers, direction):
  """Return num params for given Cudnn config."""
  if rnn_mode == CUDNN_LSTM:
    num_params_per_layer = CUDNN_LSTM_PARAMS_PER_LAYER
  elif rnn_mode == CUDNN_GRU:
    num_params_per_layer = CUDNN_GRU_PARAMS_PER_LAYER
  elif rnn_mode == CUDNN_RNN_RELU:
    num_params_per_layer = CUDNN_RNN_RELU_PARAMS_PER_LAYER
  elif rnn_mode == CUDNN_RNN_TANH:
    num_params_per_layer = CUDNN_RNN_TANH_PARAMS_PER_LAYER
  else:
    raise ValueError("Invalid \'rnn_mode\': %s", rnn_mode)
  num_params = num_layers * num_params_per_layer
  if direction != CUDNN_RNN_UNIDIRECTION:
    num_params *= 2
  return num_params


def _cudnn_rnn(inputs,
               input_h,
               input_c,
               params,
               is_training,
               rnn_mode,
               sequence_lengths=None,
               time_major=True,
               input_mode=CUDNN_INPUT_LINEAR_MODE,
               direction=CUDNN_RNN_UNIDIRECTION,
               dropout=0.,
               seed=0,
               name=None):
  """Cudnn RNN.

  Args:
    inputs: the input sequence to the RNN model. If `time_major` is True
        (default), the Tensor shape is [max_time, batch_size, input_size]. If
        `time_major` is False, the shape is [batch_size, max_time, input_size].
    input_h: the initial hidden state for h. If `time_major` is True
        (default), the Tensor shape is [num_layers, batch_size, num_units]. If
        `time_major` is False, the shape is [batch_size, num_layers, num_units].
    input_c: the initial hidden state for c. This is only relevant for LSTM.
      A Tensor of the same shape as input_h.
    params: the parameter buffer created for this model.
    is_training: whether this operation will be used in training or inference
    rnn_mode: one of ('lstm', 'gru', 'rnn_relu', 'rnn_tanh').
    sequence_lengths: an int32 array representing the variable sequence lengths
      in a batch. The size of the array has to equal the batch_size. Default to
      None, in which case sequences in the batch are assumed to have the same
      length, which is inferred from inputs.
    time_major: The shape format of the `inputs` and `outputs` Tensors. If true,
      these Tensors must be shaped ['max_time', 'batch_size', 'depth']. If
      false, these Tensors must be shaped ['batch_size', 'max_time', 'depth'].
      By default this function accepts input and emits output in time-major
      form. This param is only effective when 'sequence_lengths' is used.
    input_mode: indicate whether there is a linear projection between the
      input and the actual computation before the first layer. It could be
      'linear_input', 'skip_input' or 'auto_select'.
      'linear_input' (default) always applies a linear projection of input
      onto RNN hidden state. (standard RNN behavior).
      'skip_input' is only allowed when input_size == num_units;
      'auto_select' implies 'skip_input' when input_size == num_units;
      otherwise, it implies 'linear_input'.
    direction: the direction model that the model operates. Could be either
        'unidirectional' or 'bidirectional'
    dropout: whether to enable dropout. With it is 0, dropout is disabled.
    seed: the op seed used for initializing dropout. See `tf.set_random_seed`
        for behavior.
    name: name of the operation.
  Returns:
    outputs, output_h, output_c
  """
  _check_rnn_mode(rnn_mode)
  check_direction(direction)
  check_input_mode(input_mode)
  seed, seed2 = random_seed.get_seed(seed)
  # TODO(jamesqin): switch default value to "1" on May 25th 2018, and get rid
  # of V1 ops.
  use_cudnn_v2 = os.environ.get("TF_CUDNN_RNN_USE_V2", "0")
  args = {
      "input": inputs,
      "input_h": input_h,
      "input_c": input_c,
      "params": params,
      "is_training": is_training,
      "rnn_mode": rnn_mode,
      "input_mode": input_mode,
      "direction": direction,
      "dropout": dropout,
      "seed": seed,
      "seed2": seed2,
      "name": name
  }
<<<<<<< HEAD
  if use_cudnn_v2 is not "1":
=======
  if sequence_lengths is not None:
    args["sequence_lengths"] = sequence_lengths
    args["time_major"] = time_major
    outputs, output_h, output_c, _, _ = gen_cudnn_rnn_ops.cudnn_rnnv3(**args)
  elif time_major is False:
    batch_size = array_ops.shape(inputs)[0]
    max_time = array_ops.shape(inputs)[1]
    sequence_lengths = array_ops.fill([batch_size], max_time)
    args["sequence_lengths"] = sequence_lengths
    args["time_major"] = time_major
    outputs, output_h, output_c, _, _ = gen_cudnn_rnn_ops.cudnn_rnnv3(**args)
  elif use_cudnn_v2 != "1":
>>>>>>> 4c307bd3
    outputs, output_h, output_c, _ = gen_cudnn_rnn_ops.cudnn_rnn(**args)
  else:
    outputs, output_h, output_c, _, _ = gen_cudnn_rnn_ops.cudnn_rnnv2(**args)
  return (outputs, output_h, output_c)


def cudnn_lstm(inputs,
               input_h,
               input_c,
               params,
               is_training,
               sequence_lengths=None,
               time_major=True,
               input_mode=CUDNN_INPUT_LINEAR_MODE,
               direction=CUDNN_RNN_UNIDIRECTION,
               dropout=0.,
               seed=0,
               name=None):
  """Cudnn LSTM.

  Args:
    inputs: the input sequence to the RNN model. If `time_major` is True
        (default), the Tensor shape is [max_time, batch_size, input_size]. If
        `time_major` is False, the shape is [batch_size, max_time, input_size].
    input_h: the initial hidden state for h. If `time_major` is True
        (default), the Tensor shape is [num_layers, batch_size, num_units]. If
        `time_major` is False, the shape is [batch_size, num_layers, num_units].
    input_c: the initial hidden state for c. This is only relevant for LSTM.
      A Tensor of the same shape as input_h.
    params: the parameter buffer created for this model.
    is_training: whether this operation will be used in training or inference
    sequence_lengths: an int32 array representing the variable sequence lengths
      in a batch. The size of the array has to equal the batch_size. Default to
      None, in which case sequences in the batch are assumed to have the same
      length, which is inferred from inputs.
    time_major: The shape format of the `inputs` and `outputs` Tensors. If true,
      these Tensors must be shaped ['max_time', 'batch_size', 'depth']. If
      false, these Tensors must be shaped ['batch_size', 'max_time', 'depth'].
      By default this function accepts input and emits output in time-major
      form. This param is only effective when 'sequence_lengths' is used.
    input_mode: indicate whether there is a linear projection between the
        input and the actual computation before the first layer. It could be
        'linear_input', 'skip_input' or 'auto_select'.
        'linear_input' (default) always applies a linear projection of input
        onto RNN hidden state. (standard RNN behavior).
        'skip_input' is only allowed when input_size == num_units;
        'auto_select' implies 'skip_input' when input_size == num_units;
        otherwise, it implies 'linear_input'.
    direction: the direction model that the model operates. Could be either
        'unidirectional' or 'bidirectional'
    dropout: whether to enable dropout. With it is 0, dropout is disabled.
    seed: the op seed used for initializing dropout. See `tf.set_random_seed`
        for behavior.
    name: name of the operation.
  Returns:
    outputs, output_h, output_c
  """
  return _cudnn_rnn(inputs, input_h, input_c, params, is_training, CUDNN_LSTM,
                    sequence_lengths, time_major, input_mode, direction,
                    dropout, seed, name)


def _cudnn_rnn_no_input_c(inputs,
                          input_h,
                          params,
                          is_training,
                          rnn_mode,
                          sequence_lengths=None,
                          time_major=True,
                          input_mode=CUDNN_INPUT_LINEAR_MODE,
                          direction=CUDNN_RNN_UNIDIRECTION,
                          dropout=0.,
                          seed=0,
                          name=None):
  """Cudnn RNN w/o input_c.

  Args:
    inputs: the input sequence to the RNN model. If `time_major` is True
        (default), the Tensor shape is [max_time, batch_size, input_size]. If
        `time_major` is False, the shape is [batch_size, max_time, input_size].
    input_h: the initial hidden state for h. If `time_major` is True
        (default), the Tensor shape is [num_layers, batch_size, num_units]. If
        `time_major` is False, the shape is [batch_size, num_layers, num_units].
    params: the parameter buffer created for this model.
    is_training: whether this operation will be used in training or inference
    rnn_mode: one of ('lstm', 'gru', 'rnn_relu', 'rnn_tanh').
    sequence_lengths: an int32 array representing the variable sequence lengths
      in a batch. The size of the array has to equal the batch_size. Default to
      None, in which case sequences in the batch are assumed to have the same
      length, which is inferred from inputs.
    time_major: The shape format of the `inputs` and `outputs` Tensors. If true,
      these Tensors must be shaped ['max_time', 'batch_size', 'depth']. If
      false, these Tensors must be shaped ['batch_size', 'max_time', 'depth'].
      By default this function accepts input and emits output in time-major
      form. This param is only effective when 'sequence_lengths' is used.
    input_mode: indicate whether there is a linear projection between the
      input and the actual computation before the first layer. It could be
      'linear_input', 'skip_input' or 'auto_select'.
      'linear_input' (default) always applies a linear projection of input
      onto RNN hidden state. (standard RNN behavior).
      'skip_input' is only allowed when input_size == num_units;
      'auto_select' implies 'skip_input' when input_size == num_units;
      otherwise, it implies 'linear_input'.
    direction: the direction model that the model operates. Could be either
        'unidirectional' or 'bidirectional'
    dropout: whether to enable dropout. With it is 0, dropout is disabled.
    seed: the op seed used for initializing dropout. See `tf.set_random_seed`
        for behavior.
    name: name of the operation.
  Returns:
    outputs, output_h
  """
  input_c = array_ops.constant([], dtype=input_h.dtype)
  outputs, output_h, _ = _cudnn_rnn(
      inputs, input_h, input_c, params, is_training, rnn_mode, sequence_lengths,
      time_major, input_mode, direction, dropout, seed, name)
  return outputs, output_h


def cudnn_gru(inputs,
              input_h,
              params,
              is_training,
              sequence_lengths=None,
              time_major=True,
              input_mode=CUDNN_INPUT_LINEAR_MODE,
              direction=CUDNN_RNN_UNIDIRECTION,
              dropout=0.,
              seed=0,
              name=None):
  """Cudnn GRU.

  Args:
    inputs: the input sequence to the RNN model. If `time_major` is True
        (default), the Tensor shape is [max_time, batch_size, input_size]. If
        `time_major` is False, the shape is [batch_size, max_time, input_size].
    input_h: the initial hidden state for h. If `time_major` is True
        (default), the Tensor shape is [num_layers, batch_size, num_units]. If
        `time_major` is False, the shape is [batch_size, num_layers, num_units].
    params: the parameter buffer created for this model.
    is_training: whether this operation will be used in training or inference
      input_mode: indicate whether there is a linear projection between the
        input and the actual computation before the first layer. It could be
        'linear_input', 'skip_input' or 'auto_select'.
        'linear_input' (default) always applies a linear projection of input
        onto RNN hidden state. (standard RNN behavior).
        'skip_input' is only allowed when input_size == num_units;
        'auto_select' implies 'skip_input' when input_size == num_units;
        otherwise, it implies 'linear_input'.
    sequence_lengths: an int32 array representing the variable sequence lengths
      in a batch. The size of the array has to equal the batch_size. Default to
      None, in which case sequences in the batch are assumed to have the same
      length, which is inferred from inputs.
    time_major: The shape format of the `inputs` and `outputs` Tensors. If true,
      these Tensors must be shaped ['max_time', 'batch_size', 'depth']. If
      false, these Tensors must be shaped ['batch_size', 'max_time', 'depth'].
      By default this function accepts input and emits output in time-major
      form. This param is only effective when 'sequence_lengths' is used.
    direction: the direction model that the model operates. Could be either
        'unidirectional' or 'bidirectional'
    dropout: whether to enable dropout. With it is 0, dropout is disabled.
    seed: the op seed used for initializing dropout. See `tf.set_random_seed`
        for behavior.
    name: name of the operation.
  Returns:
    outputs, output_h
  """
  return _cudnn_rnn_no_input_c(inputs, input_h, params, is_training, CUDNN_GRU,
                               sequence_lengths, time_major, input_mode,
                               direction, dropout, seed, name)


def cudnn_rnn_relu(inputs,
                   input_h,
                   params,
                   is_training,
                   input_mode=CUDNN_INPUT_LINEAR_MODE,
                   direction=CUDNN_RNN_UNIDIRECTION,
                   dropout=0.,
                   seed=0,
                   sequence_lengths=None,
                   time_major=True,
                   name=None):
  """Cudnn RNN Relu.

  Args:
    inputs: the input sequence to the RNN model. If `time_major` is True
        (default), the Tensor shape is [max_time, batch_size, input_size]. If
        `time_major` is False, the shape is [batch_size, max_time, input_size].
    input_h: the initial hidden state for h. If `time_major` is True
        (default), the Tensor shape is [num_layers, batch_size, num_units]. If
        `time_major` is False, the shape is [batch_size, num_layers, num_units].
    params: the parameter buffer created for this model.
    is_training: whether this operation will be used in training or inference
      input_mode: indicate whether there is a linear projection between the
        input and the actual computation before the first layer. It could be
        'linear_input', 'skip_input' or 'auto_select'. 'linear_input' (default)
        always applies a linear projection of input onto RNN hidden state.
        (standard RNN behavior). 'skip_input' is only allowed when input_size ==
        num_units; 'auto_select' implies 'skip_input' when input_size ==
        num_units; otherwise, it implies 'linear_input'.
    direction: the direction model that the model operates. Could be either
      'unidirectional' or 'bidirectional'
    dropout: whether to enable dropout. With it is 0, dropout is disabled.
    seed: the op seed used for initializing dropout. See `tf.set_random_seed`
      for behavior.
    sequence_lengths: an int32 array representing the variable sequence lengths
      in a batch. The size of the array has to equal the batch_size. If not
      provided, the same sequence length will be assumed.
    time_major: The shape format of the `inputs` and `outputs` Tensors. If true,
      these Tensors must be shaped ['max_time', 'batch_size', 'depth']. If
      false, these Tensors must be shaped ['batch_size', 'max_time', 'depth'].
      By default this function accepts input and emits output in time-major
      form. This param is only effective when 'sequence_lengths' is used.
    name: name of the operation.

  Returns:
    outputs, output_h
  """
  return _cudnn_rnn_no_input_c(inputs, input_h, params, is_training,
                               CUDNN_RNN_RELU, sequence_lengths, time_major,
                               input_mode, direction, dropout, seed, name)


def cudnn_rnn_tanh(inputs,
                   input_h,
                   params,
                   is_training,
                   sequence_lengths=None,
                   time_major=True,
                   input_mode=CUDNN_INPUT_LINEAR_MODE,
                   direction=CUDNN_RNN_UNIDIRECTION,
                   dropout=0.,
                   seed=0,
                   name=None):
  """Cudnn RNN Tanh.

  Args:
    inputs: the input sequence to the RNN model. If `time_major` is True
        (default), the Tensor shape is [max_time, batch_size, input_size]. If
        `time_major` is False, the shape is [batch_size, max_time, input_size].
    input_h: the initial hidden state for h. If `time_major` is True
        (default), the Tensor shape is [num_layers, batch_size, num_units]. If
        `time_major` is False, the shape is [batch_size, num_layers, num_units].
    params: the parameter buffer created for this model.
    is_training: whether this operation will be used in training or inference
      input_mode: indicate whether there is a linear projection between the
        input and the actual computation before the first layer. It could be
        'linear_input', 'skip_input' or 'auto_select'.
        'linear_input' (default) always applies a linear projection of input
        onto RNN hidden state. (standard RNN behavior).
        'skip_input' is only allowed when input_size == num_units;
        'auto_select' implies 'skip_input' when input_size == num_units;
        otherwise, it implies 'linear_input'.
    sequence_lengths: an int32 array representing the variable sequence lengths
      in a batch. The size of the array has to equal the batch_size. Default to
      None, in which case sequences in the batch are assumed to have the same
      length, which is inferred from inputs.
    time_major: The shape format of the `inputs` and `outputs` Tensors. If true,
      these Tensors must be shaped ['max_time', 'batch_size', 'depth']. If
      false, these Tensors must be shaped ['batch_size', 'max_time', 'depth'].
      By default this function accepts input and emits output in time-major
      form. This param is only effective when 'sequence_lengths' is used.
    direction: the direction model that the model operates. Could be either
        'unidirectional' or 'bidirectional'
    dropout: whether to enable dropout. With it is 0, dropout is disabled.
    seed: the op seed used for initializing dropout. See `tf.set_random_seed`
        for behavior.
    name: name of the operation.
  Returns:
    outputs, output_h
  """
  return _cudnn_rnn_no_input_c(inputs, input_h, params, is_training,
                               CUDNN_RNN_TANH, sequence_lengths, time_major,
                               input_mode, direction, dropout, seed, name)


def cudnn_rnn_opaque_params_to_canonical(rnn_mode,
                                         num_layers,
                                         num_units,
                                         input_size,
                                         params,
                                         input_mode=CUDNN_INPUT_LINEAR_MODE,
                                         direction=CUDNN_RNN_UNIDIRECTION,
                                         dropout=0,
                                         seed=0,
                                         name=None):
  """Convert cudnn opaque params to canonical.

  Args:
    rnn_mode: a string specifies the mode, under which this RNN model runs.
        Could be either 'lstm', 'gru', 'rnn_tanh' or 'rnn_relu'.
    num_layers: the number of layers for the RNN model.
    num_units: the number of units within the RNN model.
    input_size: the size of the input, it could be different from the
        num_units.
    params: opaque cudnn params var.
    input_mode: indicate whether there is a linear projection between the
        input and the actual computation before the first layer. It could be
        'linear_input', 'skip_input' or 'auto_select'.
        'linear_input' (default) always applies a linear projection of input
        onto RNN hidden state. (standard RNN behavior).
        'skip_input' is only allowed when input_size == num_units;
        'auto_select' implies 'skip_input' when input_size == num_units;
        otherwise, it implies 'linear_input'.
    direction: the direction model that the model operates. Could be either
        'unidirectional' or 'bidirectional'
    dropout: whether to enable dropout. With it is 0, dropout is disabled.
    seed: the op seed used for initializing dropout. See `tf.set_random_seed`
        for behavior.
    name: name of the operation.
  Returns:
    weights list and bias list
  Raises:
    ValueError: if rnn_mode or direction is invalid.
  """

  _check_rnn_mode(rnn_mode)
  check_direction(direction)
  check_input_mode(input_mode)
  num_params = _get_num_params(rnn_mode, num_layers, direction)
  seed, seed2 = random_seed.get_seed(seed)
  weights, biases = gen_cudnn_rnn_ops.cudnn_rnn_params_to_canonical(
      rnn_mode=rnn_mode,
      num_layers=num_layers,
      num_units=num_units,
      input_size=input_size,
      params=params,
      input_mode=input_mode,
      direction=direction,
      dropout=dropout,
      seed=seed,
      seed2=seed2,
      num_params=num_params,
      name=name)
  return weights, biases


def cudnn_rnn_canonical_to_opaque_params(rnn_mode,
                                         num_layers,
                                         num_units,
                                         input_size,
                                         weights,
                                         biases,
                                         input_mode=CUDNN_INPUT_LINEAR_MODE,
                                         direction=CUDNN_RNN_UNIDIRECTION,
                                         dropout=0,
                                         seed=0,
                                         name=None):
  """Converts params from the canonical format to a specific format of cuDNN.

  Args:
    rnn_mode: a string specifies the mode, under which this RNN model runs.
        Could be either 'lstm', 'gru', 'rnn_tanh' or 'rnn_relu'.
    num_layers: the number of layers for the RNN model.
    num_units: the number of units within the RNN model.
    input_size: the size of the input, it could be different from the
        num_units.
    weights: a Tensor for weight parameters.
    biases: a Tensor for bias parameters.
    input_mode: indicate whether there is a linear projection between the
        input and the actual computation before the first layer. It could be
        'linear_input', 'skip_input' or 'auto_select'.
        'linear_input' (default) always applies a linear projection of input
        onto RNN hidden state. (standard RNN behavior).
        'skip_input' is only allowed when input_size == num_units;
        'auto_select' implies 'skip_input' when input_size == num_units;
        otherwise, it implies 'linear_input'.
    direction: the direction model that the model operates. Could be either
        'unidirectional' or 'bidirectional'
    dropout: whether to enable dropout. With it is 0, dropout is disabled.
    seed: the op seed used for initializing dropout. See `tf.set_random_seed`
        for behavior.
    name: name of the operation.
  Returns:
    an opaque Cudnn param.
  Raises:
    ValueError: if rnn_mode or direction is invalid.
  """
  _check_rnn_mode(rnn_mode)
  check_direction(direction)
  check_input_mode(input_mode)
  seed, seed2 = random_seed.get_seed(seed)
  return gen_cudnn_rnn_ops.cudnn_rnn_canonical_to_params(
      rnn_mode=rnn_mode,
      num_layers=num_layers,
      num_units=num_units,
      input_size=input_size,
      weights=weights,
      biases=biases,
      input_mode=input_mode,
      direction=direction,
      dropout=dropout,
      seed=seed,
      seed2=seed2,
      name=name)


def cudnn_rnn_opaque_params_size(rnn_mode,
                                 num_layers,
                                 num_units,
                                 input_size,
                                 input_mode=CUDNN_INPUT_LINEAR_MODE,
                                 direction=CUDNN_RNN_UNIDIRECTION,
                                 dtype=dtypes.float32,
                                 dropout=0,
                                 seed=0,
                                 name=None):
  """Returns opaque params size for specific Cudnn config.

  Args:
    rnn_mode: a string specifies the mode, under which this RNN model runs.
        Could be either 'lstm', 'gru', 'rnn_tanh' or 'rnn_relu'.
    num_layers: the number of layers for the RNN model.
    num_units: the number of units within the RNN model.
    input_size: the size of the input, it could be different from the
        num_units.
    input_mode: indicate whether there is a linear projection between the
        input and the actual computation before the first layer. It could be
        'linear_input', 'skip_input' or 'auto_select'.
        'linear_input' (default) always applies a linear projection of input
        onto RNN hidden state. (standard RNN behavior).
        'skip_input' is only allowed when input_size == num_units;
        'auto_select' implies 'skip_input' when input_size == num_units;
        otherwise, it implies 'linear_input'.
    direction: the direction model that the model operates. Could be either
        'unidirectional' or 'bidirectional'
    dtype: one of tf.float32 or tf.float64.
    dropout: whether to enable dropout. With it is 0, dropout is disabled.
    seed: the op seed used for initializing dropout. See `tf.set_random_seed`
        for behavior.
    name: name of the operation.
  Returns:
    a int, size of Cudnn opaque params.
  Raises:
    ValueError: if rnn_mode or direction is invalid.
  """
  _check_rnn_mode(rnn_mode)
  check_direction(direction)
  check_input_mode(input_mode)
  seed, seed2 = random_seed.get_seed(seed)
  return gen_cudnn_rnn_ops.cudnn_rnn_params_size(
      rnn_mode=rnn_mode,
      num_layers=num_layers,
      num_units=num_units,
      input_size=input_size,
      T=dtype,
      S=dtypes.int32,
      dropout=dropout,
      seed=seed,
      seed2=seed2,
      input_mode=input_mode,
      direction=direction,
      name=name)[0]


class _CudnnRNN(object):
  """Creates an RNN model using the underlying Cudnn implementation.

  Note that self._NUM_PARAMS_PER_LAYER is the number of parameter sets of
  weight and bias per layer. It needs to be defined in subclasses.
  """
  __doc__ += _cudnn_rnn_common_doc_string

  # TODO(jamesqin): support float16 CuDNN RNN
  def __init__(self,
               rnn_mode,
               num_layers,
               num_units,
               input_size,
               input_mode=CUDNN_INPUT_LINEAR_MODE,
               direction=CUDNN_RNN_UNIDIRECTION,
               dtype=dtypes.float32,
               dropout=0.,
               seed=0):
    """Creates a CudnnRNN model from model spec.

    Args:
      rnn_mode: a string specifies the mode, under which this RNN model runs.
          Could be either 'lstm', 'gru', 'rnn_tanh' or 'rnn_relu'.
      num_layers: the number of layers for the RNN model.
      num_units: the number of units within the RNN model.
      input_size: the size of the input, it could be different from the
          num_units.
      input_mode: indicate whether there is a linear projection between the
          input and the actual computation before the first layer. It could be
          'linear_input', 'skip_input' or 'auto_select'.
          'linear_input' (default) always applies a linear projection of input
          onto RNN hidden state. (standard RNN behavior).
          'skip_input' is only allowed when input_size == num_units;
          'auto_select' implies 'skip_input' when input_size == num_units;
          otherwise, it implies 'linear_input'.
      direction: the direction model that the model operates. Could be either
          'unidirectional' or 'bidirectional'
      dtype: dtype of params, tf.float32 or tf.float64.
      dropout: whether to enable dropout. With it is 0, dropout is disabled.
      seed: the op seed used for initializing dropout. See `tf.set_random_seed`
          for behavior.
    Raises:
      ValueError: if direction is invalid.
    """
    self._num_layers = num_layers
    self._num_units = num_units
    self._input_size = input_size
    self._rnn_mode = rnn_mode
    self._input_mode = input_mode
    self._direction = direction
    self._dtype = dtype
    self._dropout = dropout
    self._seed = seed

  @property
  def input_mode(self):
    return self._input_mode

  @property
  def input_size(self):
    return self._input_size

  @property
  def num_units(self):
    return self._num_units

  @property
  def num_layers(self):
    return self._num_layers

  @property
  def rnn_mode(self):
    return self._rnn_mode

  @property
  def direction(self):
    return self._direction

  def params_size(self):
    """Calculates the size of the opaque parameter buffer needed for this model.

    Returns:
      The calculated parameter buffer size.
    """
    return cudnn_rnn_opaque_params_size(
        rnn_mode=self._rnn_mode,
        num_layers=self._num_layers,
        num_units=self._num_units,
        input_size=self._input_size,
        dtype=self._dtype,
        dropout=self._dropout,
        seed=self._seed,
        input_mode=self._input_mode,
        direction=self._direction)

  def __call__(self,
               input_data,
               input_h,
               input_c,
               params,
               is_training=True,
               sequence_lengths=None,
               time_major=True):
    """Runs the forward step for the RNN model.

    Args:
      input_data: the input sequence to the RNN model. If `time_major` is True
        (default), the Tensor shape is [max_time, batch_size, input_size]. If
        `time_major` is False, the shape is [batch_size, max_time, input_size].
      input_h: the initial hidden state for h. If `time_major` is True
        (default), the Tensor shape is [num_layers, batch_size, num_units]. If
        `time_major` is False, the shape is [batch_size, num_layers, num_units].
      input_c: the initial hidden state for c. This is only relevant for LSTM. A
        Tensor of the same shape as input_h.
      params: the parameter buffer created for this model.
      is_training: whether this operation will be used in training or inference.
      sequence_lengths: an int32 array representing the variable sequence
        lengths in a batch. The size of the array has to equal the batch_size.
        Default to None, in which case sequences in the batch are assumed to
        have the same length, which is inferred from inputs.
      time_major: The shape format of the `inputs` and `outputs` Tensors. If
        true, these Tensors must be shaped ['max_time', 'batch_size', 'depth'].
        If false, these Tensors must be shaped ['batch_size', 'max_time',
        'depth']. By default this function accepts input and emits output in
        time-major form. This param is only effective when 'sequence_lengths' is
        used.

    Returns:
      output: the output sequence.
      output_h: the final state for h.
      output_c: the final state for c. This is only relevant for LSTM.
    """
    return _cudnn_rnn(
        input_data,
        input_h,
        input_c,
        params,
        is_training,
        self._rnn_mode,
        sequence_lengths=sequence_lengths,
        time_major=time_major,
        input_mode=self._input_mode,
        direction=self._direction,
        dropout=self._dropout,
        seed=self._seed)

  def params_to_canonical(self, params):
    """Converts params from a specific format of cuDNN to the canonical format.

    Args:
      params: a Variable for weight and bias parameters.

    Returns:
      A function for the specific-to-canonical conversion.
    """
    return cudnn_rnn_opaque_params_to_canonical(
        rnn_mode=self._rnn_mode,
        num_layers=self._num_layers,
        num_units=self._num_units,
        input_size=self._input_size,
        params=params,
        input_mode=self._input_mode,
        direction=self._direction,
        dropout=self._dropout,
        seed=self._seed)

  def canonical_to_params(self, weights, biases):
    """Converts params from the canonical format to a specific format of cuDNN.

    Args:
      weights: a Tensor for weight parameters.
      biases: a Tensor for bias parameters.

    Returns:
      A function for the canonical-to-params-to-specific conversion..
    """
    return cudnn_rnn_canonical_to_opaque_params(
        rnn_mode=self._rnn_mode,
        num_layers=self._num_layers,
        num_units=self._num_units,
        input_size=self._input_size,
        weights=weights,
        biases=biases,
        input_mode=self._input_mode,
        direction=self._direction,
        dropout=self._dropout,
        seed=self._seed)


class CudnnLSTM(_CudnnRNN):
  """Cudnn implementation of the LSTM model."""
  __doc__ += _cudnn_rnn_common_doc_string
  # 4 sets of weight and bias parameters for the recurrent input, and 4 for the
  # previous layer input.
  _NUM_PARAMS_PER_LAYER = CUDNN_LSTM_PARAMS_PER_LAYER

  def __init__(self,
               num_layers,
               num_units,
               input_size,
               input_mode=CUDNN_INPUT_LINEAR_MODE,
               direction=CUDNN_RNN_UNIDIRECTION,
               dtype=dtypes.float32,
               dropout=0.,
               seed=0):
    """Creates a Cudnn LSTM model from model spec.

    Args:
      num_layers: the number of layers for the RNN model.
      num_units: the number of units within the RNN model.
      input_size: the size of the input, it could be different from the
          num_units.
      input_mode: indicate whether there is a linear projection between the
          input and The actual computation before the first layer. It could be
          'skip_input', 'linear_input' or 'auto_select'.
          'skip_input' is only allowed when input_size == num_units;
          'auto_select' implies 'skip_input' when input_size == num_units;
          otherwise, it implies 'linear_input'.
      direction: the direction model that the model operates. Could be either
          'unidirectional' or 'bidirectional'
      dtype: dtype of params, tf.float32 or tf.float64.
      dropout: whether to enable dropout. With it is 0, dropout is disabled.
      seed: the seed used for initializing dropout.
    """
    super(CudnnLSTM, self).__init__(
        CUDNN_LSTM,
        num_layers,
        num_units,
        input_size,
        input_mode=input_mode,
        direction=direction,
        dtype=dtype,
        dropout=dropout,
        seed=seed)

  def __call__(self,
               input_data,
               input_h,
               input_c,
               params,
               sequence_lengths=None,
               time_major=True,
               is_training=True):
    """Runs the forward step for the Cudnn LSTM model.

    Args:
      input_data: the input sequence to the RNN model. If `time_major` is True
        (default), the Tensor shape is [max_time, batch_size, input_size]. If
        `time_major` is False, the shape is [batch_size, max_time, input_size].
      input_h: the initial hidden state for h. If `time_major` is True
        (default), the Tensor shape is [num_layers, batch_size, num_units]. If
        `time_major` is False, the shape is [batch_size, num_layers, num_units].
      input_c: the initial hidden state for c. A Tensor of the same shape as
        input_h.
      params: the parameter buffer created for this model.
      sequence_lengths: an int32 array representing the variable sequence
        lengths in a batch. The size of the array has to equal the batch_size.
        Default to None, in which case sequences in the batch are assumed to
        have the same length, which is inferred from inputs.
      time_major: The shape format of the `inputs` and `outputs` Tensors. If
        true, these Tensors must be shaped ['max_time', 'batch_size', 'depth'].
        If false, these Tensors must be shaped ['batch_size', 'max_time',
        'depth']. By default this function accepts input and emits output in
        time-major form. This param is only effective when 'sequence_lengths'
        is used.
      is_training: whether this operation will be used in training or inference.
    Returns:
      output: the output sequence.
      output_h: the final state for h.
      output_c: the final state for c.
    """
    output, output_h, output_c = super(CudnnLSTM, self).__call__(
        input_data,
        input_h,
        input_c,
        params,
        sequence_lengths=sequence_lengths,
        time_major=time_major,
        is_training=is_training)
    return (output, output_h, output_c)


class _CudnnRNNNoInputC(_CudnnRNN):
  """Simple CudnnRNN models without input_c."""
  __doc__ += _cudnn_rnn_common_doc_string

  def __init__(self,
               num_layers,
               num_units,
               input_size,
               input_mode=CUDNN_INPUT_LINEAR_MODE,
               direction=CUDNN_RNN_UNIDIRECTION,
               dtype=dtypes.float32,
               dropout=0.,
               seed=0):
    """Creates a Cudnn RNN model from model without hidden-state C.

    Args:
      num_layers: the number of layers for the RNN model.
      num_units: the number of units within the RNN model.
      input_size: the size of the input, it could be different from the
          num_units.
      input_mode: indicate whether there is a linear projection between the
          input and The actual computation before the first layer. It could be
          'skip_input', 'linear_input' or 'auto_select'.
          'skip_input' is only allowed when input_size == num_units;
          'auto_select' implies 'skip_input' when input_size == num_units;
          otherwise, it implies 'linear_input'.
      direction: the direction model that the model operates. Could be either
          'unidirectional' or 'bidirectional'
      dtype: dtype of params, tf.float32 or tf.float64.
      dropout: whether to enable dropout. With it is 0, dropout is disabled.
      seed: the seed used for initializing dropout.

    Raises:
      ValueError: if direction is not 'unidirectional' or 'bidirectional'.
    """

    if direction not in (CUDNN_RNN_UNIDIRECTION, CUDNN_RNN_BIDIRECTION):
      raise ValueError("Invalid direction: %s", direction)

    super(_CudnnRNNNoInputC, self).__init__(
        self._rnn_mode,
        num_layers,
        num_units,
        input_size,
        input_mode=input_mode,
        direction=direction,
        dtype=dtype,
        dropout=dropout,
        seed=seed)

  def __call__(self,
               input_data,
               input_h,
               params,
               sequence_lengths=None,
               time_major=True,
               is_training=True):
    """Runs the forward step for the Cudnn LSTM model.

    Args:
      input_data: the input sequence to the RNN model. If `time_major` is True
        (default), the Tensor shape is [max_time, batch_size, input_size]. If
        `time_major` is False, the shape is [batch_size, max_time, input_size].
      input_h: the initial hidden state for h. If `time_major` is True
        (default), the Tensor shape is [num_layers, batch_size, num_units]. If
        `time_major` is False, the shape is [batch_size, num_layers, num_units].
      params: the parameter buffer created for this model.
      sequence_lengths: an int32 array representing the variable sequence
        lengths in a batch. The size of the array has to equal the batch_size.
        Default to None, in which case sequences in the batch are assumed to
        have the same length, which is inferred from inputs.
      time_major: The shape format of the `inputs` and `outputs` Tensors. If
        true, these Tensors must be shaped ['max_time', 'batch_size', 'depth'].
        If false, these Tensors must be shaped ['batch_size', 'max_time',
        'depth']. By default this function accepts input and emits output in
        time-major form. This param is only effective when 'sequence_lengths'
        is used.
      is_training: whether this operation will be used in training or inference.
    Returns:
      output: the output sequence.
      output_h: the final state for h.
    """
    return _cudnn_rnn_no_input_c(
        input_data,
        input_h,
        params,
        is_training,
        self._rnn_mode,
        sequence_lengths=sequence_lengths,
        time_major=time_major,
        input_mode=self._input_mode,
        direction=self._direction,
        dropout=self._dropout,
        seed=self._seed)


class CudnnGRU(_CudnnRNNNoInputC):
  """Cudnn implementation of the GRU model."""
  __doc__ += _cudnn_rnn_common_doc_string
  _rnn_mode = CUDNN_GRU
  # 3 sets of weight and bias parameters for the recurrent input, and 3 for the
  # previous layer input.
  _NUM_PARAMS_PER_LAYER = CUDNN_GRU_PARAMS_PER_LAYER


class CudnnRNNTanh(_CudnnRNNNoInputC):
  """Cudnn implementation of the RNN-tanh model."""
  __doc__ += _cudnn_rnn_common_doc_string
  _rnn_mode = CUDNN_RNN_TANH
  # 1 set of weight and bias parameters for the recurrent input, and 1 for the
  # previous layer input.
  _NUM_PARAMS_PER_LAYER = CUDNN_RNN_TANH_PARAMS_PER_LAYER


class CudnnRNNRelu(_CudnnRNNNoInputC):
  """Cudnn implementation of the RNN-relu model."""
  __doc__ += _cudnn_rnn_common_doc_string
  _rnn_mode = CUDNN_RNN_RELU
  # 1 set of weight and bias parameters for the recurrent input, and 1 for the
  # previous layer input.
  _NUM_PARAMS_PER_LAYER = CUDNN_RNN_RELU_PARAMS_PER_LAYER<|MERGE_RESOLUTION|>--- conflicted
+++ resolved
@@ -778,8 +778,6 @@
   _num_params_per_layer = CUDNN_RNN_RELU_PARAMS_PER_LAYER
 
 
-<<<<<<< HEAD
-=======
 # TODO(yaozhang): make sure we only save the canonical version of params and
 # don't save the platform-specific version to avoid potential race
 # conditions where params is updated by both versions when being restored.
@@ -1033,7 +1031,6 @@
   _rnn_cell_name = base_layer.to_snake_case(rnn_cell_impl.BasicRNNCell.__name__)
 
 
->>>>>>> 4c307bd3
 _cudnn_rnn_common_doc_string = """
   Cudnn RNN has an opaque parameter buffer that can be used for inference and
   training. But it is possible that the layout of the parameter buffers
@@ -1187,9 +1184,6 @@
       "seed2": seed2,
       "name": name
   }
-<<<<<<< HEAD
-  if use_cudnn_v2 is not "1":
-=======
   if sequence_lengths is not None:
     args["sequence_lengths"] = sequence_lengths
     args["time_major"] = time_major
@@ -1202,7 +1196,6 @@
     args["time_major"] = time_major
     outputs, output_h, output_c, _, _ = gen_cudnn_rnn_ops.cudnn_rnnv3(**args)
   elif use_cudnn_v2 != "1":
->>>>>>> 4c307bd3
     outputs, output_h, output_c, _ = gen_cudnn_rnn_ops.cudnn_rnn(**args)
   else:
     outputs, output_h, output_c, _, _ = gen_cudnn_rnn_ops.cudnn_rnnv2(**args)
