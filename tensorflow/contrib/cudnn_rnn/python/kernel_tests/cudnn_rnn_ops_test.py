--- conflicted
+++ resolved
@@ -54,41 +54,6 @@
 CUDNN_RNN_RELU_PARAMS_PER_LAYER = cudnn_rnn_ops.CUDNN_RNN_RELU_PARAMS_PER_LAYER
 
 
-<<<<<<< HEAD
-def _CreateModel(rnn_mode,
-                 num_layers,
-                 num_units,
-                 input_size,
-                 input_mode="linear_input",
-                 direction=cudnn_rnn_ops.CUDNN_RNN_UNIDIRECTION,
-                 dtype=dtypes.float32,
-                 dropout=0.):
-  del input_mode
-  if rnn_mode == cudnn_rnn_ops.CUDNN_LSTM:
-    model_fn = cudnn_rnn_ops.CudnnLSTM
-  elif rnn_mode == cudnn_rnn_ops.CUDNN_GRU:
-    model_fn = cudnn_rnn_ops.CudnnGRU
-  elif rnn_mode == cudnn_rnn_ops.CUDNN_RNN_TANH:
-    model_fn = cudnn_rnn_ops.CudnnRNNTanh
-  elif rnn_mode == cudnn_rnn_ops.CUDNN_RNN_RELU:
-    model_fn = cudnn_rnn_ops.CudnnRNNRelu
-  else:
-    raise ValueError("Invalid rnn_mode: %s" % rnn_mode)
-  return model_fn(
-      num_layers,
-      num_units,
-      input_size,
-      direction=direction,
-      dtype=dtype,
-      dropout=dropout)
-
-
-def _CreateParamsSavable(params,
-                         model,
-                         base_variable_scope=None,
-                         name="params_canonical"):
-  """Create a RNNParamsSaveable for the weight and bias parameters.
-=======
 def RunLSTM(sess,
             num_units,
             input_size,
@@ -325,7 +290,6 @@
         80,
         'height': 6}
       )
->>>>>>> a751f01a
 
   Args:
     params: a Variable for weight and bias parameters.
@@ -377,55 +341,6 @@
 
 class CudnnRNNTestSaveRestore(TensorFlowTestCase):
 
-<<<<<<< HEAD
-  def _CompareWeights(self, lhs, rhs):
-    self.assertEqual(len(lhs), len(rhs))
-    for lw, rw in zip(lhs, rhs):
-      self.assertAllEqual(lw, rw)
-
-  def _CompareBiases(self, lhs, rhs, rnn_mode, num_layers, direction):
-    self.assertEqual(len(lhs), len(rhs))
-    if rnn_mode == CUDNN_LSTM:
-      num_params_per_layer = CUDNN_LSTM_PARAMS_PER_LAYER
-    elif rnn_mode == CUDNN_GRU:
-      num_params_per_layer = CUDNN_GRU_PARAMS_PER_LAYER
-    elif rnn_mode == CUDNN_RNN_TANH:
-      num_params_per_layer = CUDNN_RNN_TANH_PARAMS_PER_LAYER
-    else:
-      num_params_per_layer = CUDNN_RNN_RELU_PARAMS_PER_LAYER
-    num_dirs = 1 if direction == CUDNN_RNN_UNIDIRECTION else 2
-    num_params_per_layer *= num_dirs
-    self.assertEqual(num_params_per_layer * num_layers, len(lhs))
-
-    for i in range(num_layers):
-      layer_lhs = lhs[i * num_params_per_layer: (i+1) * num_params_per_layer]
-      layer_rhs = rhs[i * num_params_per_layer: (i+1) * num_params_per_layer]
-      if direction == CUDNN_RNN_UNIDIRECTION:
-        self._CompareSingleLayerBiases(layer_lhs, layer_rhs)
-      else:
-        size = len(layer_lhs)
-        fw_lhs, bw_lhs = layer_lhs[:size//2], layer_lhs[size//2:]
-        fw_rhs, bw_rhs = layer_rhs[:size//2], layer_rhs[size//2:]
-        self._CompareSingleLayerBiases(fw_lhs, fw_rhs)
-        self._CompareSingleLayerBiases(bw_lhs, bw_rhs)
-
-  def _CompareSingleLayerBiases(self, lhs, rhs):
-    self.assertEqual(len(lhs), len(rhs))
-
-    lf_lhs, rt_lhs = lhs[:len(lhs)//2], lhs[len(lhs)//2:]
-    lf_rhs, rt_rhs = rhs[:len(rhs)//2], rhs[len(rhs)//2:]
-    self.assertEqual(len(lf_lhs), len(rt_lhs))
-    self.assertEqual(len(lf_rhs), len(rt_rhs))
-
-    sum_lhs, sum_rhs = [], []
-    for lf, rt in zip(lf_lhs, rt_lhs):
-      sum_lhs.append(lf + rt)
-    for lf, rt in zip(lf_rhs, rt_rhs):
-      sum_rhs.append(lf + rt)
-    self.assertEqual(len(sum_lhs), len(sum_rhs))
-    for lf, rt in zip(sum_lhs, sum_rhs):
-      self.assertAllEqual(lf, rt)
-=======
 class CudnnLSTMTest(test_util.TensorFlowTestCase, parameterized.TestCase):
 
   def _test_training_helper(self,
@@ -452,7 +367,6 @@
            variable_seq_lengths=variable_seq_lengths,
            time_major=time_major,
            dynamic_shape_input=dynamic_shape_input)
->>>>>>> a751f01a
 
   def _testSaveRestoreVariable(self, rnn_mode, direction, dtype):
     num_layers = 2
@@ -488,224 +402,6 @@
         val = saver.save(sess, save_path)
         self.assertEqual(save_path, val)
 
-<<<<<<< HEAD
-        weights_v, biases_v = sess.run([weights, biases])
-
-        sess.run(reset_params)
-        saver.restore(sess, save_path)
-        weights_v_restored, biases_v_restored = sess.run([weights, biases])
-
-        self._CompareWeights(weights_v, weights_v_restored)
-        self._CompareBiases(biases_v, biases_v_restored, rnn_mode, num_layers,
-                            direction)
-
-  def _testSaveRestoreTwoVariables(self, rnn_mode, direction, dtype):
-    num_layers = 2
-    num_units = 7
-    input_size = 3
-    with ops.Graph().as_default():
-      model = _CreateModel(
-          rnn_mode,
-          num_layers=num_layers,
-          num_units=num_units,
-          input_size=input_size,
-          direction=direction,
-          dtype=dtype)
-      random_seed.set_random_seed(1234)
-      params_size_t = model.params_size()
-      names = ["rnn_1", "rnn_2"]
-      param_vars = [
-          variables.Variable(
-              random_ops.random_uniform([params_size_t], dtype=dtype),
-              dtype=dtype,
-              validate_shape=False) for name in names
-      ]
-      saveables = []
-      for name, params in zip(names, param_vars):
-        saveables.append(_CreateParamsSavable(params, model, name, name))
-      weights1, biases1 = saveables[0]._OpaqueParamsToCanonical()
-      weights2, biases2 = saveables[1]._OpaqueParamsToCanonical()
-      reset_params = [
-          state_ops.assign(
-              params,
-              array_ops.zeros([params_size_t], dtype=dtype),
-              validate_shape=False) for params in param_vars
-      ]
-      save_path = os.path.join(self.get_temp_dir(),
-                               "save-restore-variable-test")
-      saver = saver_lib.Saver(write_version=saver_pb2.SaverDef.V2)
-      # Passing graph explicitly, otherwise an old sess would be reused.
-      with self.test_session(use_gpu=True,
-                             graph=ops.get_default_graph()) as sess:
-        sess.run(variables.global_variables_initializer())
-        val = saver.save(sess, save_path)
-        self.assertEqual(save_path, val)
-        weights1_v, biases1_v = sess.run([weights1, biases1])
-        weights2_v, biases2_v = sess.run([weights2, biases2])
-
-        sess.run(reset_params)
-        saver.restore(sess, save_path)
-        weights1_v_restored, biases1_v_restored = sess.run([weights1, biases1])
-        weights2_v_restored, biases2_v_restored = sess.run([weights2, biases2])
-
-        self._CompareWeights(weights1_v, weights1_v_restored)
-        self._CompareWeights(weights2_v, weights2_v_restored)
-        self._CompareBiases(biases1_v, biases1_v_restored, rnn_mode, num_layers,
-                            direction)
-        self._CompareBiases(biases2_v, biases2_v_restored, rnn_mode, num_layers,
-                            direction)
-
-  def _testSaveRestoreOutput(self, rnn_mode, direction, dtype):
-    with ops.Graph().as_default():
-      num_layers = 2
-      num_units = 7
-      input_size = 7
-      seq_length = 10
-      batch_size = 5
-      dir_count = 1 if direction == cudnn_rnn_ops.CUDNN_RNN_UNIDIRECTION else 2
-      model = _CreateModel(
-          rnn_mode,
-          num_layers,
-          num_units,
-          input_size,
-          direction=direction,
-          dtype=dtype)
-      params_size_t = model.params_size()
-      params = variables.Variable(
-          array_ops.ones([params_size_t], dtype=dtype),
-          validate_shape=False,
-          dtype=dtype)
-      _CreateParamsSavable(params, model)
-      save_path = os.path.join(self.get_temp_dir(), "save-restore-output-test")
-      saver = saver_lib.Saver(write_version=saver_pb2.SaverDef.V2)
-
-      np.random.seed(1234)
-      has_input_c = (rnn_mode == cudnn_rnn_ops.CUDNN_LSTM)
-      input_data = constant_op.constant(
-          np.random.randn(seq_length, batch_size, input_size), dtype=dtype)
-      input_h = constant_op.constant(
-          np.random.randn(num_layers * dir_count, batch_size, num_units),
-          dtype=dtype)
-      if has_input_c:
-        input_c = constant_op.constant(
-            np.random.randn(num_layers * dir_count, batch_size, num_units),
-            dtype=dtype)
-        outputs = model(
-            input_data=input_data,
-            input_h=input_h,
-            input_c=input_c,
-            params=params,
-            is_training=False)
-      else:
-        outputs = model(
-            input_data=input_data,
-            input_h=input_h,
-            params=params,
-            is_training=False)
-      total_sum = sum(map(math_ops.reduce_sum, outputs))
-      # Passing graph explicitly, otherwise an old sess would be reused.
-      with self.test_session(
-          use_gpu=True, graph=ops.get_default_graph()) as sess:
-        sess.run(variables.global_variables_initializer())
-        total_sum_v = sess.run(total_sum)
-        val = saver.save(sess, save_path)
-        self.assertEqual(save_path, val)
-      # Passing graph explicitly, otherwise an old sess would be reused.
-      with self.test_session(
-          use_gpu=True, graph=ops.get_default_graph()) as sess:
-        reset_params = state_ops.assign(
-            params,
-            array_ops.zeros([params_size_t], dtype=dtype),
-            validate_shape=False)
-        sess.run(reset_params)
-        saver.restore(sess, save_path)
-        total_sum_v_restored = sess.run(total_sum)
-        self.assertAllClose(total_sum_v, total_sum_v_restored, atol=1e-5)
-
-  @unittest.skipUnless(test.is_built_with_cuda(),
-                       "Test only applicable when running on GPUs")
-  def testSaveRestore(self):
-    rnn_modes = [
-        cudnn_rnn_ops.CUDNN_LSTM, cudnn_rnn_ops.CUDNN_GRU,
-        cudnn_rnn_ops.CUDNN_RNN_TANH, cudnn_rnn_ops.CUDNN_RNN_RELU
-    ]
-    directions = [
-        cudnn_rnn_ops.CUDNN_RNN_UNIDIRECTION,
-        cudnn_rnn_ops.CUDNN_RNN_BIDIRECTION
-    ]
-    dtype_list = [dtypes.float32, dtypes.float64]
-    for rnn_mode, direction, dtype in itertools.product(rnn_modes, directions,
-                                                        dtype_list):
-      self._testSaveRestoreVariable(rnn_mode, direction, dtype)
-      self._testSaveRestoreTwoVariables(rnn_mode, direction, dtype)
-      self._testSaveRestoreOutput(rnn_mode, direction, dtype)
-
-
-class CudnnRNNTestParamsSize(TensorFlowTestCase):
-
-  def _testOneLSTMParamsSize(self, num_layers, num_units, input_size,
-                             direction):
-    logging.info("Testing one lstm param size with config: %s", locals())
-    min_params_size = _MinLSTMParamSize(num_layers, num_units, input_size,
-                                        direction)
-    model = _CreateModel(
-        cudnn_rnn_ops.CUDNN_LSTM,
-        num_layers,
-        num_units,
-        input_size,
-        direction=direction)
-    params_size = model.params_size()
-    with self.test_session(use_gpu=True, graph=ops.get_default_graph()) as sess:
-      params_size_v = sess.run(params_size)
-      self.assertLessEqual(min_params_size, params_size_v)
-
-  @unittest.skipUnless(test.is_built_with_cuda(),
-                       "Test only applicable when running on GPUs")
-  def testLSTMParamsSize(self):
-    test_configs = [
-        [4, 200, 200],
-        [4, 200, 300],
-        [4, 200, 100],
-        [1, 100, 200],
-        [2, 200, 100],
-        [3, 200, 400],
-    ]
-    directions = [
-        cudnn_rnn_ops.CUDNN_RNN_UNIDIRECTION,
-        cudnn_rnn_ops.CUDNN_RNN_BIDIRECTION
-    ]
-    for (config, direction) in itertools.product(test_configs, directions):
-      num_layers, num_units, input_size = config
-      with ops.Graph().as_default():
-        self._testOneLSTMParamsSize(num_layers, num_units, input_size,
-                                    direction)
-
-  @unittest.skipUnless(test.is_built_with_cuda(),
-                       "Test only applicable when running on GPUs")
-  def testLSTMParamsSizeShape(self):
-    with self.assertRaisesRegexp(
-        ValueError, "Shape must be rank 0 but is rank 1"):
-      model = _CreateModel(
-          cudnn_rnn_ops.CUDNN_LSTM,
-          constant_op.constant([4]), 200, 200,
-          direction=cudnn_rnn_ops.CUDNN_RNN_UNIDIRECTION)
-      params_size = model.params_size()
-    with self.assertRaisesRegexp(
-        ValueError, "Shape must be rank 0 but is rank 1"):
-      model = _CreateModel(
-          cudnn_rnn_ops.CUDNN_LSTM,
-          4, constant_op.constant([200]), 200,
-          direction=cudnn_rnn_ops.CUDNN_RNN_UNIDIRECTION)
-      params_size = model.params_size()
-    with self.assertRaisesRegexp(
-        ValueError, "Shape must be rank 0 but is rank 1"):
-      model = _CreateModel(
-          cudnn_rnn_ops.CUDNN_LSTM,
-          4, 200, constant_op.constant([200]),
-          direction=cudnn_rnn_ops.CUDNN_RNN_UNIDIRECTION)
-      params_size = model.params_size()
-
-=======
   @parameterized.named_parameters(
       ExpandNamedTestCases(
           NAMED_RNN_TESTCASES, **{
@@ -1356,7 +1052,6 @@
 class CudnnRnnSaveRestoreTest(test_util.TensorFlowTestCase,
                               parameterized.TestCase):
   """Class for testing various Cudnn Rnn SaveableObjects."""
->>>>>>> a751f01a
 
 class CudnnRNNTestInference(TensorFlowTestCase):
 
@@ -1406,281 +1101,6 @@
       self.assertAllClose(
           total_sum_v[0], expected, atol=tolerance, rtol=tolerance)
 
-<<<<<<< HEAD
-  @unittest.skipUnless(test.is_built_with_cuda(),
-                       "Test only applicable when running on GPUs")
-  def testSimpleInference(self):
-    test_configs = [
-        {
-            "rnn_mode": cudnn_rnn_ops.CUDNN_LSTM,
-            "expected": 231833.22,
-            "tolerance": 1e-2,
-            "shape": {
-                "num_layers": 4,
-                "num_units": 200,
-                "input_size": 200,
-                "batch_size": 20,
-                "seq_length": 10,
-                "dir_count": 1,
-            },
-        },
-        {
-            "rnn_mode": cudnn_rnn_ops.CUDNN_GRU,
-            "expected": 56000,
-            "tolerance": 1e-2,
-            "shape": {
-                "num_layers": 4,
-                "num_units": 200,
-                "input_size": 200,
-                "batch_size": 20,
-                "seq_length": 10,
-                "dir_count": 1,
-            },
-        },
-        {
-            "rnn_mode": cudnn_rnn_ops.CUDNN_RNN_TANH,
-            "expected": 56000,
-            "tolerance": 1e-2,
-            "shape": {
-                "num_layers": 4,
-                "num_units": 200,
-                "input_size": 200,
-                "batch_size": 20,
-                "seq_length": 10,
-                "dir_count": 1,
-            },
-        },
-        {
-            "rnn_mode": cudnn_rnn_ops.CUDNN_RNN_RELU,
-            "expected": 130688,
-            "tolerance": 1e-2,
-            "shape": {
-                "num_layers": 2,
-                "num_units": 8,
-                "input_size": 4,
-                "batch_size": 4,
-                "seq_length": 2,
-                "dir_count": 1,
-            },
-        },
-    ]
-    # Cudnn scales result for dropout during training, therefore dropout has no
-    # impact for inference results.
-    # (lstm, gru, rnn_tanh are saturated in the test. rnn_relu case is most
-    # demonstrative of the dropout-invariant nature of CudnnRnn.)
-    dropouts = [0., 0.5, 1.]
-    for (config, dropout) in itertools.product(test_configs, dropouts):
-      rnn_mode = config["rnn_mode"]
-      expected = config["expected"]
-      tolerance = config["tolerance"]
-      shape = config["shape"]
-      with ops.Graph().as_default():
-        self._testOneSimpleInference(
-            rnn_mode, shape["num_layers"], shape["num_units"],
-            shape["input_size"], shape["batch_size"], shape["seq_length"],
-            shape["dir_count"], dropout, expected, tolerance)
-
-
-class CudnnRNNTestTraining(TensorFlowTestCase):
-
-  def _testOneSimpleTraining(self, rnn_mode, num_layers, num_units, input_size,
-                             batch_size, seq_length, dir_count, dropout, dtype,
-                             delta, tolerance):
-    # Gradient checking runs two forward ops with almost the same input. Need to
-    # make sure the drop patterns across the two runs are the same.
-    logging.info("Training test with config: %s", locals())
-    old_env_state = os.environ.get("TF_CUDNN_RESET_RND_GEN_STATE", str(False))
-    os.environ["TF_CUDNN_RESET_RND_GEN_STATE"] = str(True)
-    has_input_c = (rnn_mode == cudnn_rnn_ops.CUDNN_LSTM)
-    random_seed.set_random_seed(5678)
-    direction = (cudnn_rnn_ops.CUDNN_RNN_UNIDIRECTION if dir_count == 1
-                 else cudnn_rnn_ops.CUDNN_RNN_BIDIRECTION)
-    model = _CreateModel(
-        rnn_mode,
-        num_layers,
-        num_units,
-        input_size,
-        direction=direction,
-        dtype=dtype,
-        dropout=dropout)
-    params_size_t = model.params_size()
-    input_data = variables.Variable(
-        random_ops.random_uniform(
-            [seq_length, batch_size, input_size], dtype=dtype),
-        dtype=dtype)
-    input_h = variables.Variable(
-        random_ops.random_uniform(
-            [num_layers * dir_count, batch_size, num_units], dtype=dtype),
-        dtype=dtype)
-    params = variables.Variable(
-        random_ops.random_uniform([params_size_t], dtype=dtype),
-        validate_shape=False,
-        dtype=dtype)
-    if has_input_c:
-      input_c = variables.Variable(
-          random_ops.random_uniform(
-              [num_layers * dir_count, batch_size, num_units], dtype=dtype),
-          dtype=dtype)
-
-      output, output_h, output_c = model(
-          input_data=input_data,
-          input_h=input_h,
-          input_c=input_c,
-          params=params)
-    else:
-      output, output_h = model(
-          input_data=input_data, input_h=input_h, params=params)
-    output_sum = math_ops.reduce_sum(output)
-    output_h_sum = math_ops.reduce_sum(output_h)
-    total_sum = output_sum + output_h_sum
-    if has_input_c:
-      output_c_sum = math_ops.reduce_sum(output_c)
-      total_sum += output_c_sum
-
-    with self.test_session(use_gpu=True, graph=ops.get_default_graph()) as sess:
-      params_size_v = sess.run(params_size_t)
-      inputs_and_shapes = [
-          (input_data, [seq_length, batch_size, input_size]),
-          (input_h, [num_layers * dir_count, batch_size, num_units]),
-          (params, [params_size_v]),
-      ]
-      if has_input_c:
-        inputs_and_shapes.append(
-            (input_c, [num_layers * dir_count, batch_size, num_units]),)
-      sess.run(variables.global_variables_initializer())
-      all_inputs = [entry[0] for entry in inputs_and_shapes]
-      all_shapes = [entry[1] for entry in inputs_and_shapes]
-
-      err = gradient_checker.compute_gradient_error(
-          all_inputs, all_shapes, total_sum, [1], delta=delta)
-
-      self.assertLess(err, tolerance)
-      os.environ["TF_CUDNN_RESET_RND_GEN_STATE"] = old_env_state
-
-  @unittest.skipUnless(test.is_built_with_cuda(),
-                       "Test only applicable when running on GPUs")
-  def testSimpleTraining(self):
-    test_configs = [
-        {
-            "rnn_mode": cudnn_rnn_ops.CUDNN_LSTM,
-            "dtype": dtypes.float64,
-            "delta": 1e-4,
-            "tolerance": 5e-6,
-            "shape": {
-                "num_layers": 2,
-                "num_units": 3,
-                "input_size": 4,
-                "batch_size": 3,
-                "seq_length": 4,
-                "dir_count": 1,
-            },
-        },
-        {
-            "rnn_mode": cudnn_rnn_ops.CUDNN_GRU,
-            "dtype": dtypes.float64,
-            "delta": 1e-4,
-            "tolerance": 5e-6,
-            "shape": {
-                "num_layers": 2,
-                "num_units": 3,
-                "input_size": 4,
-                "batch_size": 3,
-                "seq_length": 4,
-                "dir_count": 1,
-            },
-        },
-        {
-            "rnn_mode": cudnn_rnn_ops.CUDNN_RNN_TANH,
-            "dtype": dtypes.float64,
-            "delta": 1e-4,
-            "tolerance": 5e-6,
-            "shape": {
-                "num_layers": 2,
-                "num_units": 3,
-                "input_size": 4,
-                "batch_size": 3,
-                "seq_length": 4,
-                "dir_count": 1,
-            },
-        },
-        {
-            "rnn_mode": cudnn_rnn_ops.CUDNN_RNN_RELU,
-            "dtype": dtypes.float64,
-            "delta": 1e-4,
-            "tolerance": 5e-6,
-            "shape": {
-                "num_layers": 2,
-                "num_units": 3,
-                "input_size": 4,
-                "batch_size": 3,
-                "seq_length": 4,
-                "dir_count": 1,
-            },
-        },
-        {
-            "rnn_mode": cudnn_rnn_ops.CUDNN_LSTM,
-            "dtype": dtypes.float32,
-            "tolerance": 1.5e-2,
-            "shape": {
-                "num_layers": 2,
-                "num_units": 3,
-                "input_size": 4,
-                "batch_size": 3,
-                "seq_length": 4,
-            },
-        },
-        {
-            "rnn_mode": cudnn_rnn_ops.CUDNN_GRU,
-            "dtype": dtypes.float32,
-            "tolerance": 4e-3,
-            "shape": {
-                "num_layers": 2,
-                "num_units": 3,
-                "input_size": 4,
-                "batch_size": 3,
-                "seq_length": 4,
-            },
-        },
-        {
-            "rnn_mode": cudnn_rnn_ops.CUDNN_RNN_TANH,
-            "dtype": dtypes.float32,
-            "tolerance": 5e-3,
-            "shape": {
-                "num_layers": 2,
-                "num_units": 3,
-                "input_size": 4,
-                "batch_size": 3,
-                "seq_length": 4,
-            },
-        },
-        {
-            "rnn_mode": cudnn_rnn_ops.CUDNN_RNN_RELU,
-            "dtype": dtypes.float32,
-            "tolerance": 5e-1,
-            "shape": {
-                "num_layers": 2,
-                "num_units": 3,
-                "input_size": 4,
-                "batch_size": 3,
-                "seq_length": 4,
-            },
-        },
-    ]
-    dropouts = [0., 0.5, 1.]
-    dir_counts = [1]
-    for config, dropout, dir_count in itertools.product(test_configs, dropouts,
-                                                        dir_counts):
-      rnn_mode = config["rnn_mode"]
-      dtype = config.get("dtype", dtypes.float32)
-      delta = config.get("delta", 1e-3)
-      tolerance = config["tolerance"]
-      shape = config["shape"]
-      with ops.Graph().as_default():
-        self._testOneSimpleTraining(rnn_mode, shape["num_layers"],
-                                    shape["num_units"], shape["input_size"],
-                                    shape["batch_size"], shape["seq_length"],
-                                    dir_count, dropout, dtype, delta, tolerance)
-=======
   @parameterized.named_parameters(
       ExpandNamedTestCases(
           NAMED_RNN_TESTCASES, "time", "batch_size", **{
@@ -1800,7 +1220,6 @@
         weights_r, biases_r = sess.run([weights_ops[i], biases_ops[i]])
         self._compare_weights(weights, weights_r)
         self._compare_biases(biases, biases_r)
->>>>>>> a751f01a
 
 
 if __name__ == "__main__":
