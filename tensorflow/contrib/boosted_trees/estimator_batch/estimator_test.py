--- conflicted
+++ resolved
@@ -341,8 +341,6 @@
     for prediction_dict in result_iter:
       self.assertTrue("classes" in prediction_dict)
 
-<<<<<<< HEAD
-=======
   # One dimensional quantile regression.
   def testQuantileRegression(self):
     learner_config = learner_pb2.LearnerConfig()
@@ -419,7 +417,6 @@
     self.assertTrue(frac_both_below_upper >= 0.91)
     self.assertTrue(frac_both_below_upper <= 0.99)
 
->>>>>>> a751f01a
 
 class CoreGradientBoostedDecisionTreeEstimators(test_util.TensorFlowTestCase):
 
@@ -613,8 +610,6 @@
     est.evaluate(input_fn=input_fn, steps=1)
     est.predict(input_fn=input_fn)
 
-<<<<<<< HEAD
-=======
   # Quantile regression in core is the same as in non core estimator, so we
   # just check that it does not fail.
   def testQuantileRegressionDoesNotThroughException(self):
@@ -642,7 +637,6 @@
     model_upper.train(input_fn=train_input_fn, steps=1000)
     result_iter = model_upper.predict(input_fn=test_input_fn)
 
->>>>>>> a751f01a
 
 if __name__ == "__main__":
   googletest.main()