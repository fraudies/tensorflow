--- conflicted
+++ resolved
@@ -49,8 +49,6 @@
       labels=labels, logits=predictions)
   return unweighted_loss * weights, control_flow_ops.no_op()
 
-<<<<<<< HEAD
-=======
 # MUST USE WITH HESSIAN REGULARIZATION,
 # This loss can have zero hessian, so it must be used with l2 or min_node_weight
 # regularization.
@@ -92,7 +90,6 @@
     return unweighted_loss, control_flow_ops.no_op()
   else:
     return unweighted_loss * weights, control_flow_ops.no_op()
->>>>>>> a751f01a
 
 # This is classical form of Maximum entropy loss, that is twice differentiable
 # (sparse_softmax_cross_entropy which is what we go for is not twice
@@ -123,14 +120,8 @@
     labels = array_ops.expand_dims(labels, 1)
   # Labels are indices of classes, convert them to one hot encodings.
   target_one_hot = array_ops.one_hot(indices=labels, depth=num_classes)
-<<<<<<< HEAD
-  labels = math_ops.reduce_sum(
-      input_tensor=target_one_hot, reduction_indices=[1])
-  labels = math_ops.to_float(labels)
-=======
   labels = math_ops.reduce_sum(input_tensor=target_one_hot, axis=[1])
   labels = math_ops.cast(labels, dtypes.float32)
->>>>>>> a751f01a
 
   # Calculate softmax probabilities for each class.
   unnormalized_probs = math_ops.exp(logits)
