# Copyright 2015 The TensorFlow Authors. All Rights Reserved.
#
# Licensed under the Apache License, Version 2.0 (the "License");
# you may not use this file except in compliance with the License.
# You may obtain a copy of the License at
#
#     http://www.apache.org/licenses/LICENSE-2.0
#
# Unless required by applicable law or agreed to in writing, software
# distributed under the License is distributed on an "AS IS" BASIS,
# WITHOUT WARRANTIES OR CONDITIONS OF ANY KIND, either express or implied.
# See the License for the specific language governing permissions and
# limitations under the License.
# ==============================================================================
"""Module for constructing RNN Cells."""
from __future__ import absolute_import
from __future__ import division
from __future__ import print_function

import collections
import math

from tensorflow.contrib.compiler import jit
from tensorflow.contrib.layers.python.layers import layers
from tensorflow.contrib.rnn.python.ops import core_rnn_cell
from tensorflow.python.framework import constant_op
from tensorflow.python.framework import dtypes
from tensorflow.python.framework import op_def_registry
from tensorflow.python.framework import ops
from tensorflow.python.framework import tensor_shape
from tensorflow.python.keras import activations
from tensorflow.python.keras import initializers
from tensorflow.python.layers import base as base_layer
from tensorflow.python.ops import array_ops
from tensorflow.python.ops import clip_ops
from tensorflow.python.ops import control_flow_ops
from tensorflow.python.ops import gen_array_ops
from tensorflow.python.ops import init_ops
from tensorflow.python.ops import math_ops
from tensorflow.python.ops import nn_impl  # pylint: disable=unused-import
from tensorflow.python.ops import nn_ops
from tensorflow.python.ops import partitioned_variables  # pylint: disable=unused-import
from tensorflow.python.ops import random_ops
from tensorflow.python.ops import rnn_cell_impl
from tensorflow.python.ops import variable_scope as vs
from tensorflow.python.platform import tf_logging as logging
from tensorflow.python.util import nest


def _get_concat_variable(name, shape, dtype, num_shards):
  """Get a sharded variable concatenated into one tensor."""
  sharded_variable = _get_sharded_variable(name, shape, dtype, num_shards)
  if len(sharded_variable) == 1:
    return sharded_variable[0]

  concat_name = name + "/concat"
  concat_full_name = vs.get_variable_scope().name + "/" + concat_name + ":0"
  for value in ops.get_collection(ops.GraphKeys.CONCATENATED_VARIABLES):
    if value.name == concat_full_name:
      return value

  concat_variable = array_ops.concat(sharded_variable, 0, name=concat_name)
  ops.add_to_collection(ops.GraphKeys.CONCATENATED_VARIABLES, concat_variable)
  return concat_variable


def _get_sharded_variable(name, shape, dtype, num_shards):
  """Get a list of sharded variables with the given dtype."""
  if num_shards > shape[0]:
    raise ValueError("Too many shards: shape=%s, num_shards=%d" % (shape,
                                                                   num_shards))
  unit_shard_size = int(math.floor(shape[0] / num_shards))
  remaining_rows = shape[0] - unit_shard_size * num_shards

  shards = []
  for i in range(num_shards):
    current_size = unit_shard_size
    if i < remaining_rows:
      current_size += 1
    shards.append(
        vs.get_variable(
            name + "_%d" % i, [current_size] + shape[1:], dtype=dtype))
  return shards


def _norm(g, b, inp, scope):
  shape = inp.get_shape()[-1:]
  gamma_init = init_ops.constant_initializer(g)
  beta_init = init_ops.constant_initializer(b)
  with vs.variable_scope(scope):
    # Initialize beta and gamma for use by layer_norm.
    vs.get_variable("gamma", shape=shape, initializer=gamma_init)
    vs.get_variable("beta", shape=shape, initializer=beta_init)
  normalized = layers.layer_norm(inp, reuse=True, scope=scope)
  return normalized


class CoupledInputForgetGateLSTMCell(rnn_cell_impl.RNNCell):
  """Long short-term memory unit (LSTM) recurrent network cell.

  The default non-peephole implementation is based on:

    https://pdfs.semanticscholar.org/1154/0131eae85b2e11d53df7f1360eeb6476e7f4.pdf

  Felix Gers, Jurgen Schmidhuber, and Fred Cummins.
  "Learning to forget: Continual prediction with LSTM." IET, 850-855, 1999.

  The peephole implementation is based on:

    https://research.google.com/pubs/archive/43905.pdf

  Hasim Sak, Andrew Senior, and Francoise Beaufays.
  "Long short-term memory recurrent neural network architectures for
   large scale acoustic modeling." INTERSPEECH, 2014.

  The coupling of input and forget gate is based on:

    http://arxiv.org/pdf/1503.04069.pdf

  Greff et al. "LSTM: A Search Space Odyssey"

  The class uses optional peep-hole connections, and an optional projection
  layer.
  Layer normalization implementation is based on:

    https://arxiv.org/abs/1607.06450.

  "Layer Normalization"
  Jimmy Lei Ba, Jamie Ryan Kiros, Geoffrey E. Hinton

  and is applied before the internal nonlinearities.

  """

  def __init__(self,
               num_units,
               use_peepholes=False,
               initializer=None,
               num_proj=None,
               proj_clip=None,
               num_unit_shards=1,
               num_proj_shards=1,
               forget_bias=1.0,
               state_is_tuple=True,
               activation=math_ops.tanh,
               reuse=None,
               layer_norm=False,
               norm_gain=1.0,
               norm_shift=0.0):
    """Initialize the parameters for an LSTM cell.

    Args:
      num_units: int, The number of units in the LSTM cell
      use_peepholes: bool, set True to enable diagonal/peephole connections.
      initializer: (optional) The initializer to use for the weight and
        projection matrices.
      num_proj: (optional) int, The output dimensionality for the projection
        matrices.  If None, no projection is performed.
      proj_clip: (optional) A float value.  If `num_proj > 0` and `proj_clip` is
      provided, then the projected values are clipped elementwise to within
      `[-proj_clip, proj_clip]`.
      num_unit_shards: How to split the weight matrix.  If >1, the weight
        matrix is stored across num_unit_shards.
      num_proj_shards: How to split the projection matrix.  If >1, the
        projection matrix is stored across num_proj_shards.
      forget_bias: Biases of the forget gate are initialized by default to 1
        in order to reduce the scale of forgetting at the beginning of
        the training.
      state_is_tuple: If True, accepted and returned states are 2-tuples of
        the `c_state` and `m_state`.  By default (False), they are concatenated
        along the column axis.  This default behavior will soon be deprecated.
      activation: Activation function of the inner states.
      reuse: (optional) Python boolean describing whether to reuse variables
        in an existing scope.  If not `True`, and the existing scope already has
        the given variables, an error is raised.
      layer_norm: If `True`, layer normalization will be applied.
      norm_gain: float, The layer normalization gain initial value. If
        `layer_norm` has been set to `False`, this argument will be ignored.
      norm_shift: float, The layer normalization shift initial value. If
        `layer_norm` has been set to `False`, this argument will be ignored.
    """
    super(CoupledInputForgetGateLSTMCell, self).__init__(_reuse=reuse)
    if not state_is_tuple:
      logging.warn("%s: Using a concatenated state is slower and will soon be "
                   "deprecated.  Use state_is_tuple=True.", self)
    self._num_units = num_units
    self._use_peepholes = use_peepholes
    self._initializer = initializer
    self._num_proj = num_proj
    self._proj_clip = proj_clip
    self._num_unit_shards = num_unit_shards
    self._num_proj_shards = num_proj_shards
    self._forget_bias = forget_bias
    self._state_is_tuple = state_is_tuple
    self._activation = activation
    self._reuse = reuse
    self._layer_norm = layer_norm
    self._norm_gain = norm_gain
    self._norm_shift = norm_shift

    if num_proj:
      self._state_size = (
          rnn_cell_impl.LSTMStateTuple(num_units, num_proj)
          if state_is_tuple else num_units + num_proj)
      self._output_size = num_proj
    else:
      self._state_size = (
          rnn_cell_impl.LSTMStateTuple(num_units, num_units)
          if state_is_tuple else 2 * num_units)
      self._output_size = num_units

  @property
  def state_size(self):
    return self._state_size

  @property
  def output_size(self):
    return self._output_size

  def call(self, inputs, state):
    """Run one step of LSTM.

    Args:
      inputs: input Tensor, 2D, batch x num_units.
      state: if `state_is_tuple` is False, this must be a state Tensor,
        `2-D, batch x state_size`.  If `state_is_tuple` is True, this must be a
        tuple of state Tensors, both `2-D`, with column sizes `c_state` and
        `m_state`.

    Returns:
      A tuple containing:
      - A `2-D, [batch x output_dim]`, Tensor representing the output of the
        LSTM after reading `inputs` when previous state was `state`.
        Here output_dim is:
           num_proj if num_proj was set,
           num_units otherwise.
      - Tensor(s) representing the new state of LSTM after reading `inputs` when
        the previous state was `state`.  Same type and shape(s) as `state`.

    Raises:
      ValueError: If input size cannot be inferred from inputs via
        static shape inference.
    """
    sigmoid = math_ops.sigmoid

    num_proj = self._num_units if self._num_proj is None else self._num_proj

    if self._state_is_tuple:
      (c_prev, m_prev) = state
    else:
      c_prev = array_ops.slice(state, [0, 0], [-1, self._num_units])
      m_prev = array_ops.slice(state, [0, self._num_units], [-1, num_proj])

    dtype = inputs.dtype
    input_size = inputs.get_shape().with_rank(2)[1]
    if input_size.value is None:
      raise ValueError("Could not infer input size from inputs.get_shape()[-1]")
    concat_w = _get_concat_variable(
        "W", [input_size.value + num_proj, 3 * self._num_units], dtype,
        self._num_unit_shards)

    b = vs.get_variable(
        "B",
        shape=[3 * self._num_units],
        initializer=init_ops.zeros_initializer(),
        dtype=dtype)

    # j = new_input, f = forget_gate, o = output_gate
    cell_inputs = array_ops.concat([inputs, m_prev], 1)
    lstm_matrix = math_ops.matmul(cell_inputs, concat_w)

    # If layer nomalization is applied, do not add bias
    if not self._layer_norm:
      lstm_matrix = nn_ops.bias_add(lstm_matrix, b)

    j, f, o = array_ops.split(value=lstm_matrix, num_or_size_splits=3, axis=1)

    # Apply layer normalization
    if self._layer_norm:
      j = _norm(self._norm_gain, self._norm_shift, j, "transform")
      f = _norm(self._norm_gain, self._norm_shift, f, "forget")
      o = _norm(self._norm_gain, self._norm_shift, o, "output")

    # Diagonal connections
    if self._use_peepholes:
      w_f_diag = vs.get_variable(
          "W_F_diag", shape=[self._num_units], dtype=dtype)
      w_o_diag = vs.get_variable(
          "W_O_diag", shape=[self._num_units], dtype=dtype)

    if self._use_peepholes:
      f_act = sigmoid(f + self._forget_bias + w_f_diag * c_prev)
    else:
      f_act = sigmoid(f + self._forget_bias)
    c = (f_act * c_prev + (1 - f_act) * self._activation(j))

    # Apply layer normalization
    if self._layer_norm:
      c = _norm(self._norm_gain, self._norm_shift, c, "state")

    if self._use_peepholes:
      m = sigmoid(o + w_o_diag * c) * self._activation(c)
    else:
      m = sigmoid(o) * self._activation(c)

    if self._num_proj is not None:
      concat_w_proj = _get_concat_variable("W_P",
                                           [self._num_units, self._num_proj],
                                           dtype, self._num_proj_shards)

      m = math_ops.matmul(m, concat_w_proj)
      if self._proj_clip is not None:
        # pylint: disable=invalid-unary-operand-type
        m = clip_ops.clip_by_value(m, -self._proj_clip, self._proj_clip)
        # pylint: enable=invalid-unary-operand-type

    new_state = (
        rnn_cell_impl.LSTMStateTuple(c, m)
        if self._state_is_tuple else array_ops.concat([c, m], 1))
    return m, new_state


class TimeFreqLSTMCell(rnn_cell_impl.RNNCell):
  """Time-Frequency Long short-term memory unit (LSTM) recurrent network cell.

  This implementation is based on:

    Tara N. Sainath and Bo Li
    "Modeling Time-Frequency Patterns with LSTM vs. Convolutional Architectures
    for LVCSR Tasks." submitted to INTERSPEECH, 2016.

  It uses peep-hole connections and optional cell clipping.
  """

  def __init__(self,
               num_units,
               use_peepholes=False,
               cell_clip=None,
               initializer=None,
               num_unit_shards=1,
               forget_bias=1.0,
               feature_size=None,
               frequency_skip=1,
               reuse=None):
    """Initialize the parameters for an LSTM cell.

    Args:
      num_units: int, The number of units in the LSTM cell
      use_peepholes: bool, set True to enable diagonal/peephole connections.
      cell_clip: (optional) A float value, if provided the cell state is clipped
        by this value prior to the cell output activation.
      initializer: (optional) The initializer to use for the weight and
        projection matrices.
      num_unit_shards: int, How to split the weight matrix.  If >1, the weight
        matrix is stored across num_unit_shards.
      forget_bias: float, Biases of the forget gate are initialized by default
        to 1 in order to reduce the scale of forgetting at the beginning
        of the training.
      feature_size: int, The size of the input feature the LSTM spans over.
      frequency_skip: int, The amount the LSTM filter is shifted by in
        frequency.
      reuse: (optional) Python boolean describing whether to reuse variables
        in an existing scope.  If not `True`, and the existing scope already has
        the given variables, an error is raised.
    """
    super(TimeFreqLSTMCell, self).__init__(_reuse=reuse)
    self._num_units = num_units
    self._use_peepholes = use_peepholes
    self._cell_clip = cell_clip
    self._initializer = initializer
    self._num_unit_shards = num_unit_shards
    self._forget_bias = forget_bias
    self._feature_size = feature_size
    self._frequency_skip = frequency_skip
    self._state_size = 2 * num_units
    self._output_size = num_units
    self._reuse = reuse

  @property
  def output_size(self):
    return self._output_size

  @property
  def state_size(self):
    return self._state_size

  def call(self, inputs, state):
    """Run one step of LSTM.

    Args:
      inputs: input Tensor, 2D, batch x num_units.
      state: state Tensor, 2D, batch x state_size.

    Returns:
      A tuple containing:
      - A 2D, batch x output_dim, Tensor representing the output of the LSTM
        after reading "inputs" when previous state was "state".
        Here output_dim is num_units.
      - A 2D, batch x state_size, Tensor representing the new state of LSTM
        after reading "inputs" when previous state was "state".
    Raises:
      ValueError: if an input_size was specified and the provided inputs have
        a different dimension.
    """
    sigmoid = math_ops.sigmoid
    tanh = math_ops.tanh

    freq_inputs = self._make_tf_features(inputs)
    dtype = inputs.dtype
    actual_input_size = freq_inputs[0].get_shape().as_list()[1]

    concat_w = _get_concat_variable(
        "W", [actual_input_size + 2 * self._num_units, 4 * self._num_units],
        dtype, self._num_unit_shards)

    b = vs.get_variable(
        "B",
        shape=[4 * self._num_units],
        initializer=init_ops.zeros_initializer(),
        dtype=dtype)

    # Diagonal connections
    if self._use_peepholes:
      w_f_diag = vs.get_variable(
          "W_F_diag", shape=[self._num_units], dtype=dtype)
      w_i_diag = vs.get_variable(
          "W_I_diag", shape=[self._num_units], dtype=dtype)
      w_o_diag = vs.get_variable(
          "W_O_diag", shape=[self._num_units], dtype=dtype)

    # initialize the first freq state to be zero
    m_prev_freq = array_ops.zeros(
        [inputs.shape[0].value or inputs.get_shape()[0], self._num_units],
        dtype)
    for fq in range(len(freq_inputs)):
      c_prev = array_ops.slice(state, [0, 2 * fq * self._num_units],
                               [-1, self._num_units])
      m_prev = array_ops.slice(state, [0, (2 * fq + 1) * self._num_units],
                               [-1, self._num_units])
      # i = input_gate, j = new_input, f = forget_gate, o = output_gate
      cell_inputs = array_ops.concat([freq_inputs[fq], m_prev, m_prev_freq], 1)
      lstm_matrix = nn_ops.bias_add(math_ops.matmul(cell_inputs, concat_w), b)
      i, j, f, o = array_ops.split(
          value=lstm_matrix, num_or_size_splits=4, axis=1)

      if self._use_peepholes:
        c = (
            sigmoid(f + self._forget_bias + w_f_diag * c_prev) * c_prev +
            sigmoid(i + w_i_diag * c_prev) * tanh(j))
      else:
        c = (sigmoid(f + self._forget_bias) * c_prev + sigmoid(i) * tanh(j))

      if self._cell_clip is not None:
        # pylint: disable=invalid-unary-operand-type
        c = clip_ops.clip_by_value(c, -self._cell_clip, self._cell_clip)
        # pylint: enable=invalid-unary-operand-type

      if self._use_peepholes:
        m = sigmoid(o + w_o_diag * c) * tanh(c)
      else:
        m = sigmoid(o) * tanh(c)
      m_prev_freq = m
      if fq == 0:
        state_out = array_ops.concat([c, m], 1)
        m_out = m
      else:
        state_out = array_ops.concat([state_out, c, m], 1)
        m_out = array_ops.concat([m_out, m], 1)
    return m_out, state_out

  def _make_tf_features(self, input_feat):
    """Make the frequency features.

    Args:
      input_feat: input Tensor, 2D, batch x num_units.

    Returns:
      A list of frequency features, with each element containing:
      - A 2D, batch x output_dim, Tensor representing the time-frequency feature
        for that frequency index. Here output_dim is feature_size.
    Raises:
      ValueError: if input_size cannot be inferred from static shape inference.
    """
    input_size = input_feat.get_shape().with_rank(2)[-1].value
    if input_size is None:
      raise ValueError("Cannot infer input_size from static shape inference.")
    num_feats = int(
        (input_size - self._feature_size) / (self._frequency_skip)) + 1
    freq_inputs = []
    for f in range(num_feats):
      cur_input = array_ops.slice(input_feat, [0, f * self._frequency_skip],
                                  [-1, self._feature_size])
      freq_inputs.append(cur_input)
    return freq_inputs


class GridLSTMCell(rnn_cell_impl.RNNCell):
  """Grid Long short-term memory unit (LSTM) recurrent network cell.

  The default is based on:
    Nal Kalchbrenner, Ivo Danihelka and Alex Graves
    "Grid Long Short-Term Memory," Proc. ICLR 2016.
    http://arxiv.org/abs/1507.01526

  When peephole connections are used, the implementation is based on:
    Tara N. Sainath and Bo Li
    "Modeling Time-Frequency Patterns with LSTM vs. Convolutional Architectures
    for LVCSR Tasks." submitted to INTERSPEECH, 2016.

  The code uses optional peephole connections, shared_weights and cell clipping.
  """

  def __init__(self,
               num_units,
               use_peepholes=False,
               share_time_frequency_weights=False,
               cell_clip=None,
               initializer=None,
               num_unit_shards=1,
               forget_bias=1.0,
               feature_size=None,
               frequency_skip=None,
               num_frequency_blocks=None,
               start_freqindex_list=None,
               end_freqindex_list=None,
               couple_input_forget_gates=False,
               state_is_tuple=True,
               reuse=None):
    """Initialize the parameters for an LSTM cell.

    Args:
      num_units: int, The number of units in the LSTM cell
      use_peepholes: (optional) bool, default False. Set True to enable
        diagonal/peephole connections.
      share_time_frequency_weights: (optional) bool, default False. Set True to
        enable shared cell weights between time and frequency LSTMs.
      cell_clip: (optional) A float value, default None, if provided the cell
        state is clipped by this value prior to the cell output activation.
      initializer: (optional) The initializer to use for the weight and
        projection matrices, default None.
      num_unit_shards: (optional) int, default 1, How to split the weight
        matrix. If > 1, the weight matrix is stored across num_unit_shards.
      forget_bias: (optional) float, default 1.0, The initial bias of the
        forget gates, used to reduce the scale of forgetting at the beginning
        of the training.
      feature_size: (optional) int, default None, The size of the input feature
        the LSTM spans over.
      frequency_skip: (optional) int, default None, The amount the LSTM filter
        is shifted by in frequency.
      num_frequency_blocks: [required] A list of frequency blocks needed to
        cover the whole input feature splitting defined by start_freqindex_list
        and end_freqindex_list.
      start_freqindex_list: [optional], list of ints, default None,  The
        starting frequency index for each frequency block.
      end_freqindex_list: [optional], list of ints, default None. The ending
        frequency index for each frequency block.
      couple_input_forget_gates: (optional) bool, default False, Whether to
        couple the input and forget gates, i.e. f_gate = 1.0 - i_gate, to reduce
        model parameters and computation cost.
      state_is_tuple: If True, accepted and returned states are 2-tuples of
        the `c_state` and `m_state`.  By default (False), they are concatenated
        along the column axis.  This default behavior will soon be deprecated.
      reuse: (optional) Python boolean describing whether to reuse variables
        in an existing scope.  If not `True`, and the existing scope already has
        the given variables, an error is raised.
    Raises:
      ValueError: if the num_frequency_blocks list is not specified
    """
    super(GridLSTMCell, self).__init__(_reuse=reuse)
    if not state_is_tuple:
      logging.warn("%s: Using a concatenated state is slower and will soon be "
                   "deprecated.  Use state_is_tuple=True.", self)
    self._num_units = num_units
    self._use_peepholes = use_peepholes
    self._share_time_frequency_weights = share_time_frequency_weights
    self._couple_input_forget_gates = couple_input_forget_gates
    self._state_is_tuple = state_is_tuple
    self._cell_clip = cell_clip
    self._initializer = initializer
    self._num_unit_shards = num_unit_shards
    self._forget_bias = forget_bias
    self._feature_size = feature_size
    self._frequency_skip = frequency_skip
    self._start_freqindex_list = start_freqindex_list
    self._end_freqindex_list = end_freqindex_list
    self._num_frequency_blocks = num_frequency_blocks
    self._total_blocks = 0
    self._reuse = reuse
    if self._num_frequency_blocks is None:
      raise ValueError("Must specify num_frequency_blocks")

    for block_index in range(len(self._num_frequency_blocks)):
      self._total_blocks += int(self._num_frequency_blocks[block_index])
    if state_is_tuple:
      state_names = ""
      for block_index in range(len(self._num_frequency_blocks)):
        for freq_index in range(self._num_frequency_blocks[block_index]):
          name_prefix = "state_f%02d_b%02d" % (freq_index, block_index)
          state_names += ("%s_c, %s_m," % (name_prefix, name_prefix))
      self._state_tuple_type = collections.namedtuple("GridLSTMStateTuple",
                                                      state_names.strip(","))
      self._state_size = self._state_tuple_type(*(
          [num_units, num_units] * self._total_blocks))
    else:
      self._state_tuple_type = None
      self._state_size = num_units * self._total_blocks * 2
    self._output_size = num_units * self._total_blocks * 2

  @property
  def output_size(self):
    return self._output_size

  @property
  def state_size(self):
    return self._state_size

  @property
  def state_tuple_type(self):
    return self._state_tuple_type

  def call(self, inputs, state):
    """Run one step of LSTM.

    Args:
      inputs: input Tensor, 2D, [batch, feature_size].
      state: Tensor or tuple of Tensors, 2D, [batch, state_size], depends on the
        flag self._state_is_tuple.

    Returns:
      A tuple containing:
      - A 2D, [batch, output_dim], Tensor representing the output of the LSTM
        after reading "inputs" when previous state was "state".
        Here output_dim is num_units.
      - A 2D, [batch, state_size], Tensor representing the new state of LSTM
        after reading "inputs" when previous state was "state".
    Raises:
      ValueError: if an input_size was specified and the provided inputs have
        a different dimension.
    """
    batch_size = inputs.shape[0].value or array_ops.shape(inputs)[0]
    freq_inputs = self._make_tf_features(inputs)
    m_out_lst = []
    state_out_lst = []
    for block in range(len(freq_inputs)):
      m_out_lst_current, state_out_lst_current = self._compute(
          freq_inputs[block],
          block,
          state,
          batch_size,
          state_is_tuple=self._state_is_tuple)
      m_out_lst.extend(m_out_lst_current)
      state_out_lst.extend(state_out_lst_current)
    if self._state_is_tuple:
      state_out = self._state_tuple_type(*state_out_lst)
    else:
      state_out = array_ops.concat(state_out_lst, 1)
    m_out = array_ops.concat(m_out_lst, 1)
    return m_out, state_out

  def _compute(self,
               freq_inputs,
               block,
               state,
               batch_size,
               state_prefix="state",
               state_is_tuple=True):
    """Run the actual computation of one step LSTM.

    Args:
      freq_inputs: list of Tensors, 2D, [batch, feature_size].
      block: int, current frequency block index to process.
      state: Tensor or tuple of Tensors, 2D, [batch, state_size], it depends on
        the flag state_is_tuple.
      batch_size: int32, batch size.
      state_prefix: (optional) string, name prefix for states, defaults to
        "state".
      state_is_tuple: boolean, indicates whether the state is a tuple or Tensor.

    Returns:
      A tuple, containing:
      - A list of [batch, output_dim] Tensors, representing the output of the
        LSTM given the inputs and state.
      - A list of [batch, state_size] Tensors, representing the LSTM state
        values given the inputs and previous state.
    """
    sigmoid = math_ops.sigmoid
    tanh = math_ops.tanh
    num_gates = 3 if self._couple_input_forget_gates else 4
    dtype = freq_inputs[0].dtype
    actual_input_size = freq_inputs[0].get_shape().as_list()[1]

    concat_w_f = _get_concat_variable(
        "W_f_%d" % block,
        [actual_input_size + 2 * self._num_units, num_gates * self._num_units],
        dtype, self._num_unit_shards)
    b_f = vs.get_variable(
        "B_f_%d" % block,
        shape=[num_gates * self._num_units],
        initializer=init_ops.zeros_initializer(),
        dtype=dtype)
    if not self._share_time_frequency_weights:
      concat_w_t = _get_concat_variable("W_t_%d" % block, [
          actual_input_size + 2 * self._num_units, num_gates * self._num_units
      ], dtype, self._num_unit_shards)
      b_t = vs.get_variable(
          "B_t_%d" % block,
          shape=[num_gates * self._num_units],
          initializer=init_ops.zeros_initializer(),
          dtype=dtype)

    if self._use_peepholes:
      # Diagonal connections
      if not self._couple_input_forget_gates:
        w_f_diag_freqf = vs.get_variable(
            "W_F_diag_freqf_%d" % block, shape=[self._num_units], dtype=dtype)
        w_f_diag_freqt = vs.get_variable(
            "W_F_diag_freqt_%d" % block, shape=[self._num_units], dtype=dtype)
      w_i_diag_freqf = vs.get_variable(
          "W_I_diag_freqf_%d" % block, shape=[self._num_units], dtype=dtype)
      w_i_diag_freqt = vs.get_variable(
          "W_I_diag_freqt_%d" % block, shape=[self._num_units], dtype=dtype)
      w_o_diag_freqf = vs.get_variable(
          "W_O_diag_freqf_%d" % block, shape=[self._num_units], dtype=dtype)
      w_o_diag_freqt = vs.get_variable(
          "W_O_diag_freqt_%d" % block, shape=[self._num_units], dtype=dtype)
      if not self._share_time_frequency_weights:
        if not self._couple_input_forget_gates:
          w_f_diag_timef = vs.get_variable(
              "W_F_diag_timef_%d" % block, shape=[self._num_units], dtype=dtype)
          w_f_diag_timet = vs.get_variable(
              "W_F_diag_timet_%d" % block, shape=[self._num_units], dtype=dtype)
        w_i_diag_timef = vs.get_variable(
            "W_I_diag_timef_%d" % block, shape=[self._num_units], dtype=dtype)
        w_i_diag_timet = vs.get_variable(
            "W_I_diag_timet_%d" % block, shape=[self._num_units], dtype=dtype)
        w_o_diag_timef = vs.get_variable(
            "W_O_diag_timef_%d" % block, shape=[self._num_units], dtype=dtype)
        w_o_diag_timet = vs.get_variable(
            "W_O_diag_timet_%d" % block, shape=[self._num_units], dtype=dtype)

    # initialize the first freq state to be zero
    m_prev_freq = array_ops.zeros([batch_size, self._num_units], dtype)
    c_prev_freq = array_ops.zeros([batch_size, self._num_units], dtype)
    for freq_index in range(len(freq_inputs)):
      if state_is_tuple:
        name_prefix = "%s_f%02d_b%02d" % (state_prefix, freq_index, block)
        c_prev_time = getattr(state, name_prefix + "_c")
        m_prev_time = getattr(state, name_prefix + "_m")
      else:
        c_prev_time = array_ops.slice(
            state, [0, 2 * freq_index * self._num_units], [-1, self._num_units])
        m_prev_time = array_ops.slice(
            state, [0, (2 * freq_index + 1) * self._num_units],
            [-1, self._num_units])

      # i = input_gate, j = new_input, f = forget_gate, o = output_gate
      cell_inputs = array_ops.concat(
          [freq_inputs[freq_index], m_prev_time, m_prev_freq], 1)

      # F-LSTM
      lstm_matrix_freq = nn_ops.bias_add(
          math_ops.matmul(cell_inputs, concat_w_f), b_f)
      if self._couple_input_forget_gates:
        i_freq, j_freq, o_freq = array_ops.split(
            value=lstm_matrix_freq, num_or_size_splits=num_gates, axis=1)
        f_freq = None
      else:
        i_freq, j_freq, f_freq, o_freq = array_ops.split(
            value=lstm_matrix_freq, num_or_size_splits=num_gates, axis=1)
      # T-LSTM
      if self._share_time_frequency_weights:
        i_time = i_freq
        j_time = j_freq
        f_time = f_freq
        o_time = o_freq
      else:
        lstm_matrix_time = nn_ops.bias_add(
            math_ops.matmul(cell_inputs, concat_w_t), b_t)
        if self._couple_input_forget_gates:
          i_time, j_time, o_time = array_ops.split(
              value=lstm_matrix_time, num_or_size_splits=num_gates, axis=1)
          f_time = None
        else:
          i_time, j_time, f_time, o_time = array_ops.split(
              value=lstm_matrix_time, num_or_size_splits=num_gates, axis=1)

      # F-LSTM c_freq
      # input gate activations
      if self._use_peepholes:
        i_freq_g = sigmoid(i_freq + w_i_diag_freqf * c_prev_freq +
                           w_i_diag_freqt * c_prev_time)
      else:
        i_freq_g = sigmoid(i_freq)
      # forget gate activations
      if self._couple_input_forget_gates:
        f_freq_g = 1.0 - i_freq_g
      else:
        if self._use_peepholes:
          f_freq_g = sigmoid(f_freq + self._forget_bias + w_f_diag_freqf *
                             c_prev_freq + w_f_diag_freqt * c_prev_time)
        else:
          f_freq_g = sigmoid(f_freq + self._forget_bias)
      # cell state
      c_freq = f_freq_g * c_prev_freq + i_freq_g * tanh(j_freq)
      if self._cell_clip is not None:
        # pylint: disable=invalid-unary-operand-type
        c_freq = clip_ops.clip_by_value(c_freq, -self._cell_clip,
                                        self._cell_clip)
        # pylint: enable=invalid-unary-operand-type

      # T-LSTM c_freq
      # input gate activations
      if self._use_peepholes:
        if self._share_time_frequency_weights:
          i_time_g = sigmoid(i_time + w_i_diag_freqf * c_prev_freq +
                             w_i_diag_freqt * c_prev_time)
        else:
          i_time_g = sigmoid(i_time + w_i_diag_timef * c_prev_freq +
                             w_i_diag_timet * c_prev_time)
      else:
        i_time_g = sigmoid(i_time)
      # forget gate activations
      if self._couple_input_forget_gates:
        f_time_g = 1.0 - i_time_g
      else:
        if self._use_peepholes:
          if self._share_time_frequency_weights:
            f_time_g = sigmoid(f_time + self._forget_bias + w_f_diag_freqf *
                               c_prev_freq + w_f_diag_freqt * c_prev_time)
          else:
            f_time_g = sigmoid(f_time + self._forget_bias + w_f_diag_timef *
                               c_prev_freq + w_f_diag_timet * c_prev_time)
        else:
          f_time_g = sigmoid(f_time + self._forget_bias)
      # cell state
      c_time = f_time_g * c_prev_time + i_time_g * tanh(j_time)
      if self._cell_clip is not None:
        # pylint: disable=invalid-unary-operand-type
        c_time = clip_ops.clip_by_value(c_time, -self._cell_clip,
                                        self._cell_clip)
        # pylint: enable=invalid-unary-operand-type

      # F-LSTM m_freq
      if self._use_peepholes:
        m_freq = sigmoid(o_freq + w_o_diag_freqf * c_freq +
                         w_o_diag_freqt * c_time) * tanh(c_freq)
      else:
        m_freq = sigmoid(o_freq) * tanh(c_freq)

      # T-LSTM m_time
      if self._use_peepholes:
        if self._share_time_frequency_weights:
          m_time = sigmoid(o_time + w_o_diag_freqf * c_freq +
                           w_o_diag_freqt * c_time) * tanh(c_time)
        else:
          m_time = sigmoid(o_time + w_o_diag_timef * c_freq +
                           w_o_diag_timet * c_time) * tanh(c_time)
      else:
        m_time = sigmoid(o_time) * tanh(c_time)

      m_prev_freq = m_freq
      c_prev_freq = c_freq
      # Concatenate the outputs for T-LSTM and F-LSTM for each shift
      if freq_index == 0:
        state_out_lst = [c_time, m_time]
        m_out_lst = [m_time, m_freq]
      else:
        state_out_lst.extend([c_time, m_time])
        m_out_lst.extend([m_time, m_freq])

    return m_out_lst, state_out_lst

  def _make_tf_features(self, input_feat, slice_offset=0):
    """Make the frequency features.

    Args:
      input_feat: input Tensor, 2D, [batch, num_units].
      slice_offset: (optional) Python int, default 0, the slicing offset is only
        used for the backward processing in the BidirectionalGridLSTMCell. It
        specifies a different starting point instead of always 0 to enable the
        forward and backward processing look at different frequency blocks.

    Returns:
      A list of frequency features, with each element containing:
      - A 2D, [batch, output_dim], Tensor representing the time-frequency
        feature for that frequency index. Here output_dim is feature_size.
    Raises:
      ValueError: if input_size cannot be inferred from static shape inference.
    """
    input_size = input_feat.get_shape().with_rank(2)[-1].value
    if input_size is None:
      raise ValueError("Cannot infer input_size from static shape inference.")
    if slice_offset > 0:
      # Padding to the end
      inputs = array_ops.pad(input_feat,
                             array_ops.constant(
                                 [0, 0, 0, slice_offset],
                                 shape=[2, 2],
                                 dtype=dtypes.int32), "CONSTANT")
    elif slice_offset < 0:
      # Padding to the front
      inputs = array_ops.pad(input_feat,
                             array_ops.constant(
                                 [0, 0, -slice_offset, 0],
                                 shape=[2, 2],
                                 dtype=dtypes.int32), "CONSTANT")
      slice_offset = 0
    else:
      inputs = input_feat
    freq_inputs = []
    if not self._start_freqindex_list:
      if len(self._num_frequency_blocks) != 1:
        raise ValueError("Length of num_frequency_blocks"
                         " is not 1, but instead is %d",
                         len(self._num_frequency_blocks))
      num_feats = int(
          (input_size - self._feature_size) / (self._frequency_skip)) + 1
      if num_feats != self._num_frequency_blocks[0]:
        raise ValueError(
            "Invalid num_frequency_blocks, requires %d but gets %d, please"
            " check the input size and filter config are correct." %
            (self._num_frequency_blocks[0], num_feats))
      block_inputs = []
      for f in range(num_feats):
        cur_input = array_ops.slice(
            inputs, [0, slice_offset + f * self._frequency_skip],
            [-1, self._feature_size])
        block_inputs.append(cur_input)
      freq_inputs.append(block_inputs)
    else:
      if len(self._start_freqindex_list) != len(self._end_freqindex_list):
        raise ValueError("Length of start and end freqindex_list"
                         " does not match %d %d",
                         len(self._start_freqindex_list),
                         len(self._end_freqindex_list))
      if len(self._num_frequency_blocks) != len(self._start_freqindex_list):
        raise ValueError("Length of num_frequency_blocks"
                         " is not equal to start_freqindex_list %d %d",
                         len(self._num_frequency_blocks),
                         len(self._start_freqindex_list))
      for b in range(len(self._start_freqindex_list)):
        start_index = self._start_freqindex_list[b]
        end_index = self._end_freqindex_list[b]
        cur_size = end_index - start_index
        block_feats = int(
            (cur_size - self._feature_size) / (self._frequency_skip)) + 1
        if block_feats != self._num_frequency_blocks[b]:
          raise ValueError(
              "Invalid num_frequency_blocks, requires %d but gets %d, please"
              " check the input size and filter config are correct." %
              (self._num_frequency_blocks[b], block_feats))
        block_inputs = []
        for f in range(block_feats):
          cur_input = array_ops.slice(
              inputs,
              [0, start_index + slice_offset + f * self._frequency_skip],
              [-1, self._feature_size])
          block_inputs.append(cur_input)
        freq_inputs.append(block_inputs)
    return freq_inputs


class BidirectionalGridLSTMCell(GridLSTMCell):
  """Bidirectional GridLstm cell.

  The bidirection connection is only used in the frequency direction, which
  hence doesn't affect the time direction's real-time processing that is
  required for online recognition systems.
  The current implementation uses different weights for the two directions.
  """

  def __init__(self,
               num_units,
               use_peepholes=False,
               share_time_frequency_weights=False,
               cell_clip=None,
               initializer=None,
               num_unit_shards=1,
               forget_bias=1.0,
               feature_size=None,
               frequency_skip=None,
               num_frequency_blocks=None,
               start_freqindex_list=None,
               end_freqindex_list=None,
               couple_input_forget_gates=False,
               backward_slice_offset=0,
               reuse=None):
    """Initialize the parameters for an LSTM cell.

    Args:
      num_units: int, The number of units in the LSTM cell
      use_peepholes: (optional) bool, default False. Set True to enable
        diagonal/peephole connections.
      share_time_frequency_weights: (optional) bool, default False. Set True to
        enable shared cell weights between time and frequency LSTMs.
      cell_clip: (optional) A float value, default None, if provided the cell
        state is clipped by this value prior to the cell output activation.
      initializer: (optional) The initializer to use for the weight and
        projection matrices, default None.
      num_unit_shards: (optional) int, default 1, How to split the weight
        matrix. If > 1, the weight matrix is stored across num_unit_shards.
      forget_bias: (optional) float, default 1.0, The initial bias of the
        forget gates, used to reduce the scale of forgetting at the beginning
        of the training.
      feature_size: (optional) int, default None, The size of the input feature
        the LSTM spans over.
      frequency_skip: (optional) int, default None, The amount the LSTM filter
        is shifted by in frequency.
      num_frequency_blocks: [required] A list of frequency blocks needed to
        cover the whole input feature splitting defined by start_freqindex_list
        and end_freqindex_list.
      start_freqindex_list: [optional], list of ints, default None,  The
        starting frequency index for each frequency block.
      end_freqindex_list: [optional], list of ints, default None. The ending
        frequency index for each frequency block.
      couple_input_forget_gates: (optional) bool, default False, Whether to
        couple the input and forget gates, i.e. f_gate = 1.0 - i_gate, to reduce
        model parameters and computation cost.
      backward_slice_offset: (optional) int32, default 0, the starting offset to
        slice the feature for backward processing.
      reuse: (optional) Python boolean describing whether to reuse variables
        in an existing scope.  If not `True`, and the existing scope already has
        the given variables, an error is raised.
    """
    super(BidirectionalGridLSTMCell, self).__init__(
        num_units, use_peepholes, share_time_frequency_weights, cell_clip,
        initializer, num_unit_shards, forget_bias, feature_size, frequency_skip,
        num_frequency_blocks, start_freqindex_list, end_freqindex_list,
        couple_input_forget_gates, True, reuse)
    self._backward_slice_offset = int(backward_slice_offset)
    state_names = ""
    for direction in ["fwd", "bwd"]:
      for block_index in range(len(self._num_frequency_blocks)):
        for freq_index in range(self._num_frequency_blocks[block_index]):
          name_prefix = "%s_state_f%02d_b%02d" % (direction, freq_index,
                                                  block_index)
          state_names += ("%s_c, %s_m," % (name_prefix, name_prefix))
    self._state_tuple_type = collections.namedtuple(
        "BidirectionalGridLSTMStateTuple", state_names.strip(","))
    self._state_size = self._state_tuple_type(*(
        [num_units, num_units] * self._total_blocks * 2))
    self._output_size = 2 * num_units * self._total_blocks * 2

  def call(self, inputs, state):
    """Run one step of LSTM.

    Args:
      inputs: input Tensor, 2D, [batch, num_units].
      state: tuple of Tensors, 2D, [batch, state_size].

    Returns:
      A tuple containing:
      - A 2D, [batch, output_dim], Tensor representing the output of the LSTM
        after reading "inputs" when previous state was "state".
        Here output_dim is num_units.
      - A 2D, [batch, state_size], Tensor representing the new state of LSTM
        after reading "inputs" when previous state was "state".
    Raises:
      ValueError: if an input_size was specified and the provided inputs have
        a different dimension.
    """
    batch_size = inputs.shape[0].value or array_ops.shape(inputs)[0]
    fwd_inputs = self._make_tf_features(inputs)
    if self._backward_slice_offset:
      bwd_inputs = self._make_tf_features(inputs, self._backward_slice_offset)
    else:
      bwd_inputs = fwd_inputs

    # Forward processing
    with vs.variable_scope("fwd"):
      fwd_m_out_lst = []
      fwd_state_out_lst = []
      for block in range(len(fwd_inputs)):
        fwd_m_out_lst_current, fwd_state_out_lst_current = self._compute(
            fwd_inputs[block],
            block,
            state,
            batch_size,
            state_prefix="fwd_state",
            state_is_tuple=True)
        fwd_m_out_lst.extend(fwd_m_out_lst_current)
        fwd_state_out_lst.extend(fwd_state_out_lst_current)
    # Backward processing
    bwd_m_out_lst = []
    bwd_state_out_lst = []
    with vs.variable_scope("bwd"):
      for block in range(len(bwd_inputs)):
        # Reverse the blocks
        bwd_inputs_reverse = bwd_inputs[block][::-1]
        bwd_m_out_lst_current, bwd_state_out_lst_current = self._compute(
            bwd_inputs_reverse,
            block,
            state,
            batch_size,
            state_prefix="bwd_state",
            state_is_tuple=True)
        bwd_m_out_lst.extend(bwd_m_out_lst_current)
        bwd_state_out_lst.extend(bwd_state_out_lst_current)
    state_out = self._state_tuple_type(*(fwd_state_out_lst + bwd_state_out_lst))
    # Outputs are always concated as it is never used separately.
    m_out = array_ops.concat(fwd_m_out_lst + bwd_m_out_lst, 1)
    return m_out, state_out


# pylint: disable=protected-access
_Linear = core_rnn_cell._Linear  # pylint: disable=invalid-name

# pylint: enable=protected-access


class AttentionCellWrapper(rnn_cell_impl.RNNCell):
  """Basic attention cell wrapper.

  Implementation based on https://arxiv.org/abs/1601.06733.
  """

  def __init__(self,
               cell,
               attn_length,
               attn_size=None,
               attn_vec_size=None,
               input_size=None,
               state_is_tuple=True,
               reuse=None):
    """Create a cell with attention.

    Args:
      cell: an RNNCell, an attention is added to it.
      attn_length: integer, the size of an attention window.
      attn_size: integer, the size of an attention vector. Equal to
          cell.output_size by default.
      attn_vec_size: integer, the number of convolutional features calculated
          on attention state and a size of the hidden layer built from
          base cell state. Equal attn_size to by default.
      input_size: integer, the size of a hidden linear layer,
          built from inputs and attention. Derived from the input tensor
          by default.
      state_is_tuple: If True, accepted and returned states are n-tuples, where
        `n = len(cells)`.  By default (False), the states are all
        concatenated along the column axis.
      reuse: (optional) Python boolean describing whether to reuse variables
        in an existing scope.  If not `True`, and the existing scope already has
        the given variables, an error is raised.

    Raises:
      TypeError: if cell is not an RNNCell.
      ValueError: if cell returns a state tuple but the flag
          `state_is_tuple` is `False` or if attn_length is zero or less.
    """
    super(AttentionCellWrapper, self).__init__(_reuse=reuse)
    rnn_cell_impl.assert_like_rnncell("cell", cell)
    if nest.is_sequence(cell.state_size) and not state_is_tuple:
      raise ValueError(
          "Cell returns tuple of states, but the flag "
          "state_is_tuple is not set. State size is: %s" % str(cell.state_size))
    if attn_length <= 0:
      raise ValueError(
          "attn_length should be greater than zero, got %s" % str(attn_length))
    if not state_is_tuple:
      logging.warn("%s: Using a concatenated state is slower and will soon be "
                   "deprecated.  Use state_is_tuple=True.", self)
    if attn_size is None:
      attn_size = cell.output_size
    if attn_vec_size is None:
      attn_vec_size = attn_size
    self._state_is_tuple = state_is_tuple
    self._cell = cell
    self._attn_vec_size = attn_vec_size
    self._input_size = input_size
    self._attn_size = attn_size
    self._attn_length = attn_length
    self._reuse = reuse
    self._linear1 = None
    self._linear2 = None
    self._linear3 = None

  @property
  def state_size(self):
    size = (self._cell.state_size, self._attn_size,
            self._attn_size * self._attn_length)
    if self._state_is_tuple:
      return size
    else:
      return sum(list(size))

  @property
  def output_size(self):
    return self._attn_size

  def call(self, inputs, state):
    """Long short-term memory cell with attention (LSTMA)."""
    if self._state_is_tuple:
      state, attns, attn_states = state
    else:
      states = state
      state = array_ops.slice(states, [0, 0], [-1, self._cell.state_size])
      attns = array_ops.slice(states, [0, self._cell.state_size],
                              [-1, self._attn_size])
      attn_states = array_ops.slice(
          states, [0, self._cell.state_size + self._attn_size],
          [-1, self._attn_size * self._attn_length])
    attn_states = array_ops.reshape(attn_states,
                                    [-1, self._attn_length, self._attn_size])
    input_size = self._input_size
    if input_size is None:
      input_size = inputs.get_shape().as_list()[1]
    if self._linear1 is None:
      self._linear1 = _Linear([inputs, attns], input_size, True)
    inputs = self._linear1([inputs, attns])
    cell_output, new_state = self._cell(inputs, state)
    if self._state_is_tuple:
      new_state_cat = array_ops.concat(nest.flatten(new_state), 1)
    else:
      new_state_cat = new_state
    new_attns, new_attn_states = self._attention(new_state_cat, attn_states)
    with vs.variable_scope("attn_output_projection"):
      if self._linear2 is None:
        self._linear2 = _Linear([cell_output, new_attns], self._attn_size, True)
      output = self._linear2([cell_output, new_attns])
    new_attn_states = array_ops.concat(
        [new_attn_states, array_ops.expand_dims(output, 1)], 1)
    new_attn_states = array_ops.reshape(
        new_attn_states, [-1, self._attn_length * self._attn_size])
    new_state = (new_state, new_attns, new_attn_states)
    if not self._state_is_tuple:
      new_state = array_ops.concat(list(new_state), 1)
    return output, new_state

  def _attention(self, query, attn_states):
    conv2d = nn_ops.conv2d
    reduce_sum = math_ops.reduce_sum
    softmax = nn_ops.softmax
    tanh = math_ops.tanh

    with vs.variable_scope("attention"):
      k = vs.get_variable("attn_w",
                          [1, 1, self._attn_size, self._attn_vec_size])
      v = vs.get_variable("attn_v", [self._attn_vec_size])
      hidden = array_ops.reshape(attn_states,
                                 [-1, self._attn_length, 1, self._attn_size])
      hidden_features = conv2d(hidden, k, [1, 1, 1, 1], "SAME")
      if self._linear3 is None:
        self._linear3 = _Linear(query, self._attn_vec_size, True)
      y = self._linear3(query)
      y = array_ops.reshape(y, [-1, 1, 1, self._attn_vec_size])
      s = reduce_sum(v * tanh(hidden_features + y), [2, 3])
      a = softmax(s)
      d = reduce_sum(
          array_ops.reshape(a, [-1, self._attn_length, 1, 1]) * hidden, [1, 2])
      new_attns = array_ops.reshape(d, [-1, self._attn_size])
      new_attn_states = array_ops.slice(attn_states, [0, 1, 0], [-1, -1, -1])
      return new_attns, new_attn_states


class HighwayWrapper(rnn_cell_impl.RNNCell):
  """RNNCell wrapper that adds highway connection on cell input and output.

  Based on:
    R. K. Srivastava, K. Greff, and J. Schmidhuber, "Highway networks",
    arXiv preprint arXiv:1505.00387, 2015.
    https://arxiv.org/abs/1505.00387
  """

  def __init__(self,
               cell,
               couple_carry_transform_gates=True,
               carry_bias_init=1.0):
    """Constructs a `HighwayWrapper` for `cell`.

    Args:
      cell: An instance of `RNNCell`.
      couple_carry_transform_gates: boolean, should the Carry and Transform gate
        be coupled.
      carry_bias_init: float, carry gates bias initialization.
    """
    self._cell = cell
    self._couple_carry_transform_gates = couple_carry_transform_gates
    self._carry_bias_init = carry_bias_init

  @property
  def state_size(self):
    return self._cell.state_size

  @property
  def output_size(self):
    return self._cell.output_size

  def zero_state(self, batch_size, dtype):
    with ops.name_scope(type(self).__name__ + "ZeroState", values=[batch_size]):
      return self._cell.zero_state(batch_size, dtype)

  def _highway(self, inp, out):
    input_size = inp.get_shape().with_rank(2)[1].value
    carry_weight = vs.get_variable("carry_w", [input_size, input_size])
    carry_bias = vs.get_variable(
        "carry_b", [input_size],
        initializer=init_ops.constant_initializer(self._carry_bias_init))
    carry = math_ops.sigmoid(nn_ops.xw_plus_b(inp, carry_weight, carry_bias))
    if self._couple_carry_transform_gates:
      transform = 1 - carry
    else:
      transform_weight = vs.get_variable("transform_w",
                                         [input_size, input_size])
      transform_bias = vs.get_variable(
          "transform_b", [input_size],
          initializer=init_ops.constant_initializer(-self._carry_bias_init))
      transform = math_ops.sigmoid(
          nn_ops.xw_plus_b(inp, transform_weight, transform_bias))
    return inp * carry + out * transform

  def __call__(self, inputs, state, scope=None):
    """Run the cell and add its inputs to its outputs.

    Args:
      inputs: cell inputs.
      state: cell state.
      scope: optional cell scope.

    Returns:
      Tuple of cell outputs and new state.

    Raises:
      TypeError: If cell inputs and outputs have different structure (type).
      ValueError: If cell inputs and outputs have different structure (value).
    """
    outputs, new_state = self._cell(inputs, state, scope=scope)
    nest.assert_same_structure(inputs, outputs)

    # Ensure shapes match
    def assert_shape_match(inp, out):
      inp.get_shape().assert_is_compatible_with(out.get_shape())

    nest.map_structure(assert_shape_match, inputs, outputs)
    res_outputs = nest.map_structure(self._highway, inputs, outputs)
    return (res_outputs, new_state)


class LayerNormBasicLSTMCell(rnn_cell_impl.RNNCell):
  """LSTM unit with layer normalization and recurrent dropout.

  This class adds layer normalization and recurrent dropout to a
  basic LSTM unit. Layer normalization implementation is based on:

    https://arxiv.org/abs/1607.06450.

  "Layer Normalization"
  Jimmy Lei Ba, Jamie Ryan Kiros, Geoffrey E. Hinton

  and is applied before the internal nonlinearities.
  Recurrent dropout is base on:

    https://arxiv.org/abs/1603.05118

  "Recurrent Dropout without Memory Loss"
  Stanislau Semeniuta, Aliaksei Severyn, Erhardt Barth.
  """

  def __init__(self,
               num_units,
               forget_bias=1.0,
               input_size=None,
               activation=math_ops.tanh,
               layer_norm=True,
               norm_gain=1.0,
               norm_shift=0.0,
               dropout_keep_prob=1.0,
               dropout_prob_seed=None,
               reuse=None):
    """Initializes the basic LSTM cell.

    Args:
      num_units: int, The number of units in the LSTM cell.
      forget_bias: float, The bias added to forget gates (see above).
      input_size: Deprecated and unused.
      activation: Activation function of the inner states.
      layer_norm: If `True`, layer normalization will be applied.
      norm_gain: float, The layer normalization gain initial value. If
        `layer_norm` has been set to `False`, this argument will be ignored.
      norm_shift: float, The layer normalization shift initial value. If
        `layer_norm` has been set to `False`, this argument will be ignored.
      dropout_keep_prob: unit Tensor or float between 0 and 1 representing the
        recurrent dropout probability value. If float and 1.0, no dropout will
        be applied.
      dropout_prob_seed: (optional) integer, the randomness seed.
      reuse: (optional) Python boolean describing whether to reuse variables
        in an existing scope.  If not `True`, and the existing scope already has
        the given variables, an error is raised.
    """
    super(LayerNormBasicLSTMCell, self).__init__(_reuse=reuse)

    if input_size is not None:
      logging.warn("%s: The input_size parameter is deprecated.", self)

    self._num_units = num_units
    self._activation = activation
    self._forget_bias = forget_bias
    self._keep_prob = dropout_keep_prob
    self._seed = dropout_prob_seed
    self._layer_norm = layer_norm
    self._norm_gain = norm_gain
    self._norm_shift = norm_shift
    self._reuse = reuse

  @property
  def state_size(self):
    return rnn_cell_impl.LSTMStateTuple(self._num_units, self._num_units)

  @property
  def output_size(self):
    return self._num_units

  def _norm(self, inp, scope, dtype=dtypes.float32):
    shape = inp.get_shape()[-1:]
    gamma_init = init_ops.constant_initializer(self._norm_gain)
    beta_init = init_ops.constant_initializer(self._norm_shift)
    with vs.variable_scope(scope):
      # Initialize beta and gamma for use by layer_norm.
      vs.get_variable("gamma", shape=shape, initializer=gamma_init, dtype=dtype)
      vs.get_variable("beta", shape=shape, initializer=beta_init, dtype=dtype)
    normalized = layers.layer_norm(inp, reuse=True, scope=scope)
    return normalized

  def _linear(self, args):
    out_size = 4 * self._num_units
    proj_size = args.get_shape()[-1]
    dtype = args.dtype
    weights = vs.get_variable("kernel", [proj_size, out_size], dtype=dtype)
    out = math_ops.matmul(args, weights)
    if not self._layer_norm:
      bias = vs.get_variable("bias", [out_size], dtype=dtype)
      out = nn_ops.bias_add(out, bias)
    return out

  def call(self, inputs, state):
    """LSTM cell with layer normalization and recurrent dropout."""
    c, h = state
    args = array_ops.concat([inputs, h], 1)
    concat = self._linear(args)
    dtype = args.dtype

    i, j, f, o = array_ops.split(value=concat, num_or_size_splits=4, axis=1)
    if self._layer_norm:
      i = self._norm(i, "input", dtype=dtype)
      j = self._norm(j, "transform", dtype=dtype)
      f = self._norm(f, "forget", dtype=dtype)
      o = self._norm(o, "output", dtype=dtype)

    g = self._activation(j)
    if (not isinstance(self._keep_prob, float)) or self._keep_prob < 1:
      g = nn_ops.dropout(g, self._keep_prob, seed=self._seed)

    new_c = (
        c * math_ops.sigmoid(f + self._forget_bias) + math_ops.sigmoid(i) * g)
    if self._layer_norm:
      new_c = self._norm(new_c, "state", dtype=dtype)
    new_h = self._activation(new_c) * math_ops.sigmoid(o)

    new_state = rnn_cell_impl.LSTMStateTuple(new_c, new_h)
    return new_h, new_state


class NASCell(rnn_cell_impl.LayerRNNCell):
  """Neural Architecture Search (NAS) recurrent network cell.

  This implements the recurrent cell from the paper:

    https://arxiv.org/abs/1611.01578

  Barret Zoph and Quoc V. Le.
  "Neural Architecture Search with Reinforcement Learning" Proc. ICLR 2017.

  The class uses an optional projection layer.
  """

  # NAS cell's architecture base.
  _NAS_BASE = 8

  def __init__(self, num_units, num_proj=None, use_bias=False, reuse=None,
               **kwargs):
    """Initialize the parameters for a NAS cell.

    Args:
      num_units: int, The number of units in the NAS cell.
      num_proj: (optional) int, The output dimensionality for the projection
        matrices.  If None, no projection is performed.
      use_bias: (optional) bool, If True then use biases within the cell. This
        is False by default.
      reuse: (optional) Python boolean describing whether to reuse variables
        in an existing scope.  If not `True`, and the existing scope already has
        the given variables, an error is raised.
      **kwargs: Additional keyword arguments.
    """
    super(NASCell, self).__init__(_reuse=reuse, **kwargs)
    self._num_units = num_units
    self._num_proj = num_proj
    self._use_bias = use_bias
    self._reuse = reuse

    if num_proj is not None:
      self._state_size = rnn_cell_impl.LSTMStateTuple(num_units, num_proj)
      self._output_size = num_proj
    else:
      self._state_size = rnn_cell_impl.LSTMStateTuple(num_units, num_units)
      self._output_size = num_units

  @property
  def state_size(self):
    return self._state_size

  @property
  def output_size(self):
    return self._output_size

  def build(self, inputs_shape):
    input_size = tensor_shape.dimension_value(
        tensor_shape.TensorShape(inputs_shape).with_rank(2)[1])
    if input_size is None:
      raise ValueError("Could not infer input size from inputs.get_shape()[-1]")

    num_proj = self._num_units if self._num_proj is None else self._num_proj

    # Variables for the NAS cell. `recurrent_kernel` is all matrices multiplying
    # the hiddenstate and `kernel` is all matrices multiplying the inputs.
    self.recurrent_kernel = self.add_variable(
        "recurrent_kernel", [num_proj, self._NAS_BASE * self._num_units])
    self.kernel = self.add_variable(
        "kernel", [input_size, self._NAS_BASE * self._num_units])

    if self._use_bias:
      self.bias = self.add_variable("bias",
                                    shape=[self._NAS_BASE * self._num_units],
                                    initializer=init_ops.zeros_initializer)

    # Projection layer if specified
    if self._num_proj is not None:
      self.projection_weights = self.add_variable(
          "projection_weights", [self._num_units, self._num_proj])

    self.built = True

  def call(self, inputs, state):
    """Run one step of NAS Cell.

    Args:
      inputs: input Tensor, 2D, batch x num_units.
      state: This must be a tuple of state Tensors, both `2-D`, with column
        sizes `c_state` and `m_state`.

    Returns:
      A tuple containing:
      - A `2-D, [batch x output_dim]`, Tensor representing the output of the
        NAS Cell after reading `inputs` when previous state was `state`.
        Here output_dim is:
           num_proj if num_proj was set,
           num_units otherwise.
      - Tensor(s) representing the new state of NAS Cell after reading `inputs`
        when the previous state was `state`.  Same type and shape(s) as `state`.

    Raises:
      ValueError: If input size cannot be inferred from inputs via
        static shape inference.
    """
    sigmoid = math_ops.sigmoid
    tanh = math_ops.tanh
    relu = nn_ops.relu

    (c_prev, m_prev) = state

<<<<<<< HEAD
    dtype = inputs.dtype
    input_size = inputs.get_shape().with_rank(2)[1]
    if input_size.value is None:
      raise ValueError("Could not infer input size from inputs.get_shape()[-1]")
    # Variables for the NAS cell. W_m is all matrices multiplying the
    # hiddenstate and W_inputs is all matrices multiplying the inputs.
    concat_w_m = vs.get_variable("recurrent_kernel",
                                 [num_proj, 8 * self._num_units], dtype)
    concat_w_inputs = vs.get_variable(
        "kernel", [input_size.value, 8 * self._num_units], dtype)

    m_matrix = math_ops.matmul(m_prev, concat_w_m)
    inputs_matrix = math_ops.matmul(inputs, concat_w_inputs)

    if self._use_biases:
      b = vs.get_variable(
          "bias",
          shape=[8 * self._num_units],
          initializer=init_ops.zeros_initializer(),
          dtype=dtype)
      m_matrix = nn_ops.bias_add(m_matrix, b)
=======
    m_matrix = math_ops.matmul(m_prev, self.recurrent_kernel)
    inputs_matrix = math_ops.matmul(inputs, self.kernel)

    if self._use_bias:
      m_matrix = nn_ops.bias_add(m_matrix, self.bias)
>>>>>>> a751f01a

    # The NAS cell branches into 8 different splits for both the hiddenstate
    # and the input
    m_matrix_splits = array_ops.split(
        axis=1, num_or_size_splits=self._NAS_BASE, value=m_matrix)
    inputs_matrix_splits = array_ops.split(
        axis=1, num_or_size_splits=self._NAS_BASE, value=inputs_matrix)

    # First layer
    layer1_0 = sigmoid(inputs_matrix_splits[0] + m_matrix_splits[0])
    layer1_1 = relu(inputs_matrix_splits[1] + m_matrix_splits[1])
    layer1_2 = sigmoid(inputs_matrix_splits[2] + m_matrix_splits[2])
    layer1_3 = relu(inputs_matrix_splits[3] * m_matrix_splits[3])
    layer1_4 = tanh(inputs_matrix_splits[4] + m_matrix_splits[4])
    layer1_5 = sigmoid(inputs_matrix_splits[5] + m_matrix_splits[5])
    layer1_6 = tanh(inputs_matrix_splits[6] + m_matrix_splits[6])
    layer1_7 = sigmoid(inputs_matrix_splits[7] + m_matrix_splits[7])

    # Second layer
    l2_0 = tanh(layer1_0 * layer1_1)
    l2_1 = tanh(layer1_2 + layer1_3)
    l2_2 = tanh(layer1_4 * layer1_5)
    l2_3 = sigmoid(layer1_6 + layer1_7)

    # Inject the cell
    l2_0 = tanh(l2_0 + c_prev)

    # Third layer
    l3_0_pre = l2_0 * l2_1
    new_c = l3_0_pre  # create new cell
    l3_0 = l3_0_pre
    l3_1 = tanh(l2_2 + l2_3)

    # Final layer
    new_m = tanh(l3_0 * l3_1)

    # Projection layer if specified
    if self._num_proj is not None:
      new_m = math_ops.matmul(new_m, self.projection_weights)

    new_state = rnn_cell_impl.LSTMStateTuple(new_c, new_m)
    return new_m, new_state


class UGRNNCell(rnn_cell_impl.RNNCell):
  """Update Gate Recurrent Neural Network (UGRNN) cell.

  Compromise between a LSTM/GRU and a vanilla RNN.  There is only one
  gate, and that is to determine whether the unit should be
  integrating or computing instantaneously.  This is the recurrent
  idea of the feedforward Highway Network.

  This implements the recurrent cell from the paper:

    https://arxiv.org/abs/1611.09913

  Jasmine Collins, Jascha Sohl-Dickstein, and David Sussillo.
  "Capacity and Trainability in Recurrent Neural Networks" Proc. ICLR 2017.
  """

  def __init__(self,
               num_units,
               initializer=None,
               forget_bias=1.0,
               activation=math_ops.tanh,
               reuse=None):
    """Initialize the parameters for an UGRNN cell.

    Args:
      num_units: int, The number of units in the UGRNN cell
      initializer: (optional) The initializer to use for the weight matrices.
      forget_bias: (optional) float, default 1.0, The initial bias of the
        forget gate, used to reduce the scale of forgetting at the beginning
        of the training.
      activation: (optional) Activation function of the inner states.
        Default is `tf.tanh`.
      reuse: (optional) Python boolean describing whether to reuse variables
        in an existing scope.  If not `True`, and the existing scope already has
        the given variables, an error is raised.
    """
    super(UGRNNCell, self).__init__(_reuse=reuse)
    self._num_units = num_units
    self._initializer = initializer
    self._forget_bias = forget_bias
    self._activation = activation
    self._reuse = reuse
    self._linear = None

  @property
  def state_size(self):
    return self._num_units

  @property
  def output_size(self):
    return self._num_units

  def call(self, inputs, state):
    """Run one step of UGRNN.

    Args:
      inputs: input Tensor, 2D, batch x input size.
      state: state Tensor, 2D, batch x num units.

    Returns:
      new_output: batch x num units, Tensor representing the output of the UGRNN
        after reading `inputs` when previous state was `state`. Identical to
        `new_state`.
      new_state: batch x num units, Tensor representing the state of the UGRNN
        after reading `inputs` when previous state was `state`.

    Raises:
      ValueError: If input size cannot be inferred from inputs via
        static shape inference.
    """
    sigmoid = math_ops.sigmoid

    input_size = inputs.get_shape().with_rank(2)[1]
    if input_size.value is None:
      raise ValueError("Could not infer input size from inputs.get_shape()[-1]")

    with vs.variable_scope(
        vs.get_variable_scope(), initializer=self._initializer):
      cell_inputs = array_ops.concat([inputs, state], 1)
      if self._linear is None:
        self._linear = _Linear(cell_inputs, 2 * self._num_units, True)
      rnn_matrix = self._linear(cell_inputs)

      [g_act, c_act] = array_ops.split(
          axis=1, num_or_size_splits=2, value=rnn_matrix)

      c = self._activation(c_act)
      g = sigmoid(g_act + self._forget_bias)
      new_state = g * state + (1.0 - g) * c
      new_output = new_state

    return new_output, new_state


class IntersectionRNNCell(rnn_cell_impl.RNNCell):
  """Intersection Recurrent Neural Network (+RNN) cell.

  Architecture with coupled recurrent gate as well as coupled depth
  gate, designed to improve information flow through stacked RNNs. As the
  architecture uses depth gating, the dimensionality of the depth
  output (y) also should not change through depth (input size == output size).
  To achieve this, the first layer of a stacked Intersection RNN projects
  the inputs to N (num units) dimensions. Therefore when initializing an
  IntersectionRNNCell, one should set `num_in_proj = N` for the first layer
  and use default settings for subsequent layers.

  This implements the recurrent cell from the paper:

    https://arxiv.org/abs/1611.09913

  Jasmine Collins, Jascha Sohl-Dickstein, and David Sussillo.
  "Capacity and Trainability in Recurrent Neural Networks" Proc. ICLR 2017.

  The Intersection RNN is built for use in deeply stacked
  RNNs so it may not achieve best performance with depth 1.
  """

  def __init__(self,
               num_units,
               num_in_proj=None,
               initializer=None,
               forget_bias=1.0,
               y_activation=nn_ops.relu,
               reuse=None):
    """Initialize the parameters for an +RNN cell.

    Args:
      num_units: int, The number of units in the +RNN cell
      num_in_proj: (optional) int, The input dimensionality for the RNN.
        If creating the first layer of an +RNN, this should be set to
        `num_units`. Otherwise, this should be set to `None` (default).
        If `None`, dimensionality of `inputs` should be equal to `num_units`,
        otherwise ValueError is thrown.
      initializer: (optional) The initializer to use for the weight matrices.
      forget_bias: (optional) float, default 1.0, The initial bias of the
        forget gates, used to reduce the scale of forgetting at the beginning
        of the training.
      y_activation: (optional) Activation function of the states passed
        through depth. Default is 'tf.nn.relu`.
      reuse: (optional) Python boolean describing whether to reuse variables
        in an existing scope.  If not `True`, and the existing scope already has
        the given variables, an error is raised.
    """
    super(IntersectionRNNCell, self).__init__(_reuse=reuse)
    self._num_units = num_units
    self._initializer = initializer
    self._forget_bias = forget_bias
    self._num_input_proj = num_in_proj
    self._y_activation = y_activation
    self._reuse = reuse
    self._linear1 = None
    self._linear2 = None

  @property
  def state_size(self):
    return self._num_units

  @property
  def output_size(self):
    return self._num_units

  def call(self, inputs, state):
    """Run one step of the Intersection RNN.

    Args:
      inputs: input Tensor, 2D, batch x input size.
      state: state Tensor, 2D, batch x num units.

    Returns:
      new_y: batch x num units, Tensor representing the output of the +RNN
        after reading `inputs` when previous state was `state`.
      new_state: batch x num units, Tensor representing the state of the +RNN
        after reading `inputs` when previous state was `state`.

    Raises:
      ValueError: If input size cannot be inferred from `inputs` via
        static shape inference.
      ValueError: If input size != output size (these must be equal when
        using the Intersection RNN).
    """
    sigmoid = math_ops.sigmoid
    tanh = math_ops.tanh

    input_size = inputs.get_shape().with_rank(2)[1]
    if input_size.value is None:
      raise ValueError("Could not infer input size from inputs.get_shape()[-1]")

    with vs.variable_scope(
        vs.get_variable_scope(), initializer=self._initializer):
      # read-in projections (should be used for first layer in deep +RNN
      # to transform size of inputs from I --> N)
      if input_size.value != self._num_units:
        if self._num_input_proj:
          with vs.variable_scope("in_projection"):
            if self._linear1 is None:
              self._linear1 = _Linear(inputs, self._num_units, True)
            inputs = self._linear1(inputs)
        else:
          raise ValueError("Must have input size == output size for "
                           "Intersection RNN. To fix, num_in_proj should "
                           "be set to num_units at cell init.")

      n_dim = i_dim = self._num_units
      cell_inputs = array_ops.concat([inputs, state], 1)
      if self._linear2 is None:
        self._linear2 = _Linear(cell_inputs, 2 * n_dim + 2 * i_dim, True)
      rnn_matrix = self._linear2(cell_inputs)

      gh_act = rnn_matrix[:, :n_dim]  # b x n
      h_act = rnn_matrix[:, n_dim:2 * n_dim]  # b x n
      gy_act = rnn_matrix[:, 2 * n_dim:2 * n_dim + i_dim]  # b x i
      y_act = rnn_matrix[:, 2 * n_dim + i_dim:2 * n_dim + 2 * i_dim]  # b x i

      h = tanh(h_act)
      y = self._y_activation(y_act)
      gh = sigmoid(gh_act + self._forget_bias)
      gy = sigmoid(gy_act + self._forget_bias)

      new_state = gh * state + (1.0 - gh) * h  # passed thru time
      new_y = gy * inputs + (1.0 - gy) * y  # passed thru depth

    return new_y, new_state


_REGISTERED_OPS = None


class CompiledWrapper(rnn_cell_impl.RNNCell):
  """Wraps step execution in an XLA JIT scope."""

  def __init__(self, cell, compile_stateful=False):
    """Create CompiledWrapper cell.

    Args:
      cell: Instance of `RNNCell`.
      compile_stateful: Whether to compile stateful ops like initializers
        and random number generators (default: False).
    """
    self._cell = cell
    self._compile_stateful = compile_stateful

  @property
  def state_size(self):
    return self._cell.state_size

  @property
  def output_size(self):
    return self._cell.output_size

  def zero_state(self, batch_size, dtype):
    with ops.name_scope(type(self).__name__ + "ZeroState", values=[batch_size]):
      return self._cell.zero_state(batch_size, dtype)

  def __call__(self, inputs, state, scope=None):
    if self._compile_stateful:
      compile_ops = True
    else:

      def compile_ops(node_def):
        global _REGISTERED_OPS
        if _REGISTERED_OPS is None:
          _REGISTERED_OPS = op_def_registry.get_registered_ops()
        return not _REGISTERED_OPS[node_def.op].is_stateful

    with jit.experimental_jit_scope(compile_ops=compile_ops):
      return self._cell(inputs, state, scope=scope)


def _random_exp_initializer(minval, maxval, seed=None, dtype=dtypes.float32):
  """Returns an exponential distribution initializer.

  Args:
    minval: float or a scalar float Tensor. With value > 0. Lower bound of the
        range of random values to generate.
    maxval: float or a scalar float Tensor. With value > minval. Upper bound of
        the range of random values to generate.
    seed: An integer. Used to create random seeds.
    dtype: The data type.

  Returns:
    An initializer that generates tensors with an exponential distribution.
  """

  def _initializer(shape, dtype=dtype, partition_info=None):
    del partition_info  # Unused.
    return math_ops.exp(
        random_ops.random_uniform(
            shape, math_ops.log(minval), math_ops.log(maxval), dtype,
            seed=seed))

  return _initializer


class PhasedLSTMCell(rnn_cell_impl.RNNCell):
  """Phased LSTM recurrent network cell.

  https://arxiv.org/pdf/1610.09513v1.pdf
  """

  def __init__(self,
               num_units,
               use_peepholes=False,
               leak=0.001,
               ratio_on=0.1,
               trainable_ratio_on=True,
               period_init_min=1.0,
               period_init_max=1000.0,
               reuse=None):
    """Initialize the Phased LSTM cell.

    Args:
      num_units: int, The number of units in the Phased LSTM cell.
      use_peepholes: bool, set True to enable peephole connections.
      leak: float or scalar float Tensor with value in [0, 1]. Leak applied
          during training.
      ratio_on: float or scalar float Tensor with value in [0, 1]. Ratio of the
          period during which the gates are open.
      trainable_ratio_on: bool, weather ratio_on is trainable.
      period_init_min: float or scalar float Tensor. With value > 0.
          Minimum value of the initialized period.
          The period values are initialized by drawing from the distribution:
          e^U(log(period_init_min), log(period_init_max))
          Where U(.,.) is the uniform distribution.
      period_init_max: float or scalar float Tensor.
          With value > period_init_min. Maximum value of the initialized period.
      reuse: (optional) Python boolean describing whether to reuse variables
        in an existing scope. If not `True`, and the existing scope already has
        the given variables, an error is raised.
    """
    super(PhasedLSTMCell, self).__init__(_reuse=reuse)
    self._num_units = num_units
    self._use_peepholes = use_peepholes
    self._leak = leak
    self._ratio_on = ratio_on
    self._trainable_ratio_on = trainable_ratio_on
    self._period_init_min = period_init_min
    self._period_init_max = period_init_max
    self._reuse = reuse
    self._linear1 = None
    self._linear2 = None
    self._linear3 = None

  @property
  def state_size(self):
    return rnn_cell_impl.LSTMStateTuple(self._num_units, self._num_units)

  @property
  def output_size(self):
    return self._num_units

  def _mod(self, x, y):
    """Modulo function that propagates x gradients."""
    return array_ops.stop_gradient(math_ops.mod(x, y) - x) + x

  def _get_cycle_ratio(self, time, phase, period):
    """Compute the cycle ratio in the dtype of the time."""
    phase_casted = math_ops.cast(phase, dtype=time.dtype)
    period_casted = math_ops.cast(period, dtype=time.dtype)
    shifted_time = time - phase_casted
    cycle_ratio = self._mod(shifted_time, period_casted) / period_casted
    return math_ops.cast(cycle_ratio, dtype=dtypes.float32)

  def call(self, inputs, state):
    """Phased LSTM Cell.

    Args:
      inputs: A tuple of 2 Tensor.
         The first Tensor has shape [batch, 1], and type float32 or float64.
         It stores the time.
         The second Tensor has shape [batch, features_size], and type float32.
         It stores the features.
      state: rnn_cell_impl.LSTMStateTuple, state from previous timestep.

    Returns:
      A tuple containing:
      - A Tensor of float32, and shape [batch_size, num_units], representing the
        output of the cell.
      - A rnn_cell_impl.LSTMStateTuple, containing 2 Tensors of float32, shape
        [batch_size, num_units], representing the new state and the output.
    """
    (c_prev, h_prev) = state
    (time, x) = inputs

    in_mask_gates = [x, h_prev]
    if self._use_peepholes:
      in_mask_gates.append(c_prev)

    with vs.variable_scope("mask_gates"):
      if self._linear1 is None:
        self._linear1 = _Linear(in_mask_gates, 2 * self._num_units, True)

      mask_gates = math_ops.sigmoid(self._linear1(in_mask_gates))
      [input_gate, forget_gate] = array_ops.split(
          axis=1, num_or_size_splits=2, value=mask_gates)

    with vs.variable_scope("new_input"):
      if self._linear2 is None:
        self._linear2 = _Linear([x, h_prev], self._num_units, True)
      new_input = math_ops.tanh(self._linear2([x, h_prev]))

    new_c = (c_prev * forget_gate + input_gate * new_input)

    in_out_gate = [x, h_prev]
    if self._use_peepholes:
      in_out_gate.append(new_c)

    with vs.variable_scope("output_gate"):
      if self._linear3 is None:
        self._linear3 = _Linear(in_out_gate, self._num_units, True)
      output_gate = math_ops.sigmoid(self._linear3(in_out_gate))

    new_h = math_ops.tanh(new_c) * output_gate

    period = vs.get_variable(
        "period", [self._num_units],
        initializer=_random_exp_initializer(self._period_init_min,
                                            self._period_init_max))
    phase = vs.get_variable(
        "phase", [self._num_units],
        initializer=init_ops.random_uniform_initializer(0.,
                                                        period.initial_value))
    ratio_on = vs.get_variable(
        "ratio_on", [self._num_units],
        initializer=init_ops.constant_initializer(self._ratio_on),
        trainable=self._trainable_ratio_on)

    cycle_ratio = self._get_cycle_ratio(time, phase, period)

    k_up = 2 * cycle_ratio / ratio_on
    k_down = 2 - k_up
    k_closed = self._leak * cycle_ratio

    k = array_ops.where(cycle_ratio < ratio_on, k_down, k_closed)
    k = array_ops.where(cycle_ratio < 0.5 * ratio_on, k_up, k)

    new_c = k * new_c + (1 - k) * c_prev
    new_h = k * new_h + (1 - k) * h_prev

    new_state = rnn_cell_impl.LSTMStateTuple(new_c, new_h)

    return new_h, new_state


class ConvLSTMCell(rnn_cell_impl.RNNCell):
  """Convolutional LSTM recurrent network cell.

  https://arxiv.org/pdf/1506.04214v1.pdf
  """

  def __init__(self,
               conv_ndims,
               input_shape,
               output_channels,
               kernel_shape,
               use_bias=True,
               skip_connection=False,
               forget_bias=1.0,
               initializers=None,
               name="conv_lstm_cell"):
    """Construct ConvLSTMCell.

    Args:
      conv_ndims: Convolution dimensionality (1, 2 or 3).
      input_shape: Shape of the input as int tuple, excluding the batch size.
      output_channels: int, number of output channels of the conv LSTM.
      kernel_shape: Shape of kernel as an int tuple (of size 1, 2 or 3).
      use_bias: (bool) Use bias in convolutions.
      skip_connection: If set to `True`, concatenate the input to the
        output of the conv LSTM. Default: `False`.
      forget_bias: Forget bias.
      initializers: Unused.
      name: Name of the module.

    Raises:
      ValueError: If `skip_connection` is `True` and stride is different from 1
        or if `input_shape` is incompatible with `conv_ndims`.
    """
    super(ConvLSTMCell, self).__init__(name=name)

    if conv_ndims != len(input_shape) - 1:
      raise ValueError("Invalid input_shape {} for conv_ndims={}.".format(
          input_shape, conv_ndims))

    self._conv_ndims = conv_ndims
    self._input_shape = input_shape
    self._output_channels = output_channels
    self._kernel_shape = list(kernel_shape)
    self._use_bias = use_bias
    self._forget_bias = forget_bias
    self._skip_connection = skip_connection

    self._total_output_channels = output_channels
    if self._skip_connection:
      self._total_output_channels += self._input_shape[-1]

    state_size = tensor_shape.TensorShape(
        self._input_shape[:-1] + [self._output_channels])
    self._state_size = rnn_cell_impl.LSTMStateTuple(state_size, state_size)
    self._output_size = tensor_shape.TensorShape(
        self._input_shape[:-1] + [self._total_output_channels])

  @property
  def output_size(self):
    return self._output_size

  @property
  def state_size(self):
    return self._state_size

  def call(self, inputs, state, scope=None):
    cell, hidden = state
    new_hidden = _conv([inputs, hidden], self._kernel_shape,
                       4 * self._output_channels, self._use_bias)
    gates = array_ops.split(
        value=new_hidden, num_or_size_splits=4, axis=self._conv_ndims + 1)

    input_gate, new_input, forget_gate, output_gate = gates
    new_cell = math_ops.sigmoid(forget_gate + self._forget_bias) * cell
    new_cell += math_ops.sigmoid(input_gate) * math_ops.tanh(new_input)
    output = math_ops.tanh(new_cell) * math_ops.sigmoid(output_gate)

    if self._skip_connection:
      output = array_ops.concat([output, inputs], axis=-1)
    new_state = rnn_cell_impl.LSTMStateTuple(new_cell, output)
    return output, new_state


class Conv1DLSTMCell(ConvLSTMCell):
  """1D Convolutional LSTM recurrent network cell.

  https://arxiv.org/pdf/1506.04214v1.pdf
  """

  def __init__(self, name="conv_1d_lstm_cell", **kwargs):
    """Construct Conv1DLSTM. See `ConvLSTMCell` for more details."""
    super(Conv1DLSTMCell, self).__init__(conv_ndims=1, name=name, **kwargs)


class Conv2DLSTMCell(ConvLSTMCell):
  """2D Convolutional LSTM recurrent network cell.

  https://arxiv.org/pdf/1506.04214v1.pdf
  """

  def __init__(self, name="conv_2d_lstm_cell", **kwargs):
    """Construct Conv2DLSTM. See `ConvLSTMCell` for more details."""
    super(Conv2DLSTMCell, self).__init__(conv_ndims=2, name=name, **kwargs)


class Conv3DLSTMCell(ConvLSTMCell):
  """3D Convolutional LSTM recurrent network cell.

  https://arxiv.org/pdf/1506.04214v1.pdf
  """

  def __init__(self, name="conv_3d_lstm_cell", **kwargs):
    """Construct Conv3DLSTM. See `ConvLSTMCell` for more details."""
    super(Conv3DLSTMCell, self).__init__(conv_ndims=3, name=name, **kwargs)


def _conv(args, filter_size, num_features, bias, bias_start=0.0):
  """Convolution.

  Args:
    args: a Tensor or a list of Tensors of dimension 3D, 4D or 5D,
    batch x n, Tensors.
    filter_size: int tuple of filter shape (of size 1, 2 or 3).
    num_features: int, number of features.
    bias: Whether to use biases in the convolution layer.
    bias_start: starting value to initialize the bias; 0 by default.

  Returns:
    A 3D, 4D, or 5D Tensor with shape [batch ... num_features]

  Raises:
    ValueError: if some of the arguments has unspecified or wrong shape.
  """

  # Calculate the total size of arguments on dimension 1.
  total_arg_size_depth = 0
  shapes = [a.get_shape().as_list() for a in args]
  shape_length = len(shapes[0])
  for shape in shapes:
    if len(shape) not in [3, 4, 5]:
      raise ValueError("Conv Linear expects 3D, 4D "
                       "or 5D arguments: %s" % str(shapes))
    if len(shape) != len(shapes[0]):
      raise ValueError("Conv Linear expects all args "
                       "to be of same Dimension: %s" % str(shapes))
    else:
      total_arg_size_depth += shape[-1]
  dtype = [a.dtype for a in args][0]

  # determine correct conv operation
  if shape_length == 3:
    conv_op = nn_ops.conv1d
    strides = 1
  elif shape_length == 4:
    conv_op = nn_ops.conv2d
    strides = shape_length * [1]
  elif shape_length == 5:
    conv_op = nn_ops.conv3d
    strides = shape_length * [1]

  # Now the computation.
  kernel = vs.get_variable(
      "kernel", filter_size + [total_arg_size_depth, num_features], dtype=dtype)
  if len(args) == 1:
    res = conv_op(args[0], kernel, strides, padding="SAME")
  else:
    res = conv_op(
        array_ops.concat(axis=shape_length - 1, values=args),
        kernel,
        strides,
        padding="SAME")
  if not bias:
    return res
  bias_term = vs.get_variable(
      "biases", [num_features],
      dtype=dtype,
      initializer=init_ops.constant_initializer(bias_start, dtype=dtype))
  return res + bias_term


class GLSTMCell(rnn_cell_impl.RNNCell):
  """Group LSTM cell (G-LSTM).

  The implementation is based on:

    https://arxiv.org/abs/1703.10722

  O. Kuchaiev and B. Ginsburg
  "Factorization Tricks for LSTM Networks", ICLR 2017 workshop.

  In brief, a G-LSTM cell consists of one LSTM sub-cell per group, where each
  sub-cell operates on an evenly-sized sub-vector of the input and produces an
  evenly-sized sub-vector of the output.  For example, a G-LSTM cell with 128
  units and 4 groups consists of 4 LSTMs sub-cells with 32 units each.  If that
  G-LSTM cell is fed a 200-dim input, then each sub-cell receives a 50-dim part
  of the input and produces a 32-dim part of the output.
  """

  def __init__(self,
               num_units,
               initializer=None,
               num_proj=None,
               number_of_groups=1,
               forget_bias=1.0,
               activation=math_ops.tanh,
               reuse=None):
    """Initialize the parameters of G-LSTM cell.

    Args:
      num_units: int, The number of units in the G-LSTM cell
      initializer: (optional) The initializer to use for the weight and
        projection matrices.
      num_proj: (optional) int, The output dimensionality for the projection
        matrices.  If None, no projection is performed.
      number_of_groups: (optional) int, number of groups to use.
        If `number_of_groups` is 1, then it should be equivalent to LSTM cell
      forget_bias: Biases of the forget gate are initialized by default to 1
        in order to reduce the scale of forgetting at the beginning of
        the training.
      activation: Activation function of the inner states.
      reuse: (optional) Python boolean describing whether to reuse variables
        in an existing scope.  If not `True`, and the existing scope already
        has the given variables, an error is raised.

    Raises:
      ValueError: If `num_units` or `num_proj` is not divisible by
        `number_of_groups`.
    """
    super(GLSTMCell, self).__init__(_reuse=reuse)
    self._num_units = num_units
    self._initializer = initializer
    self._num_proj = num_proj
    self._forget_bias = forget_bias
    self._activation = activation
    self._number_of_groups = number_of_groups

    if self._num_units % self._number_of_groups != 0:
      raise ValueError("num_units must be divisible by number_of_groups")
    if self._num_proj:
      if self._num_proj % self._number_of_groups != 0:
        raise ValueError("num_proj must be divisible by number_of_groups")
      self._group_shape = [
          int(self._num_proj / self._number_of_groups),
          int(self._num_units / self._number_of_groups)
      ]
    else:
      self._group_shape = [
          int(self._num_units / self._number_of_groups),
          int(self._num_units / self._number_of_groups)
      ]

    if num_proj:
      self._state_size = rnn_cell_impl.LSTMStateTuple(num_units, num_proj)
      self._output_size = num_proj
    else:
      self._state_size = rnn_cell_impl.LSTMStateTuple(num_units, num_units)
      self._output_size = num_units
    self._linear1 = [None] * number_of_groups
    self._linear2 = None

  @property
  def state_size(self):
    return self._state_size

  @property
  def output_size(self):
    return self._output_size

  def _get_input_for_group(self, inputs, group_id, group_size):
    """Slices inputs into groups to prepare for processing by cell's groups.

    Args:
      inputs: cell input or it's previous state,
              a Tensor, 2D, [batch x num_units]
      group_id: group id, a Scalar, for which to prepare input
      group_size: size of the group

    Returns:
      subset of inputs corresponding to group "group_id",
      a Tensor, 2D, [batch x num_units/number_of_groups]
    """
    return array_ops.slice(
        input_=inputs,
        begin=[0, group_id * group_size],
        size=[self._batch_size, group_size],
        name=("GLSTM_group%d_input_generation" % group_id))

  def call(self, inputs, state):
    """Run one step of G-LSTM.

    Args:
      inputs: input Tensor, 2D, [batch x num_inputs].  num_inputs must be
        statically-known and evenly divisible into groups.  The innermost
        vectors of the inputs are split into evenly-sized sub-vectors and fed
        into the per-group LSTM sub-cells.
      state: this must be a tuple of state Tensors, both `2-D`, with column
        sizes `c_state` and `m_state`.

    Returns:
      A tuple containing:

      - A `2-D, [batch x output_dim]`, Tensor representing the output of the
        G-LSTM after reading `inputs` when previous state was `state`.
        Here output_dim is:
           num_proj if num_proj was set,
           num_units otherwise.
      - LSTMStateTuple representing the new state of G-LSTM cell
        after reading `inputs` when the previous state was `state`.

    Raises:
      ValueError: If input size cannot be inferred from inputs via
        static shape inference, or if the input shape is incompatible
        with the number of groups.
    """
    (c_prev, m_prev) = state

    self._batch_size = inputs.shape[0].value or array_ops.shape(inputs)[0]

    # If the input size is statically-known, calculate and validate its group
    # size.  Otherwise, use the output group size.
    input_size = inputs.shape[1].value
    if input_size is None:
      raise ValueError("input size must be statically known")
    if input_size % self._number_of_groups != 0:
      raise ValueError(
          "input size (%d) must be divisible by number_of_groups (%d)" %
          (input_size, self._number_of_groups))
    input_group_size = int(input_size / self._number_of_groups)

    dtype = inputs.dtype
    scope = vs.get_variable_scope()
    with vs.variable_scope(scope, initializer=self._initializer):
      i_parts = []
      j_parts = []
      f_parts = []
      o_parts = []

      for group_id in range(self._number_of_groups):
        with vs.variable_scope("group%d" % group_id):
          x_g_id = array_ops.concat(
              [
                  self._get_input_for_group(inputs, group_id, input_group_size),
                  self._get_input_for_group(m_prev, group_id,
                                            self._group_shape[0])
              ],
              axis=1)
          linear = self._linear1[group_id]
          if linear is None:
            linear = _Linear(x_g_id, 4 * self._group_shape[1], False)
            self._linear1[group_id] = linear
          R_k = linear(x_g_id)  # pylint: disable=invalid-name
          i_k, j_k, f_k, o_k = array_ops.split(R_k, 4, 1)

        i_parts.append(i_k)
        j_parts.append(j_k)
        f_parts.append(f_k)
        o_parts.append(o_k)

      bi = vs.get_variable(
          name="bias_i",
          shape=[self._num_units],
          dtype=dtype,
          initializer=init_ops.constant_initializer(0.0, dtype=dtype))
      bj = vs.get_variable(
          name="bias_j",
          shape=[self._num_units],
          dtype=dtype,
          initializer=init_ops.constant_initializer(0.0, dtype=dtype))
      bf = vs.get_variable(
          name="bias_f",
          shape=[self._num_units],
          dtype=dtype,
          initializer=init_ops.constant_initializer(0.0, dtype=dtype))
      bo = vs.get_variable(
          name="bias_o",
          shape=[self._num_units],
          dtype=dtype,
          initializer=init_ops.constant_initializer(0.0, dtype=dtype))

      i = nn_ops.bias_add(array_ops.concat(i_parts, axis=1), bi)
      j = nn_ops.bias_add(array_ops.concat(j_parts, axis=1), bj)
      f = nn_ops.bias_add(array_ops.concat(f_parts, axis=1), bf)
      o = nn_ops.bias_add(array_ops.concat(o_parts, axis=1), bo)

    c = (
        math_ops.sigmoid(f + self._forget_bias) * c_prev +
        math_ops.sigmoid(i) * math_ops.tanh(j))
    m = math_ops.sigmoid(o) * self._activation(c)

    if self._num_proj is not None:
      with vs.variable_scope("projection"):
        if self._linear2 is None:
          self._linear2 = _Linear(m, self._num_proj, False)
        m = self._linear2(m)

    new_state = rnn_cell_impl.LSTMStateTuple(c, m)
    return m, new_state


class LayerNormLSTMCell(rnn_cell_impl.RNNCell):
  """Long short-term memory unit (LSTM) recurrent network cell.

  The default non-peephole implementation is based on:

    https://pdfs.semanticscholar.org/1154/0131eae85b2e11d53df7f1360eeb6476e7f4.pdf

  Felix Gers, Jurgen Schmidhuber, and Fred Cummins.
  "Learning to forget: Continual prediction with LSTM." IET, 850-855, 1999.

  The peephole implementation is based on:

    https://research.google.com/pubs/archive/43905.pdf

  Hasim Sak, Andrew Senior, and Francoise Beaufays.
  "Long short-term memory recurrent neural network architectures for
   large scale acoustic modeling." INTERSPEECH, 2014.

  The class uses optional peep-hole connections, optional cell clipping, and
  an optional projection layer.

  Layer normalization implementation is based on:

    https://arxiv.org/abs/1607.06450.

  "Layer Normalization"
  Jimmy Lei Ba, Jamie Ryan Kiros, Geoffrey E. Hinton

  and is applied before the internal nonlinearities.

  """

  def __init__(self,
               num_units,
               use_peepholes=False,
               cell_clip=None,
               initializer=None,
               num_proj=None,
               proj_clip=None,
               forget_bias=1.0,
               activation=None,
               layer_norm=False,
               norm_gain=1.0,
               norm_shift=0.0,
               reuse=None):
    """Initialize the parameters for an LSTM cell.

    Args:
      num_units: int, The number of units in the LSTM cell
      use_peepholes: bool, set True to enable diagonal/peephole connections.
      cell_clip: (optional) A float value, if provided the cell state is clipped
        by this value prior to the cell output activation.
      initializer: (optional) The initializer to use for the weight and
        projection matrices.
      num_proj: (optional) int, The output dimensionality for the projection
        matrices.  If None, no projection is performed.
      proj_clip: (optional) A float value.  If `num_proj > 0` and `proj_clip` is
        provided, then the projected values are clipped elementwise to within
        `[-proj_clip, proj_clip]`.
      forget_bias: Biases of the forget gate are initialized by default to 1
        in order to reduce the scale of forgetting at the beginning of
        the training. Must set it manually to `0.0` when restoring from
        CudnnLSTM trained checkpoints.
      activation: Activation function of the inner states.  Default: `tanh`.
      layer_norm: If `True`, layer normalization will be applied.
      norm_gain: float, The layer normalization gain initial value. If
        `layer_norm` has been set to `False`, this argument will be ignored.
      norm_shift: float, The layer normalization shift initial value. If
        `layer_norm` has been set to `False`, this argument will be ignored.
      reuse: (optional) Python boolean describing whether to reuse variables
        in an existing scope.  If not `True`, and the existing scope already has
        the given variables, an error is raised.

      When restoring from CudnnLSTM-trained checkpoints, must use
      CudnnCompatibleLSTMCell instead.
    """
    super(LayerNormLSTMCell, self).__init__(_reuse=reuse)

    self._num_units = num_units
    self._use_peepholes = use_peepholes
    self._cell_clip = cell_clip
    self._initializer = initializer
    self._num_proj = num_proj
    self._proj_clip = proj_clip
    self._forget_bias = forget_bias
    self._activation = activation or math_ops.tanh
    self._layer_norm = layer_norm
    self._norm_gain = norm_gain
    self._norm_shift = norm_shift

    if num_proj:
      self._state_size = (rnn_cell_impl.LSTMStateTuple(num_units, num_proj))
      self._output_size = num_proj
    else:
      self._state_size = (rnn_cell_impl.LSTMStateTuple(num_units, num_units))
      self._output_size = num_units

  @property
  def state_size(self):
    return self._state_size

  @property
  def output_size(self):
    return self._output_size

  def _linear(self,
              args,
              output_size,
              bias,
              bias_initializer=None,
              kernel_initializer=None,
              layer_norm=False):
    """Linear map: sum_i(args[i] * W[i]), where W[i] is a Variable.

    Args:
      args: a 2D Tensor or a list of 2D, batch x n, Tensors.
      output_size: int, second dimension of W[i].
      bias: boolean, whether to add a bias term or not.
      bias_initializer: starting value to initialize the bias
        (default is all zeros).
      kernel_initializer: starting value to initialize the weight.
      layer_norm: boolean, whether to apply layer normalization.


    Returns:
      A 2D Tensor with shape [batch x output_size] taking value
      sum_i(args[i] * W[i]), where each W[i] is a newly created Variable.

    Raises:
      ValueError: if some of the arguments has unspecified or wrong shape.
    """
    if args is None or (nest.is_sequence(args) and not args):
      raise ValueError("`args` must be specified")
    if not nest.is_sequence(args):
      args = [args]

    # Calculate the total size of arguments on dimension 1.
    total_arg_size = 0
    shapes = [a.get_shape() for a in args]
    for shape in shapes:
      if shape.ndims != 2:
        raise ValueError("linear is expecting 2D arguments: %s" % shapes)
      if shape[1].value is None:
        raise ValueError("linear expects shape[1] to be provided for shape %s, "
                         "but saw %s" % (shape, shape[1]))
      else:
        total_arg_size += shape[1].value

    dtype = [a.dtype for a in args][0]

    # Now the computation.
    scope = vs.get_variable_scope()
    with vs.variable_scope(scope) as outer_scope:
      weights = vs.get_variable(
          "kernel", [total_arg_size, output_size],
          dtype=dtype,
          initializer=kernel_initializer)
      if len(args) == 1:
        res = math_ops.matmul(args[0], weights)
      else:
        res = math_ops.matmul(array_ops.concat(args, 1), weights)
      if not bias:
        return res
      with vs.variable_scope(outer_scope) as inner_scope:
        inner_scope.set_partitioner(None)
        if bias_initializer is None:
          bias_initializer = init_ops.constant_initializer(0.0, dtype=dtype)
        biases = vs.get_variable(
            "bias", [output_size], dtype=dtype, initializer=bias_initializer)

    if not layer_norm:
      res = nn_ops.bias_add(res, biases)

    return res

  def call(self, inputs, state):
    """Run one step of LSTM.

    Args:
      inputs: input Tensor, 2D, batch x num_units.
      state: this must be a tuple of state Tensors,
       both `2-D`, with column sizes `c_state` and
        `m_state`.

    Returns:
      A tuple containing:

      - A `2-D, [batch x output_dim]`, Tensor representing the output of the
        LSTM after reading `inputs` when previous state was `state`.
        Here output_dim is:
           num_proj if num_proj was set,
           num_units otherwise.
      - Tensor(s) representing the new state of LSTM after reading `inputs` when
        the previous state was `state`.  Same type and shape(s) as `state`.

    Raises:
      ValueError: If input size cannot be inferred from inputs via
        static shape inference.
    """
    sigmoid = math_ops.sigmoid

    (c_prev, m_prev) = state

    dtype = inputs.dtype
    input_size = inputs.get_shape().with_rank(2)[1]
    if input_size.value is None:
      raise ValueError("Could not infer input size from inputs.get_shape()[-1]")
    scope = vs.get_variable_scope()
    with vs.variable_scope(scope, initializer=self._initializer) as unit_scope:

      # i = input_gate, j = new_input, f = forget_gate, o = output_gate
      lstm_matrix = self._linear(
          [inputs, m_prev],
          4 * self._num_units,
          bias=True,
          bias_initializer=None,
          layer_norm=self._layer_norm)
      i, j, f, o = array_ops.split(
          value=lstm_matrix, num_or_size_splits=4, axis=1)

      if self._layer_norm:
        i = _norm(self._norm_gain, self._norm_shift, i, "input")
        j = _norm(self._norm_gain, self._norm_shift, j, "transform")
        f = _norm(self._norm_gain, self._norm_shift, f, "forget")
        o = _norm(self._norm_gain, self._norm_shift, o, "output")

      # Diagonal connections
      if self._use_peepholes:
        with vs.variable_scope(unit_scope):
          w_f_diag = vs.get_variable(
              "w_f_diag", shape=[self._num_units], dtype=dtype)
          w_i_diag = vs.get_variable(
              "w_i_diag", shape=[self._num_units], dtype=dtype)
          w_o_diag = vs.get_variable(
              "w_o_diag", shape=[self._num_units], dtype=dtype)

      if self._use_peepholes:
        c = (
            sigmoid(f + self._forget_bias + w_f_diag * c_prev) * c_prev +
            sigmoid(i + w_i_diag * c_prev) * self._activation(j))
      else:
        c = (
            sigmoid(f + self._forget_bias) * c_prev +
            sigmoid(i) * self._activation(j))

      if self._layer_norm:
        c = _norm(self._norm_gain, self._norm_shift, c, "state")

      if self._cell_clip is not None:
        # pylint: disable=invalid-unary-operand-type
        c = clip_ops.clip_by_value(c, -self._cell_clip, self._cell_clip)
        # pylint: enable=invalid-unary-operand-type
      if self._use_peepholes:
        m = sigmoid(o + w_o_diag * c) * self._activation(c)
      else:
        m = sigmoid(o) * self._activation(c)

      if self._num_proj is not None:
        with vs.variable_scope("projection"):
          m = self._linear(m, self._num_proj, bias=False)

        if self._proj_clip is not None:
          # pylint: disable=invalid-unary-operand-type
          m = clip_ops.clip_by_value(m, -self._proj_clip, self._proj_clip)
          # pylint: enable=invalid-unary-operand-type

    new_state = (rnn_cell_impl.LSTMStateTuple(c, m))
    return m, new_state


class SRUCell(rnn_cell_impl.LayerRNNCell):
  """SRU, Simple Recurrent Unit.

     Implementation based on
     Training RNNs as Fast as CNNs (cf. https://arxiv.org/abs/1709.02755).

     This variation of RNN cell is characterized by the simplified data
     dependence
     between hidden states of two consecutive time steps. Traditionally, hidden
     states from a cell at time step t-1 needs to be multiplied with a matrix
     W_hh before being fed into the ensuing cell at time step t.
     This flavor of RNN replaces the matrix multiplication between h_{t-1}
     and W_hh with a pointwise multiplication, resulting in performance
     gain.

  Args:
    num_units: int, The number of units in the SRU cell.
    activation: Nonlinearity to use.  Default: `tanh`.
    reuse: (optional) Python boolean describing whether to reuse variables
      in an existing scope.  If not `True`, and the existing scope already has
      the given variables, an error is raised.
    name: (optional) String, the name of the layer. Layers with the same name
      will share weights, but to avoid mistakes we require reuse=True in such
      cases.
    **kwargs: Additional keyword arguments.
  """

  def __init__(self, num_units, activation=None, reuse=None, name=None,
               **kwargs):
    super(SRUCell, self).__init__(_reuse=reuse, name=name, **kwargs)
    self._num_units = num_units
    self._activation = activation or math_ops.tanh

    # Restrict inputs to be 2-dimensional matrices
    self.input_spec = base_layer.InputSpec(ndim=2)

  @property
  def state_size(self):
    return self._num_units

  @property
  def output_size(self):
    return self._num_units

  def build(self, inputs_shape):
    if inputs_shape[1].value is None:
      raise ValueError(
          "Expected inputs.shape[-1] to be known, saw shape: %s" % inputs_shape)

    input_depth = inputs_shape[1].value

    # pylint: disable=protected-access
    self._kernel = self.add_variable(
        rnn_cell_impl._WEIGHTS_VARIABLE_NAME,
        shape=[input_depth, 4 * self._num_units])
    # pylint: enable=protected-access
    self._bias = self.add_variable(
        rnn_cell_impl._BIAS_VARIABLE_NAME,  # pylint: disable=protected-access
        shape=[2 * self._num_units],
        initializer=init_ops.zeros_initializer)

    self._built = True

  def call(self, inputs, state):
    """Simple recurrent unit (SRU) with num_units cells."""

    U = math_ops.matmul(inputs, self._kernel)  # pylint: disable=invalid-name
    x_bar, f_intermediate, r_intermediate, x_tx = array_ops.split(
        value=U, num_or_size_splits=4, axis=1)

    f_r = math_ops.sigmoid(
        nn_ops.bias_add(
            array_ops.concat([f_intermediate, r_intermediate], 1), self._bias))
    f, r = array_ops.split(value=f_r, num_or_size_splits=2, axis=1)

    c = f * state + (1.0 - f) * x_bar
    h = r * self._activation(c) + (1.0 - r) * x_tx

    return h, c


class WeightNormLSTMCell(rnn_cell_impl.RNNCell):
  """Weight normalized LSTM Cell. Adapted from `rnn_cell_impl.LSTMCell`.

    The weight-norm implementation is based on:
    https://arxiv.org/abs/1602.07868
    Tim Salimans, Diederik P. Kingma.
    Weight Normalization: A Simple Reparameterization to Accelerate
    Training of Deep Neural Networks

    The default LSTM implementation based on:

      https://pdfs.semanticscholar.org/1154/0131eae85b2e11d53df7f1360eeb6476e7f4.pdf

    Felix Gers, Jurgen Schmidhuber, and Fred Cummins.
    "Learning to forget: Continual prediction with LSTM." IET, 850-855, 1999.

    The class uses optional peephole connections, optional cell clipping
    and an optional projection layer.

    The optional peephole implementation is based on:
    https://research.google.com/pubs/archive/43905.pdf
    Hasim Sak, Andrew Senior, and Francoise Beaufays.
    "Long short-term memory recurrent neural network architectures for
    large scale acoustic modeling." INTERSPEECH, 2014.
  """

  def __init__(self,
               num_units,
               norm=True,
               use_peepholes=False,
               cell_clip=None,
               initializer=None,
               num_proj=None,
               proj_clip=None,
               forget_bias=1,
               activation=None,
               reuse=None):
    """Initialize the parameters of a weight-normalized LSTM cell.

    Args:
      num_units: int, The number of units in the LSTM cell
      norm: If `True`, apply normalization to the weight matrices. If False,
        the result is identical to that obtained from `rnn_cell_impl.LSTMCell`
      use_peepholes: bool, set `True` to enable diagonal/peephole connections.
      cell_clip: (optional) A float value, if provided the cell state is clipped
        by this value prior to the cell output activation.
      initializer: (optional) The initializer to use for the weight matrices.
      num_proj: (optional) int, The output dimensionality for the projection
        matrices.  If None, no projection is performed.
      proj_clip: (optional) A float value.  If `num_proj > 0` and `proj_clip` is
        provided, then the projected values are clipped elementwise to within
        `[-proj_clip, proj_clip]`.
      forget_bias: Biases of the forget gate are initialized by default to 1
        in order to reduce the scale of forgetting at the beginning of
        the training.
      activation: Activation function of the inner states.  Default: `tanh`.
      reuse: (optional) Python boolean describing whether to reuse variables
        in an existing scope.  If not `True`, and the existing scope already has
        the given variables, an error is raised.
    """
    super(WeightNormLSTMCell, self).__init__(_reuse=reuse)

    self._scope = "wn_lstm_cell"
    self._num_units = num_units
    self._norm = norm
    self._initializer = initializer
    self._use_peepholes = use_peepholes
    self._cell_clip = cell_clip
    self._num_proj = num_proj
    self._proj_clip = proj_clip
    self._activation = activation or math_ops.tanh
    self._forget_bias = forget_bias

    self._weights_variable_name = "kernel"
    self._bias_variable_name = "bias"

    if num_proj:
      self._state_size = rnn_cell_impl.LSTMStateTuple(num_units, num_proj)
      self._output_size = num_proj
    else:
      self._state_size = rnn_cell_impl.LSTMStateTuple(num_units, num_units)
      self._output_size = num_units

  @property
  def state_size(self):
    return self._state_size

  @property
  def output_size(self):
    return self._output_size

  def _normalize(self, weight, name):
    """Apply weight normalization.

    Args:
      weight: a 2D tensor with known number of columns.
      name: string, variable name for the normalizer.
    Returns:
      A tensor with the same shape as `weight`.
    """

    output_size = weight.get_shape().as_list()[1]
    g = vs.get_variable(name, [output_size], dtype=weight.dtype)
    return nn_impl.l2_normalize(weight, axis=0) * g

  def _linear(self,
              args,
              output_size,
              norm,
              bias,
              bias_initializer=None,
              kernel_initializer=None):
    """Linear map: sum_i(args[i] * W[i]), where W[i] is a variable.

    Args:
      args: a 2D Tensor or a list of 2D, batch x n, Tensors.
      output_size: int, second dimension of W[i].
      norm: bool, whether to normalize the weights.
      bias: boolean, whether to add a bias term or not.
      bias_initializer: starting value to initialize the bias
        (default is all zeros).
      kernel_initializer: starting value to initialize the weight.

    Returns:
      A 2D Tensor with shape [batch x output_size] equal to
      sum_i(args[i] * W[i]), where W[i]s are newly created matrices.

    Raises:
      ValueError: if some of the arguments has unspecified or wrong shape.
    """
    if args is None or (nest.is_sequence(args) and not args):
      raise ValueError("`args` must be specified")
    if not nest.is_sequence(args):
      args = [args]

    # Calculate the total size of arguments on dimension 1.
    total_arg_size = 0
    shapes = [a.get_shape() for a in args]
    for shape in shapes:
      if shape.ndims != 2:
        raise ValueError("linear is expecting 2D arguments: %s" % shapes)
      if shape[1].value is None:
        raise ValueError("linear expects shape[1] to be provided for shape %s, "
                         "but saw %s" % (shape, shape[1]))
      else:
        total_arg_size += shape[1].value

    dtype = [a.dtype for a in args][0]

    # Now the computation.
    scope = vs.get_variable_scope()
    with vs.variable_scope(scope) as outer_scope:
      weights = vs.get_variable(
          self._weights_variable_name, [total_arg_size, output_size],
          dtype=dtype,
          initializer=kernel_initializer)
      if norm:
        wn = []
        st = 0
        with ops.control_dependencies(None):
          for i in range(len(args)):
            en = st + shapes[i][1].value
            wn.append(
                self._normalize(weights[st:en, :], name="norm_{}".format(i)))
            st = en

          weights = array_ops.concat(wn, axis=0)

      if len(args) == 1:
        res = math_ops.matmul(args[0], weights)
      else:
        res = math_ops.matmul(array_ops.concat(args, 1), weights)
      if not bias:
        return res

      with vs.variable_scope(outer_scope) as inner_scope:
        inner_scope.set_partitioner(None)
        if bias_initializer is None:
          bias_initializer = init_ops.constant_initializer(0.0, dtype=dtype)

        biases = vs.get_variable(
            self._bias_variable_name, [output_size],
            dtype=dtype,
            initializer=bias_initializer)

      return nn_ops.bias_add(res, biases)

  def call(self, inputs, state):
    """Run one step of LSTM.

    Args:
      inputs: input Tensor, 2D, batch x num_units.
      state: A tuple of state Tensors, both `2-D`, with column sizes
       `c_state` and `m_state`.

    Returns:
      A tuple containing:

      - A `2-D, [batch x output_dim]`, Tensor representing the output of the
        LSTM after reading `inputs` when previous state was `state`.
        Here output_dim is:
           num_proj if num_proj was set,
           num_units otherwise.
      - Tensor(s) representing the new state of LSTM after reading `inputs` when
        the previous state was `state`.  Same type and shape(s) as `state`.

    Raises:
      ValueError: If input size cannot be inferred from inputs via
        static shape inference.
    """
    dtype = inputs.dtype
    num_units = self._num_units
    sigmoid = math_ops.sigmoid
    c, h = state

    input_size = inputs.get_shape().with_rank(2)[1]
    if input_size.value is None:
      raise ValueError("Could not infer input size from inputs.get_shape()[-1]")

    with vs.variable_scope(self._scope, initializer=self._initializer):

      concat = self._linear(
          [inputs, h], 4 * num_units, norm=self._norm, bias=True)

      # i = input_gate, j = new_input, f = forget_gate, o = output_gate
      i, j, f, o = array_ops.split(value=concat, num_or_size_splits=4, axis=1)

      if self._use_peepholes:
        w_f_diag = vs.get_variable("w_f_diag", shape=[num_units], dtype=dtype)
        w_i_diag = vs.get_variable("w_i_diag", shape=[num_units], dtype=dtype)
        w_o_diag = vs.get_variable("w_o_diag", shape=[num_units], dtype=dtype)

        new_c = (
            c * sigmoid(f + self._forget_bias + w_f_diag * c) +
            sigmoid(i + w_i_diag * c) * self._activation(j))
      else:
        new_c = (
            c * sigmoid(f + self._forget_bias) +
            sigmoid(i) * self._activation(j))

      if self._cell_clip is not None:
        # pylint: disable=invalid-unary-operand-type
        new_c = clip_ops.clip_by_value(new_c, -self._cell_clip, self._cell_clip)
        # pylint: enable=invalid-unary-operand-type
      if self._use_peepholes:
        new_h = sigmoid(o + w_o_diag * new_c) * self._activation(new_c)
      else:
        new_h = sigmoid(o) * self._activation(new_c)

      if self._num_proj is not None:
        with vs.variable_scope("projection"):
          new_h = self._linear(
              new_h, self._num_proj, norm=self._norm, bias=False)

        if self._proj_clip is not None:
          # pylint: disable=invalid-unary-operand-type
          new_h = clip_ops.clip_by_value(new_h, -self._proj_clip,
                                         self._proj_clip)
          # pylint: enable=invalid-unary-operand-type

      new_state = rnn_cell_impl.LSTMStateTuple(new_c, new_h)
      return new_h, new_state


class IndRNNCell(rnn_cell_impl.LayerRNNCell):
  """Independently Recurrent Neural Network (IndRNN) cell
    (cf. https://arxiv.org/abs/1803.04831).

  Args:
    num_units: int, The number of units in the RNN cell.
    activation: Nonlinearity to use.  Default: `tanh`.
    reuse: (optional) Python boolean describing whether to reuse variables
     in an existing scope.  If not `True`, and the existing scope already has
     the given variables, an error is raised.
    name: String, the name of the layer. Layers with the same name will
      share weights, but to avoid mistakes we require reuse=True in such
      cases.
    dtype: Default dtype of the layer (default of `None` means use the type
      of the first input). Required when `build` is called before `call`.
  """

  def __init__(self,
               num_units,
               activation=None,
               reuse=None,
               name=None,
               dtype=None):
    super(IndRNNCell, self).__init__(_reuse=reuse, name=name, dtype=dtype)

    # Inputs must be 2-dimensional.
    self.input_spec = base_layer.InputSpec(ndim=2)

    self._num_units = num_units
    self._activation = activation or math_ops.tanh

  @property
  def state_size(self):
    return self._num_units

  @property
  def output_size(self):
    return self._num_units

  def build(self, inputs_shape):
    if inputs_shape[1].value is None:
      raise ValueError(
          "Expected inputs.shape[-1] to be known, saw shape: %s" % inputs_shape)

    input_depth = inputs_shape[1].value
    # pylint: disable=protected-access
    self._kernel_w = self.add_variable(
        "%s_w" % rnn_cell_impl._WEIGHTS_VARIABLE_NAME,
        shape=[input_depth, self._num_units])
    self._kernel_u = self.add_variable(
        "%s_u" % rnn_cell_impl._WEIGHTS_VARIABLE_NAME,
        shape=[1, self._num_units],
        initializer=init_ops.random_uniform_initializer(
            minval=-1, maxval=1, dtype=self.dtype))
    self._bias = self.add_variable(
        rnn_cell_impl._BIAS_VARIABLE_NAME,
        shape=[self._num_units],
        initializer=init_ops.zeros_initializer(dtype=self.dtype))
    # pylint: enable=protected-access

    self.built = True

  def call(self, inputs, state):
    """IndRNN: output = new_state = act(W * input + u * state + B)."""

    gate_inputs = math_ops.matmul(inputs, self._kernel_w) + (
        state * self._kernel_u)
    gate_inputs = nn_ops.bias_add(gate_inputs, self._bias)
    output = self._activation(gate_inputs)
    return output, output


class IndyGRUCell(rnn_cell_impl.LayerRNNCell):
  r"""Independently Gated Recurrent Unit cell.

  Based on IndRNNs (https://arxiv.org/abs/1803.04831) and similar to GRUCell,
  yet with the \\(U_r\\), \\(U_z\\), and \\(U\\) matrices in equations 5, 6, and
  8 of http://arxiv.org/abs/1406.1078 respectively replaced by diagonal
  matrices, i.e. a Hadamard product with a single vector:

    $$r_j = \sigma\left([\mathbf W_r\mathbf x]_j +
      [\mathbf u_r\circ \mathbf h_{(t-1)}]_j\right)$$
    $$z_j = \sigma\left([\mathbf W_z\mathbf x]_j +
      [\mathbf u_z\circ \mathbf h_{(t-1)}]_j\right)$$
    $$\tilde{h}^{(t)}_j = \phi\left([\mathbf W \mathbf x]_j +
      [\mathbf u \circ \mathbf r \circ \mathbf h_{(t-1)}]_j\right)$$

  where \\(\circ\\) denotes the Hadamard operator. This means that each IndyGRU
  node sees only its own state, as opposed to seeing all states in the same
  layer.

  Args:
    num_units: int, The number of units in the GRU cell.
    activation: Nonlinearity to use.  Default: `tanh`.
    reuse: (optional) Python boolean describing whether to reuse variables
     in an existing scope.  If not `True`, and the existing scope already has
     the given variables, an error is raised.
    kernel_initializer: (optional) The initializer to use for the weight
      matrices applied to the input.
    bias_initializer: (optional) The initializer to use for the bias.
    name: String, the name of the layer. Layers with the same name will
      share weights, but to avoid mistakes we require reuse=True in such
      cases.
    dtype: Default dtype of the layer (default of `None` means use the type
      of the first input). Required when `build` is called before `call`.
  """

  def __init__(self,
               num_units,
               activation=None,
               reuse=None,
               kernel_initializer=None,
               bias_initializer=None,
               name=None,
               dtype=None):
    super(IndyGRUCell, self).__init__(_reuse=reuse, name=name, dtype=dtype)

    # Inputs must be 2-dimensional.
    self.input_spec = base_layer.InputSpec(ndim=2)

    self._num_units = num_units
    self._activation = activation or math_ops.tanh
    self._kernel_initializer = kernel_initializer
    self._bias_initializer = bias_initializer

  @property
  def state_size(self):
    return self._num_units

  @property
  def output_size(self):
    return self._num_units

  def build(self, inputs_shape):
    if inputs_shape[1].value is None:
      raise ValueError(
          "Expected inputs.shape[-1] to be known, saw shape: %s" % inputs_shape)

    input_depth = inputs_shape[1].value
    # pylint: disable=protected-access
    self._gate_kernel_w = self.add_variable(
        "gates/%s_w" % rnn_cell_impl._WEIGHTS_VARIABLE_NAME,
        shape=[input_depth, 2 * self._num_units],
        initializer=self._kernel_initializer)
    self._gate_kernel_u = self.add_variable(
        "gates/%s_u" % rnn_cell_impl._WEIGHTS_VARIABLE_NAME,
        shape=[1, 2 * self._num_units],
        initializer=init_ops.random_uniform_initializer(
            minval=-1, maxval=1, dtype=self.dtype))
    self._gate_bias = self.add_variable(
        "gates/%s" % rnn_cell_impl._BIAS_VARIABLE_NAME,
        shape=[2 * self._num_units],
        initializer=(self._bias_initializer
                     if self._bias_initializer is not None else
                     init_ops.constant_initializer(1.0, dtype=self.dtype)))
    self._candidate_kernel_w = self.add_variable(
        "candidate/%s" % rnn_cell_impl._WEIGHTS_VARIABLE_NAME,
        shape=[input_depth, self._num_units],
        initializer=self._kernel_initializer)
    self._candidate_kernel_u = self.add_variable(
        "candidate/%s_u" % rnn_cell_impl._WEIGHTS_VARIABLE_NAME,
        shape=[1, self._num_units],
        initializer=init_ops.random_uniform_initializer(
            minval=-1, maxval=1, dtype=self.dtype))
    self._candidate_bias = self.add_variable(
        "candidate/%s" % rnn_cell_impl._BIAS_VARIABLE_NAME,
        shape=[self._num_units],
        initializer=(self._bias_initializer
                     if self._bias_initializer is not None else
                     init_ops.zeros_initializer(dtype=self.dtype)))
    # pylint: enable=protected-access

    self.built = True

  def call(self, inputs, state):
    """Recurrently independent Gated Recurrent Unit (GRU) with nunits cells."""

    gate_inputs = math_ops.matmul(inputs, self._gate_kernel_w) + (
        gen_array_ops.tile(state, [1, 2]) * self._gate_kernel_u)
    gate_inputs = nn_ops.bias_add(gate_inputs, self._gate_bias)

    value = math_ops.sigmoid(gate_inputs)
    r, u = array_ops.split(value=value, num_or_size_splits=2, axis=1)

    r_state = r * state

    candidate = math_ops.matmul(inputs, self._candidate_kernel_w) + (
        r_state * self._candidate_kernel_u)
    candidate = nn_ops.bias_add(candidate, self._candidate_bias)

    c = self._activation(candidate)
    new_h = u * state + (1 - u) * c
    return new_h, new_h


class IndyLSTMCell(rnn_cell_impl.LayerRNNCell):
  r"""Basic IndyLSTM recurrent network cell.

  Based on IndRNNs (https://arxiv.org/abs/1803.04831) and similar to
  BasicLSTMCell, yet with the \\(U_f\\), \\(U_i\\), \\(U_o\\) and \\(U_c\\)
  matrices in the regular LSTM equations replaced by diagonal matrices, i.e. a
  Hadamard product with a single vector:

    $$f_t = \sigma_g\left(W_f x_t + u_f \circ h_{t-1} + b_f\right)$$
    $$i_t = \sigma_g\left(W_i x_t + u_i \circ h_{t-1} + b_i\right)$$
    $$o_t = \sigma_g\left(W_o x_t + u_o \circ h_{t-1} + b_o\right)$$
    $$c_t = f_t \circ c_{t-1} +
            i_t \circ \sigma_c\left(W_c x_t + u_c \circ h_{t-1} + b_c\right)$$

  where \\(\circ\\) denotes the Hadamard operator. This means that each IndyLSTM
  node sees only its own state \\(h\\) and \\(c\\), as opposed to seeing all
  states in the same layer.

  We add forget_bias (default: 1) to the biases of the forget gate in order to
  reduce the scale of forgetting in the beginning of the training.

  It does not allow cell clipping, a projection layer, and does not
  use peep-hole connections: it is the basic baseline.

  For a detailed analysis of IndyLSTMs, see https://arxiv.org/abs/1903.08023.
  """

  def __init__(self,
               num_units,
               forget_bias=1.0,
               activation=None,
               reuse=None,
               kernel_initializer=None,
               bias_initializer=None,
               name=None,
               dtype=None):
    """Initialize the IndyLSTM cell.

    Args:
      num_units: int, The number of units in the LSTM cell.
      forget_bias: float, The bias added to forget gates (see above).
        Must set to `0.0` manually when restoring from CudnnLSTM-trained
        checkpoints.
      activation: Activation function of the inner states.  Default: `tanh`.
      reuse: (optional) Python boolean describing whether to reuse variables
        in an existing scope.  If not `True`, and the existing scope already has
        the given variables, an error is raised.
      kernel_initializer: (optional) The initializer to use for the weight
        matrix applied to the inputs.
      bias_initializer: (optional) The initializer to use for the bias.
      name: String, the name of the layer. Layers with the same name will
        share weights, but to avoid mistakes we require reuse=True in such
        cases.
      dtype: Default dtype of the layer (default of `None` means use the type
        of the first input). Required when `build` is called before `call`.
    """
    super(IndyLSTMCell, self).__init__(_reuse=reuse, name=name, dtype=dtype)

    # Inputs must be 2-dimensional.
    self.input_spec = base_layer.InputSpec(ndim=2)

    self._num_units = num_units
    self._forget_bias = forget_bias
    self._activation = activation or math_ops.tanh
    self._kernel_initializer = kernel_initializer
    self._bias_initializer = bias_initializer

  @property
  def state_size(self):
    return rnn_cell_impl.LSTMStateTuple(self._num_units, self._num_units)

  @property
  def output_size(self):
    return self._num_units

  def build(self, inputs_shape):
    if inputs_shape[1].value is None:
      raise ValueError(
          "Expected inputs.shape[-1] to be known, saw shape: %s" % inputs_shape)

    input_depth = inputs_shape[1].value
    # pylint: disable=protected-access
    self._kernel_w = self.add_variable(
        "%s_w" % rnn_cell_impl._WEIGHTS_VARIABLE_NAME,
        shape=[input_depth, 4 * self._num_units],
        initializer=self._kernel_initializer)
    self._kernel_u = self.add_variable(
        "%s_u" % rnn_cell_impl._WEIGHTS_VARIABLE_NAME,
        shape=[1, 4 * self._num_units],
        initializer=init_ops.random_uniform_initializer(
            minval=-1, maxval=1, dtype=self.dtype))
    self._bias = self.add_variable(
        rnn_cell_impl._BIAS_VARIABLE_NAME,
        shape=[4 * self._num_units],
        initializer=(self._bias_initializer
                     if self._bias_initializer is not None else
                     init_ops.zeros_initializer(dtype=self.dtype)))
    # pylint: enable=protected-access

    self.built = True

  def call(self, inputs, state):
    """Independent Long short-term memory cell (IndyLSTM).

    Args:
      inputs: `2-D` tensor with shape `[batch_size, input_size]`.
      state: An `LSTMStateTuple` of state tensors, each shaped
        `[batch_size, num_units]`.

    Returns:
      A pair containing the new hidden state, and the new state (a
        `LSTMStateTuple`).
    """
    sigmoid = math_ops.sigmoid
    one = constant_op.constant(1, dtype=dtypes.int32)
    c, h = state

    gate_inputs = math_ops.matmul(inputs, self._kernel_w)
    gate_inputs += gen_array_ops.tile(h, [1, 4]) * self._kernel_u
    gate_inputs = nn_ops.bias_add(gate_inputs, self._bias)

    # i = input_gate, j = new_input, f = forget_gate, o = output_gate
    i, j, f, o = array_ops.split(
        value=gate_inputs, num_or_size_splits=4, axis=one)

    forget_bias_tensor = constant_op.constant(self._forget_bias, dtype=f.dtype)
    # Note that using `add` and `multiply` instead of `+` and `*` gives a
    # performance improvement. So using those at the cost of readability.
    add = math_ops.add
    multiply = math_ops.multiply
    new_c = add(
        multiply(c, sigmoid(add(f, forget_bias_tensor))),
        multiply(sigmoid(i), self._activation(j)))
    new_h = multiply(self._activation(new_c), sigmoid(o))

    new_state = rnn_cell_impl.LSTMStateTuple(new_c, new_h)
    return new_h, new_state


NTMControllerState = collections.namedtuple(
    "NTMControllerState",
    ("controller_state", "read_vector_list", "w_list", "M", "time"))


class NTMCell(rnn_cell_impl.LayerRNNCell):
  """Neural Turing Machine Cell with RNN controller.

    Implementation based on:
    https://arxiv.org/abs/1807.08518
    Mark Collier, Joeran Beel

    which is in turn based on the source code of:
    https://github.com/snowkylin/ntm

    and of course the original NTM paper:
    Neural Turing Machines
    https://arxiv.org/abs/1410.5401
    A Graves, G Wayne, I Danihelka
  """

  def __init__(self,
               controller,
               memory_size,
               memory_vector_dim,
               read_head_num,
               write_head_num,
               shift_range=1,
               output_dim=None,
               clip_value=20,
               dtype=dtypes.float32,
               name=None):
    """Initialize the NTM Cell.

      Args:
        controller: an RNNCell, the RNN controller.
        memory_size: int, The number of memory locations in the NTM memory
          matrix
        memory_vector_dim: int, The dimensionality of each location in the NTM
          memory matrix
        read_head_num: int, The number of read heads from the controller into
          memory
        write_head_num: int, The number of write heads from the controller into
          memory
        shift_range: int, The number of places to the left/right it is possible
          to iterate the previous address to in a single step
        output_dim: int, The number of dimensions to make a linear projection of
          the NTM controller outputs to. If None, no linear projection is
          applied
        clip_value: float, The maximum absolute value the controller parameters
          are clipped to
        dtype: Default dtype of the layer (default of `None` means use the type
          of the first input). Required when `build` is called before `call`.
        name: String, the name of the layer. Layers with the same name will
          share weights, but to avoid mistakes we require reuse=True in such
          cases.
    """
    super(NTMCell, self).__init__(dtype=dtype, name=name)

    rnn_cell_impl.assert_like_rnncell("NTM RNN controller cell", controller)

    self.controller = controller
    self.memory_size = memory_size
    self.memory_vector_dim = memory_vector_dim
    self.read_head_num = read_head_num
    self.write_head_num = write_head_num
    self.clip_value = clip_value

    self.output_dim = output_dim
    self.shift_range = shift_range

    self.num_parameters_per_head = (
        self.memory_vector_dim + 2 * self.shift_range + 4)
    self.num_heads = self.read_head_num + self.write_head_num
    self.total_parameter_num = (
        self.num_parameters_per_head * self.num_heads +
        self.memory_vector_dim * 2 * self.write_head_num)

  @property
  def state_size(self):
    return NTMControllerState(
        controller_state=self.controller.state_size,
        read_vector_list=[
            self.memory_vector_dim for _ in range(self.read_head_num)
        ],
        w_list=[
            self.memory_size
            for _ in range(self.read_head_num + self.write_head_num)
        ],
        M=tensor_shape.TensorShape([self.memory_size * self.memory_vector_dim]),
        time=tensor_shape.TensorShape([]))

  @property
  def output_size(self):
    return self.output_dim

  def build(self, inputs_shape):
    if self.output_dim is None:
      if inputs_shape[1].value is None:
        raise ValueError(
            "Expected inputs.shape[-1] to be known, saw shape: %s" %
            inputs_shape)
      else:
        self.output_dim = inputs_shape[1].value

    def _create_linear_initializer(input_size, dtype=dtypes.float32):
      stddev = 1.0 / math.sqrt(input_size)
      return init_ops.truncated_normal_initializer(stddev=stddev, dtype=dtype)

    self._params_kernel = self.add_variable(
        "parameters_kernel",
        shape=[self.controller.output_size, self.total_parameter_num],
        initializer=_create_linear_initializer(self.controller.output_size))

    self._params_bias = self.add_variable(
        "parameters_bias",
        shape=[self.total_parameter_num],
        initializer=init_ops.constant_initializer(0.0, dtype=self.dtype))

    self._output_kernel = self.add_variable(
        "output_kernel",
        shape=[
            self.controller.output_size +
            self.memory_vector_dim * self.read_head_num, self.output_dim
        ],
        initializer=_create_linear_initializer(self.controller.output_size +
                                               self.memory_vector_dim *
                                               self.read_head_num))

    self._output_bias = self.add_variable(
        "output_bias",
        shape=[self.output_dim],
        initializer=init_ops.constant_initializer(0.0, dtype=self.dtype))

    self._init_read_vectors = [
        self.add_variable(
            "initial_read_vector_%d" % i,
            shape=[1, self.memory_vector_dim],
            initializer=initializers.glorot_uniform())
        for i in range(self.read_head_num)
    ]

    self._init_address_weights = [
        self.add_variable(
            "initial_address_weights_%d" % i,
            shape=[1, self.memory_size],
            initializer=initializers.glorot_uniform())
        for i in range(self.read_head_num + self.write_head_num)
    ]

    self._M = self.add_variable(
        "memory",
        shape=[self.memory_size, self.memory_vector_dim],
        initializer=init_ops.constant_initializer(1e-6, dtype=self.dtype))

    self.built = True

  def call(self, x, prev_state):
    # Addressing Mechanisms (Sec 3.3)

    def _prev_read_vector_list_initial_value():
      return [
          self._expand(
              math_ops.tanh(
                  array_ops.squeeze(
                      math_ops.matmul(
                          array_ops.ones([1, 1]), self._init_read_vectors[i]))),
              dim=0,
              N=x.shape[0].value or array_ops.shape(x)[0])
          for i in range(self.read_head_num)
      ]

    prev_read_vector_list = control_flow_ops.cond(
        math_ops.equal(prev_state.time,
                       0), _prev_read_vector_list_initial_value, lambda:
        prev_state.read_vector_list)
    if self.read_head_num == 1:
      prev_read_vector_list = [prev_read_vector_list]

    controller_input = array_ops.concat([x] + prev_read_vector_list, axis=1)
    controller_output, controller_state = self.controller(
        controller_input, prev_state.controller_state)

    parameters = math_ops.matmul(controller_output, self._params_kernel)
    parameters = nn_ops.bias_add(parameters, self._params_bias)
    parameters = clip_ops.clip_by_value(parameters, -self.clip_value,
                                        self.clip_value)
    head_parameter_list = array_ops.split(
        parameters[:, :self.num_parameters_per_head * self.num_heads],
        self.num_heads,
        axis=1)
    erase_add_list = array_ops.split(
        parameters[:, self.num_parameters_per_head * self.num_heads:],
        2 * self.write_head_num,
        axis=1)

    def _prev_w_list_initial_value():
      return [
          self._expand(
              nn_ops.softmax(
                  array_ops.squeeze(
                      math_ops.matmul(
                          array_ops.ones([1, 1]),
                          self._init_address_weights[i]))),
              dim=0,
              N=x.shape[0].value or array_ops.shape(x)[0])
          for i in range(self.read_head_num + self.write_head_num)
      ]

    prev_w_list = control_flow_ops.cond(
        math_ops.equal(prev_state.time, 0),
        _prev_w_list_initial_value, lambda: prev_state.w_list)
    if (self.read_head_num + self.write_head_num) == 1:
      prev_w_list = [prev_w_list]

    prev_M = control_flow_ops.cond(
        math_ops.equal(prev_state.time, 0), lambda: self._expand(
            self._M, dim=0, N=x.shape[0].value or array_ops.shape(x)[0]),
        lambda: prev_state.M)

    w_list = []
    for i, head_parameter in enumerate(head_parameter_list):
      k = math_ops.tanh(head_parameter[:, 0:self.memory_vector_dim])
      beta = nn_ops.softplus(head_parameter[:, self.memory_vector_dim])
      g = math_ops.sigmoid(head_parameter[:, self.memory_vector_dim + 1])
      s = nn_ops.softmax(head_parameter[:, self.memory_vector_dim +
                                        2:(self.memory_vector_dim + 2 +
                                           (self.shift_range * 2 + 1))])
      gamma = nn_ops.softplus(head_parameter[:, -1]) + 1
      w = self._addressing(k, beta, g, s, gamma, prev_M, prev_w_list[i])
      w_list.append(w)

    # Reading (Sec 3.1)

    read_w_list = w_list[:self.read_head_num]
    read_vector_list = []
    for i in range(self.read_head_num):
      read_vector = math_ops.reduce_sum(
          array_ops.expand_dims(read_w_list[i], dim=2) * prev_M, axis=1)
      read_vector_list.append(read_vector)

    # Writing (Sec 3.2)

    write_w_list = w_list[self.read_head_num:]
    M = prev_M
    for i in range(self.write_head_num):
      w = array_ops.expand_dims(write_w_list[i], axis=2)
      erase_vector = array_ops.expand_dims(
          math_ops.sigmoid(erase_add_list[i * 2]), axis=1)
      add_vector = array_ops.expand_dims(
          math_ops.tanh(erase_add_list[i * 2 + 1]), axis=1)
      erase_M = array_ops.ones_like(M) - math_ops.matmul(w, erase_vector)
      M = M * erase_M + math_ops.matmul(w, add_vector)

    output = math_ops.matmul(
        array_ops.concat([controller_output] + read_vector_list, axis=1),
        self._output_kernel)
    output = nn_ops.bias_add(output, self._output_bias)
    output = clip_ops.clip_by_value(output, -self.clip_value, self.clip_value)

    return output, NTMControllerState(
        controller_state=controller_state,
        read_vector_list=read_vector_list,
        w_list=w_list,
        M=M,
        time=prev_state.time + 1)

  def _expand(self, x, dim, N):
    return array_ops.concat([array_ops.expand_dims(x, dim) for _ in range(N)],
                            axis=dim)

  def _addressing(self, k, beta, g, s, gamma, prev_M, prev_w):
    # Sec 3.3.1 Focusing by Content

    k = array_ops.expand_dims(k, axis=2)
    inner_product = math_ops.matmul(prev_M, k)
    k_norm = math_ops.sqrt(
        math_ops.reduce_sum(math_ops.square(k), axis=1, keepdims=True))
    M_norm = math_ops.sqrt(
        math_ops.reduce_sum(math_ops.square(prev_M), axis=2, keepdims=True))
    norm_product = M_norm * k_norm

    # eq (6)
    K = array_ops.squeeze(inner_product / (norm_product + 1e-8))

    K_amplified = math_ops.exp(array_ops.expand_dims(beta, axis=1) * K)

    # eq (5)
    w_c = K_amplified / math_ops.reduce_sum(K_amplified, axis=1, keepdims=True)

    # Sec 3.3.2 Focusing by Location

    g = array_ops.expand_dims(g, axis=1)

    # eq (7)
    w_g = g * w_c + (1 - g) * prev_w

    s = array_ops.concat([
        s[:, :self.shift_range + 1],
        array_ops.zeros([
            s.shape[0].value or array_ops.shape(s)[0], self.memory_size -
            (self.shift_range * 2 + 1)
        ]), s[:, -self.shift_range:]
    ],
                         axis=1)
    t = array_ops.concat(
        [array_ops.reverse(s, axis=[1]),
         array_ops.reverse(s, axis=[1])],
        axis=1)
    s_matrix = array_ops.stack([
        t[:, self.memory_size - i - 1:self.memory_size * 2 - i - 1]
        for i in range(self.memory_size)
    ],
                               axis=1)

    # eq (8)
    w_ = math_ops.reduce_sum(
        array_ops.expand_dims(w_g, axis=1) * s_matrix, axis=2)
    w_sharpen = math_ops.pow(w_, array_ops.expand_dims(gamma, axis=1))

    # eq (9)
    w = w_sharpen / math_ops.reduce_sum(w_sharpen, axis=1, keepdims=True)

    return w

  def zero_state(self, batch_size, dtype):
    read_vector_list = [
        array_ops.zeros([batch_size, self.memory_vector_dim])
        for _ in range(self.read_head_num)
    ]

    w_list = [
        array_ops.zeros([batch_size, self.memory_size])
        for _ in range(self.read_head_num + self.write_head_num)
    ]

    controller_init_state = self.controller.zero_state(batch_size, dtype)

    M = array_ops.zeros([batch_size, self.memory_size, self.memory_vector_dim])

    return NTMControllerState(
        controller_state=controller_init_state,
        read_vector_list=read_vector_list,
        w_list=w_list,
        M=M,
        time=0)


class MinimalRNNCell(rnn_cell_impl.LayerRNNCell):
  """MinimalRNN cell.

  The implementation is based on:

    https://arxiv.org/pdf/1806.05394v2.pdf

  Minmin Chen, Jeffrey Pennington, Samuel S. Schoenholz.
  "Dynamical Isometry and a Mean Field Theory of RNNs: Gating Enables Signal
   Propagation in Recurrent Neural Networks." ICML, 2018.

  A MinimalRNN cell first projects the input to the hidden space. The new
  hidden state is then calculated as a weighted sum of the projected input and
  the previous hidden state, using a single update gate.
  """

  def __init__(self,
               units,
               activation="tanh",
               kernel_initializer="glorot_uniform",
               bias_initializer="ones",
               name=None,
               dtype=None,
               **kwargs):
    """Initialize the parameters for a MinimalRNN cell.

    Args:
      units: int, The number of units in the MinimalRNN cell.
      activation: Nonlinearity to use in the feedforward network. Default:
        `tanh`.
      kernel_initializer: The initializer to use for the weight in the update
        gate and feedforward network. Default: `glorot_uniform`.
      bias_initializer: The initializer to use for the bias in the update
        gate. Default: `ones`.
      name: String, the name of the cell.
      dtype: Default dtype of the cell.
      **kwargs: Dict, keyword named properties for common cell attributes.
    """
    super(MinimalRNNCell, self).__init__(name=name, dtype=dtype, **kwargs)

    # Inputs must be 2-dimensional.
    self.input_spec = base_layer.InputSpec(ndim=2)

    self.units = units
    self.activation = activations.get(activation)
    self.kernel_initializer = initializers.get(kernel_initializer)
    self.bias_initializer = initializers.get(bias_initializer)

  @property
  def state_size(self):
    return self.units

  @property
  def output_size(self):
    return self.units

  def build(self, inputs_shape):
    if inputs_shape[-1] is None:
      raise ValueError("Expected inputs.shape[-1] to be known, saw shape: %s"
                       % str(inputs_shape))

    input_size = inputs_shape[-1]
    # pylint: disable=protected-access
    # self._kernel contains W_x, W, V
    self.kernel = self.add_weight(
        name=rnn_cell_impl._WEIGHTS_VARIABLE_NAME,
        shape=[input_size + 2 * self.units, self.units],
        initializer=self.kernel_initializer)
    self.bias = self.add_weight(
        name=rnn_cell_impl._BIAS_VARIABLE_NAME,
        shape=[self.units],
        initializer=self.bias_initializer)
    # pylint: enable=protected-access

    self.built = True

  def call(self, inputs, state):
    """Run one step of MinimalRNN.

    Args:
      inputs: input Tensor, must be 2-D, `[batch, input_size]`.
      state: state Tensor, must be 2-D, `[batch, state_size]`.

    Returns:
      A tuple containing:

      - Output: A `2-D` tensor with shape `[batch_size, state_size]`.
      - New state: A `2-D` tensor with shape `[batch_size, state_size]`.

    Raises:
      ValueError: If input size cannot be inferred from inputs via
        static shape inference.
    """
    input_size = inputs.get_shape()[1]
    if input_size.value is None:
      raise ValueError("Could not infer input size from inputs.get_shape()[-1]")

    feedforward_weight, gate_weight = array_ops.split(
        value=self.kernel,
        num_or_size_splits=[input_size.value, 2 * self.units],
        axis=0)

    feedforward = math_ops.matmul(inputs, feedforward_weight)
    feedforward = self.activation(feedforward)

    gate_inputs = math_ops.matmul(
        array_ops.concat([feedforward, state], 1), gate_weight)
    gate_inputs = nn_ops.bias_add(gate_inputs, self.bias)
    u = math_ops.sigmoid(gate_inputs)

    new_h = u * state + (1 - u) * feedforward
    return new_h, new_h


class CFNCell(rnn_cell_impl.LayerRNNCell):
  """Chaos Free Network cell.

  The implementation is based on:

    https://openreview.net/pdf?id=S1dIzvclg

  Thomas Laurent, James von Brecht.
  "A recurrent neural network without chaos." ICLR, 2017.

  A CFN cell first projects the input to the hidden space. The hidden state
  goes through a contractive mapping. The new hidden state is then calculated
  as a linear combination of the projected input and the contracted previous
  hidden state, using decoupled input and forget gates.
  """

  def __init__(self,
               units,
               activation="tanh",
               kernel_initializer="glorot_uniform",
               bias_initializer="ones",
               name=None,
               dtype=None,
               **kwargs):
    """Initialize the parameters for a CFN cell.

    Args:
      units: int, The number of units in the CFN cell.
      activation: Nonlinearity to use. Default: `tanh`.
      kernel_initializer: Initializer for the `kernel` weights
        matrix. Default: `glorot_uniform`.
      bias_initializer: The initializer to use for the bias in the
        gates. Default: `ones`.
      name: String, the name of the cell.
      dtype: Default dtype of the cell.
      **kwargs: Dict, keyword named properties for common cell attributes.
    """
    super(CFNCell, self).__init__(name=name, dtype=dtype, **kwargs)

    # Inputs must be 2-dimensional.
    self.input_spec = base_layer.InputSpec(ndim=2)

    self.units = units
    self.activation = activations.get(activation)
    self.kernel_initializer = initializers.get(kernel_initializer)
    self.bias_initializer = initializers.get(bias_initializer)

  @property
  def state_size(self):
    return self.units

  @property
  def output_size(self):
    return self.units

  def build(self, inputs_shape):
    if inputs_shape[-1] is None:
      raise ValueError("Expected inputs.shape[-1] to be known, saw shape: %s"
                       % str(inputs_shape))

    input_size = inputs_shape[-1]
    # pylint: disable=protected-access
    # `self.kernel` contains V_{\theta}, V_{\eta}, W.
    # `self.recurrent_kernel` contains U_{\theta}, U_{\eta}.
    # `self.bias` contains b_{\theta}, b_{\eta}.
    self.kernel = self.add_weight(
        shape=[input_size, 3 * self.units],
        name=rnn_cell_impl._WEIGHTS_VARIABLE_NAME,
        initializer=self.kernel_initializer)
    self.recurrent_kernel = self.add_weight(
        shape=[self.units, 2 * self.units],
        name="recurrent_%s" % rnn_cell_impl._WEIGHTS_VARIABLE_NAME,
        initializer=self.kernel_initializer)
    self.bias = self.add_weight(
        shape=[2 * self.units],
        name=rnn_cell_impl._BIAS_VARIABLE_NAME,
        initializer=self.bias_initializer)
    # pylint: enable=protected-access

    self.built = True

  def call(self, inputs, state):
    """Run one step of CFN.

    Args:
      inputs: input Tensor, must be 2-D, `[batch, input_size]`.
      state: state Tensor, must be 2-D, `[batch, state_size]`.

    Returns:
      A tuple containing:

      - Output: A `2-D` tensor with shape `[batch_size, state_size]`.
      - New state: A `2-D` tensor with shape `[batch_size, state_size]`.

    Raises:
      ValueError: If input size cannot be inferred from inputs via
        static shape inference.
    """
    input_size = inputs.get_shape()[-1]
    if input_size.value is None:
      raise ValueError("Could not infer input size from inputs.get_shape()[-1]")

    # The variable names u, v, w, b are consistent with the notations in the
    # original paper.
    v, w = array_ops.split(
        value=self.kernel,
        num_or_size_splits=[2 * self.units, self.units],
        axis=1)
    u = self.recurrent_kernel
    b = self.bias

    gates = math_ops.matmul(state, u) + math_ops.matmul(inputs, v)
    gates = nn_ops.bias_add(gates, b)
    gates = math_ops.sigmoid(gates)
    theta, eta = array_ops.split(value=gates,
                                 num_or_size_splits=2,
                                 axis=1)

    proj_input = math_ops.matmul(inputs, w)

    # The input gate is (1 - eta), which is different from the original paper.
    # This is for the propose of initialization. With the default
    # bias_initializer `ones`, the input gate is initialized to a small number.
    new_h = theta * self.activation(state) + (1 - eta) * self.activation(
        proj_input)

    return new_h, new_h<|MERGE_RESOLUTION|>--- conflicted
+++ resolved
@@ -1566,35 +1566,11 @@
 
     (c_prev, m_prev) = state
 
-<<<<<<< HEAD
-    dtype = inputs.dtype
-    input_size = inputs.get_shape().with_rank(2)[1]
-    if input_size.value is None:
-      raise ValueError("Could not infer input size from inputs.get_shape()[-1]")
-    # Variables for the NAS cell. W_m is all matrices multiplying the
-    # hiddenstate and W_inputs is all matrices multiplying the inputs.
-    concat_w_m = vs.get_variable("recurrent_kernel",
-                                 [num_proj, 8 * self._num_units], dtype)
-    concat_w_inputs = vs.get_variable(
-        "kernel", [input_size.value, 8 * self._num_units], dtype)
-
-    m_matrix = math_ops.matmul(m_prev, concat_w_m)
-    inputs_matrix = math_ops.matmul(inputs, concat_w_inputs)
-
-    if self._use_biases:
-      b = vs.get_variable(
-          "bias",
-          shape=[8 * self._num_units],
-          initializer=init_ops.zeros_initializer(),
-          dtype=dtype)
-      m_matrix = nn_ops.bias_add(m_matrix, b)
-=======
     m_matrix = math_ops.matmul(m_prev, self.recurrent_kernel)
     inputs_matrix = math_ops.matmul(inputs, self.kernel)
 
     if self._use_bias:
       m_matrix = nn_ops.bias_add(m_matrix, self.bias)
->>>>>>> a751f01a
 
     # The NAS cell branches into 8 different splits for both the hiddenstate
     # and the input
