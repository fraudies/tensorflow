--- conflicted
+++ resolved
@@ -783,15 +783,10 @@
       },
       "cell_type": "code",
       "source": [
-<<<<<<< HEAD
-        "translate('hace mucho frio aqui.', encoder, decoder, inp_lang, targ_lang, max_length_inp, max_length_targ)"
-      ]
-=======
         "translate(u'hace mucho frio aqui.', encoder, decoder, inp_lang, targ_lang, max_length_inp, max_length_targ)"
       ],
       "execution_count": 0,
       "outputs": []
->>>>>>> a751f01a
     },
     {
       "metadata": {
@@ -801,15 +796,10 @@
       },
       "cell_type": "code",
       "source": [
-<<<<<<< HEAD
-        "translate('esta es mi vida.', encoder, decoder, inp_lang, targ_lang, max_length_inp, max_length_targ)"
-      ]
-=======
         "translate(u'esta es mi vida.', encoder, decoder, inp_lang, targ_lang, max_length_inp, max_length_targ)"
       ],
       "execution_count": 0,
       "outputs": []
->>>>>>> a751f01a
     },
     {
       "metadata": {
@@ -819,15 +809,10 @@
       },
       "cell_type": "code",
       "source": [
-<<<<<<< HEAD
-        "translate('¿todavia estan en casa?', encoder, decoder, inp_lang, targ_lang, max_length_inp, max_length_targ)"
-      ]
-=======
         "translate(u'todavia estan en casa?', encoder, decoder, inp_lang, targ_lang, max_length_inp, max_length_targ)"
       ],
       "execution_count": 0,
       "outputs": []
->>>>>>> a751f01a
     },
     {
       "metadata": {
@@ -838,15 +823,10 @@
       "cell_type": "code",
       "source": [
         "# wrong translation\n",
-<<<<<<< HEAD
-        "translate('trata de averiguarlo.', encoder, decoder, inp_lang, targ_lang, max_length_inp, max_length_targ)"
-      ]
-=======
         "translate(u'trata de averiguarlo.', encoder, decoder, inp_lang, targ_lang, max_length_inp, max_length_targ)"
       ],
       "execution_count": 0,
       "outputs": []
->>>>>>> a751f01a
     },
     {
       "metadata": {
