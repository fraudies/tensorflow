--- conflicted
+++ resolved
@@ -35,8 +35,6 @@
         "//tensorflow/contrib/eager/python:tfe",
         "//tensorflow:tensorflow_py",
     ],
-<<<<<<< HEAD
-=======
     shard_count = 4,
     tags = [
         "noasan",  # Fix b/118130911
@@ -45,7 +43,6 @@
         "optonly",
         "oss_serial",
     ],
->>>>>>> a751f01a
 )
 
 cuda_py_test(
