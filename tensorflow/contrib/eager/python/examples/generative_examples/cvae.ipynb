--- conflicted
+++ resolved
@@ -32,596 +32,6 @@
         "![evolution of output during training](https://tensorflow.org/images/autoencoders/cvae.gif)\n",
         "\n"
       ]
-<<<<<<< HEAD
-    },
-    {
-      "cell_type": "code",
-      "execution_count": 0,
-      "metadata": {
-        "colab": {
-          "autoexec": {
-            "startup": false,
-            "wait_interval": 0
-          }
-        },
-        "colab_type": "code",
-        "id": "P-JuIu2N_SQf"
-      },
-      "outputs": [],
-      "source": [
-        "# to generate gifs\n",
-        "!pip install imageio"
-      ]
-    },
-    {
-      "cell_type": "markdown",
-      "metadata": {
-        "colab_type": "text",
-        "id": "e1_Y75QXJS6h"
-      },
-      "source": [
-        "## Import TensorFlow and enable Eager execution"
-      ]
-    },
-    {
-      "cell_type": "code",
-      "execution_count": 0,
-      "metadata": {
-        "colab": {
-          "autoexec": {
-            "startup": false,
-            "wait_interval": 0
-          }
-        },
-        "colab_type": "code",
-        "id": "YfIk2es3hJEd"
-      },
-      "outputs": [],
-      "source": [
-        "from __future__ import absolute_import, division, print_function\n",
-        "\n",
-        "# Import TensorFlow \u003e= 1.9 and enable eager execution\n",
-        "import tensorflow as tf\n",
-        "tfe = tf.contrib.eager\n",
-        "tf.enable_eager_execution()\n",
-        "\n",
-        "import os\n",
-        "import time\n",
-        "import numpy as np\n",
-        "import glob\n",
-        "import matplotlib.pyplot as plt\n",
-        "import PIL\n",
-        "import imageio\n",
-        "from IPython import display"
-      ]
-    },
-    {
-      "cell_type": "markdown",
-      "metadata": {
-        "colab_type": "text",
-        "id": "iYn4MdZnKCey"
-      },
-      "source": [
-        "## Load the MNIST dataset\n",
-        "Each MNIST image is originally a vector of 784 integers, each of which is between 0-255 and represents the intensity of a pixel. We model each pixel with a Bernoulli distribution in our model, and we statically binarize the dataset."
-      ]
-    },
-    {
-      "cell_type": "code",
-      "execution_count": 0,
-      "metadata": {
-        "colab": {
-          "autoexec": {
-            "startup": false,
-            "wait_interval": 0
-          }
-        },
-        "colab_type": "code",
-        "id": "a4fYMGxGhrna"
-      },
-      "outputs": [],
-      "source": [
-        "(train_images, _), (test_images, _) = tf.keras.datasets.mnist.load_data()"
-      ]
-    },
-    {
-      "cell_type": "code",
-      "execution_count": 0,
-      "metadata": {
-        "colab": {
-          "autoexec": {
-            "startup": false,
-            "wait_interval": 0
-          }
-        },
-        "colab_type": "code",
-        "id": "NFC2ghIdiZYE"
-      },
-      "outputs": [],
-      "source": [
-        "train_images = train_images.reshape(train_images.shape[0], 28, 28, 1).astype('float32')\n",
-        "test_images = test_images.reshape(test_images.shape[0], 28, 28, 1).astype('float32')\n",
-        "\n",
-        "# Normalizing the images to the range of [0., 1.]\n",
-        "train_images /= 255.\n",
-        "test_images /= 255.\n",
-        "\n",
-        "# Binarization\n",
-        "train_images[train_images \u003e= .5] = 1.\n",
-        "train_images[train_images \u003c .5] = 0.\n",
-        "test_images[test_images \u003e= .5] = 1.\n",
-        "test_images[test_images \u003c .5] = 0."
-      ]
-    },
-    {
-      "cell_type": "code",
-      "execution_count": 0,
-      "metadata": {
-        "colab": {
-          "autoexec": {
-            "startup": false,
-            "wait_interval": 0
-          }
-        },
-        "colab_type": "code",
-        "id": "S4PIDhoDLbsZ"
-      },
-      "outputs": [],
-      "source": [
-        "TRAIN_BUF = 60000\n",
-        "BATCH_SIZE = 100\n",
-        "\n",
-        "TEST_BUF = 10000"
-      ]
-    },
-    {
-      "cell_type": "markdown",
-      "metadata": {
-        "colab_type": "text",
-        "id": "PIGN6ouoQxt3"
-      },
-      "source": [
-        "## Use *tf.data* to create batches and shuffle the dataset"
-      ]
-    },
-    {
-      "cell_type": "code",
-      "execution_count": 0,
-      "metadata": {
-        "colab": {
-          "autoexec": {
-            "startup": false,
-            "wait_interval": 0
-          }
-        },
-        "colab_type": "code",
-        "id": "-yKCCQOoJ7cn"
-      },
-      "outputs": [],
-      "source": [
-        "train_dataset = tf.data.Dataset.from_tensor_slices(train_images).shuffle(TRAIN_BUF).batch(BATCH_SIZE)\n",
-        "test_dataset = tf.data.Dataset.from_tensor_slices(test_images).shuffle(TEST_BUF).batch(BATCH_SIZE)"
-      ]
-    },
-    {
-      "cell_type": "markdown",
-      "metadata": {
-        "colab_type": "text",
-        "id": "THY-sZMiQ4UV"
-      },
-      "source": [
-        "## Wire up the generative and inference network with *tf.keras.Sequential*\n",
-        "\n",
-        "In our VAE example, we use two small ConvNets for the generative and inference network. Since these neural nets are small, we use `tf.keras.Sequential` to simplify our code. Let $x$ and $z$ denote the observation and latent variable respectively in the following descriptions. \n",
-        "\n",
-        "### Generative Network\n",
-        "This defines the generative model which takes a latent encoding as input, and outputs the parameters for a conditional distribution of the observation, i.e. $p(x|z)$. Additionally, we use a unit Gaussian prior $p(z)$ for the latent variable.\n",
-        "\n",
-        "### Inference Network\n",
-        "This defines an approximate posterior distribution $q(z|x)$, which takes as input an observation and outputs a set of parameters for the conditional distribution of the latent representation. In this example, we simply model this distribution as a diagonal Gaussian. In this case, the inference network outputs the mean and log-variance parameters of a factorized Gaussian (log-variance instead of the variance directly is for numerical stability).\n",
-        "\n",
-        "### Reparameterization Trick\n",
-        "During optimization, we can sample from $q(z|x)$ by first sampling from a unit Gaussian, and then multiplying by the standard deviation and adding the mean. This ensures the gradients could pass through the sample to the inference network parameters.\n",
-        "\n",
-        "### Network architecture\n",
-        "For the inference network, we use two convolutional layers followed by a fully-connected layer. In the generative network, we mirror this architecture by using a fully-connected layer followed by three convolution transpose layers (a.k.a. deconvolutional layers in some contexts). Note, it's common practice to avoid using batch normalization when training VAEs, since the additional stochasticity due to using mini-batches may aggravate instability on top of the stochasticity from sampling."
-      ]
-    },
-    {
-      "cell_type": "code",
-      "execution_count": 0,
-      "metadata": {
-        "colab": {
-          "autoexec": {
-            "startup": false,
-            "wait_interval": 0
-          }
-        },
-        "colab_type": "code",
-        "id": "VGLbvBEmjK0a"
-      },
-      "outputs": [],
-      "source": [
-        "class CVAE(tf.keras.Model):\n",
-        "  def __init__(self, latent_dim):\n",
-        "    super(CVAE, self).__init__()\n",
-        "    self.latent_dim = latent_dim\n",
-        "    self.inference_net = tf.keras.Sequential(\n",
-        "      [\n",
-        "          tf.keras.layers.InputLayer(input_shape=(28, 28, 1)),\n",
-        "          tf.keras.layers.Conv2D(\n",
-        "              filters=32, kernel_size=3, strides=(2, 2), activation=tf.nn.relu),\n",
-        "          tf.keras.layers.Conv2D(\n",
-        "              filters=64, kernel_size=3, strides=(2, 2), activation=tf.nn.relu),\n",
-        "          tf.keras.layers.Flatten(),\n",
-        "          # No activation\n",
-        "          tf.keras.layers.Dense(latent_dim + latent_dim),\n",
-        "      ]\n",
-        "    )\n",
-        "\n",
-        "    self.generative_net = tf.keras.Sequential(\n",
-        "        [\n",
-        "          tf.keras.layers.InputLayer(input_shape=(latent_dim,)),\n",
-        "          tf.keras.layers.Dense(units=7*7*32, activation=tf.nn.relu),\n",
-        "          tf.keras.layers.Reshape(target_shape=(7, 7, 32)),\n",
-        "          tf.keras.layers.Conv2DTranspose(\n",
-        "              filters=64,\n",
-        "              kernel_size=3,\n",
-        "              strides=(2, 2),\n",
-        "              padding=\"SAME\",\n",
-        "              activation=tf.nn.relu),\n",
-        "          tf.keras.layers.Conv2DTranspose(\n",
-        "              filters=32,\n",
-        "              kernel_size=3,\n",
-        "              strides=(2, 2),\n",
-        "              padding=\"SAME\",\n",
-        "              activation=tf.nn.relu),\n",
-        "          # No activation\n",
-        "          tf.keras.layers.Conv2DTranspose(\n",
-        "              filters=1, kernel_size=3, strides=(1, 1), padding=\"SAME\"),\n",
-        "        ]\n",
-        "    )\n",
-        "\n",
-        "  def sample(self, eps=None):\n",
-        "    if eps is None:\n",
-        "      eps = tf.random_normal(shape=(100, self.latent_dim))\n",
-        "    return self.decode(eps, apply_sigmoid=True)\n",
-        "\n",
-        "  def encode(self, x):\n",
-        "    mean, logvar = tf.split(self.inference_net(x), num_or_size_splits=2, axis=1)\n",
-        "    return mean, logvar\n",
-        "\n",
-        "  def reparameterize(self, mean, logvar):\n",
-        "    eps = tf.random_normal(shape=mean.shape)\n",
-        "    return eps * tf.exp(logvar * .5) + mean\n",
-        "\n",
-        "  def decode(self, z, apply_sigmoid=False):\n",
-        "    logits = self.generative_net(z)\n",
-        "    if apply_sigmoid:\n",
-        "      probs = tf.sigmoid(logits)\n",
-        "      return probs\n",
-        "\n",
-        "    return logits"
-      ]
-    },
-    {
-      "cell_type": "markdown",
-      "metadata": {
-        "colab_type": "text",
-        "id": "0FMYgY_mPfTi"
-      },
-      "source": [
-        "## Define the loss function and the optimizer\n",
-        "\n",
-        "VAEs train by maximizing the evidence lower bound (ELBO) on the marginal log-likelihood:\n",
-        "\n",
-        "$$\\log p(x) \\ge \\text{ELBO} = \\mathbb{E}_{q(z|x)}\\left[\\log \\frac{p(x, z)}{q(z|x)}\\right].$$\n",
-        "\n",
-        "In practice, we optimize the single sample Monte Carlo estimate of this expectation:\n",
-        "\n",
-        "$$\\log p(x| z) + \\log p(z) - \\log q(z|x),$$\n",
-        "where $z$ is sampled from $q(z|x)$.\n",
-        "\n",
-        "**Note**: we could also analytically compute the KL term, but here we incorporate all three terms in the Monte Carlo estimator for simplicity."
-      ]
-    },
-    {
-      "cell_type": "code",
-      "execution_count": 0,
-      "metadata": {
-        "colab": {
-          "autoexec": {
-            "startup": false,
-            "wait_interval": 0
-          }
-        },
-        "colab_type": "code",
-        "id": "iWCn_PVdEJZ7"
-      },
-      "outputs": [],
-      "source": [
-        "def log_normal_pdf(sample, mean, logvar, raxis=1):\n",
-        "  log2pi = tf.log(2. * np.pi)\n",
-        "  return tf.reduce_sum(\n",
-        "      -.5 * ((sample - mean) ** 2. * tf.exp(-logvar) + logvar + log2pi),\n",
-        "      axis=raxis)\n",
-        "\n",
-        "def compute_loss(model, x):\n",
-        "  mean, logvar = model.encode(x)\n",
-        "  z = model.reparameterize(mean, logvar)\n",
-        "  x_logit = model.decode(z)\n",
-        "\n",
-        "  cross_ent = tf.nn.sigmoid_cross_entropy_with_logits(logits=x_logit, labels=x)\n",
-        "  logpx_z = -tf.reduce_sum(cross_ent, axis=[1, 2, 3])\n",
-        "  logpz = log_normal_pdf(z, 0., 0.)\n",
-        "  logqz_x = log_normal_pdf(z, mean, logvar)\n",
-        "  return -tf.reduce_mean(logpx_z + logpz - logqz_x)\n",
-        "\n",
-        "def compute_gradients(model, x):\n",
-        "  with tf.GradientTape() as tape:\n",
-        "    loss = compute_loss(model, x)\n",
-        "  return tape.gradient(loss, model.trainable_variables), loss\n",
-        "\n",
-        "optimizer = tf.train.AdamOptimizer(1e-4)\n",
-        "def apply_gradients(optimizer, gradients, variables, global_step=None):\n",
-        "  optimizer.apply_gradients(zip(gradients, variables), global_step=global_step)"
-      ]
-    },
-    {
-      "cell_type": "markdown",
-      "metadata": {
-        "colab_type": "text",
-        "id": "Rw1fkAczTQYh"
-      },
-      "source": [
-        "## Training\n",
-        "\n",
-        "* We start by iterating over the dataset\n",
-        "* During each iteration, we pass the image to the encoder to obtain a set of mean and log-variance parameters of the approximate posterior $q(z|x)$\n",
-        "* We then apply the *reparameterization trick* to sample from $q(z|x)$\n",
-        "* Finally, we pass the reparameterized samples to the decoder to obtain the logits of the generative distribution $p(x|z)$\n",
-        "* **Note:** Since we use the dataset loaded by keras with 60k datapoints in the training set and 10k datapoints in the test set, our resulting ELBO on the test set is slightly higher than reported results in the literature which uses dynamic binarization of Larochelle's MNIST.\n",
-        "\n",
-        "## Generate Images\n",
-        "\n",
-        "* After training, it is time to generate some images\n",
-        "* We start by sampling a set of latent vectors from the unit Gaussian prior distribution $p(z)$\n",
-        "* The generator will then convert the latent sample $z$ to logits of the observation, giving a distribution $p(x|z)$\n",
-        "* Here we plot the probabilities of Bernoulli distributions\n"
-      ]
-    },
-    {
-      "cell_type": "code",
-      "execution_count": 0,
-      "metadata": {
-        "colab": {
-          "autoexec": {
-            "startup": false,
-            "wait_interval": 0
-          }
-        },
-        "colab_type": "code",
-        "id": "NS2GWywBbAWo"
-      },
-      "outputs": [],
-      "source": [
-        "epochs = 100\n",
-        "latent_dim = 50\n",
-        "num_examples_to_generate = 16\n",
-        "\n",
-        "# keeping the random vector constant for generation (prediction) so\n",
-        "# it will be easier to see the improvement.\n",
-        "random_vector_for_generation = tf.random_normal(\n",
-        "    shape=[num_examples_to_generate, latent_dim])\n",
-        "model = CVAE(latent_dim)"
-      ]
-    },
-    {
-      "cell_type": "code",
-      "execution_count": 0,
-      "metadata": {
-        "colab": {
-          "autoexec": {
-            "startup": false,
-            "wait_interval": 0
-          }
-        },
-        "colab_type": "code",
-        "id": "RmdVsmvhPxyy"
-      },
-      "outputs": [],
-      "source": [
-        "def generate_and_save_images(model, epoch, test_input):\n",
-        "  predictions = model.sample(test_input)\n",
-        "  fig = plt.figure(figsize=(4,4))\n",
-        "\n",
-        "  for i in range(predictions.shape[0]):\n",
-        "      plt.subplot(4, 4, i+1)\n",
-        "      plt.imshow(predictions[i, :, :, 0], cmap='gray')\n",
-        "      plt.axis('off')\n",
-        "\n",
-        "  # tight_layout minimizes the overlap between 2 sub-plots\n",
-        "  plt.savefig('image_at_epoch_{:04d}.png'.format(epoch))\n",
-        "  plt.show()"
-      ]
-    },
-    {
-      "cell_type": "code",
-      "execution_count": 0,
-      "metadata": {
-        "colab": {
-          "autoexec": {
-            "startup": false,
-            "wait_interval": 0
-          }
-        },
-        "colab_type": "code",
-        "id": "2M7LmLtGEMQJ"
-      },
-      "outputs": [],
-      "source": [
-        "generate_and_save_images(model, 0, random_vector_for_generation)\n",
-        "\n",
-        "for epoch in range(1, epochs + 1):\n",
-        "  start_time = time.time()\n",
-        "  for train_x in train_dataset:\n",
-        "    gradients, loss = compute_gradients(model, train_x)\n",
-        "    apply_gradients(optimizer, gradients, model.trainable_variables)\n",
-        "  end_time = time.time()\n",
-        "\n",
-        "  if epoch % 1 == 0:\n",
-        "    loss = tfe.metrics.Mean()\n",
-        "    for test_x in test_dataset.make_one_shot_iterator():\n",
-        "      loss(compute_loss(model, test_x))\n",
-        "    elbo = -loss.result()\n",
-        "    display.clear_output(wait=False)\n",
-        "    print('Epoch: {}, Test set ELBO: {}, '\n",
-        "          'time elapse for current epoch {}'.format(epoch,\n",
-        "                                                    elbo,\n",
-        "                                                    end_time - start_time))\n",
-        "    generate_and_save_images(\n",
-        "        model, epoch, random_vector_for_generation)"
-      ]
-    },
-    {
-      "cell_type": "markdown",
-      "metadata": {
-        "colab_type": "text",
-        "id": "P4M_vIbUi7c0"
-      },
-      "source": [
-        "### Display an image using the epoch number"
-      ]
-    },
-    {
-      "cell_type": "code",
-      "execution_count": 0,
-      "metadata": {
-        "colab": {
-          "autoexec": {
-            "startup": false,
-            "wait_interval": 0
-          }
-        },
-        "colab_type": "code",
-        "id": "WfO5wCdclHGL"
-      },
-      "outputs": [],
-      "source": [
-        "def display_image(epoch_no):\n",
-        "  return PIL.Image.open('image_at_epoch_{:04d}.png'.format(epoch_no))"
-      ]
-    },
-    {
-      "cell_type": "code",
-      "execution_count": 0,
-      "metadata": {
-        "colab": {
-          "autoexec": {
-            "startup": false,
-            "wait_interval": 0
-          }
-        },
-        "colab_type": "code",
-        "id": "5x3q9_Oe5q0A"
-      },
-      "outputs": [],
-      "source": [
-        "display_image(epochs)  # Display images"
-      ]
-    },
-    {
-      "cell_type": "markdown",
-      "metadata": {
-        "colab_type": "text",
-        "id": "NywiH3nL8guF"
-      },
-      "source": [
-        "### Generate a GIF of all the saved images."
-      ]
-    },
-    {
-      "cell_type": "code",
-      "execution_count": 0,
-      "metadata": {
-        "colab": {
-          "autoexec": {
-            "startup": false,
-            "wait_interval": 0
-          }
-        },
-        "colab_type": "code",
-        "id": "IGKQgENQ8lEI"
-      },
-      "outputs": [],
-      "source": [
-        "with imageio.get_writer('cvae.gif', mode='I') as writer:\n",
-        "  filenames = glob.glob('image*.png')\n",
-        "  filenames = sorted(filenames)\n",
-        "  last = -1\n",
-        "  for i,filename in enumerate(filenames):\n",
-        "    frame = 2*(i**0.5)\n",
-        "    if round(frame) \u003e round(last):\n",
-        "      last = frame\n",
-        "    else:\n",
-        "      continue\n",
-        "    image = imageio.imread(filename)\n",
-        "    writer.append_data(image)\n",
-        "  image = imageio.imread(filename)\n",
-        "  writer.append_data(image)\n",
-        "    \n",
-        "# this is a hack to display the gif inside the notebook\n",
-        "os.system('cp cvae.gif cvae.gif.png')"
-      ]
-    },
-    {
-      "cell_type": "code",
-      "execution_count": 0,
-      "metadata": {
-        "colab": {
-          "autoexec": {
-            "startup": false,
-            "wait_interval": 0
-          }
-        },
-        "colab_type": "code",
-        "id": "uV0yiKpzNP1b"
-      },
-      "outputs": [],
-      "source": [
-        "display.Image(filename=\"cvae.gif.png\")"
-      ]
-    },
-    {
-      "cell_type": "markdown",
-      "metadata": {
-        "colab_type": "text",
-        "id": "yQXO_dlXkKsT"
-      },
-      "source": [
-        "To downlod the animation from Colab uncomment the code below:"
-      ]
-    },
-    {
-      "cell_type": "code",
-      "execution_count": 0,
-      "metadata": {
-        "colab": {
-          "autoexec": {
-            "startup": false,
-            "wait_interval": 0
-          }
-        },
-        "colab_type": "code",
-        "id": "4fSJS3m5HLFM"
-      },
-      "outputs": [],
-      "source": [
-        "#from google.colab import files\n",
-        "#files.download('cvae.gif')"
-      ]
-=======
->>>>>>> 4c307bd3
     }
   ],
   "metadata": {
