# Copyright 2017 The TensorFlow Authors. All Rights Reserved.
#
# Licensed under the Apache License, Version 2.0 (the "License");
# you may not use this file except in compliance with the License.
# You may obtain a copy of the License at
#
#     http://www.apache.org/licenses/LICENSE-2.0
#
# Unless required by applicable law or agreed to in writing, software
# distributed under the License is distributed on an "AS IS" BASIS,
# WITHOUT WARRANTIES OR CONDITIONS OF ANY KIND, either express or implied.
# See the License for the specific language governing permissions and
# limitations under the License.
# ==============================================================================
"""Filtering postprocessors for SequentialTimeSeriesModels."""

from __future__ import absolute_import
from __future__ import division
from __future__ import print_function

import abc

<<<<<<< HEAD
from tensorflow.contrib import distributions
=======
import six
>>>>>>> a751f01a

from tensorflow.contrib.timeseries.python.timeseries import math_utils

from tensorflow.python.framework import dtypes
from tensorflow.python.framework import ops
from tensorflow.python.ops import array_ops
from tensorflow.python.ops import check_ops
from tensorflow.python.ops import math_ops
from tensorflow.python.util import nest


class FilteringStepPostprocessor(object):
  """Base class for processors that are applied after each filter step."""

  __metaclass__ = abc.ABCMeta

  @abc.abstractmethod
  def process_filtering_step(self, current_times, current_values,
                             predicted_state, filtered_state, outputs):
    """Extends/modifies a filtering step, altering state and loss.

    Args:
      current_times: A [batch size] integer Tensor of times.
      current_values: A [batch size x num features] Tensor of values filtering
          is being performed on.
      predicted_state: A (possibly nested) list of Tensors indicating model
          state which does not take `current_times` and `current_values` into
          account.
      filtered_state: Same structure as predicted_state, but updated to take
          `current_times` and `current_values` into account.
      outputs: A dictionary of outputs produced by model filtering
          (SequentialTimeSeriesModel._process_filtering_step).
    Returns: A tuple of (new_state, updated_outputs);
      new_state: Updated state with the same structure as `filtered_state` and
          `predicted_state`.
      updated_outputs: The `outputs` dictionary, updated with any new outputs
          from this filtering postprocessor.
    """
    pass

  @abc.abstractproperty
  def output_names(self):
    return []


def cauchy_alternative_to_gaussian(current_times, current_values, outputs):
  """A Cauchy anomaly distribution, centered at a Gaussian prediction.

  Performs an entropy-matching approximation of the scale parameters of
  independent Cauchy distributions given the covariance matrix of a multivariate
  Gaussian in outputs["covariance"], and centers the Cauchy distributions at
  outputs["mean"]. This requires that the model that we are creating an
  alternative/anomaly distribution for produces a mean and covariance.

  Args:
    current_times: A [batch size] Tensor of times, unused.
    current_values: A [batch size x num features] Tensor of values to evaluate
        the anomaly distribution at.
    outputs: A dictionary of Tensors with keys "mean" and "covariance"
        describing the Gaussian to construct an anomaly distribution from. The
        value corresponding to "mean" has shape [batch size x num features], and
        the value corresponding to "covariance" has shape [batch size x num
        features x num features].
  Returns:
    A [batch size] Tensor of log likelihoods; the anomaly log PDF evaluated at
    `current_values`.
  """
  del current_times  # unused
  cauchy_scale = math_utils.entropy_matched_cauchy_scale(outputs["covariance"])
  individual_log_pdfs = math_utils.cauchy_log_prob(
      loc=outputs["mean"],
      scale=cauchy_scale,
      x=current_values)
  return math_ops.reduce_sum(individual_log_pdfs, axis=1)


def _interpolate_state_linear(first_state, second_state, first_responsibility):
  """Interpolate between two model states linearly."""
  interpolated_state_flat = []
  for first_state_tensor, second_state_tensor in zip(
      nest.flatten(first_state), nest.flatten(second_state)):
    assert first_state_tensor.dtype == second_state_tensor.dtype
    if first_state_tensor.dtype.is_floating:
      # Pad the responsibility shape with ones up to the state's rank so that it
      # broadcasts
      first_responsibility_padded = array_ops.reshape(
          tensor=first_responsibility,
          shape=array_ops.concat([
              array_ops.shape(first_responsibility), array_ops.ones(
                  [array_ops.rank(first_state_tensor) - 1], dtype=dtypes.int32)
          ], 0))
      interpolated_state = (
          first_responsibility_padded * first_state_tensor
          + (1. - first_responsibility_padded) * second_state_tensor)
      interpolated_state.set_shape(first_state_tensor.get_shape())
      interpolated_state_flat.append(interpolated_state)
    else:
      # Integer dtypes are probably representing times, and don't need
      # interpolation. Make sure they're identical to be sure.
      with ops.control_dependencies(
          [check_ops.assert_equal(first_state_tensor, second_state_tensor)]):
        interpolated_state_flat.append(array_ops.identity(first_state_tensor))
  return nest.pack_sequence_as(first_state, interpolated_state_flat)


class StateInterpolatingAnomalyDetector(FilteringStepPostprocessor):
  """An anomaly detector which guards model state against outliers.

  Smoothly interpolates between a model's predicted and inferred states, based
  on the posterior probability of an anomaly, p(anomaly | data). This is useful
  if anomalies would otherwise lead to model state which is hard to recover
  from (Gaussian state space models suffer from this, for example).

  Relies on (1) an alternative distribution, typically with heavier tails than
  the model's normal predictions, and (2) a prior probability of an anomaly. The
  prior probability acts as a penalty, discouraging the system from marking too
  many points as anomalies. The alternative distribution indicates the
  probability of a datapoint given that it is an anomaly, and is a heavy-tailed
  distribution (Cauchy) centered around the model's predictions by default.

  Specifically, we have:

    p(anomaly | data) = p(data | anomaly) * anomaly_prior_probability
        / (p(data | not anomaly) * (1 - anomaly_prior_probability)
           + p(data | anomaly) * anomaly_prior_probability)

  This is simply Bayes' theorem, where p(data | anomaly) is the
  alternative/anomaly distribution, p(data | not anomaly) is the model's
  predicted distribution, and anomaly_prior_probability is the prior probability
  of an anomaly occurring (user-specified, defaulting to 1%).

  Rather than computing p(anomaly | data) directly, we use the odds ratio:

    odds_ratio = p(data | anomaly) * anomaly_prior_probability
        / (p(data | not anomaly) * (1 - anomaly_prior_probability))

  This has the same information as p(anomaly | data):

    odds_ratio = p(anomaly | data) / p(not anomaly | data)

  A "responsibility" score is computed for the model based on the log odds
  ratio, and state interpolated based on this responsibility:

    model_responsibility = 1 / (1 + exp(-responsibility_scaling
                                        * ln(odds_ratio)))
    model_state = filtered_model_state * model_responsibility
                  + predicted_model_state * (1 - model_responsibility)
    loss = model_responsibility
             * ln(p(data | not anomaly) * (1 - anomaly_prior_probability))
           + (1 - model_responsibility)
             * ln(p(data | anomaly) * anomaly_prior_probability)

  """

  output_names = ["anomaly_score"]

  def __init__(self,
               anomaly_log_likelihood=cauchy_alternative_to_gaussian,
               anomaly_prior_probability=0.01,
               responsibility_scaling=1.0):
    """Configure the anomaly detector.

    Args:
      anomaly_log_likelihood: A function taking `current_times`,
          `current_values`, and `outputs` (same as the corresponding arguments
          to process_filtering_step) and returning a [batch size] Tensor of log
          likelihoods under an anomaly distribution.
      anomaly_prior_probability: A scalar value, between 0 and 1, indicating the
          prior probability of a particular example being an anomaly.
      responsibility_scaling: A positive scalar controlling how fast
          interpolation transitions between not-anomaly and anomaly; lower
          values (closer to 0) create a smoother/slower transition.
    """
    self._anomaly_log_likelihood = anomaly_log_likelihood
    self._responsibility_scaling = responsibility_scaling
    self._anomaly_prior_probability = anomaly_prior_probability

  def process_filtering_step(self, current_times, current_values,
                             predicted_state, filtered_state, outputs):
    """Fall back on `predicted_state` for anomalies.

    Args:
      current_times: A [batch size] integer Tensor of times.
      current_values: A [batch size x num features] Tensor of values filtering
          is being performed on.
      predicted_state: A (possibly nested) list of Tensors indicating model
          state which does not take `current_times` and `current_values` into
          account.
      filtered_state: Same structure as predicted_state, but updated to take
          `current_times` and `current_values` into account.
      outputs: A dictionary of outputs produced by model filtering. Must
          include `log_likelihood`, a [batch size] Tensor indicating the log
          likelihood of the observations under the model's predictions.
    Returns:
      A tuple of (new_state, updated_outputs);
        new_state: Updated state with the same structure as `filtered_state` and
            `predicted_state`; predicted_state for anomalies and filtered_state
            otherwise (per batch element).
        updated_outputs: The `outputs` dictionary, updated with a new "loss"
            (the interpolated negative log likelihoods under the model and
            anomaly distributions) and "anomaly_score" (the log odds ratio of
            each part of the batch being an anomaly).
    """
    anomaly_log_likelihood = self._anomaly_log_likelihood(
        current_times=current_times,
        current_values=current_values,
        outputs=outputs)
    anomaly_prior_probability = ops.convert_to_tensor(
        self._anomaly_prior_probability, dtype=current_values.dtype)
    # p(data | anomaly) * p(anomaly)
    data_and_anomaly_log_probability = (
        anomaly_log_likelihood + math_ops.log(anomaly_prior_probability))
    # p(data | no anomaly) * p(no anomaly)
    data_and_no_anomaly_log_probability = (
        outputs["log_likelihood"] + math_ops.log(1. - anomaly_prior_probability)
    )
    # A log odds ratio is slightly nicer here than computing p(anomaly | data),
    # since it is centered around zero
    anomaly_log_odds_ratio = (
        data_and_anomaly_log_probability
        - data_and_no_anomaly_log_probability)
    model_responsibility = math_ops.sigmoid(-self._responsibility_scaling *
                                            anomaly_log_odds_ratio)
    # Do a linear interpolation between predicted and inferred model state
    # based on the model's "responsibility". If we knew for sure whether
    # this was an anomaly or not (binary responsibility), this would be the
    # correct thing to do, but given that we don't it's just a
    # (differentiable) heuristic.
    interpolated_state = _interpolate_state_linear(
        first_state=filtered_state,
        second_state=predicted_state,
        first_responsibility=model_responsibility)
    # TODO(allenl): Try different responsibility scalings and interpolation
    # methods (e.g. average in probability space rather than log space).
    interpolated_log_likelihood = (
        model_responsibility * data_and_no_anomaly_log_probability
        + (1. - model_responsibility) * data_and_anomaly_log_probability)
    outputs["loss"] = -interpolated_log_likelihood
    outputs["anomaly_score"] = anomaly_log_odds_ratio
    return (interpolated_state, outputs)<|MERGE_RESOLUTION|>--- conflicted
+++ resolved
@@ -20,11 +20,7 @@
 
 import abc
 
-<<<<<<< HEAD
-from tensorflow.contrib import distributions
-=======
 import six
->>>>>>> a751f01a
 
 from tensorflow.contrib.timeseries.python.timeseries import math_utils
 
