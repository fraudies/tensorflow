# Description:
#   contains parts of TensorFlow that are experimental or unstable and which are not supported.

licenses(["notice"])  # Apache 2.0

exports_files(["LICENSE"])

package(default_visibility = [
    "//learning/brain:__subpackages__",
    "//tensorflow:__subpackages__",
])

load("//tensorflow:tensorflow.bzl", "py_test")
load("//tensorflow:tensorflow.bzl", "tf_custom_op_library")
load("//tensorflow:tensorflow.bzl", "tf_gen_op_wrapper_py")
load("//tensorflow:tensorflow.bzl", "tf_gen_op_libs")
load("//tensorflow:tensorflow.bzl", "tf_kernel_library")
load("//tensorflow:tensorflow.bzl", "cuda_py_test")
load("//tensorflow:tensorflow.bzl", "tf_custom_op_py_library")

tf_custom_op_py_library(
    name = "framework_py",
    srcs = [
        "__init__.py",
        "python/framework/__init__.py",
        "python/framework/checkpoint_utils.py",
        "python/framework/experimental.py",
        "python/framework/graph_util.py",
        "python/framework/tensor_util.py",
        "python/ops/__init__.py",
        "python/ops/arg_scope.py",
        "python/ops/audio_ops.py",
        "python/ops/checkpoint_ops.py",
        "python/ops/ops.py",
        "python/ops/prettyprint_ops.py",
        "python/ops/script_ops.py",
        "python/ops/sort_ops.py",
        "python/ops/variables.py",
    ],
    dso = [
        ":python/ops/_variable_ops.so",
    ],
    kernels = [
        ":variable_kernels",
        ":variable_ops_op_lib",
    ],
    srcs_version = "PY2AND3",
<<<<<<< HEAD
=======
    visibility = [
        "//learning/brain:__subpackages__",
        "//tensorflow:__subpackages__",
        "//tensorflow_estimator:__subpackages__",
        "//tensorflow_model_optimization:__subpackages__",
        "//video/youtube/personalization:__subpackages__",
    ],
>>>>>>> a751f01a
    deps = [
        ":gen_variable_ops",
        "//tensorflow/contrib/util:util_py",
        "//tensorflow/python:array_ops",
        "//tensorflow/python:audio_ops_gen",
        "//tensorflow/python:check_ops",
        "//tensorflow/python:checkpoint_ops_gen",
        "//tensorflow/python:control_flow_ops",
        "//tensorflow/python:framework",
        "//tensorflow/python:framework_for_generated_wrappers",
        "//tensorflow/python:init_ops",
        "//tensorflow/python:io_ops",
        "//tensorflow/python:logging_ops",
        "//tensorflow/python:math_ops",
        "//tensorflow/python:platform",
        "//tensorflow/python:pywrap_tensorflow",
        "//tensorflow/python:resource_variable_ops",
        "//tensorflow/python:script_ops",
        "//tensorflow/python:smart_cond",
        "//tensorflow/python:sparse_tensor",
        "//tensorflow/python:state_ops",
        "//tensorflow/python:state_ops_gen",
        "//tensorflow/python:tensor_array_ops",
        "//tensorflow/python:tensor_util",
        "//tensorflow/python:training",
        "//tensorflow/python:util",
        "//tensorflow/python:variable_scope",
        "//tensorflow/python:variables",
        "//tensorflow/python/eager:context",
        "//tensorflow/python/eager:function",
        "//third_party/py/numpy",
        "@six_archive//:six",
    ],
)

tf_kernel_library(
    name = "variable_kernels",
    srcs = [
        "kernels/zero_initializer_op.cc",
        "kernels/zero_initializer_op.h",
    ],
    gpu_srcs = [
        "kernels/zero_initializer_op_gpu.cu.cc",
        "kernels/zero_initializer_op.h",
    ],
    deps = [
        "//tensorflow/core:framework",
        "//tensorflow/core:framework_headers_lib",
        "//third_party/eigen3",
    ],
    alwayslink = 1,
)

tf_custom_op_library(
    name = "python/ops/_variable_ops.so",
    srcs = [
        "kernels/zero_initializer_op.cc",
        "kernels/zero_initializer_op.h",
        "ops/variable_ops.cc",
    ],
    gpu_srcs = [
        "kernels/zero_initializer_op_gpu.cu.cc",
        "kernels/zero_initializer_op.h",
    ],
)

tf_gen_op_libs(
    op_lib_names = [
        "variable_ops",
    ],
)

cc_library(
    name = "all_ops",
    deps = [
        ":variable_ops_op_lib",
    ],
)

tf_gen_op_wrapper_py(
    name = "gen_variable_ops",
    out = "python/ops/gen_variable_ops.py",
    deps = [
        ":variable_ops_op_lib",
    ],
)

py_test(
    name = "arg_scope_test",
    size = "small",
    srcs = ["python/ops/arg_scope_test.py"],
    srcs_version = "PY2AND3",
    deps = [
        ":framework_py",
        "//tensorflow/python:client_testlib",
    ],
)

py_test(
    name = "checkpoint_utils_test",
    size = "small",
    srcs = ["python/framework/checkpoint_utils_test.py"],
    srcs_version = "PY2AND3",
    tags = ["manual"],  # http://b/30468735
    deps = [
        ":framework_py",
        "//tensorflow/python:client_testlib",
        "//tensorflow/python:errors",
        "//tensorflow/python:framework_for_generated_wrappers",
        "//tensorflow/python:init_ops",
        "//tensorflow/python:partitioned_variables",
        "//tensorflow/python:training",
        "//tensorflow/python:variable_scope",
        "//tensorflow/python:variables",
    ],
)

py_test(
    name = "ops_test",
    size = "small",
    srcs = ["python/ops/ops_test.py"],
    srcs_version = "PY2AND3",
    deps = [
        ":framework_py",
        "//tensorflow/python:client_testlib",
        "//tensorflow/python:framework_for_generated_wrappers",
    ],
)

py_test(
    name = "prettyprint_ops_test",
    size = "small",
    srcs = ["python/ops/prettyprint_ops_test.py"],
    srcs_version = "PY2AND3",
    deps = [
        ":framework_py",
        "//tensorflow/python:client_testlib",
        "//tensorflow/python:framework_for_generated_wrappers",
        "//tensorflow/python:sparse_ops",
        "//tensorflow/python:sparse_tensor",
        "//tensorflow/python:tensor_array_ops",
        "//tensorflow/python:variables",
        "//third_party/py/numpy",
    ],
)

py_test(
    name = "experimental_test",
    srcs = ["python/framework/experimental_test.py"],
    srcs_version = "PY2AND3",
    deps = [
        ":framework_py",
        "//tensorflow/python:client_testlib",
        "//tensorflow/python:platform",
    ],
)

py_test(
    name = "graph_util_test",
    srcs = ["python/framework/graph_util_test.py"],
    srcs_version = "PY2AND3",
    deps = [
        ":framework_py",
        "//tensorflow/python:client_testlib",
        "//tensorflow/python:platform",
    ],
)

py_test(
    name = "tensor_util_test",
    srcs = ["python/framework/tensor_util_test.py"],
    srcs_version = "PY2AND3",
    deps = [
        ":framework_py",
        "//tensorflow/python:array_ops",
        "//tensorflow/python:client_testlib",
        "//tensorflow/python:errors",
        "//tensorflow/python:framework_for_generated_wrappers",
        "//tensorflow/python:sparse_tensor",
        "//tensorflow/python:variables",
        "//third_party/py/numpy",
    ],
)

py_test(
    name = "variables_test",
    size = "small",
    srcs = ["python/ops/variables_test.py"],
    srcs_version = "PY2AND3",
    tags = ["manual"],
    deps = [
        ":framework_py",
        "//tensorflow/python:array_ops",
        "//tensorflow/python:client_testlib",
        "//tensorflow/python:errors",
        "//tensorflow/python:framework_for_generated_wrappers",
        "//tensorflow/python:init_ops",
        "//tensorflow/python:nn_ops",
        "//tensorflow/python:partitioned_variables",
        "//tensorflow/python:platform",
        "//tensorflow/python:resource_variable_ops",
        "//tensorflow/python:session",
        "//tensorflow/python:training",
        "//tensorflow/python:variable_scope",
        "//tensorflow/python:variables",
        "//third_party/py/numpy",
    ],
)

filegroup(
    name = "checkpoint_ops_testdata",
    srcs = [
        "testdata/bundle_checkpoint.data-00000-of-00001",
        "testdata/bundle_checkpoint.index",
        "testdata/bundle_checkpoint_vocab.txt",
        "testdata/bundle_checkpoint_vocab_with_oov.txt",
        "testdata/keyword.txt",
        "testdata/keyword_new.txt",
    ],
)

py_test(
    name = "checkpoint_ops_test",
    size = "medium",
    srcs = ["python/ops/checkpoint_ops_test.py"],
    data = [":checkpoint_ops_testdata"],
    srcs_version = "PY2AND3",
    tags = ["no_pip"],
    deps = [
        ":framework_py",
        "//tensorflow/python:array_ops",
        "//tensorflow/python:client_testlib",
        "//tensorflow/python:constant_op",
        "//tensorflow/python:dtypes",
        "//tensorflow/python:framework_ops",
        "//tensorflow/python:math_ops",
        "//tensorflow/python:partitioned_variables",
        "//tensorflow/python:platform",
        "//tensorflow/python:training",
        "//tensorflow/python:variable_scope",
        "//tensorflow/python:variables",
        "//third_party/py/numpy",
    ],
)

py_test(
    name = "sort_ops_test",
    size = "medium",
    srcs = ["python/ops/sort_ops_test.py"],
    srcs_version = "PY2AND3",
    deps = [
        ":framework_py",
        "//tensorflow/python:array_ops",
        "//tensorflow/python:client_testlib",
        "//tensorflow/python:random_ops",
        "//third_party/py/numpy",
    ],
)<|MERGE_RESOLUTION|>--- conflicted
+++ resolved
@@ -45,8 +45,6 @@
         ":variable_ops_op_lib",
     ],
     srcs_version = "PY2AND3",
-<<<<<<< HEAD
-=======
     visibility = [
         "//learning/brain:__subpackages__",
         "//tensorflow:__subpackages__",
@@ -54,7 +52,6 @@
         "//tensorflow_model_optimization:__subpackages__",
         "//video/youtube/personalization:__subpackages__",
     ],
->>>>>>> a751f01a
     deps = [
         ":gen_variable_ops",
         "//tensorflow/contrib/util:util_py",
