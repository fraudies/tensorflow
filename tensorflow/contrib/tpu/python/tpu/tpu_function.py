# Copyright 2019 The TensorFlow Authors. All Rights Reserved.
#
# Licensed under the Apache License, Version 2.0 (the "License");
# you may not use this file except in compliance with the License.
# You may obtain a copy of the License at
#
# http://www.apache.org/licenses/LICENSE-2.0
#
# Unless required by applicable law or agreed to in writing, software
# distributed under the License is distributed on an "AS IS" BASIS,
# WITHOUT WARRANTIES OR CONDITIONS OF ANY KIND, either express or implied.
# See the License for the specific language governing permissions and
# limitations under the License.
# ==============================================================================
"""Stub file to maintain backwards compatibility."""

from __future__ import absolute_import
from __future__ import division
from __future__ import print_function

<<<<<<< HEAD
import contextlib

from tensorflow.python.util import tf_inspect


class TpuContext(object):
  """A context object holding state about the TPU computation being built."""

  def __init__(self):
    """Creates a new TpuContext."""
    self._number_of_shards = None

  @property
  def number_of_shards(self):
    return self._number_of_shards

  def set_number_of_shards(self, number_of_shards):
    self._number_of_shards = number_of_shards


# The Tpu context holds the number of shards when a sharded computation is
# being built, or None if no computation is being built.
_current_tpu_context = TpuContext()


@contextlib.contextmanager
def tpu_shard_context(number_of_shards):
  if _current_tpu_context.number_of_shards is not None:
    raise NotImplementedError("tpu_shard_context cannot be nested.")
  try:
    _current_tpu_context.set_number_of_shards(number_of_shards)
    yield
  finally:
    _current_tpu_context.set_number_of_shards(None)


def get_tpu_context():
  return _current_tpu_context


def check_function_argument_count(func, input_arity, infeed_queue):
  """Validate the number of input arguments to a tpu function.

  Args:
    func: the Python function that will be called to generate the body of an XLA
      computation graph.
    input_arity: the number of explicit arguments supplied by the caller.
    infeed_queue: if not None, the infeed queue that will supply
      additional arguments to the function.

  Returns:
    None if function can be called with the supplied number of
      arguments, or an error string if it cannot.
  """
  def format_error(complaint, quantity):
    return "%s %d argument%s" % (complaint, quantity, ""
                                 if quantity == 1 else "s")

  number_of_arguments_needed = input_arity
  if infeed_queue is not None:
    number_of_arguments_needed += infeed_queue.number_of_tuple_elements
  arg_spec = tf_inspect.getargspec(func)
  number_of_args = len(arg_spec.args)
  if arg_spec.defaults is None:
    number_of_defaults = 0
  else:
    number_of_defaults = len(arg_spec.defaults)
  min_required_arguments = number_of_args - number_of_defaults
  if number_of_arguments_needed < min_required_arguments:
    # The required number of arguments is not enough to call the function.
    if number_of_defaults == 0 and arg_spec.varargs is None:
      return format_error("exactly", number_of_args)
    else:
      return format_error("at least", min_required_arguments)
  if arg_spec.varargs is None and number_of_arguments_needed > number_of_args:
    # The required number of arguments is too many to call the function.
    if number_of_defaults == 0:
      return format_error("exactly", number_of_args)
    else:
      return format_error("at most", number_of_args)
  # Since there are varargs, func can accept any number of arguments
  # greater than the minimum.
  return None
=======
# pylint: disable=wildcard-import,unused-import
from tensorflow.python.tpu.tpu_function import *
# pylint: enable=wildcard-import,unused-import
>>>>>>> a751f01a
<|MERGE_RESOLUTION|>--- conflicted
+++ resolved
@@ -18,92 +18,6 @@
 from __future__ import division
 from __future__ import print_function
 
-<<<<<<< HEAD
-import contextlib
-
-from tensorflow.python.util import tf_inspect
-
-
-class TpuContext(object):
-  """A context object holding state about the TPU computation being built."""
-
-  def __init__(self):
-    """Creates a new TpuContext."""
-    self._number_of_shards = None
-
-  @property
-  def number_of_shards(self):
-    return self._number_of_shards
-
-  def set_number_of_shards(self, number_of_shards):
-    self._number_of_shards = number_of_shards
-
-
-# The Tpu context holds the number of shards when a sharded computation is
-# being built, or None if no computation is being built.
-_current_tpu_context = TpuContext()
-
-
-@contextlib.contextmanager
-def tpu_shard_context(number_of_shards):
-  if _current_tpu_context.number_of_shards is not None:
-    raise NotImplementedError("tpu_shard_context cannot be nested.")
-  try:
-    _current_tpu_context.set_number_of_shards(number_of_shards)
-    yield
-  finally:
-    _current_tpu_context.set_number_of_shards(None)
-
-
-def get_tpu_context():
-  return _current_tpu_context
-
-
-def check_function_argument_count(func, input_arity, infeed_queue):
-  """Validate the number of input arguments to a tpu function.
-
-  Args:
-    func: the Python function that will be called to generate the body of an XLA
-      computation graph.
-    input_arity: the number of explicit arguments supplied by the caller.
-    infeed_queue: if not None, the infeed queue that will supply
-      additional arguments to the function.
-
-  Returns:
-    None if function can be called with the supplied number of
-      arguments, or an error string if it cannot.
-  """
-  def format_error(complaint, quantity):
-    return "%s %d argument%s" % (complaint, quantity, ""
-                                 if quantity == 1 else "s")
-
-  number_of_arguments_needed = input_arity
-  if infeed_queue is not None:
-    number_of_arguments_needed += infeed_queue.number_of_tuple_elements
-  arg_spec = tf_inspect.getargspec(func)
-  number_of_args = len(arg_spec.args)
-  if arg_spec.defaults is None:
-    number_of_defaults = 0
-  else:
-    number_of_defaults = len(arg_spec.defaults)
-  min_required_arguments = number_of_args - number_of_defaults
-  if number_of_arguments_needed < min_required_arguments:
-    # The required number of arguments is not enough to call the function.
-    if number_of_defaults == 0 and arg_spec.varargs is None:
-      return format_error("exactly", number_of_args)
-    else:
-      return format_error("at least", min_required_arguments)
-  if arg_spec.varargs is None and number_of_arguments_needed > number_of_args:
-    # The required number of arguments is too many to call the function.
-    if number_of_defaults == 0:
-      return format_error("exactly", number_of_args)
-    else:
-      return format_error("at most", number_of_args)
-  # Since there are varargs, func can accept any number of arguments
-  # greater than the minimum.
-  return None
-=======
 # pylint: disable=wildcard-import,unused-import
 from tensorflow.python.tpu.tpu_function import *
-# pylint: enable=wildcard-import,unused-import
->>>>>>> a751f01a
+# pylint: enable=wildcard-import,unused-import