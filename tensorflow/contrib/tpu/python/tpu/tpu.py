--- conflicted
+++ resolved
@@ -18,1181 +18,8 @@
 from __future__ import division
 from __future__ import print_function
 
-<<<<<<< HEAD
-from six.moves import xrange  # pylint: disable=redefined-builtin
-
-from tensorflow.contrib.framework.python.framework import experimental
-from tensorflow.contrib.tpu.python.ops import tpu_ops
-from tensorflow.contrib.tpu.python.tpu import tpu_function
-
-from tensorflow.core.framework import attr_value_pb2
-from tensorflow.python.compat import compat as api_compat
-from tensorflow.python.framework import device as pydev
-from tensorflow.python.framework import errors
-from tensorflow.python.framework import ops
-from tensorflow.python.ops import array_ops
-from tensorflow.python.ops import control_flow_ops
-from tensorflow.python.ops import variable_scope
-from tensorflow.python.platform import tf_logging as logging
-from tensorflow.python.util import compat
-
-
-# Operations that indicate some error in the users graph, e.g. a placeholder
-# that's introduced outside of the infeed.
-_BLACKLISTED_OPS = set([
-    "Placeholder",
-])
-
-# XLA doesn't currently support reading of intermediate tensors, thus some ops
-# are not supported.
-_UNSUPPORTED_OPS = set([
-    "AudioSummary",
-    "AudioSummaryV2",
-    "HistogramSummary",
-    "ImageSummary",
-    "MergeSummary",
-    "Print",
-    "ScalarSummary",
-    "TensorSummary",
-    "TensorSummaryV2",
-    ])
-
-_MAX_WARNING_LINES = 5
-
-_TPU_REPLICATE_ATTR = "_tpu_replicate"
-_TPU_COMPILATION_STATUS_ATTR = "_tpu_compilation_status"
-_OUTSIDE_COMPILATION_ATTR = "_xla_outside_compilation"
-
-
-def _tpu_system_device_name(job):
-  """Returns the device name for the TPU_SYSTEM device of `job`."""
-  if job is None:
-    return "/device:TPU_SYSTEM:0"
-  else:
-    return "/job:%s/device:TPU_SYSTEM:0" % job
-
-
-def initialize_system(embedding_config=None, job=None):
-  """Initializes a distributed TPU system for use with TensorFlow.
-
-  Args:
-    embedding_config: If not None, a `TPUEmbeddingConfiguration` proto
-      describing the desired configuration of the hardware embedding lookup
-      tables. If embedding_config is None, no hardware embeddings can be used.
-    job: The job (the XXX in TensorFlow device specification /job:XXX) that
-      contains the TPU devices that will be initialized. If job=None it is
-      assumed there is only one job in the TensorFlow flock, and an error will
-      be returned if this assumption does not hold.
-  Returns:
-    A serialized `TopologyProto` that describes the TPU system. Note:
-      the topology must be evaluated using `Session.run` before it can be used.
-  """
-  config_string = ("" if embedding_config is None else
-                   embedding_config.SerializeToString())
-  with ops.device(_tpu_system_device_name(job)):
-    return tpu_ops.configure_distributed_tpu(embedding_config=config_string)
-
-
-def shutdown_system(job=None):
-  """Shuts down a running a distributed TPU system."""
-  with ops.device(_tpu_system_device_name(job)):
-    shutdown_distributed_tpu = tpu_ops.shutdown_distributed_tpu()
-  return shutdown_distributed_tpu
-
-
-def core(num):
-  """Returns the device name for a core in a replicated TPU computation.
-
-  Args:
-    num: the virtual core number within each replica to which operators should
-    be assigned.
-  Returns:
-    A device name, suitable for passing to `tf.device()`.
-  """
-  return "device:TPU_REPLICATED_CORE:{}".format(num)
-
-
-class TPUReplicateContext(control_flow_ops.XLAControlFlowContext):
-  """A `ControlFlowContext` for nodes inside a TPU computation.
-
-  The primary role of `TPUReplicateContext` is to mark operators inside a
-  tpu.replicate() computation with the attribute "_tpu_replicate=XYZ", where XYZ
-  is a unique name.
-
-  We use a `ControlFlowContext` to perform the annotation since it integrates
-  with Tensorflow constructs like ResourceVariables. For example, if a
-  `ResourceVariable` is constructed inside a tpu.replicate() block, the
-  `ResourceVariable` implementation can use
-  `with ops.control_dependencies(None)` to build the variable's definition
-  outside the replicated computation.
-  """
-
-  def __init__(self, name, num_replicas, pivot):
-    """Builds a new TPUReplicateContext.
-
-    Args:
-      name: a unique name for the context, used to populate the `_tpu_replicate`
-        attribute.
-      num_replicas: an integer that gives the number of replicas for the
-        computation.
-      pivot: a pivot node. Nodes in the TPUReplicateContext that do not have any
-        inputs will have a control dependency on the pivot node. This ensures
-        that nodes are correctly included in any enclosing control flow
-        contexts.
-    """
-    super(TPUReplicateContext, self).__init__()
-    self._num_replicas = num_replicas
-    self._outer_device_function_stack = None
-    self._oc_dev_fn_stack = None
-    self._outside_compilation_cluster = None
-    self._outside_compilation_counter = 0
-    self._in_gradient_colocation = None
-    self._gradient_colocation_stack = []
-    self._host_compute_core = []
-    self._name = name
-    self._name_as_bytes = compat.as_bytes(name)
-    self._unsupported_ops = []
-    self._pivot = pivot
-    self._replicated_vars = {}
-
-  def get_replicated_var_handle(self, name, vars_):
-    """Returns a variable handle for replicated TPU variable 'var'.
-
-    This is a method used by an experimental replicated variable implementation
-    and is not intended as a public API.
-
-    Args:
-      name: The common name of the variable.
-      vars_: The replicated TPU variables.
-
-    Returns:
-      The handle of the TPU replicated input node.
-    """
-    handle = self._replicated_vars.get(name)
-    if handle is not None:
-      return handle
-
-    # Builds a TPUReplicatedInput node for the variable, if one does not already
-    # exist. The TPUReplicatedInput node must belong to the enclosing
-    # control-flow scope of the TPUReplicateContext.
-    # TODO(phawkins): consider changing the contract of the TPU encapsulation
-    # so the TPUReplicatedInput nodes go inside the TPUReplicateContext scope
-    # instead.
-
-    # pylint: disable=protected-access
-    graph = ops.get_default_graph()
-    saved_context = graph._get_control_flow_context()
-    graph._set_control_flow_context(self.outer_context)
-    handle = tpu_ops.tpu_replicated_input(
-        [v.handle for v in vars_], name=name + "/handle")
-    graph._set_control_flow_context(saved_context)
-    # pylint: enable=protected-access
-    self._replicated_vars[name] = handle
-    return handle
-
-  def report_unsupported_operations(self):
-    if self._unsupported_ops:
-      op_str = "\n".join(["  %s (%s)" % (op.type, op.name)
-                          for op in self._unsupported_ops[:_MAX_WARNING_LINES]])
-      logging.warning("%d unsupported operations found: \n%s",
-                      len(self._unsupported_ops), op_str)
-      if len(self._unsupported_ops) > _MAX_WARNING_LINES:
-        logging.warning("... and %d more" %
-                        (len(self._unsupported_ops) - _MAX_WARNING_LINES))
-
-  def EnterGradientColocation(self, op, gradient_uid):
-    if op is not None:
-      self._gradient_colocation_stack.append(op)
-      if not self._outside_compilation_cluster:
-        try:
-          outside_attr = op.get_attr(_OUTSIDE_COMPILATION_ATTR)
-          if self._in_gradient_colocation:
-            raise NotImplementedError(
-                "Cannot nest gradient colocation operations outside compilation"
-            )
-          if gradient_uid == "__unsupported__":
-            raise NotImplementedError(
-                "No gradient_uid calling gradient within outside_compilation")
-          # When we take the gradient of an op X in an outside_compilation
-          # cluster C in a forward computation we would like to put the ops
-          # corresponding to the gradient of X into a new outside_compilation
-          # cluster C'. However, if we take the gradient of X twice, the second
-          # one should get yet another new outside_compilation cluster C''.
-          #
-          # The mechanism we adopt is to use a 'root_cluster' which is the
-          # cluster that X was in before we took gradients, and a 'gradient_uid'
-          # which is different for every invocation of gradients, and put the
-          # gradient of X in cluster 'root_cluster.gradient_uid'.
-          #
-          # When taking a gradient of a gradient, some ops will be colocated
-          # with Op in the forward pass (e.g., cluster root_cluster) and some in
-          # the backward pass (e.g., cluster root_cluster.initial_gradient_uid).
-          # We need all of the grad-of-grad ops to be in the same cluster to
-          # avoid cyclic dependencies between clusters. We adopt a heuristic
-          # that puts any op clustered with root_cluster.<xxx> in
-          # root_cluster.gradient_uid, even if xxx was initial_gradient_uid.
-          self._in_gradient_colocation = op
-          parts = outside_attr.split(".")
-          cluster = parts[0] + "." + gradient_uid
-          self._EnterOutsideCompilationScope(cluster=cluster)
-        except ValueError:
-          # The attr was not present: do nothing.
-          pass
-
-  def ExitGradientColocation(self, op, gradient_uid):
-    if op is not None:
-      if not self._gradient_colocation_stack:
-        raise errors.InternalError(
-            op.node_def, op,
-            "Badly nested gradient colocation: empty stack when popping Op " +
-            op.name)
-      last_op = self._gradient_colocation_stack.pop()
-      if op is last_op:
-        if op is self._in_gradient_colocation:
-          self._in_gradient_colocation = None
-          self._ExitOutsideCompilationScope()
-      else:
-        raise errors.InternalError(
-            op.node_def, op, "Badly nested gradient colocation, expected " +
-            last_op + ", got " + op.name)
-
-  def _EnterOutsideCompilationScope(self, cluster=None):
-
-    class FakeOp(object):
-      """A helper class to determine the current device.
-
-      Supports only the type and device set/get methods needed to run the
-      graph's _apply_device_function method.
-      """
-
-      def __init__(self):
-        self._device = ""
-
-      @property
-      def type(self):
-        return "FakeOp"
-
-      @property
-      def device(self):
-        return self._device
-
-      def _set_device(self, device):
-        if isinstance(device, pydev.DeviceSpec):
-          self._device = device.to_string()
-        else:
-          self._device = device
-
-    if self._outside_compilation_cluster:
-      raise NotImplementedError("Cannot nest outside_compilation clusters")
-    if cluster:
-      self._outside_compilation_cluster = cluster
-    else:
-      self._outside_compilation_cluster = str(self._outside_compilation_counter)
-      self._outside_compilation_counter += 1
-    graph = ops.get_default_graph()
-    fake_op = FakeOp()
-    graph._apply_device_functions(fake_op)  # pylint: disable=protected-access
-    device = pydev.DeviceSpec.from_string(fake_op.device)
-    if (device.device_type == "TPU_REPLICATED_CORE" and
-        device.device_index is not None):
-      self._host_compute_core.append(self._outside_compilation_cluster + ":" +
-                                     str(device.device_index))
-    self._oc_dev_fn_stack = graph._device_function_stack  # pylint: disable=protected-access
-    graph._device_function_stack = self._outer_device_function_stack  # pylint: disable=protected-access
-
-  def _ExitOutsideCompilationScope(self):
-    if not self._outside_compilation_cluster:
-      raise NotImplementedError(
-          "Attempted to exit outside_compilation scope when not in scope")
-    self._outside_compilation_cluster = None
-    graph = ops.get_default_graph()
-    graph._device_function_stack = self._oc_dev_fn_stack  # pylint: disable=protected-access
-
-  def Enter(self):
-    if not self._outer_device_function_stack:
-      # Capture the device function stack at the time of first entry
-      # since that is the stack that will be used outside_compilation.
-      graph = ops.get_default_graph()
-      # pylint: disable=protected-access
-      self._outer_device_function_stack = graph._device_function_stack.copy()
-      # pylint: enable=protected-access
-    super(TPUReplicateContext, self).Enter()
-
-  def HostComputeCore(self):
-    return self._host_compute_core
-
-  def AddOp(self, op):
-    # pylint: disable=protected-access
-    if op.type in _BLACKLISTED_OPS:
-      logging.error("Operation of type %s (%s) is not supported on the TPU. "
-                    "Execution will fail if this op is used in the graph. " %
-                    (op.type, op.name))
-
-    if op.type in _UNSUPPORTED_OPS:
-      self._unsupported_ops.append(op)
-
-    if any(x.dtype._is_ref_dtype for x in op.inputs):
-      raise NotImplementedError(
-          "Non-resource Variables are not supported inside TPU computations "
-          "(operator name: %s)" % op.name)
-    if _TPU_REPLICATE_ATTR in op.node_def.attr:
-      raise ValueError("TPU computations cannot be nested")
-    op._set_attr(_TPU_REPLICATE_ATTR,
-                 attr_value_pb2.AttrValue(s=self._name_as_bytes))
-    if self._outside_compilation_cluster:
-      op._set_attr(
-          _OUTSIDE_COMPILATION_ATTR,
-          attr_value_pb2.AttrValue(
-              s=compat.as_bytes(self._outside_compilation_cluster)))
-    if self._num_replicas > 1 or not self._outside_compilation_cluster:
-      # Prevent feeding or fetching anything that is being compiled,
-      # and any replicated outside_compilation Op.
-      op.graph.prevent_feeding(op)
-      op.graph.prevent_fetching(op)
-
-    # Remove any control edges from outer control flow contexts. These may cause
-    # mismatched frame errors.
-    (internal_control_inputs,
-     external_control_inputs) = self._RemoveExternalControlEdges(op)
-
-    if not op.inputs:
-      # Add a control edge from the control pivot to this op.
-      if not internal_control_inputs:
-        # pylint: disable=protected-access
-        op._add_control_input(self.GetControlPivot())
-        # pylint: enable=protected-access
-    else:
-      for index in xrange(len(op.inputs)):
-        x = op.inputs[index]
-        real_x = self.AddValue(x)
-        if real_x != x:
-          op._update_input(index, real_x)  # pylint: disable=protected-access
-
-    if external_control_inputs:
-      # Use an identity to pull control inputs as data inputs. Note that we
-      # ignore ops which don't have outputs. TODO(phawkins): fix that.
-      with ops.control_dependencies(None):
-        self.Enter()
-        external_control_inputs = [
-            array_ops.identity(x.outputs[0]).op
-            for x in external_control_inputs
-            if x.outputs
-        ]
-        self.Exit()
-      # pylint: disable=protected-access
-      op._add_control_inputs(external_control_inputs)
-      # pylint: enable=protected-access
-
-    # Mark op's outputs as seen by this context and any outer contexts.
-    output_names = [x.name for x in op.outputs]
-    context = self
-    while context is not None:
-      # pylint: disable=protected-access
-      context._values.update(output_names)
-      context = context._outer_context
-      # pylint: enable=protected-access
-
-    if self._outer_context:
-      self._outer_context.AddInnerOp(op)
-
-  def AddValue(self, val):
-    """Add `val` to the current context and its outer context recursively."""
-    if val.name in self._values:
-      # Use the real value if it comes from outer context.
-      result = self._external_values.get(val.name)
-      return val if result is None else result
-
-    result = val
-    self._values.add(val.name)
-    if self._outer_context:
-      result = self._outer_context.AddValue(val)
-      self._values.add(result.name)
-
-    self._external_values[val.name] = result
-
-    return result
-
-  def AddInnerOp(self, op):
-    self.AddOp(op)
-    if self._outer_context:
-      self._outer_context.AddInnerOp(op)
-
-  @property
-  def grad_state(self):
-    # Define the gradient loop state associated with the TPUReplicateContext to
-    # be None as the TPUReplicateContext does not get nested nor does the
-    # grad_state outside the TPUReplicateContext affect the graph inside so the
-    # grad_state should be as if this is the top-level gradient state.
-    return None
-
-  @property
-  def back_prop(self):
-    """Forwards to the enclosing while context, if any."""
-    if self.GetWhileContext():
-      return self.GetWhileContext().back_prop
-    return False
-
-  def GetControlPivot(self):
-    return self._pivot
-
-
-def outside_compilation(computation, *args, **kwargs):
-  """Builds part of a computation outside any current TPU replicate scope.
-
-  Args:
-    computation: A Python function that builds the computation to
-      place on the host.
-    *args: the positional arguments for the computation.
-    **kwargs: the keyword arguments for the computation.
-
-  Returns:
-    The Tensors returned by computation.
-  """
-  args = [] if args is None else args
-  graph = ops.get_default_graph()
-
-  # If we are in a TPUReplicateContext, signal that we are now
-  # outside_compilation
-  initial_context = graph._get_control_flow_context()  # pylint: disable=protected-access
-  context = initial_context
-  while context:
-    if isinstance(context, TPUReplicateContext):
-      context._EnterOutsideCompilationScope()  # pylint: disable=protected-access
-    context = context.outer_context
-
-  retval = computation(*args, **kwargs)
-
-  # If we are in a TPUReplicateContext, signal that we are no longer
-  # outside_compilation
-  final_context = graph._get_control_flow_context()  # pylint: disable=protected-access
-  if initial_context is not final_context:
-    raise NotImplementedError(
-        "Control-flow context cannot be different at start and end of an "
-        "outside_compilation scope")
-  context = initial_context
-  while context:
-    if isinstance(context, TPUReplicateContext):
-      context._ExitOutsideCompilationScope()  # pylint: disable=protected-access
-    context = context.outer_context
-
-  return retval
-
-
-def replicate(computation,
-              inputs=None,
-              infeed_queue=None,
-              device_assignment=None,
-              name=None):
-  """Builds a graph operator that runs a replicated TPU computation.
-
-  Args:
-    computation: A Python function that builds the computation to replicate.
-    inputs: A list of lists of input tensors or `None` (equivalent to
-      `[[]]`), indexed by `[replica_num][input_num]`. All replicas must
-      have the same number of inputs.
-    infeed_queue: If not `None`, the `InfeedQueue` from which to append a tuple
-      of arguments as inputs to computation.
-    device_assignment: If not `None`, a `DeviceAssignment` describing the
-      mapping between logical cores in the computation with physical cores in
-      the TPU topology. Uses a default device assignment if `None`. The
-      `DeviceAssignment` may be omitted if each replica of the computation uses
-      only one core, and there is either only one replica, or the number of
-      replicas is equal to the number of cores in the TPU system.
-    name: (Deprecated) Does nothing.
-  Returns:
-    A list of lists of output tensors, indexed by `[replica_num][output_num]`.
-  Raises:
-    ValueError: If all replicas do not have equal numbers of input tensors.
-    ValueError: If the number of inputs per replica does not match
-      the number of formal parameters to `computation`.
-  """
-  return split_compile_and_replicate(computation, inputs, infeed_queue,
-                                     device_assignment, name)[1]
-
-
-def split_compile_and_replicate(computation,
-                                inputs=None,
-                                infeed_queue=None,
-                                device_assignment=None,
-                                name=None,
-                                use_tpu=True):
-  """Builds graph operators that runs compilation and replicated computation.
-
-  This is a lower level interface than replicate that returns a separate compile
-  and execute output tensor. In the generated graph the compile op feeds into
-  the execute op and no additional compilation is incurred when running the
-  compile op before the execute op. The compile op returns additional
-  information about the compilation but does not return the compiled program.
-
-  Args:
-    computation: A Python function that builds the computation to replicate.
-    inputs: A list of lists of input tensors or `None` (equivalent to
-      `[[]]`), indexed by `[replica_num][input_num]`. All replicas must
-      have the same number of inputs.
-    infeed_queue: If not `None`, the `InfeedQueue` from which to append a tuple
-      of arguments as inputs to computation.
-    device_assignment: If not `None`, a `DeviceAssignment` describing the
-      mapping between logical cores in the computation with physical cores in
-      the TPU topology. Uses a default device assignment if `None`. The
-      `DeviceAssignment` may be omitted if each replica of the computation uses
-      only one core, and there is either only one replica, or the number of
-      replicas is equal to the number of cores in the TPU system.
-    name: (Deprecated) Does nothing.
-    use_tpu: When false, the input `computation` is executed on the XLA CPU/GPU
-      backends. Currently, only supports a default placement (computation is
-      placed on GPU if one is available, and on CPU if not).
-  Returns:
-    A list of lists with the first list corresponding to the compile op and the
-    second a list of output tensors, indexed by `[replica_num][output_num]`.
-  Raises:
-    ValueError: If all replicas do not have equal numbers of input tensors.
-    ValueError: If the number of inputs per replica does not match
-      the number of formal parameters to `computation`.
-  """
-  del name
-  inputs = [[]] if inputs is None else inputs
-
-  metadata_kwargs = {}
-  if device_assignment is not None:
-    # Turn the Numpy array into a flattened list so we can pass it as an
-    # operator attribute.
-    metadata_kwargs = {
-        "topology":
-            device_assignment.topology.serialized(),
-        "device_assignment":
-            device_assignment.core_assignment.flatten().tolist()
-    }
-    # TODO(phawkins): remove this case after the forward compatibility window
-    # expires on 2018-10-5.
-    if api_compat.forward_compatible(2018, 10, 5):
-      metadata_kwargs["num_cores_per_replica"] = (
-          device_assignment.num_cores_per_replica)
-    else:
-      metadata_kwargs["computation_shape"] = [
-          device_assignment.num_cores_per_replica
-      ]
-
-  if ((not isinstance(inputs, list)) or
-      any(not isinstance(inp, (list, tuple)) for inp in inputs)):
-    raise TypeError("tpu.replicate() inputs must be a list of lists/tuples")
-
-  num_replicas = len(inputs)
-
-  # No replicas? Nothing to do.
-  if num_replicas == 0:
-    return []
-
-  # Converts inputs to Tensors.
-  inputs = [[ops.convert_to_tensor(x) for x in inp] for inp in inputs]
-
-  # Verifies that all replicas have matching numbers and types of inputs
-  input_types = [x.dtype for x in inputs[0]]
-  input_arity = len(input_types)
-  for i in range(num_replicas):
-    if len(inputs[i]) != input_arity:
-      raise ValueError("Replicas must have the same number of inputs. "
-                       "Replica 0 had {} inputs, replica {} had {} "
-                       "inputs.".format(input_arity, i, len(inputs[i])))
-
-    types = [x.dtype for x in inputs[i]]
-    if types != input_types:
-      raise ValueError(
-          "Replicas must have matching input types. Replica 0 had "
-          "input types {}, replica {} had input types {}".format(
-              input_types, i, types))
-
-  arg_error = tpu_function.check_function_argument_count(
-      computation, input_arity, infeed_queue)
-  if arg_error is not None:
-    if infeed_queue is None:
-      raise TypeError(
-          "Supplied computation cannot be called with the specified inputs. "
-          "You specified %d inputs: %s, but the computation needs %s" % (
-              input_arity, str([i.name for i in inputs[0]]), arg_error))
-    else:
-      raise TypeError(
-          "Supplied computation cannot be called with the specified inputs. "
-          "You specified %d inputs: %s and %d additional inputs from infeed,"
-          " but the computation needs %s" % (input_arity, str(
-              [i.name
-               for i in inputs[0]]), infeed_queue.number_of_tuple_elements,
-                                             arg_error))
-
-  graph = ops.get_default_graph()
-
-  # Fan-in: Builds a TPUReplicatedInput node for each input.
-  computation_inputs = []
-  for i in range(0, input_arity):
-    replicas = [inputs[replica][i] for replica in xrange(num_replicas)]
-    computation_inputs.append(
-        tpu_ops.tpu_replicated_input(replicas, name="input{}".format(i)))
-
-  cluster_name = graph.unique_name("cluster")
-  pivot = control_flow_ops.no_op(name=cluster_name + "/pivot")
-  context = TPUReplicateContext(
-      name=cluster_name, num_replicas=num_replicas, pivot=pivot)
-  try:
-    context.Enter()
-
-    metadata = tpu_ops.tpu_replicate_metadata(
-        num_replicas=num_replicas, use_tpu=use_tpu, **metadata_kwargs)
-
-    with tpu_function.tpu_shard_context(
-        num_replicas), ops.control_dependencies([metadata]):
-
-      # Add identity ops so even unused inputs are "consumed" by the
-      # computation. This is to avoid orphaned TPUReplicatedInput nodes.
-      # TODO(phawkins): consider instead pruning unused TPUReplicatedInput
-      # and eliding trivial TPUReplicatedInput/TPUReplicatedOutput pairs.
-      computation_inputs = [
-          array_ops.identity(x, name="replicated_input_{}".format(i))
-          for i, x in enumerate(computation_inputs)
-      ]
-
-      # If there is an infeed queue, adds the dequeued values to the
-      # computation's inputs.
-      if infeed_queue is not None:
-        infeed_queue.set_number_of_shards(num_replicas)
-        for t in infeed_queue.generate_dequeue_op():
-          computation_inputs.append(t)
-
-      # Only resource variables work inside a TPU computation, so turn on
-      # resource variables for the computation.
-      # TODO(phawkins): consider removing this code. It will
-      # be less confusing to clients if they knowingly choose to use resource
-      # variables.
-      # Partitioned variables is not supported (b/112311320).
-      vscope = variable_scope.get_variable_scope()
-      saved_use_resource = vscope.use_resource
-      saved_custom_getter = vscope.custom_getter
-
-      def custom_getter(getter, name, *args, **kwargs):
-        """Variables on TPU have a few restrictions."""
-        partitioner = kwargs["partitioner"]
-        if partitioner is not None:
-          kwargs["partitioner"] = None
-          logging.warning(
-              "Partitioned variables are not supported on TPU. Got "
-              "`partitioner` that is {} for variable {}. "
-              "Setting `partitioner` to `None`."
-              .format(partitioner, name))
-        if saved_custom_getter is None:
-          return getter(name, *args, **kwargs)
-        else:
-          return saved_custom_getter(getter, name, *args, **kwargs)
-
-      vscope.set_use_resource(True)
-      vscope.set_custom_getter(custom_getter)
-
-      outputs = computation(*computation_inputs)
-
-      vscope.set_use_resource(saved_use_resource)
-      vscope.set_custom_getter(saved_custom_getter)
-
-    # If the computation returns `None`, make it an empty tuple.
-    if outputs is None:
-      outputs = tuple()
-    # If the computation only returned one value, makes it a tuple.
-    if not isinstance(outputs, (list, tuple)):
-      outputs = (outputs,)
-
-    # Append `no_op` here so that fetching any return value of this function
-    # will trigger TPUExecute node.
-    outputs += (control_flow_ops.no_op(),)
-    try:
-      with ops.device(core(0)):
-        outputs = [
-            o if isinstance(o, ops.Operation) else ops.convert_to_tensor(o)
-            for o in outputs
-        ]
-    except Exception as e:
-      raise ValueError(
-          "TPU function return values must all either be Operations or "
-          "convertible to Tensors. Got '%s'" % str(e))
-
-    # Separates the returned Operations and Tensors.
-    output_operations = [o for o in outputs if isinstance(o, ops.Operation)]
-    output_tensors = [o for o in outputs if not isinstance(o, ops.Operation)]
-
-    if outputs != output_tensors + output_operations:
-      raise ValueError(
-          "TPU functions must return zero-or more Tensor values followed by "
-          "zero or more Operations.")
-    output_arity = len(output_tensors)
-
-    # Wraps outputs in Identity ops. Otherwise a replicated input copied
-    # straight to an output would bypass the replicate(). This would be bad
-    # because the TPUReplicatedInput/TPUReplicatedOutput operator would not
-    # be rewritten away, leading to a runtime error.
-    # TODO(phawkins): extend the rewrite to elide these nodes instead.
-    new_output_tensors = []
-    for t in output_tensors:
-      with ops.device(t.device if t.device else core(0)):
-        new_output_tensors.append(array_ops.identity(t))
-    output_tensors = new_output_tensors
-    context.ExitResult(output_tensors)
-  finally:
-    context.report_unsupported_operations()
-    context.Exit()
-    host_compute_core = context.HostComputeCore()
-
-  if host_compute_core:
-    attr_value = attr_value_pb2.AttrValue()
-    attr_value.list.s.extend([compat.as_bytes(x) for x in host_compute_core])
-    metadata._set_attr("host_compute_core", attr_value)  # pylint: disable=protected-access
-
-  # Fan-out: Builds a TPUReplicatedOutput node for each output.
-  outputs = [tpu_ops.tpu_replicated_output(output_tensors[i], num_replicas,
-                                           name="output{}".format(i))
-             for i in xrange(output_arity)]
-
-  with ops.control_dependencies([metadata]):
-    if use_tpu:
-      compile_status = tpu_ops.tpu_compilation_result()
-      op = compile_status.op
-      attr_value = attr_value_pb2.AttrValue(s=compat.as_bytes(cluster_name))
-      op._set_attr(_TPU_COMPILATION_STATUS_ATTR, attr_value)  # pylint: disable=protected-access
-    else:
-      compile_status = control_flow_ops.no_op(name="compilation_status")
-
-  with ops.control_dependencies(output_operations):
-    if output_arity == 0:
-      # Returns a list of NoOps dependent on the replication Op, indexed by
-      # [replica_num].
-      return [
-          compile_status, [
-              control_flow_ops.no_op(name="shard_%d" % i)
-              for i in range(num_replicas)
-          ]
-      ]
-    else:
-      # Wraps the outputs in identity operators so the names of any possible
-      # `fetch` nodes are preserved by the replication rewrite.
-      return [
-          compile_status, [[
-              array_ops.identity(
-                  outputs[out][replica],
-                  name="output_%d_shard_%d" % (out, replica))
-              for out in xrange(output_arity)
-          ]
-                           for replica in xrange(num_replicas)]
-      ]
-
-
-def shard(computation,
-          inputs=None,
-          num_shards=1,
-          input_shard_axes=None,
-          outputs_from_all_shards=True,
-          output_shard_axes=None,
-          infeed_queue=None,
-          device_assignment=None,
-          name=None):
-  """Shards `computation` for parallel execution.
-
-  `inputs` must be a list of Tensors or None (equivalent to an empty list), each
-  of which has a corresponding split axis (from `input_shard_axes`). Each input
-  is split into `num_shards` pieces along the corresponding axis, and
-  computation is applied to each shard in parallel.
-
-  Tensors are broadcast to all shards if they are lexically captured by
-  `computation`. e.g.,
-
-  x = tf.constant(7)
-  def computation():
-    return x + 3
-  ... = shard(computation, ...)
-
-  TODO(phawkins): consider adding support for broadcasting Tensors passed
-  as inputs.
-
-  If `outputs_from_all_shards` is true, the outputs from all shards of
-  `computation` are concatenated back together along their `output_shards_axes`.
-  Otherwise, each output is taken from an arbitrary shard.
-
-  Inputs and outputs of the computation must be at least rank-1 Tensors.
-
-  Args:
-    computation: A Python function that builds a computation to apply to each
-      shard of the input.
-    inputs: A list of input tensors or None (equivalent to an empty list). Each
-      input tensor has a corresponding shard axes, given by `input_shard_axes`,
-      which must have size divisible by `num_shards`.
-    num_shards: The number of shards.
-    input_shard_axes: A list of dimensions along which to shard `inputs`, or
-      `None`. `None` means "shard all inputs along dimension 0". If not `None`,
-      there must be one dimension per input.
-    outputs_from_all_shards: Boolean or list of boolean. For each output, if
-      `True`, outputs from all shards are concatenated along the corresponding
-      `output_shard_axes` entry. Otherwise, each output is taken
-      from an arbitrary shard. If the argument is a boolean, the argument's
-      value is used for each output.
-    output_shard_axes: A list of dimensions along which to concatenate the
-      outputs of `computation`, or `None`. `None` means "concatenate all outputs
-      along dimension 0". If not `None`, there must be one dimension per output.
-      Ignored if `outputs_from_all_shards` is False.
-    infeed_queue: If not `None`, the `InfeedQueue` to use to augment the inputs
-      of `computation`.
-    device_assignment: If not `None`, a `DeviceAssignment` describing the
-      mapping between logical cores in the computation with physical cores in
-      the TPU topology. Uses a default device assignment if `None`. The
-      `DeviceAssignment` may be omitted if each shard of the computation uses
-      only one core, and there is either only one shard, or the number of shards
-      is equal to the number of cores in the TPU system.
-    name: (Deprecated) Does nothing.
-  Returns:
-    A list of output tensors.
-  Raises:
-    ValueError: If num_shards <= 0
-    ValueError: If len(input_shard_axes) != len(inputs)
-    ValueError: If len(output_shard_axes) != len(outputs from `computation`)
-  """
-
-  if num_shards <= 0:
-    raise ValueError("num_shards must be a positive integer.")
-
-  inputs = [] if inputs is None else inputs
-  if not isinstance(inputs, list):
-    raise TypeError("tpu.shard()'s inputs must be a list of Tensors or None.")
-
-  # Converts inputs to Tensors.
-  inputs = [ops.convert_to_tensor(x) for x in inputs]
-
-  if input_shard_axes is None:
-    input_shard_axes = [0] * len(inputs)
-  if len(inputs) != len(input_shard_axes):
-    raise ValueError("Length of input_shard_axes must be equal to the number "
-                     "of inputs.")
-
-  if inputs:
-    # Splits the `inputs` along the corresponding `input_shard_axes`, giving
-    # lists with layout [input][shard]
-    split_inputs = [
-        array_ops.split(x, num_shards, axis=axis)
-        for (axis, x) in zip(input_shard_axes, inputs)]
-
-    # Transposes the input lists to have layout [shard][input]
-    transposed_inputs = [list(i) for i in zip(*split_inputs)]
-  else:
-    transposed_inputs = [[]] * num_shards
-
-  outputs = replicate(
-      computation,
-      transposed_inputs,
-      infeed_queue=infeed_queue,
-      device_assignment=device_assignment,
-      name=name)
-
-  # There must be at least one shard since num_shards > 0.
-  # TODO(b/36647078) remove disable when pylint bug is fixed.
-  # pylint: disable=indexing-exception
-  if isinstance(outputs[0], ops.Operation):
-    # pylint: enable=indexing-exception
-    # There were no outputs from the computation and replicate returned a list
-    # of NoOps with control dependencies on the computation. Return the first
-    # one so it can be used as a control dependency or fetch node.
-    # TODO(b/36647078) remove disable when pylint bug is fixed.
-    # pylint: disable=indexing-exception
-    return [outputs[0]]
-    # pylint: enable=indexing-exception
-
-  # TODO(b/36647078) remove disable when pylint bug is fixed.
-  # pylint: disable=indexing-exception
-  num_outputs = len(outputs[0])
-  # pylint: enable=indexing-exception
-
-  if output_shard_axes is None:
-    output_shard_axes = [0] * num_outputs
-  if num_outputs != len(output_shard_axes):
-    raise ValueError("Length of output_shard_axes must be equal to the number "
-                     "of outputs.")
-
-  if isinstance(outputs_from_all_shards, bool):
-    outputs_from_all_shards = [outputs_from_all_shards] * num_outputs
-
-  if num_outputs != len(outputs_from_all_shards):
-    raise ValueError("Length of outputs_from_all_shards must be equal to the "
-                     "number of outputs.")
-
-  results = []
-  for (axis, all_shards, x) in zip(output_shard_axes, outputs_from_all_shards,
-                                   zip(*outputs)):
-    if all_shards:
-      # Concatenate all of the outputs together (use stack for scalars).
-      shape = x[0].shape
-      is_scalar = shape is not None and (shape.ndims == 0)
-      results.append((array_ops.stack(list(x)) if is_scalar
-                      else array_ops.concat(list(x), axis=axis)))
-    else:
-      # TODO(phawkins): use a smarter policy, e.g., round-robin across shards.
-      results.append(x[0])
-
-  return results
-
-
-def batch_parallel(computation,
-                   inputs=None,
-                   num_shards=1,
-                   infeed_queue=None,
-                   device_assignment=None,
-                   name=None):
-  """Shards `computation` along the batch dimension for parallel execution.
-
-  Convenience wrapper around shard().
-
-  `inputs` must be a list of Tensors or None (equivalent to an empty list).
-  Each input is split into `num_shards` pieces along the 0-th dimension, and
-  computation is applied to each shard in parallel.
-
-  Tensors are broadcast to all shards if they are lexically captured by
-  `computation`. e.g.,
-
-  x = tf.constant(7)
-  def computation():
-    return x + 3
-  ... = shard(computation, ...)
-
-  The outputs from all shards are concatenated back together along their 0-th
-  dimension.
-
-  Inputs and outputs of the computation must be at least rank-1 Tensors.
-
-  Args:
-    computation: A Python function that builds a computation to apply to each
-      shard of the input.
-    inputs: A list of input tensors or None (equivalent to an empty list). The
-      0-th dimension of each Tensor must have size divisible by `num_shards`.
-    num_shards: The number of shards.
-    infeed_queue: If not `None`, the `InfeedQueue` from which to append a tuple
-      of arguments as inputs to `computation`.
-    device_assignment: If not `None`, a `DeviceAssignment` describing the
-      mapping between logical cores in the computation with physical cores in
-      the TPU topology. Uses a default device assignment if `None`. The
-      `DeviceAssignment` may be omitted if each shard of the computation uses
-      only one core, and there is either only one shard, or the number of shards
-      is equal to the number of cores in the TPU system.
-    name: (Deprecated) Does nothing.
-  Returns:
-    A list of output tensors.
-  Raises:
-    ValueError: If `num_shards <= 0`
-  """
-  return shard(
-      computation,
-      inputs,
-      num_shards=num_shards,
-      infeed_queue=infeed_queue,
-      device_assignment=device_assignment,
-      name=name)
-
-
-def rewrite(computation,
-            inputs=None,
-            infeed_queue=None,
-            device_assignment=None,
-            name=None):
-  """Rewrites `computation` for execution on a TPU system.
-
-  Args:
-    computation: A Python function that builds a computation to apply to the
-      input. If the function takes n inputs, 'inputs' should be a list of n
-      tensors.
-
-      `computation` may return a list of operations and tensors. Tensors must
-      come before operations in the returned list.  The return value of
-      `rewrite` is a list of tensors corresponding to the tensors from the
-      output of `computation`.
-
-      All `Operation`s returned from `computation` will be executed when
-      evaluating any of the returned output tensors.
-    inputs: A list of input tensors or `None` (equivalent to an empty list).
-    infeed_queue: If not `None`, the `InfeedQueue` from which to append a tuple
-      of arguments as inputs to `computation`.
-    device_assignment: if not `None`, a `DeviceAssignment` describing the
-      mapping between logical cores in the computation with physical cores in
-      the TPU topology. May be omitted for a single-core computation, in which
-      case the core attached to task 0, TPU device 0 is used.
-    name: (Deprecated) Does nothing.
-  Returns:
-    A list of output tensors.
-  """
-  if inputs is not None and not isinstance(inputs, (list, tuple)):
-    raise TypeError("tpu.rewrite() inputs must be a list or tuple")
-
-  # TODO(b/36647078) remove disable when pylint bug is fixed.
-  # pylint: disable=indexing-exception
-  return replicate(
-      computation,
-      None if inputs is None else [inputs],
-      infeed_queue=infeed_queue,
-      device_assignment=device_assignment,
-      name=name)[0]
-  # pylint: enable=indexing-exception
-
-  # Operations that indicate some error in the user's inference graph.
-_BLACKLISTED_INFERENCE_OPS = set([
-    "ReadVariableOp",
-    "AssignVariableOp",
-    "AssignAddVariableOp",
-    "AssignSubVariableOp",
-    "VarHandleOp",
-    "Variable",
-    "VariableV2",
-])
-
-
-def under_tpu_inference_context():
-  """Check if it is currently under `tpu.rewrite_for_inference()`."""
-  graph = ops.get_default_graph()
-
-  context = graph._get_control_flow_context()  # pylint: disable=protected-access
-  while context:
-    if isinstance(context, _TPUInferenceContext):
-      return True
-    context = context.outer_context
-
-  return False
-
-
-class _TPUInferenceContext(control_flow_ops.XLAControlFlowContext):
-  """A `ControlFlowContext` for nodes inside a TPU inference computation.
-
-  The primary role of `TPUReplicateContext` is to sanity check operators inside
-  a tpu.rewrite_for_inference() computation.
-  """
-
-  def __init__(self, name):
-    super(_TPUInferenceContext, self).__init__()
-    self._name = name
-
-  def AddOp(self, op):
-    self._AddOpInternal(op)
-
-  def _AddOpInternal(self, op):
-    # pylint: disable=protected-access
-    if op.type in _BLACKLISTED_INFERENCE_OPS:
-      raise NotImplementedError(
-          "Operation of type %s (%s) is not supported on the TPU for inference."
-          " Execution will fail if this op is used in the graph. Make sure your"
-          " variables are using variable_scope." % (op.type, op.name))
-    if self._outer_context:
-      self._outer_context.AddInnerOp(op)
-
-  def AddValue(self, val):
-    result = val
-    if self._outer_context:
-      result = self._outer_context.AddValue(val)
-    return result
-
-  def AddInnerOp(self, op):
-    self._AddOpInternal(op)
-
-  @property
-  def grad_state(self):
-    return None
-
-
-@experimental
-def validate_inference_rewrite_for_variables(graph):
-  """Validates whether rewrite_for_inference() 'worked' for variables.
-
-     The rewrite_for_inference() method is supposed to append GuaranteeConstOps
-     after ReadVariableOps, but this mechanism works only if you are using
-     tf.get_variable() to create and access variables in your tpu computation.
-     This validation method can be called immediately after calling
-     tpu.rewrite_for_inference() to check whether GuaranteeConstOps where added
-     to the graph.
-
-     Typical usages:
-       tpu.validate_inference_rewrite_for_variables(tf.get_default_graph())
-
-       tpu.validate_inference_rewrite_for_variables(sess.graph)
-
-  Args:
-    graph: The graph which needs to be validated.
-  Raises:
-    RuntimeError: if validation failed.
-  """
-  if not any([x.type == "GuaranteeConst" for x in graph.get_operations()]):
-    raise RuntimeError(
-        "No GuaranteeConst ops found in the graph after running "
-        "tpu.rewrite_for_inference(...). Please check that you are using "
-        "tf.get_variable() to create and access variables in your tpu "
-        "computation.")
-
-
-@experimental
-def rewrite_for_inference(computation,
-                          inputs=None,
-                          infeed_queue=None,
-                          device_assignment=None,
-                          name=None):
-  """Rewrites `computation` for inference on a TPU system.
-
-     Other than 'rewriting' the computation to run on a TPU, if using variables
-     in your computation, it moves the ReadVariableOps outside the TPU
-     computation, and adds GuaranteeConst ops just after the ReadVariableOps.
-     This mechanism works only if you are using tf.get_variable() to create and
-     access variables in your tpu computation. You can validate whether this
-     worked, by calling validate_inference_rewrite_for_variables() method
-     immediately after this method to check whether GuaranteeConstOps where
-     added to the graph.
-
-  Args:
-    computation: A Python function that builds a computation to apply to the
-      input. If the function takes n inputs, 'inputs' should be a list of n
-      tensors. If the function returns m outputs, rewrite will return a list of
-      m tensors.
-    inputs: A list of input tensors or `None` (equivalent to an empty list).
-    infeed_queue: If not `None`, the `InfeedQueue` from which to append a tuple
-      of arguments as inputs to `computation`.
-    device_assignment: if not `None`, a `DeviceAssignment` describing the
-      mapping between logical cores in the computation with physical cores in
-      the TPU topology. May be omitted for a single-core computation, in which
-      case the core attached to task 0, TPU device 0 is used.
-    name: The name of the operator.
-  Returns:
-    A list of output tensors.
-  """
-
-  def guarantee_const_getter(getter, name, *args, **kwargs):
-    with ops.control_dependencies(None):
-      return array_ops.guarantee_const(
-          getter(name, *args, **kwargs), name=name + "/GuaranteeConst")
-
-  def wrapped_computation(*args, **kwargs):
-    """Execute computation under `_TPUInferenceContext`."""
-    context = _TPUInferenceContext(
-        name=ops.get_default_graph().unique_name("rewrite_for_inference"))
-    try:
-      context.Enter()
-
-      vscope = variable_scope.get_variable_scope()
-      prev_custom_getter = vscope.custom_getter
-      prev_caching_device = vscope.caching_device
-      vscope.set_custom_getter(guarantee_const_getter)
-      vscope.set_caching_device(lambda op: op.device)
-
-      result = computation(*args, **kwargs)
-
-      vscope.set_custom_getter(prev_custom_getter)
-      vscope.set_caching_device(prev_caching_device)
-    finally:
-      context.Exit()
-    return result
-
-  # pylint: disable=undefined-variable
-  return rewrite(
-      wrapped_computation,
-      inputs=inputs,
-      infeed_queue=infeed_queue,
-      device_assignment=device_assignment,
-      name=name)
-  # pylint: enable=undefined-variable
-=======
 # pylint: disable=wildcard-import,unused-import,redefined-builtin
 from tensorflow.python.tpu.tpu import *
 # used by tests
 from tensorflow.python.tpu.tpu import _TPU_REPLICATE_ATTR
-# pylint: enable=wildcard-import,unused-import,redefined-builtin
->>>>>>> a751f01a
+# pylint: enable=wildcard-import,unused-import,redefined-builtin