--- conflicted
+++ resolved
@@ -18,142 +18,6 @@
 from __future__ import division
 from __future__ import print_function
 
-<<<<<<< HEAD
-import numpy as np
-
-from tensorflow.contrib.tpu.proto import topology_pb2
-
-
-class Topology(object):
-  """Describes a set of TPU devices.
-
-  Represents both the shape of the physical mesh, and the mapping between
-  TensorFlow TPU devices to physical mesh coordinates.
-  """
-
-  def __init__(self, serialized=None, mesh_shape=None, device_coordinates=None):
-    """Builds a Topology object.
-
-    If `serialized` is not `None`, the topology is parsed from `serialized` and
-    the other arguments are ignored. Otherwise, the topology is computed from
-    `mesh_shape` and `device_coordinates`.
-
-    Args:
-      serialized: A serialized `TopologyProto`, or `None`. If not `None`, the
-        serialized proto is parsed to discover the topology.
-      mesh_shape: A sequence of 3 positive integers, or `None`. If not `None`,
-        the shape of the TPU topology, in number of cores. Ignored if
-        `serialized` is not `None`.
-      device_coordinates: A rank 3 numpy array that describes the mapping from
-        TensorFlow TPU devices to TPU fabric coordinates, or `None`. Ignored
-        if `serialized is not `None`.
-
-    Raises:
-      ValueError: If `serialized` does not describe a well-formed topology.
-      ValueError: If `serialized` is `None` and `mesh_shape` is not a sequence
-        of 3 positive integers.
-      ValueError: If `serialized` is `None` and `device_coordinates` is not a
-        rank 3 numpy int32 array that describes a valid coordinate mapping.
-    """
-
-    self._serialized = serialized
-
-    if serialized:
-      self._parse_topology(serialized)
-    else:
-      self._mesh_shape = np.asarray(mesh_shape, dtype=np.int32)
-      self._device_coordinates = np.asarray(device_coordinates, np.int32)
-      if len(self._mesh_shape) != 3 or any(self._mesh_shape < 1):
-        raise ValueError("`mesh_shape` must be a sequence of 3 positive "
-                         "entries; got {}".format(self._mesh_shape))
-
-      if (len(self._device_coordinates.shape) != 3 or
-          self._device_coordinates.shape[2] != len(self._mesh_shape)):
-        raise ValueError("`device_coordinates` must be a rank 3 int32 array "
-                         "with minor dimension equal to the mesh shape rank")
-
-  def _parse_topology(self, serialized):
-    """Parses a serialized `TopologyProto` into `self`."""
-    proto = topology_pb2.TopologyProto()
-    proto.ParseFromString(serialized)
-
-    self._mesh_shape = np.array(proto.mesh_shape, dtype=np.int32)
-    if len(self._mesh_shape) != 3 or any(self._mesh_shape < 1):
-      raise ValueError("`mesh_shape` must be a vector of size 3 with positive "
-                       "entries; got {}".format(self._mesh_shape))
-
-    if proto.num_tasks < 0:
-      raise ValueError("`num_tasks` must be >= 0; got {}".format(
-          proto.num_tasks))
-    if proto.num_tpu_devices_per_task < 0:
-      raise ValueError("`num_tpu_devices_per_task` must be >= 0; got {}".format(
-          proto.num_tpu_devices_per_task))
-
-    expected_coordinates_size = (
-        proto.num_tasks * proto.num_tpu_devices_per_task * len(
-            proto.mesh_shape))
-    if len(proto.device_coordinates) != expected_coordinates_size:
-      raise ValueError("`device_coordinates` must have shape num_tasks ({}) * "
-                       "num_tpu_devices_per_task ({}) * len(mesh_shape) ({}); "
-                       "got shape {}".format(proto.num_tasks,
-                                             proto.num_tpu_devices_per_task,
-                                             proto.mesh_shape,
-                                             len(proto.device_coordinates)))
-
-    coords = np.array(proto.device_coordinates, dtype=np.int32)
-    if any(coords < 0):
-      raise ValueError("`device_coordinates` must be >= 0")
-    coords = coords.reshape((proto.num_tasks, proto.num_tpu_devices_per_task,
-                             len(proto.mesh_shape)))
-    self._device_coordinates = coords
-
-  @property
-  def mesh_shape(self):
-    """A rank 1 int32 array describing the shape of the TPU topology."""
-    return self._mesh_shape
-
-  @property
-  def mesh_rank(self):
-    """Returns the number of dimensions in the mesh."""
-    return len(self._mesh_shape)
-
-  @property
-  def device_coordinates(self):
-    """Describes the mapping from TPU devices to topology coordinates.
-
-    Returns:
-      A rank 3 int32 array with shape `[tasks, devices, axis]`.
-      `tasks` is the number of tasks in the TPU cluster, `devices` is the number
-      of TPU devices per task, and `axis` is the number of axes in the TPU
-      cluster topology. Each entry gives the `axis`-th coordinate in the
-      topology of a task/device pair. TPU topologies are 3-dimensional, with
-      dimensions `(x, y, core number)`.
-    """
-    return self._device_coordinates
-
-  @property
-  def num_tasks(self):
-    """Returns the number of TensorFlow tasks in the TPU slice."""
-    return self._device_coordinates.shape[0]
-
-  @property
-  def num_tpus_per_task(self):
-    """Returns the number of TPU devices per task in the TPU slice."""
-    return self._device_coordinates.shape[1]
-
-  def serialized(self):
-    """Returns the serialized form of the topology."""
-    if self._serialized is None:
-      proto = topology_pb2.TopologyProto()
-      proto.mesh_shape[:] = list(self._mesh_shape)
-      proto.num_tasks = self._device_coordinates.shape[0]
-      proto.num_tpu_devices_per_task = self._device_coordinates.shape[1]
-      proto.device_coordinates.extend(list(self._device_coordinates.flatten()))
-      self._serialized = proto.SerializeToString()
-
-    return self._serialized
-=======
 # pylint: disable=wildcard-import,unused-import,redefined-builtin
 from tensorflow.python.tpu.topology import *
-# pylint: enable=wildcard-import,unused-import,redefined-builtin
->>>>>>> 4c307bd3
+# pylint: enable=wildcard-import,unused-import,redefined-builtin