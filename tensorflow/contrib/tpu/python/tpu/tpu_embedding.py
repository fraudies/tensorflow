--- conflicted
+++ resolved
@@ -18,1088 +18,6 @@
 from __future__ import division
 from __future__ import print_function
 
-<<<<<<< HEAD
-import collections
-import copy
-import math
-import re
-import six
-
-from tensorflow.contrib.framework.python.framework import experimental
-from tensorflow.contrib.tpu.ops import gen_tpu_ops
-from tensorflow.contrib.tpu.proto import tpu_embedding_configuration_pb2 as elc
-from tensorflow.contrib.tpu.python.ops import tpu_ops
-from tensorflow.python.framework import dtypes
-from tensorflow.python.framework import ops
-from tensorflow.python.framework import sparse_tensor
-from tensorflow.python.ops import array_ops
-from tensorflow.python.ops import control_flow_ops
-from tensorflow.python.ops import init_ops
-from tensorflow.python.ops import math_ops
-from tensorflow.python.ops import partitioned_variables
-from tensorflow.python.ops import state_ops
-from tensorflow.python.ops import variable_scope
-from tensorflow.python.ops import variables
-
-TRAINING = elc.TPUEmbeddingConfiguration.TRAINING
-INFERENCE = elc.TPUEmbeddingConfiguration.INFERENCE
-
-# TODO(shizhiw): A better interface is to make `num_hosts` and
-# `num_cores_per_host` optional parameters for `TPUEmbedding`
-# constructor. Usually they can be automatically detected, but
-# user can also specify them for debugging (b/112112496).
-# Auto-detection can be done with `tpu_system_metadata.py`.
-_MASTER_JOB = 'tpu_worker'
-_HOST_PATTERN = '/job:tpu_worker/task:{}/device:CPU:0'
-_NUM_CORES_PER_HOST = 8
-
-_TEST_MASTER_JOB = None
-_TEST_HOST = '/replica:0/task:0/device:CPU:0'
-_TEST_NUM_CORES_PER_HOST = 2
-
-
-class TableConfig(
-    collections.namedtuple(
-        'TableConfig',
-        ['vocabulary_size', 'dimension', 'initializer', 'combiner'])):
-  """Embedding table configuration."""
-
-  @experimental
-  def __new__(cls,
-              vocabulary_size,
-              dimension,
-              initializer=None,
-              combiner='mean'):
-    """Embedding table configuration.
-
-    Args:
-      vocabulary_size: Number of vocabulary (/rows) in the table.
-      dimension: The embedding dimension.
-      initializer: A variable initializer function to be used in embedding
-        variable initialization. If not specified, defaults to
-        `tf.truncated_normal_initializer` with mean `0.0` and standard deviation
-        `1/sqrt(dimension)`.
-      combiner: A string specifying how to reduce if there are multiple entries
-        in a single row. Currently 'mean', 'sqrtn' and 'sum' are supported, with
-        'mean' the default. 'sqrtn' often achieves good accuracy, in particular
-        with bag-of-words columns. For more information, see
-        `tf.nn.embedding_lookup_sparse`.
-
-    Returns:
-      `TableConfig`.
-
-    Raises:
-      ValueError: if `vocabulary_size` is not positive integer.
-      ValueError: if `dimension` is not positive integer.
-      ValueError: if `initializer` is specified and is not callable.
-      ValueError: if `combiner` is not supported.
-    """
-    if not isinstance(vocabulary_size, int) or vocabulary_size < 1:
-      raise ValueError('Invalid vocabulary_size {}.'.format(vocabulary_size))
-
-    if not isinstance(dimension, int) or dimension < 1:
-      raise ValueError('Invalid dimension {}.'.format(dimension))
-
-    if (initializer is not None) and (not callable(initializer)):
-      raise ValueError('initializer must be callable if specified.')
-    if initializer is None:
-      initializer = init_ops.truncated_normal_initializer(
-          mean=0.0, stddev=1 / math.sqrt(dimension))
-
-    if combiner not in ('mean', 'sum', 'sqrtn'):
-      raise ValueError('Invalid combiner {}'.format(combiner))
-
-    return super(TableConfig, cls).__new__(cls, vocabulary_size, dimension,
-                                           initializer, combiner)
-
-
-# TODO(shizhiw): Factor `use_gradient_accumulation` and
-# `pipeline_execution_with_tensor_core` out of `_OptimizationParameters`.
-class _OptimizationParameters(object):
-  """Parameters common to all optimizations."""
-
-  def __init__(self, learning_rate, use_gradient_accumulation,
-               pipeline_execution_with_tensor_core):
-    self.learning_rate = learning_rate
-    self.use_gradient_accumulation = use_gradient_accumulation
-    self.pipeline_execution_with_tensor_core = (
-        pipeline_execution_with_tensor_core)
-
-
-class AdagradParameters(_OptimizationParameters):
-  """Optimization parameters for Adagrad."""
-
-  def __init__(self, learning_rate, initial_accumulator,
-               use_gradient_accumulation=False,
-               pipeline_execution_with_tensor_core=True):
-    """Optimization parameters for Adagrad.
-
-    Args:
-      learning_rate: used for updating embedding table.
-      initial_accumulator: initial accumulator for Adagrad.
-      use_gradient_accumulation: setting this to `True` makes embedding
-         gradients calculation more accurate but slower. Please see
-         `optimization_parameters.proto` for details.
-         for details.
-      pipeline_execution_with_tensor_core: setting this to `True` makes training
-        faster, but trained model will be different if step N and step N+1
-        involve the same set of embedding ID. Please see
-        `tpu_embedding_configuration.proto` for details.
-    """
-    super(AdagradParameters, self).__init__(learning_rate,
-                                            use_gradient_accumulation,
-                                            pipeline_execution_with_tensor_core)
-    self.initial_accumulator = initial_accumulator
-
-
-class AdamParameters(_OptimizationParameters):
-  """Optimization parameters for Adam."""
-
-  def __init__(self, learning_rate,
-               beta1=0.9,
-               beta2=0.999,
-               epsilon=1e-08,
-               use_gradient_accumulation=False,
-               pipeline_execution_with_tensor_core=True):
-    """Optimization parameters for Adam.
-
-    Args:
-      learning_rate: a floating point value. The learning rate.
-      beta1: A float value.
-        The exponential decay rate for the 1st moment estimates.
-      beta2: A float value.
-        The exponential decay rate for the 2nd moment estimates.
-      epsilon: A small constant for numerical stability.
-      use_gradient_accumulation: setting this to `True` makes embedding
-         gradients calculation more accurate but slower. Please see
-         `optimization_parameters.proto` for details.
-         for details.
-      pipeline_execution_with_tensor_core: setting this to `True` makes training
-        faster, but trained model will be different if step N and step N+1
-        involve the same set of embedding ID. Please see
-        `tpu_embedding_configuration.proto` for details.
-    """
-    super(AdamParameters, self).__init__(learning_rate,
-                                         use_gradient_accumulation,
-                                         pipeline_execution_with_tensor_core)
-    self.beta1 = beta1
-    self.beta2 = beta2
-    self.epsilon = epsilon
-
-
-class StochasticGradientDescentParameters(_OptimizationParameters):
-  """Optimization parameters for stochastic gradient descent.
-
-  Args:
-    learning_rate: a floating point value. The learning rate.
-    use_gradient_accumulation: setting this to `True` makes embedding
-      gradients calculation more accurate but slower. Please see
-         `optimization_parameters.proto` for details.
-    pipeline_execution_with_tensor_core: setting this to `True` makes training
-      faster, but trained model will be different if step N and step N+1
-      involve the same set of embedding ID. Please see
-      `tpu_embedding_configuration.proto` for details.
-    """
-
-  def __init__(self, learning_rate, use_gradient_accumulation=False,
-               pipeline_execution_with_tensor_core=True):
-    super(StochasticGradientDescentParameters, self).__init__(
-        learning_rate, use_gradient_accumulation,
-        pipeline_execution_with_tensor_core)
-
-
-class TPUEmbedding(object):
-  """API for using TPU for embedding.
-
-    Example:
-    ```
-    table_config_user = tpu_embedding.TableConfig(
-        vocabulary_size=4, dimension=2,
-        initializer=initializer, combiner='mean')
-    table_to_config_dict = {'video': table_config_video,
-                          'user': table_config_user}
-    feature_to_table_dict = {'watched': 'video',
-                             'favorited': 'video',
-                             'friends': 'user'}
-    batch_size = 4
-    num_hosts = 1
-    optimization_parameters = tpu_embedding.AdagradParameters(1., 1.)
-    mode = tpu_embedding.TRAINING
-    embedding = tpu_embedding.TPUEmbedding(
-        table_to_config_dict, feature_to_table_dict,
-        batch_size, num_hosts, mode, optimization_parameters)
-
-    batch_size_per_core = embedding.batch_size_per_core
-    sparse_features_list = []
-    for host in hosts:
-      with ops.device(host):
-        for _ in range(embedding.num_cores_per_host):
-          sparse_features = {}
-          sparse_features['watched'] = sparse_tensor.SparseTensor(...)
-          sparse_features['favorited'] = sparse_tensor.SparseTensor(...)
-          sparse_features['friends'] = sparse_tensor.SparseTensor(...)
-          sparse_features_list.append(sparse_features)
-
-    enqueue_ops = embedding.generate_enqueue_ops(sparse_features_list)
-
-    def computation():
-      activations = embedding.get_activations()
-      loss = compute_loss(activations)
-
-      base_optimizer = gradient_descent.GradientDescentOptimizer(
-          learning_rate=1)
-      cross_shard_optimizer = tpu_optimizer.CrossShardOptimizer(
-          base_optimizer)
-
-      train_op = cross_shard_optimizer.minimize(loss)
-      # `train_op` and `send_gradients_op` must happen in order.
-      with ops.control_dependencies([train_op]):
-        send_gradients_op = embedding.generate_send_gradients_op()
-      with ops.control_dependencies([send_gradients_op]):
-        loss = array_ops.identity(loss)
-
-    loss = tpu.shard(computation,
-                     num_shards=embedding.num_cores)
-
-    with self.test_session() as sess:
-      sess.run(tpu.initialize_system(embedding_config=
-                                     embedding.config_proto))
-      sess.run(variables.global_variables_initializer())
-      sess.run(embedding.init_ops)
-      sess.run(enqueue_ops)
-      loss_val = sess.run(loss)
-    ```
-  """
-
-  # TODO(shizhiw): Instead of `feature_to_table_dict` which maps to table
-  # name, consider `feature_to_config_dict` which maps to `FeatureConfig`.
-  # `FeatureConfig` could have fields other than table name. For example, it
-  # could have a field to indicate that the feature should not be used to
-  # update embedding table (cr/204852758, cr/204940540). Also, this can support
-  # different combiners for different features within the same table.
-
-  # TODO(shizhiw): will it be cleaner to make `table_to_config_dict` and
-  # `feature_to_table_dict` lists of `TableSpec` and `FeatureSpec` respectively?
-
-  # TODO(shizhiw): Consider adding `input_fn` as an option to remove boilerplate
-  # for-loops around construction of inputs.
-
-  # `optimization_parameter` applies to all tables. If the need arises,
-  # we can add `optimization_parameters` to `TableConfig` to override this
-  # global setting.
-  @experimental
-  def __init__(self,
-               table_to_config_dict,
-               feature_to_table_dict,
-               batch_size,
-               num_hosts,
-               mode,
-               optimization_parameters=None,
-               tpu_embedding_test=False):
-    """API for using TPU for embedding lookups.
-
-    Args:
-      table_to_config_dict: A dictionary mapping from string of table name to
-        `TableConfig`. Table refers to an embedding table, e.g. `params`
-        argument to `tf.nn.embedding_lookup_sparse()`.
-      feature_to_table_dict: A dictionary mapping from string of feature name
-        to string of table name. Feature refers to ids to lookup in embedding
-        table, e.g. `sp_ids` argument to `tf.nn.embedding_lookup_sparse()`.
-      batch_size: An `int` representing the global batch size.
-      num_hosts: An `int` representing the number of TPU hosts.
-      mode: `TRAINING` or `INFERENCE`.
-      optimization_parameters: `AdagradParameters`, `AdamParameters`,
-        `Stochasticgradientdescentparameters`. Must be set in training and must
-        not be `None` in inference.
-      tpu_embedding_test: A `bool`. Only used for testing.
-
-    Raises:
-      ValueError: if any input is invalid.
-    """
-    _validate_table_to_config_dict(table_to_config_dict)
-    # Avoid nondeterminism from `Dict` iteration order by using `OrderedDict`.
-    self._table_to_config_dict = _create_ordered_dict(table_to_config_dict)
-    self._combiners = _create_combiners(self._table_to_config_dict)
-
-    _validate_feature_to_table_dict(table_to_config_dict, feature_to_table_dict)
-    self._feature_to_table_dict = _create_ordered_dict(feature_to_table_dict)
-    self._table_to_features_dict = _create_table_to_features_dict(
-        self._feature_to_table_dict)
-
-    self._batch_size = batch_size
-
-    if tpu_embedding_test:
-      self._num_hosts = 1
-      self._hosts = [_TEST_HOST]
-      self._num_cores_per_host = _TEST_NUM_CORES_PER_HOST
-    else:
-      self._num_hosts = num_hosts
-      self._hosts = [_HOST_PATTERN.format(i) for i in range(self._num_hosts)]
-      self._num_cores_per_host = _NUM_CORES_PER_HOST
-    self._num_cores = self._num_cores_per_host * self._num_hosts
-
-    _validate_batch_size(self._batch_size, self._num_cores)
-    self._batch_size_per_core = self._batch_size // self._num_cores
-
-    self._init_ops = []
-
-    # TODO(shizhiw): remove `mode`?
-    if mode == TRAINING:
-      _validate_optimization_parameters(optimization_parameters)
-      self._optimization_parameters = optimization_parameters
-    elif mode == INFERENCE:
-      if optimization_parameters is not None:
-        raise ValueError('`optimization_parameters` should be `None` '
-                         'for inference mode.')
-      self._optimization_parameters = (
-          StochasticGradientDescentParameters(1.))
-    else:
-      raise ValueError('`mode` only supports {} and {}; got {}.'
-                       .format(TRAINING, INFERENCE, mode))
-    self._mode = mode
-
-    # TODO(shizhiw): move `optimization_parameters` into `_optimizer_handler`
-    # and create special handler for inference that inherits from
-    # StochasticGradientDescentHandler with more user-friendly error message
-    # on get_slot().
-    self._optimizer_handler = _get_optimization_handler(
-        self._optimization_parameters)
-
-    dummy_table_variables_init_op = self._create_dummy_table_variables()
-    self._init_ops.append(dummy_table_variables_init_op)
-
-    self._config_proto = self._create_config_proto()
-
-    self._create_variables_and_ops()
-    self._init_ops.extend(self._load_parameters_ops)
-
-  @property
-  def hosts(self):
-    """A list of device names for CPU hosts.
-
-    Returns:
-      A list of device names for CPU hosts.
-    """
-    return self._hosts
-
-  # TODO(shizhiw): change to num_tensor_cores_per_host to be more explicit and
-  # to be consistent with `tpu_embedding_configuration.proto`.
-  @property
-  def num_cores_per_host(self):
-    """Number of TPU cores on a CPU host.
-
-    Returns:
-      Number of TPU cores on a CPU host.
-    """
-    return self._num_cores_per_host
-
-  @property
-  def num_cores(self):
-    """Total number of TPU cores on all hosts.
-
-    Returns:
-      Total number of TPU cores on all hosts.
-    """
-    return self._num_cores
-
-  @property
-  def batch_size_per_core(self):
-    """Batch size for each TPU core.
-
-    The sparse tensors in `sparse_features_list` to `generate_enqueue_ops`
-       must have batch dimension equal to this.
-
-    Returns:
-      Batch size for each TPU core.
-    """
-    return self._batch_size_per_core
-
-  @property
-  def config_proto(self):
-    """Create embedding config proto for `tpu.initialize_system()`.
-
-    Returns:
-      an `TPUEmbeddingConfiguration` proto describing the desired
-         configuration of the hardware embedding lookup tables, which
-         is passed to `tpu.initialize_system()`.
-    """
-    return self._config_proto
-
-  @property
-  def init_ops(self):
-    """Initialization ops for TPU embedding.
-
-    It must be called after all global variables have been initialized,
-    i.e. after `global_variables_initializer()`, as it loads embedding
-    tables into TPU.
-
-    Returns:
-      A list of ops.
-    """
-    return self._init_ops
-
-  # TODO(shizhiw): get table variables the same way as getting slot variables.
-  @property
-  def table_to_table_variables_dict(self):
-    return copy.copy(self._table_to_table_variables_dict)
-
-  def get_slot_names(self):
-    """Return a list of the names of slots created by `TPUEmbedding`."""
-    return self._optimizer_handler.get_slot_names()
-
-  def get_slot(self, table, name):
-    """Return a slot named `name` create for `table` by `TPUEmbedding`."""
-    return self._optimizer_handler.get_slot(table, name)
-
-  # TODO(shizhiw): expose load to user too?
-  @property
-  def retrieve_parameters_ops(self):
-    return self._retrieve_parameters_ops
-
-  def _create_config_proto(self):
-    """Create `TPUEmbeddingConfiguration`."""
-    config_proto = elc.TPUEmbeddingConfiguration()
-    for table in self._table_to_config_dict:
-      table_descriptor = config_proto.table_descriptor.add()
-      table_descriptor.name = table
-
-      table_config = self._table_to_config_dict[table]
-      table_descriptor.vocabulary_size = table_config.vocabulary_size
-      table_descriptor.dimension = table_config.dimension
-
-      features_for_table = self._table_to_features_dict[table]
-      table_descriptor.num_features = len(features_for_table)
-
-      table_descriptor.optimization_parameters.learning_rate.constant = (
-          self._optimization_parameters.learning_rate)
-      table_descriptor.optimization_parameters.use_gradient_accumulation = (
-          self._optimization_parameters.use_gradient_accumulation)
-      self._optimizer_handler.set_optimization_parameters(table_descriptor)
-
-    config_proto.mode = self._mode
-    config_proto.batch_size_per_tensor_core = self._batch_size_per_core
-    config_proto.num_hosts = self._num_hosts
-    config_proto.num_tensor_cores = self._num_cores
-    config_proto.sharding_strategy = elc.TPUEmbeddingConfiguration.DIV_DEFAULT
-    config_proto.pipeline_execution_with_tensor_core = (
-        self._optimization_parameters.pipeline_execution_with_tensor_core)
-
-    return config_proto
-
-  def _create_variables_and_ops(self):
-    """Create embedding variables and return ops to load them into TPU."""
-    self._load_parameters_ops = []
-    self._retrieve_parameters_ops = []
-    self._table_to_table_variables_dict = {}
-    for table in self._table_to_config_dict:
-      device_fn = _create_device_fn(self._hosts)
-      with ops.device(device_fn):
-        # TODO(shizhiw): allow user to specify variable name so that
-        # they could make the name consistent with CPU etc.
-        variable_name = table
-        table_variables = _create_partitioned_variables(
-            name=variable_name,
-            num_hosts=self._num_hosts,
-            vocabulary_size=self._table_to_config_dict[table].vocabulary_size,
-            embedding_dimension=self._table_to_config_dict[table].dimension,
-            initializer=self._table_to_config_dict[table].initializer,
-            collections=[ops.GraphKeys.GLOBAL_VARIABLES])
-        self._table_to_table_variables_dict[table] = table_variables
-
-        self._optimizer_handler.create_variables_and_ops(
-            table, variable_name, self._num_hosts,
-            self._table_to_config_dict[table], table_variables,
-            self._load_parameters_ops, self._retrieve_parameters_ops)
-
-  def _create_dummy_table_variables(self):
-    """Create dummy embedding table variables.
-
-    The sole purpose of these dummy variables are to trigger gradient
-    calcuation wrt them so that the gradients wrt activation can be captured
-    and later sent to TPU embedding.
-
-    Returns:
-      Initializer for these variables.
-
-    Raises:
-      RuntimeError: if collection to store gradients already exists and is not
-      empty.
-    """
-    self._dummy_table_variables = []
-    # TODO(shizhiw): remove table id.
-    for table_id, table in enumerate(self._table_to_features_dict):
-      self._dummy_table_variables.append(
-          variable_scope.get_variable(
-              'tpu_embedding_dummy_table_variable_%s' % table,
-              dtype=dtypes.float32,
-              shape=[1],
-              use_resource=True,
-              trainable=True,
-              # TODO(shizhiw): Remove these dummy variables as
-              # tensorflow optimizer creates slot variable for them which
-              # is undesirable.
-              # e.g. tpu_embedding_dummy_table_variable_mlp_user/Adam{_1}.
-              # Explicitly specifying collections prevents this variable from
-              # being added to the GLOBAL_VARIABLES collection, so that Saver()
-              # ignores it.
-              collections=['tpu_embedding_dummy_table_variables']))
-
-      g = ops.get_default_graph()
-      table_gradients = g.get_collection_ref(
-          'tpu_embedding_gradients_table_%d' % table_id)
-      if table_gradients:
-        raise RuntimeError(
-            'tpu_embedding_gradients_table_%d is not empty.' % table_id)
-      table_gradients.extend([None] * len(self._table_to_features_dict[table]))
-
-    return variables.variables_initializer(
-        self._dummy_table_variables,
-        name='tpu_embedding_dummy_table_variables_init')
-
-  def generate_enqueue_ops(self, sparse_features_list):
-    """Generate enqueue ops.
-
-    Args:
-      sparse_features_list: a list of dictionary mapping from string
-        of feature names to sparse tensor. Each dictionary is for one
-        TPU core. Dictionaries for the same core should be contiguous
-        on the list.
-
-    Returns:
-      Ops to enqueue to TPU for embedding.
-    """
-    self._validate_generate_enqueue_ops_sparse_features_list(
-        sparse_features_list)
-    return [
-        self._generate_enqueue_op(
-            sparse_features, device_ordinal=i % self._num_cores_per_host)
-        for i, sparse_features in enumerate(sparse_features_list)
-    ]
-
-  def _validate_generate_enqueue_ops_sparse_features_list(
-      self, sparse_features_list):
-    """Validate `sparse_features_list`."""
-    if len(sparse_features_list) != self._num_cores:
-      raise ValueError('Length of `sparse_features_list` should match the '
-                       'number of cores; '
-                       '`len(sparse_features_list)` is {}, '
-                       'number of cores is {}.'.format(
-                           len(sparse_features_list), self._num_cores))
-
-    feature_set = set(self._feature_to_table_dict.keys())
-    contiguous_device = None
-    for i, sparse_features in enumerate(sparse_features_list):
-      used_feature_set = set(sparse_features.keys())
-
-      # Check features are valid.
-      missing_feature_set = feature_set - used_feature_set
-      if missing_feature_set:
-        raise ValueError('`sparse_features_list[{}]` misses a feature that is '
-                         'in `feature_to_config_dict`: {}.'.format(
-                             i, missing_feature_set))
-
-      extra_feature_set = used_feature_set - feature_set
-      if extra_feature_set:
-        raise ValueError('`sparse_features_list[{}]` has a feature that is not '
-                         'in `feature_to_config_dict`: {}.'.format(
-                             i, extra_feature_set))
-
-      device = None
-      device_feature = None
-      for feature, tensor in six.iteritems(sparse_features):
-        if not isinstance(tensor, sparse_tensor.SparseTensor):
-          raise ValueError('`sparse_features_list[{}]` has a feature that is '
-                           'not mapped to `SparseTensor`. '
-                           '`feature`: {}, type: {}'.format(
-                               i, feature, type(tensor)))
-
-        # Check all features are on the same device.
-        if device is None:
-          device = tensor.op.device
-          device_feature = feature
-        else:
-          if device != tensor.op.device:
-            raise ValueError('Devices are different between features in '
-                             '`sparse_features_list[{}]`; '
-                             'devices: {}, {}; features: {}, {}.'.format(
-                                 i, device, tensor.op.device, feature,
-                                 device_feature))
-
-      if i % self._num_cores_per_host:
-        if device != contiguous_device:
-          raise ValueError('We expect the `sparse_features` which are on the '
-                           'same host to be contiguous in '
-                           '`sparse_features_list`, '
-                           '`sparse_features_list[{}]` is on device {}, '
-                           'but is expected to be on device {}.'.format(
-                               i, device, contiguous_device))
-      else:
-        contiguous_device = device
-
-  def _generate_enqueue_op(self, sparse_features, device_ordinal):
-    with ops.colocate_with(list(sparse_features.values())[0]):
-      sample_idcs, embedding_idcs, aggregation_weights = (
-          self._format_for_tpu_embedding_sparse_batch(sparse_features))
-      return tpu_ops.enqueue_tpu_embedding_sparse_batch(
-          sample_idcs,
-          embedding_idcs,
-          aggregation_weights,
-          combiners=self._combiners,
-          device_ordinal=device_ordinal)
-
-  def _format_for_tpu_embedding_sparse_batch(self, sparse_features):
-    """Format sparse features for `enqueue_tpu_embedding_sparse_batch()`.
-
-    Args:
-      sparse_features: a `Dict` of `SparseTensor`s for embedding.
-
-    Returns:
-      Arguments for `enqueue_tpu_embedding_sparse_batch()`.
-    """
-
-    sample_idcs, embedding_idcs, aggregation_weights = list(), list(), list()
-    for table in self._table_to_features_dict:
-      sample_t, indices_t, weights_t = list(), list(), list()
-
-      features = self._table_to_features_dict[table]
-      for i, feature in enumerate(features):
-        tensor = sparse_features[feature]
-        sample_indices = tensor.indices[:, 0]
-        embedding_indices = tensor.values
-        weights = array_ops.ones_like(embedding_indices)
-        sample_t.append(i * self._batch_size_per_core + sample_indices)
-        indices_t.append(embedding_indices)
-        weights_t.append(weights)
-
-      sample_idcs.append(
-          math_ops.cast(array_ops.concat(sample_t, axis=0), dtype=dtypes.int32))
-      embedding_idcs.append(
-          math_ops.cast(
-              array_ops.concat(indices_t, axis=0), dtype=dtypes.int32))
-      aggregation_weights.append(
-          math_ops.cast(
-              array_ops.concat(weights_t, axis=0), dtype=dtypes.float32))
-
-    return sample_idcs, embedding_idcs, aggregation_weights
-
-  def get_activations(self):
-    """Get activations for features.
-
-    This should be called within `computation` that is passed to
-      `tpu.replicate` and friends.
-
-    Returns:
-      A dictionary mapping from `String` of feature name to `Tensor`
-        of activation.
-    """
-    recv_activations = tpu_ops.recv_tpu_embedding_activations(
-        num_outputs=len(self._table_to_config_dict),
-        config=self._config_proto.SerializeToString())
-
-    activations = collections.OrderedDict()
-    for table_id, table in enumerate(self._table_to_features_dict):
-      features = self._table_to_features_dict[table]
-      for lookup_id, feature in enumerate(features):
-        start_row = lookup_id * self._batch_size_per_core
-        end_row = start_row + self._batch_size_per_core
-        activations[feature] = gen_tpu_ops.tpu_embedding_activations(
-            self._dummy_table_variables[table_id],
-            recv_activations[table_id][start_row:end_row, :],
-            table_id=table_id,
-            lookup_id=lookup_id)
-    return activations
-
-  # TODO(shizhiw): Make `gradient_multiplier` per feature. Setting it to 0 would
-  # have the effect of `tf.stop_gradients()`.
-  # TODO(shizhiw): Consider alternative ways to capture gradients wrt embedding
-  # layer outputs to remove `_dummy_table_variables`,
-  # `_embedding_activation_grad` and `tpu_embedding_gradients_table_%d'.
-  def generate_send_gradients_op(self, gradient_multipliers=None):
-    """Retrieve gradients from collections and send them to TPU embedding.
-
-    Args:
-      gradient_multipliers: None, or dict mapping table names to gradient
-        multiplier Tensors.
-
-    Returns:
-      SendTPUEmbeddingGradients Op.
-
-    Raises:
-      ValueError: If required gradients have not been defined.
-      RuntimeError: If `mode` is not `TRAINING`.
-    """
-    if self._mode != TRAINING:
-      raise RuntimeError('Only in training mode gradients need to '
-                         'be sent to TPU embedding; got mode {}.'
-                         .format(self._mode))
-
-    g = ops.get_default_graph()
-    gradients = list()
-    for table_id, table in enumerate(self._table_to_config_dict):
-      table_gradients = g.get_collection(
-          'tpu_embedding_gradients_table_%d' % table_id)
-      if any(gradient is None for gradient in table_gradients):
-        raise ValueError(
-            'Table {}/{} has undefined gradients: this is probably because the '
-            'model asked TPUEmbedding to compute activations that were not '
-            'used.'.format(table_id, table))
-      concat_table_grads = array_ops.concat(table_gradients, axis=0)
-      if gradient_multipliers is not None:
-        concat_table_grads *= gradient_multipliers[table.name]
-      gradients.append(concat_table_grads)
-
-    return tpu_ops.send_tpu_embedding_gradients(
-        inputs=gradients, config=self.config_proto.SerializeToString())
-
-
-def _validate_table_to_config_dict(table_to_config_dict):
-  """Validate `table_to_config_dict`."""
-  for k, v in six.iteritems(table_to_config_dict):
-    if not isinstance(v, TableConfig):
-      raise ValueError('Value of `table_to_config_dict` must be of type '
-                       '`TableConfig`, got {} for {}.'.format(type(v), k))
-
-
-def _validate_feature_to_table_dict(table_to_config_dict,
-                                    feature_to_table_dict):
-  """Validate `feature_to_table_dict`."""
-  used_table_set = set(feature_to_table_dict.values())
-  table_set = set(table_to_config_dict.keys())
-
-  unused_table_set = table_set - used_table_set
-  if unused_table_set:
-    raise ValueError('`table_to_config_dict` specifies table that is not '
-                     'used in `feature_to_table_dict`: {}.'
-                     .format(unused_table_set))
-
-  extra_table_set = used_table_set - table_set
-  if extra_table_set:
-    raise ValueError('`feature_to_table_dict` refers to a table that is not '
-                     'specified in `table_to_config_dict`: {}.'
-                     .format(extra_table_set))
-
-
-def _validate_batch_size(batch_size, num_cores):
-  if batch_size % num_cores:
-    raise ValueError('`batch_size` is not a multiple of number of '
-                     'cores. `batch_size`={}, `_num_cores`={}.'.format(
-                         batch_size, num_cores))
-
-
-def _validate_optimization_parameters(optimization_parameters):
-  if not isinstance(optimization_parameters, _OptimizationParameters):
-    raise ValueError('`optimization_parameters` must inherit from '
-                     '`_OptimizationPramaters`. '
-                     '`type(optimization_parameters)`={}'.format(
-                         type(optimization_parameters)))
-
-
-class _OptimizerHandler(object):
-  """Interface class for handling optimizer specific logic."""
-
-  def __init__(self, optimization_parameters):
-    self._optimization_parameters = optimization_parameters
-
-  def set_optimization_parameters(self, table_descriptor):
-    raise NotImplementedError()
-
-  def create_variables_and_ops(self, table, variable_name):
-    raise NotImplementedError()
-
-  def get_slot_names(self):
-    raise NotImplementedError()
-
-  def get_slot(self, table, name):
-    raise NotImplementedError()
-
-
-class _AdagradHandler(_OptimizerHandler):
-  """Handles Adagrad specific logic."""
-
-  def __init__(self, optimization_parameters):
-    super(_AdagradHandler, self).__init__(optimization_parameters)
-    self._table_to_accumulator_variables_dict = {}
-
-  def set_optimization_parameters(self, table_descriptor):
-    table_descriptor.optimization_parameters.adagrad.SetInParent()
-
-  def create_variables_and_ops(self, table, variable_name, num_hosts,
-                               table_config, table_variables,
-                               load_parameters_ops, retrieve_parameters_ops):
-    optimizer_name = 'Adagrad'
-    accumulator_initializer = init_ops.constant_initializer(
-        self._optimization_parameters.initial_accumulator)
-    accumulator_variables = _create_partitioned_variables(
-        name='%s/%s' % (variable_name, optimizer_name),
-        num_hosts=num_hosts,
-        vocabulary_size=table_config.vocabulary_size,
-        embedding_dimension=table_config.dimension,
-        collections=[ops.GraphKeys.GLOBAL_VARIABLES],
-        initializer=accumulator_initializer)
-
-    self._table_to_accumulator_variables_dict[table] = accumulator_variables
-    for host_id, table_variable, accumulator_variable in (zip(
-        range(num_hosts), table_variables, accumulator_variables)):
-      with ops.colocate_with(table_variable):
-        load_parameters_op = (
-            tpu_ops.load_tpu_embedding_adagrad_parameters(
-                parameters=table_variable,
-                accumulators=accumulator_variable,
-                table_name=table,
-                num_shards=num_hosts,
-                shard_id=host_id))
-        retrieved_table, retrieved_accumulator = (
-            tpu_ops.retrieve_tpu_embedding_adagrad_parameters(
-                table_name=table,
-                num_shards=num_hosts,
-                shard_id=host_id))
-        retrieve_parameters_op = control_flow_ops.group(
-            state_ops.assign(table_variable, retrieved_table),
-            state_ops.assign(accumulator_variable, retrieved_accumulator))
-
-      load_parameters_ops.append(load_parameters_op)
-      retrieve_parameters_ops.append(retrieve_parameters_op)
-
-  def get_slot_names(self):
-    return ['accumulator']
-
-  def get_slot(self, table, name):
-    if name not in self.get_slot_names():
-      raise ValueError('Adagrad has {} as slot names; got {}.'
-                       .format(self.get_slot_names(), name))
-    return self._table_to_accumulator_variables_dict[table]
-
-
-class _AdamHandler(_OptimizerHandler):
-  """Handles Adam specific logic."""
-
-  def __init__(self, optimization_parameters):
-    super(_AdamHandler, self).__init__(optimization_parameters)
-    self._table_to_m_variables_dict = {}
-    self._table_to_v_variables_dict = {}
-
-  def set_optimization_parameters(self, table_descriptor):
-    table_descriptor.optimization_parameters.adam.beta1 = (
-        self._optimization_parameters.beta1)
-    table_descriptor.optimization_parameters.adam.beta2 = (
-        self._optimization_parameters.beta2)
-    table_descriptor.optimization_parameters.adam.epsilon = (
-        self._optimization_parameters.epsilon)
-
-  def create_variables_and_ops(self, table, variable_name, num_hosts,
-                               table_config, table_variables,
-                               load_parameters_ops, retrieve_parameters_ops):
-    optimizer_name = 'Adam'
-    m_initializer = init_ops.zeros_initializer()
-    m_variables = _create_partitioned_variables(
-        name='%s/%s/m' % (variable_name, optimizer_name),
-        num_hosts=num_hosts,
-        vocabulary_size=table_config.vocabulary_size,
-        embedding_dimension=table_config.dimension,
-        collections=[ops.GraphKeys.GLOBAL_VARIABLES],
-        initializer=m_initializer)
-    v_initializer = init_ops.zeros_initializer()
-    v_variables = _create_partitioned_variables(
-        name='%s/%s/v' % (variable_name, optimizer_name),
-        num_hosts=num_hosts,
-        vocabulary_size=table_config.vocabulary_size,
-        embedding_dimension=table_config.dimension,
-        collections=[ops.GraphKeys.GLOBAL_VARIABLES],
-        initializer=v_initializer)
-
-    self._table_to_m_variables_dict[table] = m_variables
-    self._table_to_v_variables_dict[table] = v_variables
-
-    for host_id, table_variable, m_variable, v_variable in (zip(
-        range(num_hosts), table_variables,
-        m_variables, v_variables)):
-      with ops.colocate_with(table_variable):
-        load_parameters_op = (
-            tpu_ops.load_tpu_embedding_adam_parameters(
-                parameters=table_variable,
-                momenta=m_variable,
-                velocities=v_variable,
-                table_name=table,
-                num_shards=num_hosts,
-                shard_id=host_id))
-        retrieved_table, retrieved_m, retrieved_v = (
-            tpu_ops.retrieve_tpu_embedding_adam_parameters(
-                table_name=table,
-                num_shards=num_hosts,
-                shard_id=host_id))
-        retrieve_parameters_op = control_flow_ops.group(
-            state_ops.assign(table_variable, retrieved_table),
-            state_ops.assign(m_variable, retrieved_m),
-            state_ops.assign(v_variable, retrieved_v))
-
-      load_parameters_ops.append(load_parameters_op)
-      retrieve_parameters_ops.append(retrieve_parameters_op)
-
-  def get_slot_names(self):
-    return ['m', 'v']
-
-  def get_slot(self, table, name):
-    if name == 'm':
-      return self._table_to_m_variables_dict[table]
-    elif name == 'v':
-      return self._table_to_v_variables_dict[table]
-    else:
-      raise ValueError('Adam has {} as slot names; got {}.'
-                       .format(self.get_slot_names(), name))
-
-
-class _StochasticGradientDescentHandler(_OptimizerHandler):
-  """Handles stochastic gradient descent specific logic."""
-
-  def set_optimization_parameters(self, table_descriptor):
-    (table_descriptor.optimization_parameters.stochastic_gradient_descent
-     .SetInParent())
-
-  def create_variables_and_ops(self, table, variable_name, num_hosts,
-                               table_config, table_variables,
-                               load_parameters_ops, retrieve_parameters_ops):
-    del table_config
-
-    for host_id, table_variable in (zip(
-        range(num_hosts), table_variables)):
-      with ops.colocate_with(table_variable):
-        load_parameters_op = (
-            tpu_ops
-            .load_tpu_embedding_stochastic_gradient_descent_parameters(
-                parameters=table_variable,
-                table_name=table,
-                num_shards=num_hosts,
-                shard_id=host_id))
-        retrieved_table = (
-            tpu_ops
-            .retrieve_tpu_embedding_stochastic_gradient_descent_parameters(
-                table_name=table,
-                num_shards=num_hosts,
-                shard_id=host_id))
-        retrieve_parameters_op = control_flow_ops.group(
-            state_ops.assign(table_variable, retrieved_table))
-
-      load_parameters_ops.append(load_parameters_op)
-      retrieve_parameters_ops.append(retrieve_parameters_op)
-
-  def get_slot_names(self):
-    return []
-
-  def get_slot(self, table, name):
-    raise ValueError('Stochastic gradient descent does not have slot variable.')
-
-
-def _get_optimization_handler(optimization_parameters):
-  if isinstance(optimization_parameters, AdagradParameters):
-    return _AdagradHandler(optimization_parameters)
-  elif isinstance(optimization_parameters, AdamParameters):
-    return _AdamHandler(optimization_parameters)
-  elif isinstance(optimization_parameters, StochasticGradientDescentParameters):
-    return _StochasticGradientDescentHandler(optimization_parameters)
-  else:
-    return NotImplementedError()
-
-
-def _create_ordered_dict(d):
-  """Create an OrderedDict from Dict."""
-  return collections.OrderedDict((k, d[k]) for k in sorted(d))
-
-
-def _create_combiners(table_to_config_dict):
-  return [table_to_config_dict[t].combiner for t in table_to_config_dict]
-
-
-def _create_table_to_features_dict(feature_to_table_dict):
-  """Create mapping from table to a list of its features."""
-  table_to_features_dict_tmp = {}
-  for feature, table in six.iteritems(feature_to_table_dict):
-    if table in table_to_features_dict_tmp:
-      table_to_features_dict_tmp[table].append(feature)
-    else:
-      table_to_features_dict_tmp[table] = [feature]
-
-  table_to_features_dict = collections.OrderedDict()
-  for table in sorted(table_to_features_dict_tmp):
-    table_to_features_dict[table] = sorted(table_to_features_dict_tmp[table])
-  return table_to_features_dict
-
-
-def _create_device_fn(hosts):
-  """Create device_fn() to use with _create_partitioned_variables()."""
-
-  def device_fn(op):
-    """Returns the `device` for `op`."""
-    part_match = re.match(r'.*/part_(\d+)(/|$)', op.name)
-
-    if part_match:
-      idx = int(part_match.group(1))
-    else:
-      raise RuntimeError('Internal Error: '
-                         'Expected %s to contain /part_*.' % op.name)
-
-    device = hosts[idx]
-    return device
-
-  return device_fn
-
-
-def _create_partitioned_variables(name,
-                                  num_hosts,
-                                  vocabulary_size,
-                                  embedding_dimension,
-                                  initializer,
-                                  collections=None):  # pylint: disable=redefined-outer-name
-  """Creates ParitionedVariables based on `num_hosts` for `table`."""
-  # TODO(shizhiw): automatically place embedding lookup elsewhere?
-  if vocabulary_size < num_hosts:
-    raise ValueError('`vocabulary_size`({}) is smaller than `num_hosts`({}). '
-                     'As TPU embedding is not optimized for small tables, '
-                     'please consider other ways for this embedding lookup.')
-
-  slicing = [num_hosts, 1]
-
-  # TODO(shizhiw): deprecated, use tf.get_variable()?
-  return partitioned_variables.create_partitioned_variables(
-      name=name,
-      slicing=slicing,
-      shape=(vocabulary_size, embedding_dimension),
-      dtype=dtypes.float32,
-      initializer=initializer,
-      collections=collections,
-      trainable=False)
-
-
-@ops.RegisterGradient('TPUEmbeddingActivations')
-def _embedding_activations_grad(activations_op, grad_wrt_activations):
-  """Saves the gradient of embedding activations ops in a graph collection."""
-  g = ops.get_default_graph()
-  table_id = activations_op.get_attr('table_id')
-  lookup_id = activations_op.get_attr('lookup_id')
-  table_gradients = g.get_collection_ref(
-      'tpu_embedding_gradients_table_%d' % table_id)
-
-  if not table_gradients:
-    raise RuntimeError(
-        'Gradients for TPUEmbedding have been generated in non-training mode. '
-        'This is not expected. Consider putting your Optimizer.minimize code '
-        'behind the training mode condition check. For Estimator, you can '
-        'do \n\n'
-        '    if mode == tf.estimator.ModeKeys.TRAIN:\n'
-        '        train_op = opt.minimize(loss)\n'
-        '\n')
-
-  table_gradients[lookup_id] = array_ops.identity(grad_wrt_activations)
-  return [
-      # RegisterGradient requires that value be returned for all inputs. Since
-      # the first argument (tpu_gradient_variable_{table_name}) has shape [1],
-      # we will return zeros(shape=[1]). The actual gradient w.r.t. the
-      # embedding activations (grad_wrt_activations) has the same shape as the
-      # activations returned by  embedding_activations.
-      array_ops.zeros(arg.shape, dtype=dtypes.float32)
-      for arg in activations_op.inputs
-  ]
-=======
 # pylint: disable=wildcard-import,unused-import
 from tensorflow.python.tpu.tpu_embedding import *
-# pylint: enable=wildcard-import,unused-import
->>>>>>> 4c307bd3
+# pylint: enable=wildcard-import,unused-import