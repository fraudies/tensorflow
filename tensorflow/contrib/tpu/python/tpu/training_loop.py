# Copyright 2019 The TensorFlow Authors. All Rights Reserved.
#
# Licensed under the Apache License, Version 2.0 (the "License");
# you may not use this file except in compliance with the License.
# You may obtain a copy of the License at
#
# http://www.apache.org/licenses/LICENSE-2.0
#
# Unless required by applicable law or agreed to in writing, software
# distributed under the License is distributed on an "AS IS" BASIS,
# WITHOUT WARRANTIES OR CONDITIONS OF ANY KIND, either express or implied.
# See the License for the specific language governing permissions and
# limitations under the License.
# ==============================================================================
"""Stub file to maintain backwards compatibility."""

from __future__ import absolute_import
from __future__ import division
from __future__ import print_function

<<<<<<< HEAD
from tensorflow.contrib.tpu.python.tpu import tpu_function

from tensorflow.python.framework import ops
from tensorflow.python.ops import array_ops
from tensorflow.python.ops import control_flow_ops


def while_loop(condition, body, inputs=None, infeed_queue=None, name=None):
  """Builds a training loop for TPUs.

  The set of loop-carried tensors corresponds to `inputs`.  Both
  `condition` and `body` take the current value of the loop-carried
  tensors. 'body' additionally takes a tuple of infeed from
  infeed_queue if infeed_queue is not None. `condition` must return a
  single boolean value that determines whether iteration
  continues. `body` must return an updated list of values for the
  loop-carried tensors.

  Args:
    condition: a Python function that builds the loop condition.
    body: a Python function that builds the loop body.
    inputs: a list of initial values passed into the training loop, or
      None (equivalent to an empty list).
    infeed_queue: if not None, the infeed queue from which to append a tuple
      of arguments as inputs to condition.
    name: (Deprecated) Does nothing.

  Returns:
    The final values of the loop-carried tensors.

  Raises:
    TypeError: if body or condition has the wrong signature.
  """
  del name
  # Converts inputs to Tensors.
  inputs = [] if inputs is None else [ops.convert_to_tensor(x) for
                                      x in inputs]
  input_types = [x.dtype for x in inputs]
  input_arity = len(inputs)

  body_arg_error = tpu_function.check_function_argument_count(
      body, input_arity, infeed_queue)
  if body_arg_error is not None:
    if infeed_queue is None:
      raise TypeError(
          "Supplied loop body function cannot be called with the specified "
          "inputs. You specified %d inputs: %s, but the loop body needs %s" % (
              input_arity, str([i.name for i in inputs]), body_arg_error))
    else:
      raise TypeError(
          "Supplied loop body function cannot be called with the specified "
          "inputs. You specified %d inputs: %s and %d additional inputs from "
          "infeed, but the computation needs %s" % (input_arity, str(
              [i.name for i in inputs]), infeed_queue.number_of_tuple_elements,
                                                    body_arg_error))
  condition_arg_error = tpu_function.check_function_argument_count(
      condition, input_arity, None)
  if condition_arg_error is not None:
    if infeed_queue is None:
      raise TypeError(
          "Supplied loop condition function cannot be called with the "
          "specified inputs. You specified %d inputs: %s, but the loop "
          "condition needs %s" % (input_arity, str([i.name for i in inputs]),
                                  condition_arg_error))
    else:
      raise TypeError(
          "Supplied loop condition function cannot be called with the "
          "specified inputs. You specified %d inputs: %s, but the loop "
          "condition needs %s. Note that infeed is not passed to the loop "
          "condition." % (input_arity, str([i.name for i in inputs]),
                          condition_arg_error))

  def condition_wrapper(*inputs):
    # Discards the dummy output added for arity-0 loops.
    if input_arity == 0:
      inputs = []
    return condition(*inputs)

  def body_wrapper(*inputs):
    """Wrapper around `body` that handles infeed queues and control deps."""
    inputs = list(inputs)

    # Discards the dummy output added for arity-0 loops.
    if input_arity == 0:
      inputs = []

    # Runs `body` with the dequeue_ops appended.
    if infeed_queue:
      number_of_shards = tpu_function.get_tpu_context().number_of_shards
      if number_of_shards is None:
        raise ValueError("Can't build training loop with infeed when there is "
                         "no tpu_shard_context. Are you building a loop or "
                         "graph directly rather than from inside tpu.rewrite, "
                         "tpu.batch_parallel, tpu.shard, or tpu.replicate?")
      infeed_queue.set_number_of_shards(number_of_shards)
      dequeue_ops = [d for d in infeed_queue.generate_dequeue_op()]
    else:
      dequeue_ops = []
    outputs = body(*(inputs + dequeue_ops))

    # If the computation only returned one value, make it a tuple.
    if not isinstance(outputs, (list, tuple)):
      outputs = (outputs,)

    outputs = [
        o if isinstance(o, ops.Operation) else ops.convert_to_tensor(o)
        for o in outputs
    ]

    # Separates the returned Operations and Tensors.
    output_operations = [o for o in outputs if isinstance(o, ops.Operation)]
    output_tensors = [o for o in outputs
                      if not isinstance(o, ops.Operation)]

    if outputs != output_tensors + output_operations:
      raise ValueError(
          "TPU training loop body must return zero or more Tensor values "
          "followed by zero or more Operations.")

    output_types = [op.dtype for op in output_tensors]
    if input_types != output_types:
      raise TypeError(
          "Mismatch between input types and output types for training loop "
          "body: {} vs {}".format(input_types, output_types))

    # Add the dequeue operations to output_operations to ensure they are run
    # by the loop, even if the programmer's loop body does not use them.
    output_operations += dequeue_ops

    # Add a dummy output, if needed.
    if not output_tensors:
      output_tensors = array_ops.constant(0)

    if output_operations:
      # TODO(phawkins): in principle this is too restrictive since it serializes
      # the training loop steps. In practice it does not matter since this loop
      # will be compiled by XLA.
      return control_flow_ops.tuple(output_tensors,
                                    control_inputs=output_operations)
    else:
      return output_tensors

  # If the body has arity 0, add a dummy loop-carried value to which we can add
  # control dependencies from any side-effecting operations.
  if input_arity == 0:
    inputs = [array_ops.constant(0)]
  return control_flow_ops.while_loop(condition_wrapper, body_wrapper, inputs,
                                     name="")


def repeat(n, body, inputs=None, infeed_queue=None, name=None):
  """Builds a training loop that executes a fixed number of iterations.

  The set of loop-carried tensors correspond to `inputs`.
  `body` must be a function that takes and returns the values of the
  loop-carried tensors.

  Args:
    n: the number of loop iterations
    body: a Python function that builds the loop body.
    inputs: a list of initial values passed into the training loop or
      None (equivalent to an empty list).
    infeed_queue: if not None, the infeed queue from which to append a tuple
      of arguments as inputs to condition.
    name: (Deprecated) Does nothing.
  Returns:
    The final values of the loop-carried tensors.
  Raises:
    ValueError: if there is a type error.
  """
  def _convert_to_list(xs):
    if not isinstance(xs, (list, tuple)):
      return [xs]
    else:
      return list(xs)

  def cond(i, *args):
    del args
    return i < n

  def body_wrapper(i, *args):
    return [i + 1] + _convert_to_list(body(*args))

  inputs = [0] if inputs is None else [0] + _convert_to_list(inputs)
  outputs = while_loop(
      cond, body_wrapper, inputs=inputs, infeed_queue=infeed_queue, name=name)
  outputs = _convert_to_list(outputs)
  if len(outputs) == 1:
    # Returns the Op rather than an empty list.
    return outputs[0].op
  else:
    return outputs[1:]
=======
# pylint: disable=wildcard-import,unused-import
from tensorflow.python.tpu.training_loop import *
# pylint: enable=wildcard-import,unused-import
>>>>>>> 4c307bd3
<|MERGE_RESOLUTION|>--- conflicted
+++ resolved
@@ -18,201 +18,6 @@
 from __future__ import division
 from __future__ import print_function
 
-<<<<<<< HEAD
-from tensorflow.contrib.tpu.python.tpu import tpu_function
-
-from tensorflow.python.framework import ops
-from tensorflow.python.ops import array_ops
-from tensorflow.python.ops import control_flow_ops
-
-
-def while_loop(condition, body, inputs=None, infeed_queue=None, name=None):
-  """Builds a training loop for TPUs.
-
-  The set of loop-carried tensors corresponds to `inputs`.  Both
-  `condition` and `body` take the current value of the loop-carried
-  tensors. 'body' additionally takes a tuple of infeed from
-  infeed_queue if infeed_queue is not None. `condition` must return a
-  single boolean value that determines whether iteration
-  continues. `body` must return an updated list of values for the
-  loop-carried tensors.
-
-  Args:
-    condition: a Python function that builds the loop condition.
-    body: a Python function that builds the loop body.
-    inputs: a list of initial values passed into the training loop, or
-      None (equivalent to an empty list).
-    infeed_queue: if not None, the infeed queue from which to append a tuple
-      of arguments as inputs to condition.
-    name: (Deprecated) Does nothing.
-
-  Returns:
-    The final values of the loop-carried tensors.
-
-  Raises:
-    TypeError: if body or condition has the wrong signature.
-  """
-  del name
-  # Converts inputs to Tensors.
-  inputs = [] if inputs is None else [ops.convert_to_tensor(x) for
-                                      x in inputs]
-  input_types = [x.dtype for x in inputs]
-  input_arity = len(inputs)
-
-  body_arg_error = tpu_function.check_function_argument_count(
-      body, input_arity, infeed_queue)
-  if body_arg_error is not None:
-    if infeed_queue is None:
-      raise TypeError(
-          "Supplied loop body function cannot be called with the specified "
-          "inputs. You specified %d inputs: %s, but the loop body needs %s" % (
-              input_arity, str([i.name for i in inputs]), body_arg_error))
-    else:
-      raise TypeError(
-          "Supplied loop body function cannot be called with the specified "
-          "inputs. You specified %d inputs: %s and %d additional inputs from "
-          "infeed, but the computation needs %s" % (input_arity, str(
-              [i.name for i in inputs]), infeed_queue.number_of_tuple_elements,
-                                                    body_arg_error))
-  condition_arg_error = tpu_function.check_function_argument_count(
-      condition, input_arity, None)
-  if condition_arg_error is not None:
-    if infeed_queue is None:
-      raise TypeError(
-          "Supplied loop condition function cannot be called with the "
-          "specified inputs. You specified %d inputs: %s, but the loop "
-          "condition needs %s" % (input_arity, str([i.name for i in inputs]),
-                                  condition_arg_error))
-    else:
-      raise TypeError(
-          "Supplied loop condition function cannot be called with the "
-          "specified inputs. You specified %d inputs: %s, but the loop "
-          "condition needs %s. Note that infeed is not passed to the loop "
-          "condition." % (input_arity, str([i.name for i in inputs]),
-                          condition_arg_error))
-
-  def condition_wrapper(*inputs):
-    # Discards the dummy output added for arity-0 loops.
-    if input_arity == 0:
-      inputs = []
-    return condition(*inputs)
-
-  def body_wrapper(*inputs):
-    """Wrapper around `body` that handles infeed queues and control deps."""
-    inputs = list(inputs)
-
-    # Discards the dummy output added for arity-0 loops.
-    if input_arity == 0:
-      inputs = []
-
-    # Runs `body` with the dequeue_ops appended.
-    if infeed_queue:
-      number_of_shards = tpu_function.get_tpu_context().number_of_shards
-      if number_of_shards is None:
-        raise ValueError("Can't build training loop with infeed when there is "
-                         "no tpu_shard_context. Are you building a loop or "
-                         "graph directly rather than from inside tpu.rewrite, "
-                         "tpu.batch_parallel, tpu.shard, or tpu.replicate?")
-      infeed_queue.set_number_of_shards(number_of_shards)
-      dequeue_ops = [d for d in infeed_queue.generate_dequeue_op()]
-    else:
-      dequeue_ops = []
-    outputs = body(*(inputs + dequeue_ops))
-
-    # If the computation only returned one value, make it a tuple.
-    if not isinstance(outputs, (list, tuple)):
-      outputs = (outputs,)
-
-    outputs = [
-        o if isinstance(o, ops.Operation) else ops.convert_to_tensor(o)
-        for o in outputs
-    ]
-
-    # Separates the returned Operations and Tensors.
-    output_operations = [o for o in outputs if isinstance(o, ops.Operation)]
-    output_tensors = [o for o in outputs
-                      if not isinstance(o, ops.Operation)]
-
-    if outputs != output_tensors + output_operations:
-      raise ValueError(
-          "TPU training loop body must return zero or more Tensor values "
-          "followed by zero or more Operations.")
-
-    output_types = [op.dtype for op in output_tensors]
-    if input_types != output_types:
-      raise TypeError(
-          "Mismatch between input types and output types for training loop "
-          "body: {} vs {}".format(input_types, output_types))
-
-    # Add the dequeue operations to output_operations to ensure they are run
-    # by the loop, even if the programmer's loop body does not use them.
-    output_operations += dequeue_ops
-
-    # Add a dummy output, if needed.
-    if not output_tensors:
-      output_tensors = array_ops.constant(0)
-
-    if output_operations:
-      # TODO(phawkins): in principle this is too restrictive since it serializes
-      # the training loop steps. In practice it does not matter since this loop
-      # will be compiled by XLA.
-      return control_flow_ops.tuple(output_tensors,
-                                    control_inputs=output_operations)
-    else:
-      return output_tensors
-
-  # If the body has arity 0, add a dummy loop-carried value to which we can add
-  # control dependencies from any side-effecting operations.
-  if input_arity == 0:
-    inputs = [array_ops.constant(0)]
-  return control_flow_ops.while_loop(condition_wrapper, body_wrapper, inputs,
-                                     name="")
-
-
-def repeat(n, body, inputs=None, infeed_queue=None, name=None):
-  """Builds a training loop that executes a fixed number of iterations.
-
-  The set of loop-carried tensors correspond to `inputs`.
-  `body` must be a function that takes and returns the values of the
-  loop-carried tensors.
-
-  Args:
-    n: the number of loop iterations
-    body: a Python function that builds the loop body.
-    inputs: a list of initial values passed into the training loop or
-      None (equivalent to an empty list).
-    infeed_queue: if not None, the infeed queue from which to append a tuple
-      of arguments as inputs to condition.
-    name: (Deprecated) Does nothing.
-  Returns:
-    The final values of the loop-carried tensors.
-  Raises:
-    ValueError: if there is a type error.
-  """
-  def _convert_to_list(xs):
-    if not isinstance(xs, (list, tuple)):
-      return [xs]
-    else:
-      return list(xs)
-
-  def cond(i, *args):
-    del args
-    return i < n
-
-  def body_wrapper(i, *args):
-    return [i + 1] + _convert_to_list(body(*args))
-
-  inputs = [0] if inputs is None else [0] + _convert_to_list(inputs)
-  outputs = while_loop(
-      cond, body_wrapper, inputs=inputs, infeed_queue=infeed_queue, name=name)
-  outputs = _convert_to_list(outputs)
-  if len(outputs) == 1:
-    # Returns the Op rather than an empty list.
-    return outputs[0].op
-  else:
-    return outputs[1:]
-=======
 # pylint: disable=wildcard-import,unused-import
 from tensorflow.python.tpu.training_loop import *
-# pylint: enable=wildcard-import,unused-import
->>>>>>> 4c307bd3
+# pylint: enable=wildcard-import,unused-import