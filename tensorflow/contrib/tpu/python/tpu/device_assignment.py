# Copyright 2019 The TensorFlow Authors. All Rights Reserved.
#
# Licensed under the Apache License, Version 2.0 (the "License");
# you may not use this file except in compliance with the License.
# You may obtain a copy of the License at
#
# http://www.apache.org/licenses/LICENSE-2.0
#
# Unless required by applicable law or agreed to in writing, software
# distributed under the License is distributed on an "AS IS" BASIS,
# WITHOUT WARRANTIES OR CONDITIONS OF ANY KIND, either express or implied.
# See the License for the specific language governing permissions and
# limitations under the License.
# ==============================================================================
"""Stub file to maintain backwards compatibility."""

from __future__ import absolute_import
from __future__ import division
from __future__ import print_function

<<<<<<< HEAD
import math
import numpy as np
from six.moves import xrange  # pylint: disable=redefined-builtin

from tensorflow.contrib.tpu.python.tpu.topology import Topology


def _tpu_device_name(job, task, device):
  """Returns the device name for the TPU `device` on `task` of `job`."""
  if job is None:
    return "/task:%d/device:TPU:%d" % (task, device)
  else:
    return "/job:%s/task:%d/device:TPU:%d" % (job, task, device)


def _tpu_host_device_name(job, task):
  """Returns the device name for the CPU device on `task` of `job`."""
  if job is None:
    return "/task:%d/device:CPU:0" % task
  else:
    return "/job:%s/task:%d/device:CPU:0" % (job, task)


class DeviceAssignment(object):
  """Mapping from logical cores in a computation to the physical TPU topology.

  Prefer to use the `device_assignment()` helper to construct a
  `DeviceAssignment`; it is easier if less flexible than constructing a
  `DeviceAssignment` directly.
  """

  def __init__(self, topology, core_assignment):
    """Constructs a `DeviceAssignment` object.

    Args:
      topology: A `Topology` object that describes the physical TPU topology.
      core_assignment: A logical to physical core mapping, represented as a
        rank 3 numpy array. See the description of the `core_assignment`
        property for more details.

    Raises:
      ValueError: If `topology` is not `Topology` object.
      ValueError: If `core_assignment` is not a rank 3 numpy array.
    """
    if not isinstance(topology, Topology):
      raise ValueError("topology must be a Topology object, got {}".format(
          type(topology)))
    core_assignment = np.asarray(core_assignment, dtype=np.int32)

    self._topology = topology
    self._topology_tasks, self._topology_devices = (
        self._invert_topology(topology))

    topology_rank = self._topology_tasks.ndim
    if core_assignment.ndim != 3:
      raise ValueError("core_assignment must be a rank 3 numpy array, "
                       "got shape {}".format(core_assignment.shape))

    self._num_replicas = core_assignment.shape[0]
    self._num_cores_per_replica = core_assignment.shape[1]

    if core_assignment.shape[-1] != topology_rank:
      raise ValueError(
          "minor dimension of core_assignment must have size equal to topology "
          "rank ({}), got shape {}".format(topology_rank,
                                           core_assignment.shape))

    self._core_assignment = core_assignment
    self._task_and_cores_to_replicas = self._compute_task_and_cores_to_replicas(
        self._core_assignment, self._topology_tasks)

  def _invert_topology(self, topology):
    """Inverts a [task,device,axis] topology to [x,y,z] -> task/device maps."""
    mesh_shape = topology.mesh_shape
    tasks = np.full(list(mesh_shape), -1, dtype=np.int32)
    devices = np.full(list(mesh_shape), -1, dtype=np.int32)
    for task in xrange(topology.device_coordinates.shape[0]):
      for device in xrange(topology.device_coordinates.shape[1]):
        x, y, z = topology.device_coordinates[task, device, :]
        tasks[x, y, z] = task
        devices[x, y, z] = device
    return tasks, devices

  def _compute_task_and_cores_to_replicas(self, core_assignment,
                                          topology_tasks):
    """Computes a nested dict which maps task and logical core to replicas."""
    task_and_cores_to_replicas = {}
    for replica in xrange(core_assignment.shape[0]):
      for logical_core in xrange(core_assignment.shape[1]):
        x, y, z = core_assignment[replica, logical_core, :]
        task_id = topology_tasks[x, y, z]
        if task_id not in task_and_cores_to_replicas:
          task_and_cores_to_replicas[task_id] = {}
        if logical_core not in task_and_cores_to_replicas[task_id]:
          task_and_cores_to_replicas[task_id][logical_core] = set()

        task_and_cores_to_replicas[task_id][logical_core].add(replica)

    task_to_sorted_replica_id = {}

    for task, core_to_replicas in task_and_cores_to_replicas.items():
      core_to_sorted_replicas = {}
      for core, replicas in core_to_replicas.items():
        core_to_sorted_replicas[core] = sorted(replicas)

      task_to_sorted_replica_id[task] = core_to_sorted_replicas
    return task_to_sorted_replica_id

  @property
  def topology(self):
    """A `Topology` that describes the TPU topology."""
    return self._topology

  @property
  def num_cores_per_replica(self):
    """The number of cores per replica."""
    return self._num_cores_per_replica

  @property
  def num_replicas(self):
    """The number of replicas of the computation."""
    return self._num_replicas

  @property
  def core_assignment(self):
    """The logical to physical core mapping.

    Returns:
      An integer numpy array of rank 3, with shape
      `[num_replicas, num_cores_per_replica, topology_rank]`. Maps
      (replica, logical core) pairs to physical topology coordinates.
    """
    return self._core_assignment

  def _coordinates(self, replica, logical_core):
    """Returns the physical topology coordinates of a logical core."""
    return tuple(self.core_assignment[replica, logical_core, :])

  def lookup_replicas(self, task_id, logical_core):
    """Lookup replica ids by task number and logical core.

    Args:
      task_id: TensorFlow task number.
      logical_core: An integer, identifying a logical core.
    Returns:
      A sorted list of the replicas that are attached to that task and
      logical_core.
    Raises:
      ValueError: If no replica exists in the task which contains the logical
      core.
    """
    try:
      return self._task_and_cores_to_replicas[task_id][logical_core]
    except KeyError:
      raise ValueError(
          "Can not find any replica in task: {} contains logical_core: {} ".
          format(task_id, logical_core))

  def tpu_ordinal(self, replica=0, logical_core=0):
    """Returns the ordinal of the TPU device assigned to a logical core."""
    coordinates = self._coordinates(replica, logical_core)
    return self._topology_devices[coordinates]

  def host_device(self, replica=0, logical_core=0, job=None):
    """Returns the CPU device attached to a logical core."""
    coordinates = self._coordinates(replica, logical_core)
    return _tpu_host_device_name(job, self._topology_tasks[coordinates])

  def tpu_device(self, replica=0, logical_core=0, job=None):
    """Returns the name of the TPU device assigned to a logical core."""
    coordinates = self._coordinates(replica, logical_core)
    return _tpu_device_name(job, self._topology_tasks[coordinates],
                            self._topology_devices[coordinates])


def device_assignment(topology,
                      computation_shape=None,
                      computation_stride=None,
                      num_replicas=1):
  """Computes a device_assignment of a computation across a TPU topology.

  Attempts to choose a compact grid of cores for locality.

  Returns a `DeviceAssignment` that describes the cores in the topology assigned
  to each core of each replica.

  `computation_shape` and `computation_stride` values should be powers of 2 for
  optimal packing.

  Args:
    topology: A `Topology` object that describes the TPU cluster topology.
      To obtain a TPU topology, evaluate the `Tensor` returned by
      `initialize_system` using `Session.run`. Either a serialized
      `TopologyProto` or a `Topology` object may be passed. Note: you must
      evaluate the `Tensor` first; you cannot pass an unevaluated `Tensor` here.
    computation_shape: A rank 1 int32 numpy array with size equal to the
      topology rank, describing the shape of the computation's block of cores.
      If None, the `computation_shape` is `[1] * topology_rank`.
    computation_stride: A rank 1 int32 numpy array of size `topology_rank`,
      describing the inter-core spacing of the `computation_shape` cores in the
      TPU topology. If None, the `computation_stride` is `[1] * topology_rank`.
    num_replicas: The number of computation replicas to run. The replicas will
      be packed into the free spaces of the topology.

  Returns:
    A DeviceAssignment object, which describes the mapping between the logical
    cores in each computation replica and the physical cores in the TPU
    topology.

  Raises:
    ValueError: If `topology` is not a valid `Topology` object.
    ValueError: If `computation_shape` or `computation_stride` are not 1D int32
      numpy arrays with shape [3] where all values are positive.
    ValueError: If computation's replicas cannot fit into the TPU topology.
  """
  # Deserialize the Topology proto, if it is a string.
  if isinstance(topology, bytes):
    topology = Topology(serialized=topology)

  if not isinstance(topology, Topology):
    raise ValueError("`topology` is not a Topology object; got {}".format(
        type(topology)))

  topology_rank = len(topology.mesh_shape)
  mesh_shape = topology.mesh_shape
  if computation_shape is None:
    computation_shape = np.array([1] * topology_rank, dtype=np.int32)
  else:
    computation_shape = np.asarray(computation_shape, dtype=np.int32)

  if computation_stride is None:
    computation_stride = np.array([1] * topology_rank, dtype=np.int32)
  else:
    computation_stride = np.asarray(computation_stride, dtype=np.int32)

  if computation_shape.shape != (topology_rank,):
    raise ValueError("computation_shape must have shape [{}]; got {}".format(
        topology_rank, computation_shape.shape))
  if computation_stride.shape != (topology_rank,):
    raise ValueError("computation_stride must have shape [{}]; got {}".format(
        topology_rank, computation_stride.shape))

  if any(computation_shape < 1):
    raise ValueError(
        "computation_shape must be positive; got computation_shape={}".format(
            computation_shape))
  if any(computation_stride < 1):
    raise ValueError(
        "computation_stride must be positive; got computation_stride={}".format(
            computation_stride))

  # Computes the physical size of one computation instance.
  computation_footprint = computation_shape * computation_stride
  if any(computation_footprint > mesh_shape):
    raise ValueError(
        "computation footprint {} does not fit in TPU topology shape {}".format(
            computation_footprint, mesh_shape))

  # Computes how many copies of the computation footprint fit in the mesh.
  block_counts = mesh_shape // computation_footprint

  replica_counts = block_counts * computation_stride
  max_replicas = np.prod(replica_counts)
  if num_replicas > max_replicas:
    raise ValueError(
        "requested {} replicas but only {} replicas with shape {} and "
        "computation_stride {} fit in a TPU mesh of shape {}".format(
            num_replicas, max_replicas, computation_shape, computation_stride,
            mesh_shape))

  def ceil_of_ratio(n, m):
    return (n + m - 1) // m

  replica_shape = [0] * topology_rank
  if num_replicas > 0:
    remaining_replicas = num_replicas
    remaining_dims = topology_rank

    # Choose dimensions as close to an equal cube as possible, in order of
    # increasing dimension size. By visiting dimensions in increasing size, we
    # assign the most constrained dimension first, so we won't make infeasible
    # choices.
    #
    # As a secondary sort order, visit the dimensions in reverse order. This
    # means we try to use both cores on the same chip in preference to two cores
    # on different chips.
    for x, ni in sorted(((x, -i) for (i, x) in enumerate(replica_counts))):
      i = -ni
      target_size = int(math.ceil(remaining_replicas**(1.0 / remaining_dims)))
      replica_shape[i] = min(target_size, x)
      remaining_replicas = ceil_of_ratio(remaining_replicas, replica_shape[i])
      remaining_dims -= 1

    assert remaining_replicas == 1 and remaining_dims == 0

  # Assigns an offset to each replica such that no two replicas overlap.
  replica_offsets = np.full([num_replicas, topology_rank], -1, dtype=np.int32)
  for replica in xrange(num_replicas):
    # Chooses a replica number in each axis.
    t = replica
    pos = []
    for dim in replica_shape[::-1]:
      pos.append(t % dim)
      t //= dim
    replica_pos = np.array(pos[::-1], dtype=np.int32)

    # Determines where that replica starts in each axis.
    outer = replica_pos // computation_stride
    inner = replica_pos % computation_stride
    replica_offsets[replica, :] = outer * computation_footprint + inner

  # Computes a complete logical core -> physical core mapping for each replica.
  indices = [
      np.arange(0, computation_shape[i] * computation_stride[i],
                computation_stride[i]) for i in xrange(topology_rank)
  ]
  indices = np.concatenate(
      [i[..., np.newaxis] for i in np.meshgrid(*indices, indexing="ij")],
      axis=-1)
  indices = indices.reshape((-1, topology_rank))
  assignment = indices + replica_offsets[:, np.newaxis, :]
  return DeviceAssignment(topology, core_assignment=assignment)
=======
# pylint: disable=wildcard-import,unused-import,redefined-builtin
from tensorflow.python.tpu.device_assignment import *
# pylint: enable=wildcard-import,unused-import,redefined-builtin
>>>>>>> 4c307bd3
<|MERGE_RESOLUTION|>--- conflicted
+++ resolved
@@ -18,331 +18,6 @@
 from __future__ import division
 from __future__ import print_function
 
-<<<<<<< HEAD
-import math
-import numpy as np
-from six.moves import xrange  # pylint: disable=redefined-builtin
-
-from tensorflow.contrib.tpu.python.tpu.topology import Topology
-
-
-def _tpu_device_name(job, task, device):
-  """Returns the device name for the TPU `device` on `task` of `job`."""
-  if job is None:
-    return "/task:%d/device:TPU:%d" % (task, device)
-  else:
-    return "/job:%s/task:%d/device:TPU:%d" % (job, task, device)
-
-
-def _tpu_host_device_name(job, task):
-  """Returns the device name for the CPU device on `task` of `job`."""
-  if job is None:
-    return "/task:%d/device:CPU:0" % task
-  else:
-    return "/job:%s/task:%d/device:CPU:0" % (job, task)
-
-
-class DeviceAssignment(object):
-  """Mapping from logical cores in a computation to the physical TPU topology.
-
-  Prefer to use the `device_assignment()` helper to construct a
-  `DeviceAssignment`; it is easier if less flexible than constructing a
-  `DeviceAssignment` directly.
-  """
-
-  def __init__(self, topology, core_assignment):
-    """Constructs a `DeviceAssignment` object.
-
-    Args:
-      topology: A `Topology` object that describes the physical TPU topology.
-      core_assignment: A logical to physical core mapping, represented as a
-        rank 3 numpy array. See the description of the `core_assignment`
-        property for more details.
-
-    Raises:
-      ValueError: If `topology` is not `Topology` object.
-      ValueError: If `core_assignment` is not a rank 3 numpy array.
-    """
-    if not isinstance(topology, Topology):
-      raise ValueError("topology must be a Topology object, got {}".format(
-          type(topology)))
-    core_assignment = np.asarray(core_assignment, dtype=np.int32)
-
-    self._topology = topology
-    self._topology_tasks, self._topology_devices = (
-        self._invert_topology(topology))
-
-    topology_rank = self._topology_tasks.ndim
-    if core_assignment.ndim != 3:
-      raise ValueError("core_assignment must be a rank 3 numpy array, "
-                       "got shape {}".format(core_assignment.shape))
-
-    self._num_replicas = core_assignment.shape[0]
-    self._num_cores_per_replica = core_assignment.shape[1]
-
-    if core_assignment.shape[-1] != topology_rank:
-      raise ValueError(
-          "minor dimension of core_assignment must have size equal to topology "
-          "rank ({}), got shape {}".format(topology_rank,
-                                           core_assignment.shape))
-
-    self._core_assignment = core_assignment
-    self._task_and_cores_to_replicas = self._compute_task_and_cores_to_replicas(
-        self._core_assignment, self._topology_tasks)
-
-  def _invert_topology(self, topology):
-    """Inverts a [task,device,axis] topology to [x,y,z] -> task/device maps."""
-    mesh_shape = topology.mesh_shape
-    tasks = np.full(list(mesh_shape), -1, dtype=np.int32)
-    devices = np.full(list(mesh_shape), -1, dtype=np.int32)
-    for task in xrange(topology.device_coordinates.shape[0]):
-      for device in xrange(topology.device_coordinates.shape[1]):
-        x, y, z = topology.device_coordinates[task, device, :]
-        tasks[x, y, z] = task
-        devices[x, y, z] = device
-    return tasks, devices
-
-  def _compute_task_and_cores_to_replicas(self, core_assignment,
-                                          topology_tasks):
-    """Computes a nested dict which maps task and logical core to replicas."""
-    task_and_cores_to_replicas = {}
-    for replica in xrange(core_assignment.shape[0]):
-      for logical_core in xrange(core_assignment.shape[1]):
-        x, y, z = core_assignment[replica, logical_core, :]
-        task_id = topology_tasks[x, y, z]
-        if task_id not in task_and_cores_to_replicas:
-          task_and_cores_to_replicas[task_id] = {}
-        if logical_core not in task_and_cores_to_replicas[task_id]:
-          task_and_cores_to_replicas[task_id][logical_core] = set()
-
-        task_and_cores_to_replicas[task_id][logical_core].add(replica)
-
-    task_to_sorted_replica_id = {}
-
-    for task, core_to_replicas in task_and_cores_to_replicas.items():
-      core_to_sorted_replicas = {}
-      for core, replicas in core_to_replicas.items():
-        core_to_sorted_replicas[core] = sorted(replicas)
-
-      task_to_sorted_replica_id[task] = core_to_sorted_replicas
-    return task_to_sorted_replica_id
-
-  @property
-  def topology(self):
-    """A `Topology` that describes the TPU topology."""
-    return self._topology
-
-  @property
-  def num_cores_per_replica(self):
-    """The number of cores per replica."""
-    return self._num_cores_per_replica
-
-  @property
-  def num_replicas(self):
-    """The number of replicas of the computation."""
-    return self._num_replicas
-
-  @property
-  def core_assignment(self):
-    """The logical to physical core mapping.
-
-    Returns:
-      An integer numpy array of rank 3, with shape
-      `[num_replicas, num_cores_per_replica, topology_rank]`. Maps
-      (replica, logical core) pairs to physical topology coordinates.
-    """
-    return self._core_assignment
-
-  def _coordinates(self, replica, logical_core):
-    """Returns the physical topology coordinates of a logical core."""
-    return tuple(self.core_assignment[replica, logical_core, :])
-
-  def lookup_replicas(self, task_id, logical_core):
-    """Lookup replica ids by task number and logical core.
-
-    Args:
-      task_id: TensorFlow task number.
-      logical_core: An integer, identifying a logical core.
-    Returns:
-      A sorted list of the replicas that are attached to that task and
-      logical_core.
-    Raises:
-      ValueError: If no replica exists in the task which contains the logical
-      core.
-    """
-    try:
-      return self._task_and_cores_to_replicas[task_id][logical_core]
-    except KeyError:
-      raise ValueError(
-          "Can not find any replica in task: {} contains logical_core: {} ".
-          format(task_id, logical_core))
-
-  def tpu_ordinal(self, replica=0, logical_core=0):
-    """Returns the ordinal of the TPU device assigned to a logical core."""
-    coordinates = self._coordinates(replica, logical_core)
-    return self._topology_devices[coordinates]
-
-  def host_device(self, replica=0, logical_core=0, job=None):
-    """Returns the CPU device attached to a logical core."""
-    coordinates = self._coordinates(replica, logical_core)
-    return _tpu_host_device_name(job, self._topology_tasks[coordinates])
-
-  def tpu_device(self, replica=0, logical_core=0, job=None):
-    """Returns the name of the TPU device assigned to a logical core."""
-    coordinates = self._coordinates(replica, logical_core)
-    return _tpu_device_name(job, self._topology_tasks[coordinates],
-                            self._topology_devices[coordinates])
-
-
-def device_assignment(topology,
-                      computation_shape=None,
-                      computation_stride=None,
-                      num_replicas=1):
-  """Computes a device_assignment of a computation across a TPU topology.
-
-  Attempts to choose a compact grid of cores for locality.
-
-  Returns a `DeviceAssignment` that describes the cores in the topology assigned
-  to each core of each replica.
-
-  `computation_shape` and `computation_stride` values should be powers of 2 for
-  optimal packing.
-
-  Args:
-    topology: A `Topology` object that describes the TPU cluster topology.
-      To obtain a TPU topology, evaluate the `Tensor` returned by
-      `initialize_system` using `Session.run`. Either a serialized
-      `TopologyProto` or a `Topology` object may be passed. Note: you must
-      evaluate the `Tensor` first; you cannot pass an unevaluated `Tensor` here.
-    computation_shape: A rank 1 int32 numpy array with size equal to the
-      topology rank, describing the shape of the computation's block of cores.
-      If None, the `computation_shape` is `[1] * topology_rank`.
-    computation_stride: A rank 1 int32 numpy array of size `topology_rank`,
-      describing the inter-core spacing of the `computation_shape` cores in the
-      TPU topology. If None, the `computation_stride` is `[1] * topology_rank`.
-    num_replicas: The number of computation replicas to run. The replicas will
-      be packed into the free spaces of the topology.
-
-  Returns:
-    A DeviceAssignment object, which describes the mapping between the logical
-    cores in each computation replica and the physical cores in the TPU
-    topology.
-
-  Raises:
-    ValueError: If `topology` is not a valid `Topology` object.
-    ValueError: If `computation_shape` or `computation_stride` are not 1D int32
-      numpy arrays with shape [3] where all values are positive.
-    ValueError: If computation's replicas cannot fit into the TPU topology.
-  """
-  # Deserialize the Topology proto, if it is a string.
-  if isinstance(topology, bytes):
-    topology = Topology(serialized=topology)
-
-  if not isinstance(topology, Topology):
-    raise ValueError("`topology` is not a Topology object; got {}".format(
-        type(topology)))
-
-  topology_rank = len(topology.mesh_shape)
-  mesh_shape = topology.mesh_shape
-  if computation_shape is None:
-    computation_shape = np.array([1] * topology_rank, dtype=np.int32)
-  else:
-    computation_shape = np.asarray(computation_shape, dtype=np.int32)
-
-  if computation_stride is None:
-    computation_stride = np.array([1] * topology_rank, dtype=np.int32)
-  else:
-    computation_stride = np.asarray(computation_stride, dtype=np.int32)
-
-  if computation_shape.shape != (topology_rank,):
-    raise ValueError("computation_shape must have shape [{}]; got {}".format(
-        topology_rank, computation_shape.shape))
-  if computation_stride.shape != (topology_rank,):
-    raise ValueError("computation_stride must have shape [{}]; got {}".format(
-        topology_rank, computation_stride.shape))
-
-  if any(computation_shape < 1):
-    raise ValueError(
-        "computation_shape must be positive; got computation_shape={}".format(
-            computation_shape))
-  if any(computation_stride < 1):
-    raise ValueError(
-        "computation_stride must be positive; got computation_stride={}".format(
-            computation_stride))
-
-  # Computes the physical size of one computation instance.
-  computation_footprint = computation_shape * computation_stride
-  if any(computation_footprint > mesh_shape):
-    raise ValueError(
-        "computation footprint {} does not fit in TPU topology shape {}".format(
-            computation_footprint, mesh_shape))
-
-  # Computes how many copies of the computation footprint fit in the mesh.
-  block_counts = mesh_shape // computation_footprint
-
-  replica_counts = block_counts * computation_stride
-  max_replicas = np.prod(replica_counts)
-  if num_replicas > max_replicas:
-    raise ValueError(
-        "requested {} replicas but only {} replicas with shape {} and "
-        "computation_stride {} fit in a TPU mesh of shape {}".format(
-            num_replicas, max_replicas, computation_shape, computation_stride,
-            mesh_shape))
-
-  def ceil_of_ratio(n, m):
-    return (n + m - 1) // m
-
-  replica_shape = [0] * topology_rank
-  if num_replicas > 0:
-    remaining_replicas = num_replicas
-    remaining_dims = topology_rank
-
-    # Choose dimensions as close to an equal cube as possible, in order of
-    # increasing dimension size. By visiting dimensions in increasing size, we
-    # assign the most constrained dimension first, so we won't make infeasible
-    # choices.
-    #
-    # As a secondary sort order, visit the dimensions in reverse order. This
-    # means we try to use both cores on the same chip in preference to two cores
-    # on different chips.
-    for x, ni in sorted(((x, -i) for (i, x) in enumerate(replica_counts))):
-      i = -ni
-      target_size = int(math.ceil(remaining_replicas**(1.0 / remaining_dims)))
-      replica_shape[i] = min(target_size, x)
-      remaining_replicas = ceil_of_ratio(remaining_replicas, replica_shape[i])
-      remaining_dims -= 1
-
-    assert remaining_replicas == 1 and remaining_dims == 0
-
-  # Assigns an offset to each replica such that no two replicas overlap.
-  replica_offsets = np.full([num_replicas, topology_rank], -1, dtype=np.int32)
-  for replica in xrange(num_replicas):
-    # Chooses a replica number in each axis.
-    t = replica
-    pos = []
-    for dim in replica_shape[::-1]:
-      pos.append(t % dim)
-      t //= dim
-    replica_pos = np.array(pos[::-1], dtype=np.int32)
-
-    # Determines where that replica starts in each axis.
-    outer = replica_pos // computation_stride
-    inner = replica_pos % computation_stride
-    replica_offsets[replica, :] = outer * computation_footprint + inner
-
-  # Computes a complete logical core -> physical core mapping for each replica.
-  indices = [
-      np.arange(0, computation_shape[i] * computation_stride[i],
-                computation_stride[i]) for i in xrange(topology_rank)
-  ]
-  indices = np.concatenate(
-      [i[..., np.newaxis] for i in np.meshgrid(*indices, indexing="ij")],
-      axis=-1)
-  indices = indices.reshape((-1, topology_rank))
-  assignment = indices + replica_offsets[:, np.newaxis, :]
-  return DeviceAssignment(topology, core_assignment=assignment)
-=======
 # pylint: disable=wildcard-import,unused-import,redefined-builtin
 from tensorflow.python.tpu.device_assignment import *
-# pylint: enable=wildcard-import,unused-import,redefined-builtin
->>>>>>> 4c307bd3
+# pylint: enable=wildcard-import,unused-import,redefined-builtin