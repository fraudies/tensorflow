--- conflicted
+++ resolved
@@ -18,714 +18,6 @@
 from __future__ import division
 from __future__ import print_function
 
-<<<<<<< HEAD
-from contextlib import contextmanager
-import copy
-
-from tensorflow.contrib.tpu.python.tpu import device_assignment  as tpu_device_assignment
-from tensorflow.contrib.tpu.python.tpu import tpu_config
-from tensorflow.contrib.tpu.python.tpu import tpu_system_metadata as tpu_system_metadata_lib
-from tensorflow.python.estimator import model_fn as model_fn_lib
-from tensorflow.python.platform import tf_logging as logging
-
-
-_DEFAULT_JOB_NAME = 'tpu_worker'
-_DEFAULT_COORDINATOR_JOB_NAME = 'coordinator'
-_LOCAL_MASTERS = ('', 'local')
-_NUM_CORES_TO_COMPUTATION_SHAPE = {
-    1: [1, 1, 1],
-    2: [1, 1, 2],
-    4: [1, 2, 2],
-    8: [2, 2, 2],
-    16: [4, 2, 2],
-}
-
-
-class TPUContext(object):
-  """The context of current input_fn invocation."""
-
-  def __init__(self,
-               internal_ctx,
-               input_device=None,
-               invocation_index=None,
-               call_from_input_fn=True):
-    self._internal_ctx = internal_ctx
-    self._input_device = input_device
-    self._invocation_index = invocation_index
-    self._call_from_input_fn = call_from_input_fn
-
-  def current_input_fn_deployment(self):
-    """The configuration of the current input_fn invocation.
-
-    The configuration depends on `TPUConfig.per_host_input_for_training`. See
-    `TPUConfig` for details.
-
-    Only set in params dict of input_fn
-
-    Returns:
-      A tuple of
-        1. Device spec string: String, is the current CPU host where the
-           input_fn is invoked.
-        2. Current invocation index: Int, 0-based index of the input_fn
-           invocation. See next item for details.
-        3. Total invocation count: Int, the total number of times to invoke the
-           input_fn on all CPU hosts. Each invocation will be passed with a new
-           `TPUContext` instance with current invocation index set properly.
-        4. Total number of replicas consumed by current_invocation: Int, the
-           number of replicas fed by the data returned by current input_fn. For
-           example, for per_core input pipeline deployment
-           and non-model-parallelism, total invocation count is equal to
-           the number of cores in the system and num replicas consumed by
-           current invocation is 1. For per-host v2 input pipeline deployment,
-           total invocation count is equal to the number of hosts in the system
-           and num replicas consumed by current invocation is equal to number of
-           cores per host.
-
-    Raises:
-      RuntimeError: If this method must not be called from input_fn.
-    """
-    if not self._call_from_input_fn:
-      raise RuntimeError('This TPUContext instance must not be called from'
-                         ' model_fn.')
-
-    if self._internal_ctx.is_input_sharded_per_core():
-      total_invocation_count = (self._internal_ctx.num_hosts
-                                * self._internal_ctx.num_of_replicas_per_host)
-      replicas_consumed = 1
-    elif self._internal_ctx.is_input_broadcast_with_iterators():
-      total_invocation_count = 1
-      replicas_consumed = self._internal_ctx.num_replicas
-    else:
-      total_invocation_count = self._internal_ctx.num_hosts
-      replicas_consumed = self._internal_ctx.num_of_replicas_per_host
-    return (self._input_device, self._invocation_index,
-            total_invocation_count, replicas_consumed)
-
-  @property
-  def num_replicas(self):
-    """The total number of replicas.
-
-    For non-model-parallelism, num_replicas should be the total num of TPU
-    cores in the system.
-
-    Returns:
-      The number of replicas.
-    """
-    return self._internal_ctx.num_replicas
-
-  @property
-  def num_hosts(self):
-    """The number of hosts for the TPU system."""
-    return self._internal_ctx.num_hosts
-
-  @property
-  def current_host(self):
-    """The current host index for the TPU system."""
-    return self._invocation_index
-
-  @property
-  def num_of_replicas_per_host(self):
-    """The number of replicas for each host."""
-    if self._internal_ctx.model_parallelism_enabled:
-      raise ValueError(
-          'num_of_replicas_per_host is not supported for model_parallelism')
-    return self._internal_ctx.num_of_replicas_per_host
-
-  @property
-  def device_assignment(self):
-    """Returns device_assignment object."""
-    if self._call_from_input_fn:
-      raise RuntimeError('This TPUContext instance must not be called from'
-                         ' input_fn.')
-    return self._internal_ctx.device_assignment
-
-  def device_for_replica(self, replica_id):
-    """Returns the tuple of (CPU device and device ordinal) for replica.
-
-    This should be used for full replicate for non-model-parallelism.
-
-    Args:
-       replica_id: Int, the replica index.
-
-    Returns:
-       A tuple of device spec for CPU device and int device ordinal.
-    """
-    # Note that: For the non-model parallelism, the mapping could be
-    # a random permutation. The order should not matter in most cases
-    # as far as model is replicated to all cores in the system.
-    return self._internal_ctx.device_for_replica(replica_id)
-
-  @property
-  def tpu_host_placement_function(self):
-    """Returns the TPU host place function.
-
-    The place function takes host_id as the input and returns the TF device
-    for the correspoding host.
-    """
-
-    def _placement_function(host_id):
-      """Return the host device given host_id."""
-      return self._internal_ctx.tpu_host_placement_function(host_id=host_id)
-
-    return _placement_function
-
-
-class _InternalTPUContext(object):
-  """A context holds immutable states of TPU computation.
-
-  This immutable object holds TPUEstimator config, train/eval batch size, and
-  `TPUEstimator.use_tpu`, which is expected to be passed around. It also
-  provides utility functions, based on the current state, to determine other
-  information commonly required by TPU computation, such as TPU device names,
-  TPU hosts, shard batch size, etc.
-
-  if eval_on_tpu is False, then execution of eval on TPU is disabled.
-  if eval_on_tpu is True, but use_tpu is False, a warning is issued,
-  and TPU execution is disabled for all modes.
-
-  N.B. As `mode` is not immutable state in Estimator, but essential to
-  distinguish between TPU training and evaluation, a common usage for
-  _InternalTPUContext with `mode` is as follows:
-  ```
-  with _ctx.with_mode(mode) as ctx:
-    if ctx.is_running_on_cpu():
-       ...
-  ```
-  """
-
-  def __init__(self, config, train_batch_size, eval_batch_size,
-               predict_batch_size, use_tpu, eval_on_tpu=True):
-    self._config = config
-    self._train_batch_size = train_batch_size
-    self._eval_batch_size = eval_batch_size
-    self._predict_batch_size = predict_batch_size
-    self._use_tpu = use_tpu
-    logging.info('_TPUContext: eval_on_tpu %s', eval_on_tpu)
-    if not use_tpu and eval_on_tpu:
-      logging.warning('eval_on_tpu ignored because use_tpu is False.')
-
-    self._eval_on_tpu = eval_on_tpu
-    self._model_parallelism_enabled = (
-        use_tpu and config.tpu_config.num_cores_per_replica)
-    self._mode = None
-    num_cores_per_replica = config.tpu_config.num_cores_per_replica
-    if num_cores_per_replica:
-      self._computation_shape = _NUM_CORES_TO_COMPUTATION_SHAPE[
-          num_cores_per_replica]
-    else:
-      self._computation_shape = None
-    self._lazy_tpu_system_metadata_dict = {}  # key by master address
-    self._lazy_device_assignment_dict = {}  # key by master address
-    self._lazy_validation_dict = {}  # key by ModeKeys
-
-  def _assert_mode(self):
-    if self._mode is None:
-      raise RuntimeError(
-          '`mode` needs to be set via contextmanager `with_mode`.')
-    return self._mode
-
-  @contextmanager
-  def with_mode(self, mode):
-    # NOTE(xiejw): Shallow copy is enough. It will share he lazy dictionaries,
-    # such as _lazy_tpu_system_metadata_dict between new copy and the original
-    # one. Note that all lazy states stored in properties _lazy_foo are sort of
-    # immutable as they should be same for the process lifetime.
-    new_ctx = copy.copy(self)
-    new_ctx._mode = mode  # pylint: disable=protected-access
-    yield new_ctx
-
-  @property
-  def mode(self):
-    return self._assert_mode()
-
-  def _get_master_address(self):
-    mode = self._assert_mode()
-    config = self._config
-    master = (
-        config.master
-        if mode != model_fn_lib.ModeKeys.EVAL else config.evaluation_master)
-    return master
-
-  def _get_tpu_system_metadata(self):
-    """Gets the (maybe cached) TPU system metadata."""
-    master = self._get_master_address()
-    tpu_system_metadata = self._lazy_tpu_system_metadata_dict.get(master)
-    if tpu_system_metadata is not None:
-      return tpu_system_metadata
-
-    cluster_def = None
-    if (self._config.session_config and
-        self._config.session_config.cluster_def.job):
-      cluster_def = self._config.session_config.cluster_def
-
-    # pylint: disable=protected-access
-    tpu_system_metadata = (
-        tpu_system_metadata_lib._query_tpu_system_metadata(
-            master,
-            cluster_def=cluster_def,
-            query_topology=self.model_parallelism_enabled))
-
-    self._lazy_tpu_system_metadata_dict[master] = tpu_system_metadata
-    return tpu_system_metadata
-
-  def _get_device_assignment(self):
-    """Gets the (maybe cached) TPU device assignment."""
-    master = self._get_master_address()
-    device_assignment = self._lazy_device_assignment_dict.get(master)
-    if device_assignment is not None:
-      return device_assignment
-
-    tpu_system_metadata = self._get_tpu_system_metadata()
-
-    device_assignment = tpu_device_assignment.device_assignment(
-        tpu_system_metadata.topology,
-        computation_shape=self._computation_shape,
-        num_replicas=self.num_replicas)
-
-    logging.info('num_cores_per_replica: %s',
-                 str(self._config.tpu_config.num_cores_per_replica))
-    logging.info('computation_shape: %s', str(self._computation_shape))
-    logging.info('num_replicas: %d', self.num_replicas)
-    logging.info('device_assignment.topology.device_coordinates: %s',
-                 str(device_assignment.topology.device_coordinates))
-    logging.info('device_assignment.core_assignment: %s',
-                 str(device_assignment.core_assignment))
-
-    self._lazy_device_assignment_dict[master] = device_assignment
-    return device_assignment
-
-  @property
-  def model_parallelism_enabled(self):
-    return self._model_parallelism_enabled
-
-  @property
-  def input_partition_dims(self):
-    return self._config.tpu_config.input_partition_dims
-
-  @property
-  def device_assignment(self):
-    return (self._get_device_assignment()
-            if self._model_parallelism_enabled else None)
-
-  @property
-  def num_of_cores_per_host(self):
-    metadata = self._get_tpu_system_metadata()
-    return metadata.num_of_cores_per_host
-
-  @property
-  def num_cores(self):
-    metadata = self._get_tpu_system_metadata()
-    return metadata.num_cores
-
-  @property
-  def num_of_replicas_per_host(self):
-    """Return the number of replicas per host."""
-    if self.model_parallelism_enabled:
-      return self.num_replicas // self.num_hosts
-    else:
-      return self.num_of_cores_per_host
-
-  @property
-  def num_replicas(self):
-    num_cores_in_system = self.num_cores
-
-    if self.model_parallelism_enabled:
-      num_cores_per_replica = self._config.tpu_config.num_cores_per_replica
-      if num_cores_per_replica > num_cores_in_system:
-        raise ValueError(
-            'The num of cores required by the model parallelism, specified by '
-            'TPUConfig.num_cores_per_replica, is larger than the total num of '
-            'TPU cores in the system. num_cores_per_replica: {}, num cores '
-            'in the system: {}'.format(num_cores_per_replica,
-                                       num_cores_in_system))
-
-      if num_cores_in_system % num_cores_per_replica != 0:
-        raise RuntimeError(
-            'The num of cores in the system ({}) is not divisible by the num '
-            'of cores ({}) required by the model parallelism, specified by '
-            'TPUConfig.num_cores_per_replica. This should never happen!'.format(
-                num_cores_in_system, num_cores_per_replica))
-
-      return num_cores_in_system // num_cores_per_replica
-    else:
-      return num_cores_in_system
-
-  @property
-  def num_hosts(self):
-    metadata = self._get_tpu_system_metadata()
-    return metadata.num_hosts
-
-  @property
-  def config(self):
-    return self._config
-
-  def is_input_sharded_per_core(self):
-    """Return true if input_fn is invoked per-core (other than per-host)."""
-    mode = self._assert_mode()
-    return (mode == model_fn_lib.ModeKeys.TRAIN and
-            (self._config.tpu_config.per_host_input_for_training is
-             tpu_config.InputPipelineConfig.PER_SHARD_V1))
-
-  def is_input_per_host_with_iterators(self):
-    """Return true if input_fn should be run in the per-host v2 config."""
-    return (self._config.tpu_config.per_host_input_for_training is
-            tpu_config.InputPipelineConfig.PER_HOST_V2)
-
-  def is_input_broadcast_with_iterators(self):
-    """Return true if input_fn should be run in the full_replicae config."""
-    return (self._config.tpu_config.per_host_input_for_training is
-            tpu_config.InputPipelineConfig.BROADCAST)
-
-  def is_running_on_cpu(self, is_export_mode=False):
-    """Determines whether the input_fn and model_fn should be invoked on CPU.
-
-    This API also validates user provided configuration, such as batch size,
-    according the lazy initialized TPU system metadata.
-
-    Args:
-      is_export_mode: Indicates whether the current mode is for exporting the
-        model, when mode == PREDICT. Only with this bool, we could
-        tell whether user is calling the Estimator.predict or
-        Estimator.export_savedmodel, which are running on TPU and CPU
-        respectively. Parent class Estimator does not distinguish these two.
-
-    Returns:
-      bool, whether current input_fn or model_fn should be running on CPU.
-
-    Raises:
-      ValueError: any configuration is invalid.
-    """
-
-    is_running_on_cpu = self._is_running_on_cpu(is_export_mode)
-    if not is_running_on_cpu:
-      self._validate_tpu_configuration()
-    return is_running_on_cpu
-
-  def _is_running_on_cpu(self, is_export_mode):
-    """Determines whether the input_fn and model_fn should be invoked on CPU."""
-    mode = self._assert_mode()
-
-    if not self._use_tpu:
-      return True
-
-    if mode == model_fn_lib.ModeKeys.EVAL and not self._eval_on_tpu:
-      logging.info('_is_running_on_cpu: eval_on_tpu disabled')
-      return True
-
-    if is_export_mode:
-      return True
-
-    return False
-
-  @property
-  def global_batch_size(self):
-    mode = self._assert_mode()
-    if mode == model_fn_lib.ModeKeys.TRAIN:
-      return self._train_batch_size
-    elif mode == model_fn_lib.ModeKeys.EVAL:
-      return self._eval_batch_size
-    elif mode == model_fn_lib.ModeKeys.PREDICT:
-      return self._predict_batch_size
-    else:
-      return None
-
-  @property
-  def batch_size_for_input_fn(self):
-    """Returns the shard batch size for `input_fn`."""
-    global_batch_size = self.global_batch_size
-
-    if (self.is_running_on_cpu() or self.is_input_broadcast_with_iterators()):
-      return global_batch_size
-
-    # On TPU
-    if self.is_input_sharded_per_core() or (
-        self.is_input_per_host_with_iterators()):
-      return global_batch_size // self.num_replicas
-    else:
-      return global_batch_size // self.num_hosts
-
-  @property
-  def batch_size_for_model_fn(self):
-    """Returns the shard batch size for `model_fn`."""
-    global_batch_size = self.global_batch_size
-
-    if (self.is_running_on_cpu() or self.is_input_broadcast_with_iterators()):
-      return global_batch_size
-
-    # On TPU. always sharded per shard.
-    return global_batch_size // self.num_replicas
-
-  @property
-  def master_job(self):
-    """Returns the job name to use to place TPU computations on.
-
-    Returns:
-      A string containing the job name, or None if no job should be specified.
-
-    Raises:
-      ValueError: If the user needs to specify a tpu_job_name, because we are
-        unable to infer the job name automatically, or if the user-specified job
-        names are inappropriate.
-    """
-    run_config = self._config
-    # If the user specifies the tpu_job_name, use that.
-    if run_config.tpu_config.tpu_job_name:
-      return run_config.tpu_config.tpu_job_name
-
-    # The tpu job is determined by the run_config. Right now, this method is
-    # required as tpu_config is not part of the RunConfig.
-    mode = self._assert_mode()
-    master = (
-        run_config.evaluation_master
-        if mode == model_fn_lib.ModeKeys.EVAL else run_config.master)
-    if master in _LOCAL_MASTERS:
-      return None
-
-    if (not run_config.session_config or
-        not run_config.session_config.cluster_def.job):
-      return _DEFAULT_JOB_NAME
-    cluster_def = run_config.session_config.cluster_def
-    job_names = set([job.name for job in cluster_def.job])
-    if _DEFAULT_JOB_NAME in job_names:
-      # b/37868888 tracks allowing ClusterSpec propagation to reuse job names.
-      raise ValueError('Currently, tpu_worker is not an allowed job name.')
-    if len(job_names) == 1:
-      return cluster_def.job[0].name
-    if len(job_names) == 2:
-      if _DEFAULT_COORDINATOR_JOB_NAME in job_names:
-        job_names.remove(_DEFAULT_COORDINATOR_JOB_NAME)
-        return job_names.pop()
-      # TODO(b/67716447): Include more sophisticated heuristics.
-    raise ValueError(
-        'Could not infer TPU job name. Please specify a tpu_job_name as part '
-        'of your TPUConfig.')
-
-  @property
-  def tpu_host_placement_function(self):
-    """Returns the TPU host place function."""
-
-    master = self.master_job
-
-    def _placement_function(_sentinal=None, replica_id=None, host_id=None):  # pylint: disable=invalid-name
-      """Return the host device given replica_id or host_id."""
-      assert _sentinal is None
-      if replica_id is not None and host_id is not None:
-        raise RuntimeError(
-            'replica_id and host_id can have only one non-None value.')
-
-      if master is None:
-        return '/replica:0/task:0/device:CPU:0'
-      else:
-        if replica_id is not None:
-          if self.model_parallelism_enabled:
-            return self.device_assignment.host_device(
-                replica=replica_id, job=master)
-          else:
-            host_id = replica_id / self.num_of_cores_per_host
-
-        return '/job:%s/task:%d/device:CPU:0' % (master, host_id)
-
-    return _placement_function
-
-  @property
-  def tpu_device_placement_function(self):
-    """Returns a TPU device placement Fn."""
-    master = self.master_job
-    job_device = '' if master is None else ('/job:%s' % master)
-
-    def _placement_function(i):
-      if self.model_parallelism_enabled:
-        return self.device_assignment.tpu_device(replica=i, job=master)
-      else:
-        num_of_cores_per_host = self.num_of_cores_per_host
-        host_id = i / num_of_cores_per_host
-        ordinal_id = i % num_of_cores_per_host
-        return '%s/task:%d/device:TPU:%d' % (job_device, host_id, ordinal_id)
-
-    return _placement_function
-
-  def tpu_ordinal_function(self, host_id):
-    """Returns the TPU ordinal fn."""
-
-    def _tpu_ordinal_function(shard_index_in_host):
-      """Return the TPU ordinal associated with a shard.
-
-      Required because the enqueue ops are placed on CPU.
-
-      Args:
-        shard_index_in_host: the shard index
-
-      Returns:
-        The ordinal of the TPU device the shard's infeed should be placed on.
-      """
-      if self.model_parallelism_enabled:
-        # We put both enqueue/dequeue ops at tpu.core(0) in each replica.
-        replica = self.device_assignment.lookup_replicas(host_id,
-                                                         0)[shard_index_in_host]
-        return self.device_assignment.tpu_ordinal(replica=replica)
-      else:
-        return shard_index_in_host % self.num_of_cores_per_host
-
-    return _tpu_ordinal_function
-
-  def _validate_tpu_configuration(self):
-    """Validates the configuration based on the TPU system metadata."""
-    mode = self._assert_mode()
-    if self._lazy_validation_dict.get(mode):
-      return
-
-    # All following information is obtained from TPU system metadata.
-    num_cores = self.num_cores
-    num_replicas = self.num_replicas
-    num_hosts = self.num_hosts
-
-    if not num_cores:
-      tpu_system_metadata = self._get_tpu_system_metadata()
-      raise RuntimeError(
-          'Cannot find any TPU cores in the system. Please double check '
-          'Tensorflow master address and TPU worker(s). Available devices '
-          'are {}.'.format(tpu_system_metadata.devices))
-
-    if self._config.tpu_config.num_shards:
-      user_provided_num_replicas = self._config.tpu_config.num_shards
-      if user_provided_num_replicas != num_replicas:
-        message = (
-            'TPUConfig.num_shards is not set correctly. According to TPU '
-            'system metadata for Tensorflow master ({}): num_replicas should '
-            'be ({}), got ({}). For non-model-parallelism, num_replicas should '
-            'be the total num of TPU cores in the system. For '
-            'model-parallelism, the total number of TPU cores should be '
-            'num_cores_per_replica * num_replicas. Please set it '
-            'accordingly or leave it as `None`'.format(
-                self._get_master_address(), num_replicas,
-                user_provided_num_replicas))
-
-        raise ValueError(message)
-
-    if self._config.tpu_config.num_cores_per_replica:
-      num_cores_per_replica = self._config.tpu_config.num_cores_per_replica
-      num_cores_per_host = self._get_tpu_system_metadata().num_of_cores_per_host
-      if num_cores_per_replica > num_cores_per_host:
-        raise ValueError(
-            'The num of cores required by the model parallelism, specified by '
-            'TPUConfig.num_cores_per_replica, is larger than the '
-            'num_cores_per_host. num_cores_per_replica: {}, '
-            'num_cores_per_host: {}'.format(num_cores_per_replica,
-                                            num_cores_per_host))
-
-    if mode == model_fn_lib.ModeKeys.TRAIN:
-      if (self._train_batch_size % num_replicas != 0 and
-          not self.is_input_broadcast_with_iterators()):
-        raise ValueError(
-            'train batch size {} must be divisible by number of replicas {}'
-            .format(self._train_batch_size, num_replicas))
-
-    elif mode == model_fn_lib.ModeKeys.EVAL:
-      if self._eval_batch_size is None:
-        raise ValueError(
-            'eval_batch_size in TPUEstimator constructor cannot be `None`'
-            'if .evaluate is running on TPU.')
-      if (self._eval_batch_size % num_replicas != 0 and
-          not self.is_input_broadcast_with_iterators()):
-        raise ValueError(
-            'eval batch size {} must be divisible by number of replicas {}'
-            .format(self._eval_batch_size, num_replicas))
-      if num_hosts > 1 and not self.is_input_broadcast_with_iterators():
-        raise ValueError(
-            'TPUEstimator.evaluate should be running on single TPU'
-            ' instead of a Pod.')
-    else:
-      assert mode == model_fn_lib.ModeKeys.PREDICT
-      if self._predict_batch_size is None:
-        raise ValueError(
-            'predict_batch_size in TPUEstimator constructor should not be '
-            '`None` if .predict is running on TPU.')
-      if (self._predict_batch_size % num_replicas != 0 and
-          not self.is_input_broadcast_with_iterators()):
-        raise ValueError(
-            'predict batch size {} must be divisible by number of replicas {}'
-            .format(self._predict_batch_size, num_replicas))
-      if num_hosts > 1 and not self.is_input_broadcast_with_iterators():
-        raise ValueError(
-            'TPUEstimator.predict should be running on single TPU worker. '
-            'got {}.'.format(num_hosts))
-
-    # Record the state "validated" into lazy dictionary.
-    self._lazy_validation_dict[mode] = True
-
-  def device_for_replica(self, replica_id):
-    """Returns the tuple of (CPU device and device ordinal) for replica.
-
-    This should be used for full replicate for non-model-parallelism.
-
-    Args:
-       replica_id: Int, the replica index.
-
-    Returns:
-       A tuple of device spec for CPU device and int device ordinal.
-    """
-    master = self.master_job
-
-    if self.model_parallelism_enabled:
-      return (self.device_assignment.host_device(
-          replica=replica_id, job=master),
-              self.device_assignment.tpu_ordinal(replica=replica_id))
-
-    job_device = '' if master is None else ('/job:%s' % master)
-
-    num_of_replicas_per_host = self.num_of_replicas_per_host
-    host_id = replica_id / num_of_replicas_per_host
-    ordinal_id = replica_id % num_of_replicas_per_host
-
-    host_device = '%s/task:%d/device:CPU:0' % (job_device, host_id)
-    return (host_device, ordinal_id)
-
-
-class _OneCoreTPUContext(_InternalTPUContext):
-  """Special _InternalTPUContext for one core usage."""
-
-  def __init__(self, config, train_batch_size, eval_batch_size,
-               predict_batch_size, use_tpu):
-
-    super(_OneCoreTPUContext, self).__init__(
-        config, train_batch_size, eval_batch_size,
-        predict_batch_size, use_tpu)
-
-  def _get_tpu_system_metadata(self):
-    """Gets the (maybe cached) TPU system metadata."""
-    master = self._get_master_address()
-    tpu_system_metadata = self._lazy_tpu_system_metadata_dict.get(master)
-    if tpu_system_metadata is not None:
-      return tpu_system_metadata
-
-    tpu_system_metadata = (
-        tpu_system_metadata_lib._TPUSystemMetadata(  # pylint: disable=protected-access
-            num_cores=1,
-            num_hosts=1,
-            num_of_cores_per_host=1,
-            topology=None,
-            devices=[]))
-
-    self._lazy_tpu_system_metadata_dict[master] = tpu_system_metadata
-    return tpu_system_metadata
-
-
-def _get_tpu_context(config, train_batch_size, eval_batch_size,
-                     predict_batch_size, use_tpu, eval_on_tpu):
-  """Returns an instance of `_InternalTPUContext`."""
-
-  if (config.tpu_config.num_shards == 1 and
-      config.tpu_config.num_cores_per_replica is None):
-    logging.warning(
-        'Setting TPUConfig.num_shards==1 is an unsupported behavior. '
-        'Please fix as soon as possible (leaving num_shards as None.)')
-    return _OneCoreTPUContext(config, train_batch_size, eval_batch_size,
-                              predict_batch_size, use_tpu)
-
-  return _InternalTPUContext(config, train_batch_size, eval_batch_size,
-                             predict_batch_size, use_tpu, eval_on_tpu)
-=======
 # pylint: disable=wildcard-import,unused-import
 from tensorflow.python.tpu.tpu_context import *
-# pylint: enable=wildcard-import,unused-import
->>>>>>> a751f01a
+# pylint: enable=wildcard-import,unused-import