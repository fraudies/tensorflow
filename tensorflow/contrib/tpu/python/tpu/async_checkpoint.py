--- conflicted
+++ resolved
@@ -18,187 +18,6 @@
 from __future__ import division
 from __future__ import print_function
 
-<<<<<<< HEAD
-import os
-import threading
-import time
-
-from tensorflow.core.util.event_pb2 import SessionLog
-from tensorflow.python.framework import meta_graph
-from tensorflow.python.framework import ops
-from tensorflow.python.platform import tf_logging as logging
-from tensorflow.python.training import basic_session_run_hooks
-from tensorflow.python.training import training_util
-from tensorflow.python.training.session_run_hook import SessionRunArgs
-from tensorflow.python.training.summary_io import SummaryWriterCache
-
-
-class AsyncCheckpointSaverHook(basic_session_run_hooks.CheckpointSaverHook):
-  """Saves checkpoints every N steps or seconds."""
-
-  def __init__(self,
-               checkpoint_dir,
-               save_secs=None,
-               save_steps=None,
-               saver=None,
-               checkpoint_basename="model.ckpt",
-               scaffold=None,
-               listeners=None):
-    """Initializes a `CheckpointSaverHook`.
-
-    Args:
-      checkpoint_dir: `str`, base directory for the checkpoint files.
-      save_secs: `int`, save every N secs.
-      save_steps: `int`, save every N steps.
-      saver: `Saver` object, used for saving.
-      checkpoint_basename: `str`, base name for the checkpoint files.
-      scaffold: `Scaffold`, use to get saver object.
-      listeners: List of `CheckpointSaverListener` subclass instances. Used for
-        callbacks that run immediately before or after this hook saves the
-        checkpoint.
-
-    Raises:
-      ValueError: One of `save_steps` or `save_secs` should be set.
-      ValueError: At most one of `saver` or `scaffold` should be set.
-    """
-    logging.info("Create AsyncCheckpointSaverHook.")
-    if saver is not None and scaffold is not None:
-      raise ValueError("You cannot provide both saver and scaffold.")
-    self._saver = saver
-    self._save_thread = None
-    self._checkpoint_dir = checkpoint_dir
-    self._save_path = os.path.join(checkpoint_dir, checkpoint_basename)
-    self._scaffold = scaffold
-    self._timer = basic_session_run_hooks.SecondOrStepTimer(
-        every_secs=save_secs, every_steps=save_steps)
-    self._listeners = listeners or []
-    self._steps_per_run = 1
-    self._summary_writer = None
-    self._global_step_tensor = None
-
-  def _set_steps_per_run(self, steps_per_run):
-    self._steps_per_run = steps_per_run
-
-  def begin(self):
-    self._summary_writer = SummaryWriterCache.get(self._checkpoint_dir)
-    self._global_step_tensor = training_util._get_or_create_global_step_read()  # pylint: disable=protected-access
-    if self._global_step_tensor is None:
-      raise RuntimeError(
-          "Global step should be created to use CheckpointSaverHook.")
-    for l in self._listeners:
-      l.begin()
-
-  def after_create_session(self, session, coord):
-    global_step = session.run(self._global_step_tensor)
-
-    # We do write graph and saver_def at the first call of before_run.
-    # We cannot do this in begin, since we let other hooks to change graph and
-    # add variables in begin. Graph is finalized after all begin calls.
-    training_util.write_graph(
-        ops.get_default_graph().as_graph_def(add_shapes=True),
-        self._checkpoint_dir, "graph.pbtxt")
-    saver_def = self._get_saver().saver_def if self._get_saver() else None
-    graph = ops.get_default_graph()
-    meta_graph_def = meta_graph.create_meta_graph_def(
-        graph_def=graph.as_graph_def(add_shapes=True), saver_def=saver_def)
-    self._summary_writer.add_graph(graph)
-    self._summary_writer.add_meta_graph(meta_graph_def)
-    # The checkpoint saved here is the state at step "global_step".
-    self._save(session, global_step)
-    self._timer.update_last_triggered_step(global_step)
-
-  def before_run(self, run_context):  # pylint: disable=unused-argument
-    return SessionRunArgs(self._global_step_tensor)
-
-  def after_run(self, run_context, run_values):
-    stale_global_step = run_values.results
-    if self._timer.should_trigger_for_step(stale_global_step +
-                                           self._steps_per_run):
-      # get the real value after train op.
-      global_step = run_context.session.run(self._global_step_tensor)
-      if self._timer.should_trigger_for_step(global_step):
-        self._timer.update_last_triggered_step(global_step)
-        if self._save(run_context.session, global_step):
-          run_context.request_stop()
-
-  def end(self, session):
-    if self._save_thread:
-      logging.info("Waiting for any pending checkpoints to finish.")
-      self._save_thread.join()
-
-    last_step = session.run(self._global_step_tensor)
-
-    # Save the last checkpoint synchronously if needed.
-    if last_step != self._timer.last_triggered_step():
-      self._save(session, last_step, asynchronous=False)
-
-    for l in self._listeners:
-      l.end(session, last_step)
-
-  def _save(self, session, step, asynchronous=True):
-    """Saves the latest checkpoint, returns should_stop."""
-
-    # Skip saving on step 0
-    if step == 0:
-      return
-
-    def _save_fn():
-      """Run the saver process."""
-      logging.info("Saving checkpoints for %d into %s.", step, self._save_path)
-
-      start_time = time.time()
-      for l in self._listeners:
-        l.before_save(session, step)
-
-      self._get_saver().save(session, self._save_path, global_step=step)
-      self._summary_writer.add_session_log(
-          SessionLog(
-              status=SessionLog.CHECKPOINT, checkpoint_path=self._save_path),
-          step)
-      end_time = time.time()
-      logging.info("Checkpoint actual writing time: (%.3f sec)",
-                   end_time - start_time)
-      logging.info("Checkpoint finished for %d into %s.", step, self._save_path)
-
-    for l in self._listeners:
-      l.before_save(session, step)
-
-    if not asynchronous:
-      _save_fn()
-      return
-
-    if self._save_thread is not None:
-      self._save_thread.join(timeout=0.1)
-      if self._save_thread.is_alive():
-        logging.info("Saver thread still in progress, skipping checkpoint.")
-        return
-
-    self._save_thread = threading.Thread(target=_save_fn)
-    self._save_thread.start()
-
-  def _get_saver(self):
-    if self._saver is not None:
-      return self._saver
-    elif self._scaffold is not None:
-      return self._scaffold.saver
-
-    # Get saver from the SAVERS collection if present.
-    collection_key = ops.GraphKeys.SAVERS
-    savers = ops.get_collection(collection_key)
-    if not savers:
-      raise RuntimeError(
-          "No items in collection {}. Please add a saver to the collection "
-          "or provide a saver or scaffold.".format(collection_key))
-    elif len(savers) > 1:
-      raise RuntimeError(
-          "More than one item in collection {}. "
-          "Please indicate which one to use by passing it to the constructor."
-          .format(collection_key))
-
-    self._saver = savers[0]
-    return savers[0]
-=======
 # pylint: disable=wildcard-import,unused-import
 from tensorflow.python.tpu.async_checkpoint import *
-# pylint: enable=wildcard-import,unused-import
->>>>>>> 4c307bd3
+# pylint: enable=wildcard-import,unused-import