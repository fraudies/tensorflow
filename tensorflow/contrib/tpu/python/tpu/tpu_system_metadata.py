# Copyright 2019 The TensorFlow Authors. All Rights Reserved.
#
# Licensed under the Apache License, Version 2.0 (the "License");
# you may not use this file except in compliance with the License.
# You may obtain a copy of the License at
#
# http://www.apache.org/licenses/LICENSE-2.0
#
# Unless required by applicable law or agreed to in writing, software
# distributed under the License is distributed on an "AS IS" BASIS,
# WITHOUT WARRANTIES OR CONDITIONS OF ANY KIND, either express or implied.
# See the License for the specific language governing permissions and
# limitations under the License.
# ==============================================================================
"""Stub file to maintain backwards compatibility."""

from __future__ import absolute_import
from __future__ import division
from __future__ import print_function

<<<<<<< HEAD
import collections
import re

from tensorflow.contrib.tpu.python.tpu import tpu
from tensorflow.core.protobuf import config_pb2
from tensorflow.python.client import session as session_lib
from tensorflow.python.framework import errors
from tensorflow.python.framework import ops
from tensorflow.python.platform import tf_logging as logging

_PINGING_MASTER_TIMEOUT_IN_MS = 60 * 1000  # 1 min
_RETRY_TIMES = 120
_INITIAL_TPU_SYSTEM_TIMEOUT_IN_MS = 300 * 1000  # 5 mins

_TPU_DEVICE_REG = re.compile(r'.*task:(\d+)/.*device:TPU:(\d+)$')

# _TPUSystemMetadata is used by TPUEstimator to hold TPU configuration,
# including num_cores and num_hosts.
_TPUSystemMetadata = collections.namedtuple('_TPUSystemMetadata', [
    'num_cores',
    'num_hosts',
    'num_of_cores_per_host',
    'topology',
    'devices',
])


def _query_tpu_system_metadata(master_address, cluster_def=None,
                               query_topology=False):
  """Automatically detects the TPU system metadata in the system."""
  tpu_core_count = 0
  devices = []
  device_dict = collections.defaultdict(list)

  retry_count = 1
  while True:
    logging.info('Querying Tensorflow master (%s) for TPU system metadata.',
                 master_address)
    try:
      with ops.Graph().as_default():
        with session_lib.Session(
            master_address,
            config=get_session_config_with_timeout(
                _PINGING_MASTER_TIMEOUT_IN_MS,
                cluster_def)) as sess:
          devices = sess.list_devices()
          for device in devices:
            match = _TPU_DEVICE_REG.match(device.name)
            if match:
              host_id = match.group(1)
              core_id = match.group(2)
              device_dict[host_id].append(core_id)
              tpu_core_count += 1
          break
    except errors.DeadlineExceededError:
      msg = ('Failed to connect to the Tensorflow master. The TPU worker may '
             'not be ready (still scheduling) or the Tensorflow master address '
             'is incorrect: got (%s).' %
             (master_address))

      # TODO(xiejw): For local or grpc master we might not need retry logic
      # here.
      if retry_count <= _RETRY_TIMES:
        logging.warning('%s', msg)
        logging.warning('Retrying (%d/%d).', retry_count, _RETRY_TIMES)
        retry_count += 1
      else:
        raise ValueError(msg)

  num_of_cores_per_host = 0
  if tpu_core_count:
    num_cores_per_host_set = set(
        [len(core_ids) for core_ids in device_dict.values()])
    if len(num_cores_per_host_set) != 1:
      raise RuntimeError(
          'TPU cores on each host is not same. This should not happen!. '
          'devices: {}'.format(devices))
    num_of_cores_per_host = num_cores_per_host_set.pop()

  topology = None
  if query_topology:
    if not tpu_core_count:
      raise RuntimeError(
          'Cannot find any TPU cores in the system (master address {}). '
          'This usually means the master address is incorrect or the '
          'TPU worker has some problems. Available devices: {}'.format(
              master_address, devices))

    topology = _obtain_topology(master_address, cluster_def)

  metadata = _TPUSystemMetadata(
      num_cores=tpu_core_count,
      num_hosts=len(device_dict),
      num_of_cores_per_host=num_of_cores_per_host,
      topology=topology,
      devices=devices)

  if tpu_core_count:
    logging.info('Found TPU system:')
    logging.info('*** Num TPU Cores: %d', metadata.num_cores)
    logging.info('*** Num TPU Workers: %d', metadata.num_hosts)
    logging.info('*** Num TPU Cores Per Worker: %d',
                 metadata.num_of_cores_per_host)
    for device in metadata.devices:
      logging.info('*** Available Device: %s', device)
  else:
    logging.info('Failed to find TPU: %s', metadata)
  return metadata


def _obtain_topology(master_address, cluster_def):
  """Obtains TPU fabric topology."""
  try:
    logging.info('Initializing TPU system (master: %s) to fetch topology '
                 'for model parallelism. This might take a while.',
                 master_address)
    with ops.Graph().as_default():
      session_config = get_session_config_with_timeout(
          _INITIAL_TPU_SYSTEM_TIMEOUT_IN_MS, cluster_def)
      with session_lib.Session(
          master_address, config=session_config) as sess:
        topology = sess.run(tpu.initialize_system())
        return topology
  except errors.DeadlineExceededError:
    raise ValueError(
        'Fail to initialize TPU system with master (%s). '
        'Please double check the TPU system is functional.' % (
            master_address))


def get_session_config_with_timeout(timeout_in_secs, cluster_def):
  """Returns a session given a timeout and a cluster configuration."""
  config = config_pb2.ConfigProto(
      operation_timeout_in_ms=timeout_in_secs, cluster_def=cluster_def)
  return config
=======
# pylint: disable=wildcard-import,unused-import
from tensorflow.python.tpu.tpu_system_metadata import *
# used by tests
from tensorflow.python.tpu.tpu_system_metadata import _query_tpu_system_metadata
# pylint: enable=wildcard-import,unused-import
>>>>>>> a751f01a
<|MERGE_RESOLUTION|>--- conflicted
+++ resolved
@@ -18,146 +18,8 @@
 from __future__ import division
 from __future__ import print_function
 
-<<<<<<< HEAD
-import collections
-import re
-
-from tensorflow.contrib.tpu.python.tpu import tpu
-from tensorflow.core.protobuf import config_pb2
-from tensorflow.python.client import session as session_lib
-from tensorflow.python.framework import errors
-from tensorflow.python.framework import ops
-from tensorflow.python.platform import tf_logging as logging
-
-_PINGING_MASTER_TIMEOUT_IN_MS = 60 * 1000  # 1 min
-_RETRY_TIMES = 120
-_INITIAL_TPU_SYSTEM_TIMEOUT_IN_MS = 300 * 1000  # 5 mins
-
-_TPU_DEVICE_REG = re.compile(r'.*task:(\d+)/.*device:TPU:(\d+)$')
-
-# _TPUSystemMetadata is used by TPUEstimator to hold TPU configuration,
-# including num_cores and num_hosts.
-_TPUSystemMetadata = collections.namedtuple('_TPUSystemMetadata', [
-    'num_cores',
-    'num_hosts',
-    'num_of_cores_per_host',
-    'topology',
-    'devices',
-])
-
-
-def _query_tpu_system_metadata(master_address, cluster_def=None,
-                               query_topology=False):
-  """Automatically detects the TPU system metadata in the system."""
-  tpu_core_count = 0
-  devices = []
-  device_dict = collections.defaultdict(list)
-
-  retry_count = 1
-  while True:
-    logging.info('Querying Tensorflow master (%s) for TPU system metadata.',
-                 master_address)
-    try:
-      with ops.Graph().as_default():
-        with session_lib.Session(
-            master_address,
-            config=get_session_config_with_timeout(
-                _PINGING_MASTER_TIMEOUT_IN_MS,
-                cluster_def)) as sess:
-          devices = sess.list_devices()
-          for device in devices:
-            match = _TPU_DEVICE_REG.match(device.name)
-            if match:
-              host_id = match.group(1)
-              core_id = match.group(2)
-              device_dict[host_id].append(core_id)
-              tpu_core_count += 1
-          break
-    except errors.DeadlineExceededError:
-      msg = ('Failed to connect to the Tensorflow master. The TPU worker may '
-             'not be ready (still scheduling) or the Tensorflow master address '
-             'is incorrect: got (%s).' %
-             (master_address))
-
-      # TODO(xiejw): For local or grpc master we might not need retry logic
-      # here.
-      if retry_count <= _RETRY_TIMES:
-        logging.warning('%s', msg)
-        logging.warning('Retrying (%d/%d).', retry_count, _RETRY_TIMES)
-        retry_count += 1
-      else:
-        raise ValueError(msg)
-
-  num_of_cores_per_host = 0
-  if tpu_core_count:
-    num_cores_per_host_set = set(
-        [len(core_ids) for core_ids in device_dict.values()])
-    if len(num_cores_per_host_set) != 1:
-      raise RuntimeError(
-          'TPU cores on each host is not same. This should not happen!. '
-          'devices: {}'.format(devices))
-    num_of_cores_per_host = num_cores_per_host_set.pop()
-
-  topology = None
-  if query_topology:
-    if not tpu_core_count:
-      raise RuntimeError(
-          'Cannot find any TPU cores in the system (master address {}). '
-          'This usually means the master address is incorrect or the '
-          'TPU worker has some problems. Available devices: {}'.format(
-              master_address, devices))
-
-    topology = _obtain_topology(master_address, cluster_def)
-
-  metadata = _TPUSystemMetadata(
-      num_cores=tpu_core_count,
-      num_hosts=len(device_dict),
-      num_of_cores_per_host=num_of_cores_per_host,
-      topology=topology,
-      devices=devices)
-
-  if tpu_core_count:
-    logging.info('Found TPU system:')
-    logging.info('*** Num TPU Cores: %d', metadata.num_cores)
-    logging.info('*** Num TPU Workers: %d', metadata.num_hosts)
-    logging.info('*** Num TPU Cores Per Worker: %d',
-                 metadata.num_of_cores_per_host)
-    for device in metadata.devices:
-      logging.info('*** Available Device: %s', device)
-  else:
-    logging.info('Failed to find TPU: %s', metadata)
-  return metadata
-
-
-def _obtain_topology(master_address, cluster_def):
-  """Obtains TPU fabric topology."""
-  try:
-    logging.info('Initializing TPU system (master: %s) to fetch topology '
-                 'for model parallelism. This might take a while.',
-                 master_address)
-    with ops.Graph().as_default():
-      session_config = get_session_config_with_timeout(
-          _INITIAL_TPU_SYSTEM_TIMEOUT_IN_MS, cluster_def)
-      with session_lib.Session(
-          master_address, config=session_config) as sess:
-        topology = sess.run(tpu.initialize_system())
-        return topology
-  except errors.DeadlineExceededError:
-    raise ValueError(
-        'Fail to initialize TPU system with master (%s). '
-        'Please double check the TPU system is functional.' % (
-            master_address))
-
-
-def get_session_config_with_timeout(timeout_in_secs, cluster_def):
-  """Returns a session given a timeout and a cluster configuration."""
-  config = config_pb2.ConfigProto(
-      operation_timeout_in_ms=timeout_in_secs, cluster_def=cluster_def)
-  return config
-=======
 # pylint: disable=wildcard-import,unused-import
 from tensorflow.python.tpu.tpu_system_metadata import *
 # used by tests
 from tensorflow.python.tpu.tpu_system_metadata import _query_tpu_system_metadata
-# pylint: enable=wildcard-import,unused-import
->>>>>>> a751f01a
+# pylint: enable=wildcard-import,unused-import