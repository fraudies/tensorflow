--- conflicted
+++ resolved
@@ -18,880 +18,8 @@
 from __future__ import division
 from __future__ import print_function
 
-<<<<<<< HEAD
-import itertools
-
-import numpy as np
-from six.moves import xrange  # pylint: disable=redefined-builtin
-
-from tensorflow.compiler.xla.experimental.xla_sharding import xla_sharding
-from tensorflow.compiler.xla.python_api import xla_shape
-from tensorflow.contrib.tpu.python.ops import tpu_ops
-from tensorflow.contrib.tpu.python.tpu import tpu
-from tensorflow.contrib.tpu.python.tpu import tpu_sharding
-
-from tensorflow.python.framework import dtypes
-from tensorflow.python.framework import ops
-from tensorflow.python.framework import tensor_shape
-from tensorflow.python.ops import array_ops
-from tensorflow.python.util import nest
-
-
-class InfeedQueue(object):
-  """A helper object to build a device infeed queue.
-
-  The InfeedQueue builds the host-side and device-side Ops to enqueue and
-  dequeue elements, respectively, and ensures that their types and
-  shapes match.
-  """
-
-  def __init__(self,
-               number_of_tuple_elements=None,
-               tuple_types=None,
-               tuple_shapes=None,
-               shard_dimensions=None,
-               name=None):
-    """Creates a new InfeedQueue with the given configuration.
-
-    The configuration need not be fully specified at creation since it
-    can be modified subsequently by methods that set the values
-    explicitly or infer them from the shapes of inputs.
-
-    Args:
-      number_of_tuple_elements: the number of Tensors fed atomically through the
-        queue, must be present unless it can be inferred from other arguments.
-      tuple_types: if not None, a list of types of the elements of the queue.
-      tuple_shapes: if not None, a list of shapes of the elements of the queue.
-      shard_dimensions: if not None, a list of dimensions on which the
-        elements of the queue should be sharded during automatic
-        parallelization.
-      name: the name of the queue.
-
-    Raises:
-      ValueError: if number_of_tuple_elements <= 0; or
-        number_of_tuple_arguments, tuple_types, tuple_shapes, and
-        shard_dimensions are all None; or the length of tuple_types,
-        tuple_shapes, or shard_dimensions is not equal to
-        number_of_tuple_elements; or any element of shard_dimensions
-        can't be converted to a Dimension.
-      TypeError: if any element of tuple_types or tuple_shapes can't
-        be converted to a dtype or TensorShape, respectively.
-    """
-    self._frozen = False
-    self._generated_enqueue_ops = False
-    self._generated_dequeue_op = False
-    self._name = "InfeedQueue" if name is None else name
-    if number_of_tuple_elements is None:
-      if tuple_types is not None:
-        number_of_tuple_elements = len(tuple_types)
-      elif tuple_shapes is not None:
-        number_of_tuple_elements = len(tuple_shapes)
-      elif shard_dimensions is not None:
-        number_of_tuple_elements = len(shard_dimensions)
-      else:
-        raise ValueError(
-            "number of tuple elements cannot be inferred from InfeedQueue "
-            "constructor"
-        )
-    if number_of_tuple_elements <= 0:
-      raise ValueError("number_of_tuple_elements %d must be > 0" %
-                       number_of_tuple_elements)
-    # Make an empty sharding policy for each tuple element.
-    self._sharding_policies = [
-        tpu_sharding.ShardingPolicy()
-        for _ in xrange(number_of_tuple_elements)
-    ]
-    if tuple_types is not None:
-      self.set_tuple_types(tuple_types)
-    else:
-      self._tuple_types = None
-    if tuple_shapes is not None:
-      self.set_tuple_shapes(tuple_shapes)
-    else:
-      self._tuple_shapes = None
-    if shard_dimensions is not None:
-      self.set_shard_dimensions(shard_dimensions)
-    self._validate()
-
-  def _validate(self):
-    """Checks that the configuration is self-consistent.
-
-    Raises:
-      ValueError: if the shapes and sharding policies don't match.
-    """
-    if self.tuple_shapes is not None:
-      for (policy, shape) in zip(self._sharding_policies, self._tuple_shapes):
-        # Raise an error if the policy is incompatible with the shape.
-        _ = policy.get_sharded_shape(shape)
-
-  @property
-  def number_of_tuple_elements(self):
-    """Returns the number of InfeedQueue tuple elements."""
-    return len(self._sharding_policies)
-
-  @property
-  def tuple_types(self):
-    """Returns the types of the InfeedQueue tuple elements."""
-    return self._tuple_types
-
-  def set_tuple_types(self, tuple_types):
-    """Sets the type of each element of the queue.
-
-    tuple_types must be a list of length
-    self.number_of_tuple_elements, and each element must be
-    convertible to a dtype.
-
-    Args:
-      tuple_types: the types of each queue element.
-
-    Raises:
-      ValueError: if tuple_types is not of length
-        self.number_of_tuple_elements.
-      TypeError: if an element of tuple_types cannot be converted to a
-        dtype.
-    """
-    if len(tuple_types) != self.number_of_tuple_elements:
-      raise ValueError("tuple_types is %s, but must be a list of length %d" %
-                       (str(tuple_types), self.number_of_tuple_elements))
-    if self._frozen:
-      for (frozen, updated) in zip(self._tuple_types, tuple_types):
-        if frozen != updated:
-          raise ValueError(
-              "Trying to update InfeedQueue with frozen configuration with an "
-              "incompatible type. Frozen types are %s, updated types are %s" % (
-                  str(self._tuple_types), str(tuple_types)))
-    else:
-      try:
-        self._tuple_types = [dtypes.as_dtype(t) for t in tuple_types]
-      except (TypeError) as e:
-        raise TypeError(
-            "tuple_types is %s, but must be a list of elements each "
-            "convertible to dtype: got error %s" % (str(tuple_types), str(e)))
-
-  @property
-  def tuple_shapes(self):
-    """Returns the shapes of the InfeedQueue tuple elements."""
-    return self._tuple_shapes
-
-  def set_tuple_shapes(self, tuple_shapes):
-    """Sets the shape of each element of the queue.
-
-    tuple_shapes must be a list of length
-    self.number_of_tuple_elements, and each element must be
-    convertible to a TensorShape.
-
-    Args:
-      tuple_shapes: the shapes of each queue element.
-
-    Raises:
-      ValueError: if tuple_shapes is not of length
-        self.number_of_tuple_elements.
-      TypeError: if an element of tuple_shapes cannot be converted to
-        a TensorShape.
-    """
-    if len(tuple_shapes) != self.number_of_tuple_elements:
-      raise ValueError("tuple_shapes is %s, but must be a list of length %d" %
-                       (str(tuple_shapes), self.number_of_tuple_elements))
-    try:
-      tuple_shapes = [tensor_shape.as_shape(shape) for shape in tuple_shapes]
-    except (ValueError, TypeError) as e:
-      raise TypeError(
-          "tuple_shapes is %s, but must be a list of elements each "
-          "convertible to TensorShape: got error %s" % (str(tuple_shapes),
-                                                        str(e)))
-    if self._frozen:
-      for (frozen, updated) in zip(self._tuple_shapes, tuple_shapes):
-        if frozen != updated:
-          raise ValueError(
-              "Trying to update InfeedQueue with frozen configuration with an "
-              "incompatible shape. Frozen shapes are %s, updated shapes are %s"
-              % (str(self._tuple_shapes), str(tuple_shapes)))
-    else:
-      self._tuple_shapes = tuple_shapes
-    self._validate()
-
-  @property
-  def sharding_policies(self):
-    """Returns the sharding policies of the InfeedQueue tuple elements."""
-    return self._sharding_policies
-
-  @property
-  def shard_dimensions(self):
-    """Gets the shard dimension of each tuple element.
-
-    Returns:
-      A list of length number_of_tuple_elements, where each list entry
-      is the shard dimension of that tuple element or None if the
-      shard dimension has not been set.
-    """
-    # The number of shards is always the same for all the policies.
-    return [policy.shard_dimension for policy in self._sharding_policies]
-
-  def set_shard_dimensions(self, shard_dimensions):
-    """Sets the shard_dimension of each element of the queue.
-
-    shard_dimensions must be a list of length
-    self.number_of_tuple_elements, and each element must be
-    convertible to a Dimension compatible with self.tuple_shapes.
-
-    Args:
-      shard_dimensions: the dimensions of each queue element.
-
-    Raises:
-      ValueError: if shard_dimensions is not of length
-        self.number_of_tuple_elements; or an element of
-        shard_dimensions cannot be converted to a Dimension; or an
-        element of shard_dimensions is a Dimension that is out of
-        range for the corresponding tuple element shape.
-    """
-    if len(shard_dimensions) != self.number_of_tuple_elements:
-      raise ValueError("shard_dimensions is %s, but must be a list of length %d"
-                       % (str(shard_dimensions),
-                          self.number_of_tuple_elements))
-    for (policy, dimension) in zip(self._sharding_policies, shard_dimensions):
-      policy.set_shard_dimension(dimension)
-    self._validate()
-
-  @property
-  def number_of_shards(self):
-    """Gets the number of shards to use for the InfeedQueue.
-
-    Returns:
-      Number of shards or None if the number of shards has not been set.
-    """
-    # The number of shards is always the same for all the policies.
-    return self._sharding_policies[0].number_of_shards
-
-  def set_number_of_shards(self, number_of_shards):
-    """Sets the number of shards to use for the InfeedQueue.
-
-    Args:
-      number_of_shards: number of ways to shard the InfeedQueue.
-
-    Raises:
-      ValueError: if number_of_shards is not > 0; or the policies have
-        been frozen and number_of_shards was already set to something
-        else.
-    """
-    for policy in self._sharding_policies:
-      policy.set_number_of_shards(number_of_shards)
-    self._validate()
-
-  def set_configuration_from_input_tensors(self, input_tensors):
-    """Sets the shapes and types of the queue tuple elements.
-
-    input_tensors is a list of Tensors whose types and shapes are used
-    to set the queue configuration.
-
-    Args:
-      input_tensors: list of Tensors of the same types and shapes as
-        the desired queue Tuple.
-
-    Raises:
-      ValueError: if input_tensors is not a list of length
-        self.number_of_tuple_elements
-    """
-    if len(input_tensors) != self.number_of_tuple_elements:
-      raise ValueError(
-          "input_tensors is %s, but should be a list of %d Tensors", (
-              str(input_tensors), self.number_of_tuple_elements))
-    self.set_tuple_shapes([t.shape for t in input_tensors])
-    self.set_tuple_types([t.dtype for t in input_tensors])
-
-  def set_configuration_from_sharded_input_tensors(self, input_tensors):
-    """Sets the shapes and types of the queue tuple elements.
-
-    input_tensors is a list of lists of Tensors whose types and shapes are used
-    to set the queue configuration. The length of the outer list is the number
-    of shards required, and each inner list is the tuple of Tensors to use to
-    determine the types and shapes of the corresponding shard. This method
-    depends on the shard dimension, and calling it freezes the shard policy.
-
-    Args:
-      input_tensors: list of lists of Tensors. The outer list length corresponds
-        to the desired number of shards, and each inner list is the size
-        and shape of the desired configuration of the corresponding shard.
-
-    Raises:
-      ValueError: if any inner list is not a list of length
-        self.number_of_tuple_elements; or the inner lists do not combine to
-        form a consistent unsharded shape.
-      TypeError: if the types of the Tensors in the inner lists do not match.
-    """
-    if not self._frozen:
-      # Unset the tuple shapes in case the configuration becomes
-      # transiently inconsistent.
-      self._tuple_shapes = None
-    number_of_shards = len(input_tensors)
-    self.set_number_of_shards(number_of_shards)
-    for t in input_tensors:
-      if len(t) != self.number_of_tuple_elements:
-        raise ValueError(
-            "input_tensors is %s but must be a list of lists, where each inner"
-            " list has length number_of_tuple_elements=%d" % (
-                str(input_tensors), self.number_of_tuple_elements))
-    # Transpose the inputs to make a list of shard shapes for each tuple
-    # element.
-    sharded_shapes = [[t[i].shape for t in input_tensors]
-                      for i in xrange(self.number_of_tuple_elements)]
-    # For each tuple, get the unsharded shape using that tuple's policy.
-    unsharded_shapes = [
-        policy.get_unsharded_shape(s)
-        for (policy, s) in zip(self._sharding_policies, sharded_shapes)
-    ]
-    self.set_tuple_shapes(unsharded_shapes)
-    for i in xrange(1, self.number_of_shards):
-      for (t1, t2) in zip(input_tensors[0], input_tensors[i]):
-        if t1.dtype != t2.dtype:
-          raise TypeError(
-              "types of the tuple elements of input_tensors %s are not "
-              "consistent" % str(input_tensors))
-    self.set_tuple_types([t.dtype for t in input_tensors[0]])
-
-  def freeze(self):
-    """Freezes the InfeedQueue so it can no longer be modified.
-
-    The configuration is implicitly frozen before any host-side or
-    device-side Ops are generated. The configuration cannot be frozen
-    until the types and shapes of the tuple elements have been set.
-
-    Raises:
-      ValueError: if the types or shapes of the tuple elements have not been
-      set.
-    """
-    self._frozen = True
-    if self._tuple_types is None:
-      raise ValueError(
-          "Can't freeze an InfeedQueue without setting all tuple types.")
-    if self._tuple_shapes is None:
-      raise ValueError(
-          "Can't freeze an InfeedQueue without setting all tuple shapes.")
-    for shape in self._tuple_shapes:
-      if shape.dims is None:
-        raise ValueError(
-            "Can't freeze an InfeedQueue without setting all tuple shapes.")
-    for policy in self._sharding_policies:
-      policy.freeze()
-    self._validate()
-
-  def generate_dequeue_op(self, tpu_device=0):
-    """Generates the device-side Op to dequeue a tuple from the queue.
-
-    Implicitly freezes the queue configuration if it is not already
-    frozen, which will raise errors if the shapes and types have not
-    been fully specified.
-
-    Args:
-      tpu_device: The TPU device ordinal where the infeed instruction should be
-        placed. If None, no explicit placement will be performed, and it is up
-        to the user to call this API from within a proper TPU device scope.
-        The XLA code will fail if the TPU dequeue instruction is not bound to
-        any device.
-
-    Returns:
-      A list of Outputs corresponding to a shard of infeed dequeued
-      into XLA, suitable for use within a replicated block.
-
-    Raises:
-      ValueError: if the types or shapes of the tuple elements have not been
-      set; or if a dequeue op has already been generated.
-    """
-    self.freeze()
-    if self._generated_dequeue_op:
-      raise ValueError("Can't generate two dequeue Ops from the same queue")
-    self._generated_dequeue_op = True
-    full_name = "%s/dequeue" % self._name
-    sharded_shapes = [
-        policy.get_sharded_shape(shape)
-        for (shape, policy) in zip(self._tuple_shapes, self._sharding_policies)
-    ]
-    if tpu_device is not None:
-      with ops.device(tpu.core(tpu_device)):
-        return tpu_ops.infeed_dequeue_tuple(
-            dtypes=self._tuple_types, shapes=sharded_shapes, name=full_name)
-    else:
-      return tpu_ops.infeed_dequeue_tuple(
-          dtypes=self._tuple_types, shapes=sharded_shapes, name=full_name)
-
-  def _generate_enqueue_op(self,
-                           inputs,
-                           name_prefix,
-                           index,
-                           device=None,
-                           tpu_ordinal=-1):
-    """Generate a host-side Op to enqueue a tuple to the queue.
-
-    If device is None the inputs are all required to have the same
-    device specification, and the enqueue Op is colocated with
-    inputs[0]. Otherwise the enqueue Op is placed on 'device'.
-
-    Args:
-      inputs: a list of Tensors with the types and shapes of the tuple elements.
-      name_prefix: the base name for the Op.
-      index: the shard index, used to uniquify the Op name.
-      device: device to place the Op on, or None if it should be
-        colocated with the inputs.
-      tpu_ordinal: ordinal of the TPU device on the host to use for
-      infeed if device is a CPU device. Should be set to -1 if device
-      is a TPU device.
-
-    Returns:
-      An Op corresponding to a shard of infeed enqueued at the host,
-      suitable for use within a replicated block.
-
-    Raises:
-      ValueError: if device is None and inputs do not all have the
-        same device specification.
-    """
-    full_name = "%s/%d" % (name_prefix, index)
-    shapes = [t.shape for t in inputs]
-    if device is None:
-      devices = [t.device for t in inputs]
-      for i in xrange(1, self.number_of_tuple_elements):
-        if devices[0] != devices[i]:
-          raise ValueError(
-              "input devices for shard %d are %s, but should all be the same",
-              index, str(devices))
-      with ops.colocate_with(inputs[0]):
-        return tpu_ops.infeed_enqueue_tuple(
-            inputs=inputs,
-            shapes=shapes,
-            name=full_name,
-            device_ordinal=tpu_ordinal)
-    else:
-      with ops.device(device):
-        return tpu_ops.infeed_enqueue_tuple(
-            inputs=inputs,
-            shapes=shapes,
-            name=full_name,
-            device_ordinal=tpu_ordinal)
-
-  def generate_enqueue_ops(self,
-                           sharded_inputs,
-                           tpu_ordinal_function=None,
-                           placement_function=None):
-    """Generates the host-side Ops to enqueue the shards of a tuple.
-
-    sharded_inputs is a list, one for each shard, of lists of
-    Tensors. sharded_inputs[0] is the tuple of Tensors to use to feed
-    shard 0 if the queue. Returns the host-side Ops that must be run to
-    enqueue the sharded tuple. The Op for shard i is colocated with the inputs
-    for shard i.
-
-    Implicitly freezes the queue configuration if it is not already
-    frozen. If the configuration has already been frozen, and is not
-    compatible with the types and shapes of sharded_inputs, an error
-    will be raised.
-
-    Args:
-      sharded_inputs: a list of lists of Tensors. The length of the outer list
-        determines the number of shards. Each inner list indicates the types
-        and shapes of the tuples in the corresponding shard.
-      tpu_ordinal_function: if not None, a function that takes the
-        shard index as input and returns the ordinal of the TPU device
-        the shard's infeed should be placed on. tpu_ordinal_function must be
-        set if the inputs are placed on CPU devices.
-      placement_function: if not None, a function that takes the shard index as
-        input and returns the host device where the enqueue op should be placed
-        on.
-
-    Returns:
-      A list of host-side Ops, one for each shard, that when executed together
-      will enqueue a full-size element of infeed.
-
-    Raises:
-      ValueError: if the queue configuration has previously been frozen and the
-        shapes of the elements of sharded_inputs are not compatible with the
-        frozen configuration; or if the shapes of the elements of sharded_inputs
-        don't form a consistent unsharded tuple; or if the elements of a tuple
-        have different device constraints.
-      TypeError: if the queue configuration has previously been frozen and the
-        types of the elements of sharded_inputs are not compatible with the
-        frozen configuration; or if the types of the elements of sharded_inputs
-        don't form a consistent unsharded tuple.
-    """
-    self.set_configuration_from_sharded_input_tensors(sharded_inputs)
-    self.freeze()
-    if self._generated_enqueue_ops:
-      raise ValueError("Can't generate two enqueue Ops from the same queue")
-    self._generated_enqueue_ops = True
-    if tpu_ordinal_function is None:
-      tpu_ordinal_function = lambda index: -1
-    name_prefix = "%s/enqueue" % self._name
-    return [
-        self._generate_enqueue_op(
-            shard,
-            name_prefix,
-            index,
-            tpu_ordinal=tpu_ordinal_function(index),
-            device=placement_function(index) if placement_function else None)
-        for (shard, index) in zip(sharded_inputs, xrange(self.number_of_shards))
-    ]
-
-  # TODO(misard) Generalize this to the case of systems that don't
-  # have 8 devices per host, and figure out what to do with
-  # model-parallelism.
-  def _default_placement_function(self, index):
-    return "/task:%d/device:CPU:0" % (index / 8)
-
-  def _default_ordinal_function(self, index):
-    return index % 8
-
-  # TODO(b/36470756) remove this from tutorials once we have a better story
-  # for automatic placement of input pipelines.
-  def split_inputs_and_generate_enqueue_ops(self,
-                                            inputs,
-                                            device_assignment=None,
-                                            placement_function=None,
-                                            tpu_ordinal_function=None):
-    """POORLY-PERFORMING ON MULTI-HOST SYSTEMS.
-
-    Generates the host-side Ops to enqueue a tuple.
-
-    This method performs poorly because it takes an entire input on a single
-    host, splits it, and distributes it to all of the cores. It is present only
-    to simplify tutorial examples.
-
-    inputs is a list of Tensors to use to feed the queue. Each input is split
-    into self.number_of_shards shards. Returns an Op for each shard to enqueue
-    the shard. The Op for shard i is placed on device placement_function(i).
-
-    Implicitly freezes the queue configuration if it is not already
-    frozen. If the configuration has already been frozen, and is not
-    compatible with the types and shapes of inputs, an error
-    will be raised.
-
-    Args:
-      inputs: a list of Tensors which indicates the types and shapes of the
-        queue tuple.
-     device_assignment: if not `None`, a TPU `DeviceAssignment`. If
-        device_assignment is not `None`, but `placement_function` and
-        `ordinal_function` are None, then `device_assignment` will be used to
-        place infeeds on the first k TPU shards, where k is the number of shards
-        in the queue. If all three are `None`, then default placement and
-        ordinal functions are used.
-      placement_function: if not None, a function that takes the shard
-        index as input and returns a device string indicating which
-        device the shard's infeed should be placed on. If placement_function
-        and tpu_ordinal_function are None, inputs are sharded round-robin
-        across the devices in the system.
-      tpu_ordinal_function: if not None, a function that takes the
-        shard index as input and returns the ordinal of the TPU device
-        the shard's infeed should be placed on. If placement_function
-        and tpu_ordinal_function are None, inputs are sharded round-robin
-        across the devices in the system.
-
-    Returns:
-      A list of host-side Ops, one for each shard, that when executed together
-      will enqueue a full-size element of infeed.
-
-    Raises:
-      ValueError: if the queue configuration has previously been frozen and the
-        shapes of the elements of inputs are not compatible with the frozen
-        configuration.
-      TypeError: if the queue configuration has previously been frozen and the
-        types of the elements of inputs are not compatible with the frozen
-        configuration.
-    """
-    if device_assignment is None:
-      if placement_function is None:
-        placement_function = self._default_placement_function
-      if tpu_ordinal_function is None:
-        tpu_ordinal_function = self._default_ordinal_function
-    else:
-
-      def _placement_function_from_map(index):
-        return device_assignment.host_device(replica=index)
-
-      def _ordinal_function_from_map(index):
-        return device_assignment.tpu_ordinal(replica=index)
-
-      if placement_function is None:
-        placement_function = _placement_function_from_map
-      if tpu_ordinal_function is None:
-        tpu_ordinal_function = _ordinal_function_from_map
-    self.set_configuration_from_input_tensors(inputs)
-    self.freeze()
-    if self._generated_enqueue_ops:
-      raise ValueError("Can't generate two enqueue Ops from the same queue")
-    self._generated_enqueue_ops = True
-    split_name_prefix = "%s/split" % self._name
-    if self.number_of_shards == 1:
-      transposed_sharded_inputs = [[inp] for inp in inputs]
-    else:
-
-      def split_fn(inp, num_shards, axis, name):
-        with ops.colocate_with(inp):
-          return array_ops.split(inp, num_shards, axis=axis, name=name)
-
-      transposed_sharded_inputs = [
-          split_fn(
-              inp,
-              self.number_of_shards,
-              axis=policy.shard_dimension,
-              name="%s/%d" % (split_name_prefix, index))
-          for (inp, policy, index) in zip(inputs, self._sharding_policies,
-                                          xrange(self.number_of_tuple_elements))
-      ]
-    sharded_inputs = [[shard[i] for shard in transposed_sharded_inputs]
-                      for i in xrange(self.number_of_shards)]
-    name_prefix = "%s/enqueue" % self._name
-    return [
-        self._generate_enqueue_op(
-            shard,
-            name_prefix,
-            index,
-            device=placement_function(index),
-            tpu_ordinal=tpu_ordinal_function(index))
-        for (shard, index) in zip(sharded_inputs, xrange(self.number_of_shards))
-    ]
-
-
-class _PartitionedInfeedQueue(InfeedQueue):
-  """A helper object to build a device infeed queue with input partition.
-
-  Args:
-    number_of_tuple_elements: the number of Tensors fed atomically through the
-      queue, must be present unless it can be inferred from other arguments.
-    device_assignment: A TPU `DeviceAssignment` which is used to place all the
-      partitions to different TPU infeed queues.
-    host_id: The id of the host machine.
-    input_partition_dims: A nested list/tuple of integers. Each inner
-      list/tuple describes how to partition the corresponding input tensor.
-    tuple_types: If not None, a list of types of the elements of the queue.
-    tuple_shapes: If not None, a list of shapes of the elements of the queue.
-    name: The name of the queue.
-  """
-
-  def __init__(self,
-               number_of_tuple_elements,
-               device_assignment,
-               host_id,
-               input_partition_dims=None,
-               tuple_types=None,
-               tuple_shapes=None,
-               name=None):
-    super(_PartitionedInfeedQueue, self).__init__(
-        number_of_tuple_elements=number_of_tuple_elements,
-        tuple_types=tuple_types,
-        tuple_shapes=None,
-        shard_dimensions=None,
-        name="PartitionedInfeedQueue" if name is None else name)
-    self._input_partition_dims = input_partition_dims
-    self._host_id = host_id
-    self._device_assignment = device_assignment
-
-  def generate_dequeue_op(self, tpu_device=0):
-    """Generate TPU dequeue ops.
-
-    Args:
-      tpu_device: The TPU device ordinal where the infeed instruction should be
-        placed.
-
-    Returns:
-      A list of Outputs corresponding to a partition of infeed dequeued
-      into XLA, suitable for use within a replicated block.
-
-    Raises:
-      ValueError: if the types or shapes of the tuple elements have not been
-      set; or if a dequeue op has already been generated.
-    """
-    self.freeze()
-    if self._generated_dequeue_op:
-      raise ValueError("Can't generate two dequeue Ops from the same queue")
-    self._generated_dequeue_op = True
-    full_name = "%s/dequeue" % self._name
-    sharded_shapes = [
-        policy.get_sharded_shape(shape)
-        for (shape, policy) in zip(self._tuple_shapes, self._sharding_policies)
-    ]
-    with ops.device(tpu.core(tpu_device)):
-      values = tpu_ops.infeed_dequeue_tuple(
-          dtypes=self._tuple_types, shapes=sharded_shapes, name=full_name)
-    return self._tag_sharding_attribute_for_dequeued_tensors(
-        values, self._input_partition_dims)
-
-  def generate_enqueue_ops(self, per_host_sharded_inputs):
-    """Generates the host-side Ops to enqueue the partitioned inputs.
-
-    per_host_sharded_inputs is a list, one for each replica, of lists of
-    Tensors. sharded_inputs[i] is the tuple of Tensors to use to feed
-    replica i.
-    sharded_inputs[i][j] is partitioned by self._input_partition_dims[j].
-
-    For example, if sharded_inputs[i][j] is a 2-D Tensor:
-    [[A, B, C, D],
-     [E ,F, G, H]]
-    self._input_partition_dims[j] is [2, 4].
-
-    sharded_inputs[i][j] will be partitioned and flattened into:
-    [A, B, C, D, E, F, G, H] and fed into the logical core ids:
-    [0, 1, 2, 3, 4, 5, 6, 7] respectively.
-
-    Args:
-      per_host_sharded_inputs: a list of lists of Tensors. The length of the
-        outer list determines the number of shards. Each inner list indicates
-        the types and shapes of the tuples in the corresponding shard.
-
-    Returns:
-      A list of host-side Ops, one for each shard, that when executed together
-      will enqueue a full-size element of infeed.
-
-    Raises:
-      ValueError: if the queue configuration has previously been frozen and the
-        shapes of the elements of sharded_inputs are not compatible with the
-        frozen configuration; or if the shapes of the elements of sharded_inputs
-        don't form a consistent unsharded tuple; or if the elements of a tuple
-        have different device constraints; or if the partition dims are invalid.
-      TypeError: if the queue configuration has previously been frozen and the
-        types of the elements of sharded_inputs are not compatible with the
-        frozen configuration; or if the types of the elements of sharded_inputs
-        don't form a consistent unsharded tuple.
-    """
-    self.set_configuration_from_sharded_input_tensors(per_host_sharded_inputs)
-    number_of_replicas_per_host = len(per_host_sharded_inputs)
-    number_of_tuple_elements = len(per_host_sharded_inputs[0])
-
-    assert len(self._input_partition_dims) == number_of_tuple_elements
-    per_host_enqueue_ops = []
-
-    for replica_index in range(number_of_replicas_per_host):
-      flattened_inputs = per_host_sharded_inputs[replica_index]
-      inputs_part_dims_flat = nest.flatten_up_to(flattened_inputs,
-                                                 self._input_partition_dims)
-      inputs_parted_iters = [
-          iter(self._partition_or_replicate_on_host(x, dims)) for x, dims in
-          zip(per_host_sharded_inputs[replica_index], inputs_part_dims_flat)
-      ]
-
-      for logical_core in xrange(self._device_assignment.num_cores_per_replica):
-        # Places different partitions to different logic cores.
-        replica_id = self._device_assignment.lookup_replicas(
-            self._host_id, logical_core)[replica_index]
-        ordinal = self._device_assignment.tpu_ordinal(
-            replica=replica_id, logical_core=logical_core)
-        infeed_inputs = []
-        for it in inputs_parted_iters:
-          input_for_device = next(it, None)
-          if input_for_device is not None:
-            infeed_inputs.append(input_for_device)
-
-        if infeed_inputs:
-          per_host_enqueue_ops.append(
-              tpu_ops.infeed_enqueue_tuple(
-                  inputs=infeed_inputs,
-                  shapes=[x.shape for x in infeed_inputs],
-                  name="enqueue/replica_{0}/input_{1}".format(
-                      replica_index, logical_core),
-                  device_ordinal=ordinal))
-    return per_host_enqueue_ops
-
-  def _check_input_partition_dims(self, tensor, dims):
-    """Checks that input partition dims are valid for the `Tensor`.
-
-    Args:
-      tensor: Input tensor for partitioning.
-      dims: A list of integer describes how to partition the input tensor.
-
-    Raises:
-      ValueError: If the tensor can't be partitioned by dims or the
-        num_cores_per_replica doesn't match the number of
-        partitions(dims.prod()).
-    """
-    if dims is None:
-      return
-
-    dims = np.array(dims)
-
-    if (dims < 1).any():
-      raise ValueError("All input partition dims must be >= 1.")
-
-    # No partitioning, so don't perform further checks.
-    if dims.prod() == 1:
-      return
-
-    if dims.prod() != self._device_assignment.num_cores_per_replica:
-      raise ValueError(
-          "The product of each input parition dim should equal to "
-          "num_cores_per_replica. (dim = {}, num_cores_per_replica "
-          "= {})".format(dims, self._device_assignment.num_cores_per_replica))
-    if dims.shape[0] != tensor.shape.ndims:
-      raise ValueError(
-          "Input partition dims must have the same number of dimensions "
-          "as the `Tensor` to be partitioned. (tensor shape = {}, input "
-          "partition dims = {}).".format(tensor.shape.as_list(), dims))
-
-    tensor.shape.assert_is_fully_defined()
-    if (np.array(tensor.shape.as_list()) % dims != 0).any():
-      raise ValueError(
-          "All input partition dims must divide exactly into the `Tensor` "
-          "shape (tensor shape = {}, input partition dims = {}).".format(
-              tensor.shape.as_list(), dims))
-
-  def _partition_or_replicate_on_host(self, tensor, dims):
-    """Partitions or replicates the input tensor.
-
-      The ops inside this function are placed on the host side.
-
-    Args:
-      tensor: The input tensor which will be partioned or replicated.
-      dims: A list of integer describes how to partition the input tensor.
-    Returns:
-      An iterator of `Tensor`s or a list of partioned tensors.
-    """
-    self._check_input_partition_dims(tensor, dims)
-    if dims is None:
-      return itertools.repeat(tensor)
-    else:
-      output = [tensor]
-      for axis, dim in enumerate(dims):
-        if dim > 1:
-          output = [array_ops.split(x, dim, axis=axis) for x in output]
-          output = nest.flatten(output)
-      return output
-
-  def _tag_sharding_attribute_for_dequeued_tensor(self, tensor, dims):
-    """Tags appropriate XLA sharding attribute to the dequeued tensor.
-
-    Args:
-      tensor: The dequeued tensor on TPU.
-      dims: A list of integer describes how the tensor is partitioned.
-
-    Returns:
-      The same tensor with the xla_sharding attribute.
-    """
-    if dims is None:
-      return xla_sharding.replicate(tensor)
-    elif np.prod(dims) == 1:
-      return xla_sharding.assign_device(tensor, 0)
-    else:
-      tile_shape = np.array(tensor.shape.as_list()) // dims
-      tile_assignment = np.arange(np.prod(dims)).reshape(dims)
-      return xla_sharding.tile(
-          tensor=tensor,
-          tile_shape=xla_shape.CreateShapeFromDtypeAndTuple(
-              dtype=np.dtype(tensor.dtype.as_numpy_dtype),
-              shape_tuple=tile_shape),
-          tile_assignment=tile_assignment)
-
-  def _tag_sharding_attribute_for_dequeued_tensors(self, dequeues, dims):
-    """Tags appropriate XLA sharding attribute to the dequeued tensors.
-
-    Args:
-      dequeues: A list of dequeued tensors on TPU.
-      dims: A list of integer describes how the tensor is partitioned.
-
-    Returns:
-      The same dequeues with appropriate xla_sharding attribute.
-    """
-    nest.assert_shallow_structure(dequeues, dims)
-    return nest.map_structure_up_to(
-        dequeues, self._tag_sharding_attribute_for_dequeued_tensor, dequeues,
-        dims)
-=======
 # pylint: disable=wildcard-import,unused-import,redefined-builtin
 from tensorflow.python.tpu.tpu_feed import *
 # used by tests
 from tensorflow.python.tpu.tpu_feed import _PartitionedInfeedQueue
-# pylint: enable=wildcard-import,unused-import,redefined-builtin
->>>>>>> a751f01a
+# pylint: enable=wildcard-import,unused-import,redefined-builtin