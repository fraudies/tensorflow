# Description: Operations defined for Cloud TPUs

load(
    "//tensorflow:tensorflow.bzl",
    "tf_custom_op_library",
    "tf_gen_op_libs",
    "tf_gen_op_wrapper_py",
    "tf_py_test",
)
load("//tensorflow:tensorflow.bzl", "tf_custom_op_py_library")

licenses(["notice"])  # Apache 2.0

package(
    default_visibility = [
        "//cloud/vmm/testing/tests/tpu:__subpackages__",
        "//learning/brain:__subpackages__",
        "//learning/deepmind:__subpackages__",
        "//medical/pathology:__subpackages__",
        "//smartass/brain:__subpackages__",
        "//tensorflow:__subpackages__",
<<<<<<< HEAD
=======
        "//tensorflow_models:__subpackages__",
        "//vr/perception:__subpackages__",
>>>>>>> 4c307bd3
    ],
)

py_library(
    name = "tpu_py",
    srcs = ["python/ops/tpu_ops.py"],
    srcs_version = "PY2AND3",
    deps = [
        "//tensorflow/python/tpu:tpu_py",
    ],
)

py_library(
    name = "async_checkpoint",
    srcs = ["python/tpu/async_checkpoint.py"],
    srcs_version = "PY2AND3",
    deps = [
        "//tensorflow/python/tpu:async_checkpoint",
    ],
)

py_library(
    name = "tpu_estimator",
    srcs = [
        "python/tpu/_tpu_estimator_embedding.py",
        "python/tpu/error_handling.py",
        "python/tpu/tpu_config.py",
        "python/tpu/tpu_context.py",
        "python/tpu/tpu_estimator.py",
        "python/tpu/util.py",
    ],
    srcs_version = "PY2AND3",
    deps = [
        ":async_checkpoint",
        ":feature_column",
        ":functional",
        ":tpu_embedding",
        ":tpu_lib",
        "//tensorflow/compiler/xla/experimental/xla_sharding",
        "//tensorflow/compiler/xla/python_api:xla_shape",
        "//tensorflow/contrib/training:training_py",
<<<<<<< HEAD
        "//tensorflow/core:protos_all_py",
        "//tensorflow/python:array_ops",
        "//tensorflow/python:control_flow_ops",
        "//tensorflow/python:framework_for_generated_wrappers",
        "//tensorflow/python:init_ops",
        "//tensorflow/python:math_ops",
        "//tensorflow/python:platform",
        "//tensorflow/python:state_ops",
        "//tensorflow/python:summary",
        "//tensorflow/python:summary_ops_v2",
        "//tensorflow/python:training",
        "//tensorflow/python:variable_scope",
        "//tensorflow/python:variables",
        "//tensorflow/python/estimator:estimator_py",
        "//tensorflow/python/estimator:util",
        "@six_archive//:six",
    ],
)

tf_gen_op_libs(
    op_lib_names = [
        "cross_replica_ops",
        "heartbeat_ops",
        "host_compute_ops",
        "infeed_ops",
        "outfeed_ops",
        "replication_ops",
        "tpu_configuration_ops",
        "tpu_embedding_ops",
    ],
    deps = [
        "//tensorflow/contrib/tpu/proto:tpu_embedding_configuration_proto_cc",
        "//tensorflow/contrib/tpu/utils:tpu_embedding_optimization_parameters_utils",
        "//tensorflow/contrib/tpu/utils:tpu_embedding_output_layout_utils",
        "//tensorflow/core:lib",
        "//tensorflow/core:lib_proto_parsing",
        "//tensorflow/core:protos_all_cc",
    ],
)

tf_custom_op_library(
    name = "python/ops/_tpu_ops.so",
    srcs = [
        "ops/cross_replica_ops.cc",
        "ops/heartbeat_ops.cc",
        "ops/host_compute_ops.cc",
        "ops/infeed_ops.cc",
        "ops/outfeed_ops.cc",
        "ops/replication_ops.cc",
        "ops/tpu_configuration_ops.cc",
        "ops/tpu_embedding_ops.cc",
    ],
    deps = [
        "//tensorflow/contrib/tpu/proto:tpu_embedding_configuration_proto_cc",
        "//tensorflow/contrib/tpu/utils:tpu_embedding_optimization_parameters_utils",
        "//tensorflow/contrib/tpu/utils:tpu_embedding_output_layout_utils",
        "//tensorflow/core:lib_proto_parsing",
=======
        "//tensorflow/python/tpu:tpu_estimator",
>>>>>>> 4c307bd3
    ],
)

py_library(
    name = "functional",
    srcs = ["python/tpu/functional.py"],
    srcs_version = "PY2AND3",
    visibility = [
        "//visibility:public",
    ],
<<<<<<< HEAD
=======
    deps = [
        "//tensorflow/python/tpu:functional",
    ],
>>>>>>> 4c307bd3
)

py_library(
    name = "profiler",
    srcs = ["python/profiler/__init__.py"],
    srcs_version = "PY2AND3",
    deps = [
<<<<<<< HEAD
        "//tensorflow/contrib/tpu/profiler:tpu_profiler_analysis_pb2_grpc",
        "//tensorflow/contrib/tpu/profiler:tpu_profiler_analysis_proto_py",
        "//tensorflow/contrib/tpu/profiler:trace_events_proto_py",
        "//tensorflow/python:util",
    ],
)

tf_custom_op_py_library(
    name = "tpu_py",
    srcs = glob(["python/ops/*.py"]),
    dso = [":python/ops/_tpu_ops.so"],
    kernels = [
        ":all_ops",
    ],
    srcs_version = "PY2AND3",
    deps = [
        ":profiler",
        ":tpu_ops",
        "//tensorflow/contrib/util:util_py",
        "//tensorflow/python:client_testlib",
        "//tensorflow/python:framework_for_generated_wrappers",
        "//tensorflow/python:platform",
        "//tensorflow/python:util",
=======
        "//tensorflow/python/tpu/profiler",
>>>>>>> 4c307bd3
    ],
)

py_library(
    name = "tpu",
    srcs = [
        "__init__.py",
        "python/tpu/__init__.py",
    ],
    srcs_version = "PY2AND3",
    deps = [
        ":feature_column",
        ":keras_support",  # split out to avoid cycle with tpu_strategy
        ":tpu_embedding",
        ":tpu_estimator",
        ":tpu_lib",
        "//tensorflow/python/tpu",
    ],
)

py_library(
    name = "keras_support",
    srcs = [
        "python/tpu/keras_support.py",
        "python/tpu/keras_tpu_variables.py",
    ],
    srcs_version = "PY2AND3",
    visibility = [
        "//cloud/vmm/testing/tests/tpu:__subpackages__",
        "//learning/brain:__subpackages__",
        "//tensorflow:__subpackages__",
<<<<<<< HEAD
        "//third_party/cloud_tpu/models/keras:__subpackages__",
=======
        "//third_party/cloud_tpu/models/keras_colab:__subpackages__",
        "//third_party/cloud_tpu/models/resnet50_keras:__subpackages__",
>>>>>>> 4c307bd3
    ],
    deps = [
        ":tpu_lib",
        "//tensorflow/contrib/cluster_resolver:tpu_cluster_resolver_py",
        "//tensorflow/contrib/distribute",
        "//tensorflow/contrib/framework:framework_py",
        "//tensorflow/core:protos_all_py",
        "//tensorflow/core/protobuf/tpu:compilation_result_proto_py",
        "//tensorflow/python:array_ops",
        "//tensorflow/python:dtypes",
        "//tensorflow/python:framework_ops",
        "//tensorflow/python:linalg_ops",
        "//tensorflow/python:math_ops",
        "//tensorflow/python:platform",
        "//tensorflow/python:random_ops",
        "//tensorflow/python:session",
        "//tensorflow/python:tensor_spec",
        "//tensorflow/python:variable_scope",
        "//tensorflow/python/data/ops:dataset_ops",
        "//tensorflow/python/estimator:estimator_py",
        "//tensorflow/python/keras:backend",
        "//tensorflow/python/keras:engine",
        "//tensorflow/python/keras:layers",
        "//third_party/py/numpy",
    ],
)

py_library(
    name = "tpu_lib",
    srcs = [
        "python/tpu/__init__.py",
        "python/tpu/bfloat16.py",
        "python/tpu/device_assignment.py",
        "python/tpu/session_support.py",
        "python/tpu/topology.py",
        "python/tpu/tpu.py",
        "python/tpu/tpu_feed.py",
        "python/tpu/tpu_function.py",
        "python/tpu/tpu_optimizer.py",
        "python/tpu/tpu_sharding.py",
        "python/tpu/tpu_system_metadata.py",
        "python/tpu/training_loop.py",
    ],
    srcs_version = "PY2AND3",
    deps = [
        ":datasets",
        ":functional",
        ":profiler",
        ":tpu_py",
<<<<<<< HEAD
        "//tensorflow/contrib/cluster_resolver:tpu_cluster_resolver_py",
        "//tensorflow/contrib/tpu/proto:compilation_result_proto_py",
        "//tensorflow/contrib/tpu/proto:optimization_parameters_proto_py",
        "//tensorflow/contrib/tpu/proto:topology_proto_py",
        "//tensorflow/contrib/tpu/proto:tpu_embedding_configuration_proto_py",
        "//tensorflow/contrib/tpu/proto:tpu_embedding_output_layout_proto_py",
        "//tensorflow/core:protos_all_py",
        "//tensorflow/python:array_ops",
        "//tensorflow/python:control_flow_ops",
        "//tensorflow/python:control_flow_util",
        "//tensorflow/python:dtypes",
        "//tensorflow/python:framework",
        "//tensorflow/python:framework_ops",
        "//tensorflow/python:tensor_shape",
        "//tensorflow/python:training",
        "//tensorflow/python:util",
        "//tensorflow/python:variable_scope",
        "//tensorflow/python/ops/losses",
=======
        "//tensorflow/contrib/cluster_resolver:cluster_resolver_py",
        "//tensorflow/contrib/compiler:xla",
        "//tensorflow/python/tpu:tpu_lib",
>>>>>>> 4c307bd3
    ],
)

py_library(
    name = "datasets",
    srcs = [
        "python/tpu/datasets.py",
    ],
    srcs_version = "PY2AND3",
    deps = [
        "//tensorflow/python/tpu:datasets",
    ],
)

<<<<<<< HEAD
tf_py_test(
    name = "tpu_infeed_test",
    size = "small",
    srcs = ["python/tpu/tpu_infeed_test.py"],
    additional_deps = [
        ":tpu",
        "//tensorflow/python:framework",
        "//tensorflow/python:framework_test_lib",
    ],
)

tf_py_test(
    name = "tpu_function_test",
    size = "small",
    srcs = ["python/tpu/tpu_function_test.py"],
    additional_deps = [
        ":tpu",
        "//tensorflow/python:framework",
        "//tensorflow/python:framework_test_lib",
    ],
)

tf_py_test(
    name = "tpu_config_test",
    size = "small",
    srcs = ["python/tpu/tpu_config_test.py"],
    additional_deps = [
        ":tpu_estimator",
        "//tensorflow/python:framework",
        "//tensorflow/python:framework_test_lib",
    ],
)

tf_py_test(
    name = "tpu_estimator_signals_test",
    size = "small",
    srcs = ["python/tpu/tpu_estimator_signals_test.py"],
    additional_deps = [
        ":tpu_estimator",
        "//tensorflow/python:framework",
        "//tensorflow/python:framework_test_lib",
=======
py_library(
    name = "tpu_embedding",
    srcs = [
        "python/tpu/tpu_embedding.py",
        "python/tpu/tpu_embedding_gradient.py",
>>>>>>> 4c307bd3
    ],
    srcs_version = "PY2AND3",
    deps = [
        ":tpu_lib",
        "//tensorflow/python/tpu:tpu_embedding",
    ],
)

py_library(
    name = "feature_column",
    srcs = ["python/tpu/feature_column.py"],
    deps = [
        ":tpu_lib",
        "//tensorflow/python/tpu:feature_column",
    ],
)<|MERGE_RESOLUTION|>--- conflicted
+++ resolved
@@ -19,11 +19,8 @@
         "//medical/pathology:__subpackages__",
         "//smartass/brain:__subpackages__",
         "//tensorflow:__subpackages__",
-<<<<<<< HEAD
-=======
         "//tensorflow_models:__subpackages__",
         "//vr/perception:__subpackages__",
->>>>>>> 4c307bd3
     ],
 )
 
@@ -65,67 +62,7 @@
         "//tensorflow/compiler/xla/experimental/xla_sharding",
         "//tensorflow/compiler/xla/python_api:xla_shape",
         "//tensorflow/contrib/training:training_py",
-<<<<<<< HEAD
-        "//tensorflow/core:protos_all_py",
-        "//tensorflow/python:array_ops",
-        "//tensorflow/python:control_flow_ops",
-        "//tensorflow/python:framework_for_generated_wrappers",
-        "//tensorflow/python:init_ops",
-        "//tensorflow/python:math_ops",
-        "//tensorflow/python:platform",
-        "//tensorflow/python:state_ops",
-        "//tensorflow/python:summary",
-        "//tensorflow/python:summary_ops_v2",
-        "//tensorflow/python:training",
-        "//tensorflow/python:variable_scope",
-        "//tensorflow/python:variables",
-        "//tensorflow/python/estimator:estimator_py",
-        "//tensorflow/python/estimator:util",
-        "@six_archive//:six",
-    ],
-)
-
-tf_gen_op_libs(
-    op_lib_names = [
-        "cross_replica_ops",
-        "heartbeat_ops",
-        "host_compute_ops",
-        "infeed_ops",
-        "outfeed_ops",
-        "replication_ops",
-        "tpu_configuration_ops",
-        "tpu_embedding_ops",
-    ],
-    deps = [
-        "//tensorflow/contrib/tpu/proto:tpu_embedding_configuration_proto_cc",
-        "//tensorflow/contrib/tpu/utils:tpu_embedding_optimization_parameters_utils",
-        "//tensorflow/contrib/tpu/utils:tpu_embedding_output_layout_utils",
-        "//tensorflow/core:lib",
-        "//tensorflow/core:lib_proto_parsing",
-        "//tensorflow/core:protos_all_cc",
-    ],
-)
-
-tf_custom_op_library(
-    name = "python/ops/_tpu_ops.so",
-    srcs = [
-        "ops/cross_replica_ops.cc",
-        "ops/heartbeat_ops.cc",
-        "ops/host_compute_ops.cc",
-        "ops/infeed_ops.cc",
-        "ops/outfeed_ops.cc",
-        "ops/replication_ops.cc",
-        "ops/tpu_configuration_ops.cc",
-        "ops/tpu_embedding_ops.cc",
-    ],
-    deps = [
-        "//tensorflow/contrib/tpu/proto:tpu_embedding_configuration_proto_cc",
-        "//tensorflow/contrib/tpu/utils:tpu_embedding_optimization_parameters_utils",
-        "//tensorflow/contrib/tpu/utils:tpu_embedding_output_layout_utils",
-        "//tensorflow/core:lib_proto_parsing",
-=======
         "//tensorflow/python/tpu:tpu_estimator",
->>>>>>> 4c307bd3
     ],
 )
 
@@ -136,12 +73,9 @@
     visibility = [
         "//visibility:public",
     ],
-<<<<<<< HEAD
-=======
     deps = [
         "//tensorflow/python/tpu:functional",
     ],
->>>>>>> 4c307bd3
 )
 
 py_library(
@@ -149,33 +83,7 @@
     srcs = ["python/profiler/__init__.py"],
     srcs_version = "PY2AND3",
     deps = [
-<<<<<<< HEAD
-        "//tensorflow/contrib/tpu/profiler:tpu_profiler_analysis_pb2_grpc",
-        "//tensorflow/contrib/tpu/profiler:tpu_profiler_analysis_proto_py",
-        "//tensorflow/contrib/tpu/profiler:trace_events_proto_py",
-        "//tensorflow/python:util",
-    ],
-)
-
-tf_custom_op_py_library(
-    name = "tpu_py",
-    srcs = glob(["python/ops/*.py"]),
-    dso = [":python/ops/_tpu_ops.so"],
-    kernels = [
-        ":all_ops",
-    ],
-    srcs_version = "PY2AND3",
-    deps = [
-        ":profiler",
-        ":tpu_ops",
-        "//tensorflow/contrib/util:util_py",
-        "//tensorflow/python:client_testlib",
-        "//tensorflow/python:framework_for_generated_wrappers",
-        "//tensorflow/python:platform",
-        "//tensorflow/python:util",
-=======
         "//tensorflow/python/tpu/profiler",
->>>>>>> 4c307bd3
     ],
 )
 
@@ -207,12 +115,8 @@
         "//cloud/vmm/testing/tests/tpu:__subpackages__",
         "//learning/brain:__subpackages__",
         "//tensorflow:__subpackages__",
-<<<<<<< HEAD
-        "//third_party/cloud_tpu/models/keras:__subpackages__",
-=======
         "//third_party/cloud_tpu/models/keras_colab:__subpackages__",
         "//third_party/cloud_tpu/models/resnet50_keras:__subpackages__",
->>>>>>> 4c307bd3
     ],
     deps = [
         ":tpu_lib",
@@ -262,30 +166,9 @@
         ":functional",
         ":profiler",
         ":tpu_py",
-<<<<<<< HEAD
-        "//tensorflow/contrib/cluster_resolver:tpu_cluster_resolver_py",
-        "//tensorflow/contrib/tpu/proto:compilation_result_proto_py",
-        "//tensorflow/contrib/tpu/proto:optimization_parameters_proto_py",
-        "//tensorflow/contrib/tpu/proto:topology_proto_py",
-        "//tensorflow/contrib/tpu/proto:tpu_embedding_configuration_proto_py",
-        "//tensorflow/contrib/tpu/proto:tpu_embedding_output_layout_proto_py",
-        "//tensorflow/core:protos_all_py",
-        "//tensorflow/python:array_ops",
-        "//tensorflow/python:control_flow_ops",
-        "//tensorflow/python:control_flow_util",
-        "//tensorflow/python:dtypes",
-        "//tensorflow/python:framework",
-        "//tensorflow/python:framework_ops",
-        "//tensorflow/python:tensor_shape",
-        "//tensorflow/python:training",
-        "//tensorflow/python:util",
-        "//tensorflow/python:variable_scope",
-        "//tensorflow/python/ops/losses",
-=======
         "//tensorflow/contrib/cluster_resolver:cluster_resolver_py",
         "//tensorflow/contrib/compiler:xla",
         "//tensorflow/python/tpu:tpu_lib",
->>>>>>> 4c307bd3
     ],
 )
 
@@ -300,55 +183,11 @@
     ],
 )
 
-<<<<<<< HEAD
-tf_py_test(
-    name = "tpu_infeed_test",
-    size = "small",
-    srcs = ["python/tpu/tpu_infeed_test.py"],
-    additional_deps = [
-        ":tpu",
-        "//tensorflow/python:framework",
-        "//tensorflow/python:framework_test_lib",
-    ],
-)
-
-tf_py_test(
-    name = "tpu_function_test",
-    size = "small",
-    srcs = ["python/tpu/tpu_function_test.py"],
-    additional_deps = [
-        ":tpu",
-        "//tensorflow/python:framework",
-        "//tensorflow/python:framework_test_lib",
-    ],
-)
-
-tf_py_test(
-    name = "tpu_config_test",
-    size = "small",
-    srcs = ["python/tpu/tpu_config_test.py"],
-    additional_deps = [
-        ":tpu_estimator",
-        "//tensorflow/python:framework",
-        "//tensorflow/python:framework_test_lib",
-    ],
-)
-
-tf_py_test(
-    name = "tpu_estimator_signals_test",
-    size = "small",
-    srcs = ["python/tpu/tpu_estimator_signals_test.py"],
-    additional_deps = [
-        ":tpu_estimator",
-        "//tensorflow/python:framework",
-        "//tensorflow/python:framework_test_lib",
-=======
 py_library(
     name = "tpu_embedding",
     srcs = [
         "python/tpu/tpu_embedding.py",
         "python/tpu/tpu_embedding_gradient.py",
->>>>>>> 4c307bd3
     ],
     srcs_version = "PY2AND3",
     deps = [
