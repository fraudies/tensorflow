--- conflicted
+++ resolved
@@ -23,69 +23,4 @@
         "//tensorflow/core/platform/cloud:gcs_file_system",
         "//tensorflow/core/profiler/rpc/client:capture_profile",
     ],
-<<<<<<< HEAD
-)
-
-tf_proto_library(
-    name = "trace_events_proto",
-    srcs = ["trace_events.proto"],
-    cc_api_version = 2,
-    visibility = ["//visibility:public"],
-)
-
-cc_library(
-    name = "trace_events_to_json",
-    srcs = ["trace_events_to_json.cc"],
-    hdrs = ["trace_events_to_json.h"],
-    deps = [
-        ":trace_events_proto_cc",
-        "//tensorflow/core:lib",
-        "@jsoncpp_git//:jsoncpp",
-    ],
-)
-
-tf_cc_test(
-    name = "trace_events_to_json_test",
-    srcs = ["trace_events_to_json_test.cc"],
-    deps = [
-        ":trace_events_to_json",
-        "//tensorflow/core:lib",
-        "//tensorflow/core:test",
-        "//tensorflow/core:test_main",
-        "@jsoncpp_git//:jsoncpp",
-    ],
-)
-
-tf_proto_library(
-    name = "op_profile_proto",
-    srcs = ["op_profile.proto"],
-    cc_api_version = 2,
-    visibility = ["//visibility:public"],
-)
-
-tf_proto_library(
-    name = "tf_op_stats_proto",
-    srcs = ["tf_op_stats.proto"],
-    cc_api_version = 2,
-    visibility = ["//visibility:public"],
-)
-
-tf_proto_library(
-    name = "tpu_profiler_analysis_proto",
-    srcs = ["tpu_profiler_analysis.proto"],
-    has_services = 1,
-    cc_api_version = 2,
-    cc_grpc_version = 1,
-    protodeps = [":tpu_profiler_proto"] + tf_additional_all_protos(),
-    visibility = ["//visibility:public"],
-)
-
-py_library(
-    name = "tpu_profiler_analysis_pb2_grpc",
-    srcs = ["tpu_profiler_analysis_pb2_grpc.py"],
-    srcs_version = "PY2AND3",
-    visibility = ["//visibility:public"],
-    deps = [":tpu_profiler_analysis_proto_py"],
-=======
->>>>>>> 4c307bd3
 )