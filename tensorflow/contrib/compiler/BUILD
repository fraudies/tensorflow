--- conflicted
+++ resolved
@@ -32,11 +32,6 @@
     srcs = ["xla.py"],
     srcs_version = "PY2AND3",
     deps = [
-<<<<<<< HEAD
-        "//tensorflow/compiler/jit:xla_ops_py",
-        "//tensorflow/contrib/tpu:tpu_lib",
-=======
->>>>>>> a751f01a
         "//tensorflow/python:array_ops",
         "//tensorflow/python:framework_ops",
         "//tensorflow/python:platform",
@@ -58,10 +53,6 @@
         "//tensorflow/python:constant_op",
         "//tensorflow/python:control_flow_ops",
         "//tensorflow/python:platform",
-<<<<<<< HEAD
-        "//tensorflow/python:state_ops",
-=======
->>>>>>> a751f01a
         "//tensorflow/python:summary",
         "//tensorflow/python:training",
         "//tensorflow/python/data/ops:dataset_ops",
