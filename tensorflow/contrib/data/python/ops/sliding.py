--- conflicted
+++ resolved
@@ -18,10 +18,6 @@
 from __future__ import print_function
 
 from tensorflow.python.data.ops import dataset_ops
-<<<<<<< HEAD
-from tensorflow.python.data.util import nest
-=======
->>>>>>> a751f01a
 from tensorflow.python.framework import dtypes
 from tensorflow.python.framework import ops
 from tensorflow.python.framework import tensor_shape
@@ -42,16 +38,10 @@
     self._window_shift = ops.convert_to_tensor(
         window_shift, dtype=dtypes.int64, name="window_shift")
 
-<<<<<<< HEAD
-  def _as_variant_tensor(self):
-    return gen_dataset_ops.slide_dataset(
-        self._input_dataset._as_variant_tensor(),  # pylint: disable=protected-access
-=======
     input_structure = dataset_ops.get_structure(input_dataset)
     self._structure = input_structure._batch(None)  # pylint: disable=protected-access
     variant_tensor = ged_ops.experimental_sliding_window_dataset(
         self._input_dataset._variant_tensor,  # pylint: disable=protected-access
->>>>>>> a751f01a
         window_size=self._window_size,
         window_shift=self._window_shift,
         window_stride=self._window_stride,
