--- conflicted
+++ resolved
@@ -394,26 +394,9 @@
     """
     self._filenames = ops.convert_to_tensor(
         filenames, dtype=dtypes.string, name="filenames")
-<<<<<<< HEAD
-
-  def _as_variant_tensor(self):
-    return gen_experimental_dataset_ops.experimental_lmdb_dataset(
-        self._filenames,
-        output_types=nest.flatten(self.output_types),
-        output_shapes=nest.flatten(self.output_shapes))
-
-  @property
-  def output_classes(self):
-    return ops.Tensor, ops.Tensor
-
-  @property
-  def output_shapes(self):
-    return (tensor_shape.TensorShape([]), tensor_shape.TensorShape([]))
-=======
     variant_tensor = gen_experimental_dataset_ops.experimental_lmdb_dataset(
         self._filenames, **dataset_ops.flat_structure(self))
     super(LMDBDataset, self).__init__(variant_tensor)
->>>>>>> 4c307bd3
 
   @property
   def output_types(self):
