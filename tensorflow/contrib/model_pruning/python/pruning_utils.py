--- conflicted
+++ resolved
@@ -161,133 +161,6 @@
   return expanded_tensor
 
 
-<<<<<<< HEAD
-def _histogram(values, value_range, nbins=100, dtype=dtypes.int32, name=None):
-  """Return histogram of values.
-
-  Given the tensor `values`, this operation returns a rank 1 histogram counting
-  the number of entries in `values` that fell into every bin.  The bins are
-  equal width and determined by the arguments `value_range` and `nbins`.
-
-  Args:
-    values:  Numeric `Tensor`.
-    value_range:  Shape [2] `Tensor` of same `dtype` as `values`.
-      values <= value_range[0] will be mapped to hist[0],
-      values >= value_range[1] will be mapped to hist[-1].
-    nbins:  Scalar `int32 Tensor`.  Number of histogram bins.
-    dtype:  dtype for returned histogram.
-    name:  A name for this operation (defaults to 'histogram').
-
-  Returns:
-    A 1-D `Tensor` holding histogram of values.
-
-  """
-  with ops.name_scope(name, 'histogram', [values, value_range, nbins]) as scope:
-    values = ops.convert_to_tensor(values, name='values')
-    values = array_ops.reshape(values, [-1])
-    value_range = ops.convert_to_tensor(value_range, name='value_range')
-    nbins_float = np.float32(nbins)
-
-    # Map tensor values that fall within value_range to [0, 1].
-    scaled_values = math_ops.truediv(
-        values - value_range[0],
-        value_range[1] - value_range[0],
-        name='scaled_values')
-
-    # map tensor values within the open interval value_range to {0,.., nbins-1},
-    # values outside the open interval will be zero or less, or nbins or more.
-    indices = math_ops.floor(nbins_float * scaled_values, name='indices')
-
-    # Clip edge cases (e.g. value = value_range[1]) or "outliers."
-    indices = math_ops.cast(
-        clip_ops.clip_by_value(indices, 0, nbins_float - 1), dtypes.int32)
-
-    return math_ops.unsorted_segment_sum(
-        array_ops.ones_like(indices, dtype=dtype), indices, nbins, name=scope)
-
-
-def compute_cdf_from_histogram(values, value_range, **kwargs):
-  """Returns the normalized cumulative distribution of the given values tensor.
-
-  Computes the histogram and uses tf.cumsum to arrive at cdf
-
-  Args:
-    values:  Numeric `Tensor`.
-    value_range:  Shape [2] `Tensor` of same `dtype` as `values`.
-    **kwargs: keyword arguments: nbins, name
-
-  Returns:
-    A 1-D `Tensor` holding normalized cdf of values.
-
-  """
-  nbins = kwargs.get('nbins', _NBINS)
-  name = kwargs.get('name', None)
-  with ops.name_scope(name, 'cdf', [values, value_range, nbins]):
-    histogram = _histogram(
-        values, value_range, dtype=dtypes.float32, nbins=nbins)
-    cdf = math_ops.cumsum(histogram)
-    return math_ops.div(cdf, math_ops.reduce_max(cdf))
-
-
-def compute_cdf(values, value_range, **kwargs):
-  """Returns the normalized cumulative distribution of the given values tensor.
-
-  Uses tf.while_loop to directly compute the cdf of the values.
-
-  Args:
-    values:  Numeric `Tensor`.
-    value_range:  Shape [2] `Tensor` of same `dtype` as `values`
-    **kwargs: keyword arguments: nbins, name
-
-  Returns:
-    A 1-D `Tensor` holding normalized cdf of values.
-
-  """
-  nbins = kwargs.get('nbins', _NBINS)
-  name = kwargs.get('name', None)
-  with ops.name_scope(name, 'cdf', [values, value_range, nbins]):
-    values = ops.convert_to_tensor(values, name='values')
-    value_range = ops.convert_to_tensor(value_range, name='value_range')
-    nbins_float = np.float32(nbins)
-
-    # Map tensor values that fall within value_range to [0, 1].
-    scaled_values = math_ops.truediv(
-        values - value_range[0],
-        value_range[1] - value_range[0],
-        name='scaled_values')
-
-    # map tensor values within the open interval value_range to {0,.., nbins-1},
-    # values outside the open interval will be zero or less, or nbins or more.
-    indices = math_ops.floor(nbins_float * scaled_values, name='indices')
-
-    # Clip edge cases (e.g. value = value_range[1]) or "outliers."
-    indices = math_ops.cast(
-        clip_ops.clip_by_value(indices, 0, nbins_float - 1), dtypes.int32)
-
-    cdf = array_ops.zeros(nbins)
-    i = constant_op.constant(0)
-
-    def loop_cond(loop_count, _):
-      return math_ops.less(loop_count, nbins)
-
-    def loop_body(loop_count, cdf):
-      temp = math_ops.reduce_sum(
-          math_ops.cast(
-              math_ops.less_equal(indices, loop_count), dtypes.float32))
-      cdf = math_ops.add(
-          cdf,
-          array_ops.one_hot(
-              loop_count, depth=nbins, on_value=temp, off_value=0.0))
-      return [loop_count + 1, cdf]
-
-    _, cdf = control_flow_ops.while_loop(
-        loop_cond, loop_body, [i, cdf], maximum_iterations=nbins)
-
-    return math_ops.div(cdf, math_ops.reduce_max(cdf))
-
-
-=======
->>>>>>> a751f01a
 def factorized_pool(input_tensor,
                     window_shape,
                     pooling_type,
