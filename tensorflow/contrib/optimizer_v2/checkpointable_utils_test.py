--- conflicted
+++ resolved
@@ -726,13 +726,8 @@
     checkpoint_prefix = os.path.join(checkpoint_directory, "ckpt")
     with context.graph_mode():
       save_graph = ops.Graph()
-<<<<<<< HEAD
-      with save_graph.as_default(), self.session(
-          graph=save_graph) as session:
-=======
       with save_graph.as_default(), self.test_session(
           graph=save_graph):
->>>>>>> a751f01a
         root = self._initialized_model()
         save_path = root.save(file_prefix=checkpoint_prefix)
     with context.eager_mode():
