--- conflicted
+++ resolved
@@ -24,9 +24,6 @@
 from tensorflow.python.util import deprecation
 
 
-<<<<<<< HEAD
-class OptimizerV2(optimizer_v2.OptimizerV2):
-=======
 from tensorflow.python.distribute import distribution_strategy_context as distribute_ctx
 from tensorflow.python.distribute import reduce_util as ds_reduce_util
 from tensorflow.python.eager import backprop
@@ -491,7 +488,6 @@
 
 
 class OptimizerV2(optimizer_v1.Optimizer):
->>>>>>> 4c307bd3
   """Updated base class for optimizers.
 
   This class defines the API to add Ops to train a model.  You never use this
@@ -626,9 +622,6 @@
       RuntimeError: If _create_slots has been overridden instead of
           _create_vars.
     """
-<<<<<<< HEAD
-    super(OptimizerV2, self).__init__(name)
-=======
     # Note: We intentionally don't call parent __init__.
 
     # Optimizer._create_slots was replaced by _create_vars in OptimizerV2.
@@ -1367,5 +1360,4 @@
 
   def _non_slot_variables(self):
     raise NotImplementedError(
-        "_non_slot_variables() method unsupported in OptimizerV2")
->>>>>>> 4c307bd3
+        "_non_slot_variables() method unsupported in OptimizerV2")