--- conflicted
+++ resolved
@@ -22,16 +22,8 @@
 import numpy as np
 
 from tensorflow.contrib.distribute.python import collective_all_reduce_strategy
-<<<<<<< HEAD
-from tensorflow.contrib.distribute.python import combinations
-from tensorflow.contrib.distribute.python import cross_tower_utils
-from tensorflow.contrib.distribute.python import multi_worker_test_base
-=======
->>>>>>> a751f01a
 from tensorflow.core.protobuf import config_pb2
 from tensorflow.python import keras
-<<<<<<< HEAD
-=======
 from tensorflow.python.data.ops import dataset_ops
 from tensorflow.python.distribute import collective_all_reduce_strategy as core_collective_all_reduce_strategy
 from tensorflow.python.distribute import combinations
@@ -44,7 +36,6 @@
 from tensorflow.python.distribute import strategy_test_lib
 from tensorflow.python.distribute import values
 from tensorflow.python.distribute.cluster_resolver import SimpleClusterResolver
->>>>>>> a751f01a
 from tensorflow.python.eager import context
 from tensorflow.python.framework import constant_op
 from tensorflow.python.framework import dtypes
@@ -132,18 +123,6 @@
     CollectiveAllReduceStrategyTestBase.collective_key_base += 100000
     super(CollectiveAllReduceStrategyTestBase, self).setUp()
 
-<<<<<<< HEAD
-  def _get_test_object(self, task_type, task_id, num_gpus=0):
-    distribution = collective_all_reduce_strategy.CollectiveAllReduceStrategy(
-        num_gpus_per_worker=num_gpus)
-    if task_type and task_id is not None:
-      distribution.configure(
-          session_config=self._sess_config,
-          cluster_spec=self._cluster_spec,
-          task_type=task_type,
-          task_id=task_id)
-    collective_keys = cross_tower_utils.CollectiveKeys(
-=======
   def _get_test_object(self,
                        task_type,
                        task_id,
@@ -157,24 +136,12 @@
         use_core_strategy=use_core_strategy)
 
     collective_keys = cross_device_utils.CollectiveKeys(
->>>>>>> a751f01a
         group_key_start=10 * num_gpus +
         CollectiveAllReduceStrategyTestBase.collective_key_base,
         instance_key_start=num_gpus * 100 +
         CollectiveAllReduceStrategyTestBase.collective_key_base,
         instance_key_with_id_start=num_gpus * 10000 +
         CollectiveAllReduceStrategyTestBase.collective_key_base)
-<<<<<<< HEAD
-    distribution._collective_keys = collective_keys
-    distribution._cross_tower_ops._collective_keys = collective_keys
-    if task_type and task_id is not None:
-      return distribution, 'grpc://' + self._cluster_spec[task_type][task_id]
-    else:
-      return distribution, ''
-
-  def _test_minimize_loss_graph(self, task_type, task_id, num_gpus):
-    d, master_target = self._get_test_object(task_type, task_id, num_gpus)
-=======
     strategy.extended._collective_keys = collective_keys
     strategy.extended._cross_device_ops._collective_keys = (collective_keys)
 
@@ -187,7 +154,6 @@
                                 use_core_strategy=False):
     d, master_target, config = self._get_test_object(task_type, task_id,
                                                      num_gpus)
->>>>>>> a751f01a
     with ops.Graph().as_default(), \
          self.test_session(config=self._sess_config,
                            target=master_target) as sess, \
@@ -217,11 +183,7 @@
       def step():
         """Perform one optimization step."""
         # Run forward & backward to get gradients, variables list.
-<<<<<<< HEAD
-        g_v = d.call_for_each_tower(grad_fn, one)
-=======
         g_v = d.extended.call_for_each_replica(grad_fn, args=[one])
->>>>>>> a751f01a
         # Update the variables using the gradients and the update() function.
         before_list = []
         after_list = []
@@ -257,10 +219,6 @@
       self.assertLess(error_after, error_before)
       return error_after < error_before
 
-<<<<<<< HEAD
-  def _test_complex_model(self, task_type, task_id, num_gpus):
-    d, master_target = self._get_test_object(task_type, task_id, num_gpus)
-=======
   def _test_complex_model(self,
                           task_type,
                           task_id,
@@ -268,7 +226,6 @@
                           use_core_strategy=False):
     d, master_target, config = self._get_test_object(task_type, task_id,
                                                      num_gpus)
->>>>>>> a751f01a
 
     def model_fn():
       """Mnist model with synthetic input."""
@@ -311,23 +268,13 @@
          self.test_session(config=self._sess_config,
                            target=master_target) as sess:
       with d.scope():
-<<<<<<< HEAD
-        train_op = d.call_for_each_tower(model_fn)
-        train_op = d.group(d.unwrap(train_op))
-=======
         train_op = d.extended.call_for_each_replica(model_fn)
         train_op = d.group(d.experimental_local_results(train_op))
->>>>>>> a751f01a
 
       sess.run(variables.global_variables_initializer())
       sess.run(train_op)
       return True
 
-<<<<<<< HEAD
-  def _test_variable_initialization(self, task_type, task_id, num_gpus):
-    distribution, master_target = self._get_test_object(task_type, task_id,
-                                                        num_gpus)
-=======
   def _test_variable_initialization(self,
                                     task_type,
                                     task_id,
@@ -335,7 +282,6 @@
                                     use_core_strategy=False):
     distribution, master_target, config = self._get_test_object(
         task_type, task_id, num_gpus)
->>>>>>> a751f01a
     with ops.Graph().as_default(), \
          self.test_session(config=self._sess_config,
                            target=master_target) as sess, \
@@ -349,18 +295,9 @@
                 1.0, 10.0, dtype=dtypes.float32))
         return array_ops.identity(x)
 
-<<<<<<< HEAD
-      x = distribution.call_for_each_tower(model_fn)
-      reduced_x = distribution.unwrap(
-          distribution.reduce(
-              variable_scope.VariableAggregation.MEAN, x,
-              destinations='/cpu:0'))[0]
-      x = distribution.unwrap(x)[0]
-=======
       x = distribution.extended.call_for_each_replica(model_fn)
       reduced_x = distribution.reduce(reduce_util.ReduceOp.MEAN, x)
       x = distribution.experimental_local_results(x)[0]
->>>>>>> a751f01a
 
       sess.run(
           variables.global_variables_initializer(), options=self._run_options)
@@ -373,8 +310,6 @@
                                                        reduced_x_value)))
     return np.allclose(x_value, reduced_x_value, atol=1e-5)
 
-<<<<<<< HEAD
-=======
   def _test_input_fn_iterator(self,
                               task_type,
                               task_id,
@@ -414,7 +349,6 @@
                                      for r in range(len(devices))])
           self.assertEqual(expected_value, computed_value)
 
->>>>>>> a751f01a
 
 class DistributedCollectiveAllReduceStrategyTest(
     CollectiveAllReduceStrategyTestBase, parameterized.TestCase):
@@ -425,8 +359,6 @@
     cls._cluster_spec = multi_worker_test_base.create_in_process_cluster(
         num_workers=3, num_ps=0)
 
-<<<<<<< HEAD
-=======
   @combinations.generate(
       combinations.combine(mode=['graph'], use_core_strategy=[True, False]))
   def test_num_replicas_in_sync(self, use_core_strategy):
@@ -441,7 +373,6 @@
     self.assertEqual(2 * num_workers,
                      distribution.num_replicas_in_sync)
 
->>>>>>> a751f01a
   @combinations.generate(
       combinations.combine(
           mode=['graph'],
@@ -485,8 +416,6 @@
         num_gpus=num_gpus,
         use_core_strategy=use_core_strategy)
 
-<<<<<<< HEAD
-=======
   # TODO(b/124344198): Re-enable after fixing this flaky test.
   # TODO(yuefengz): Update how we use num_gpus and required_gpus
   @combinations.generate(
@@ -573,7 +502,6 @@
     self.assertTrue(strategy.extended._std_server_started)
     self.assertTrue(mock_called[0])
 
->>>>>>> a751f01a
 
 class DistributedCollectiveAllReduceStrategyTestWithChief(
     CollectiveAllReduceStrategyTestBase, parameterized.TestCase):
@@ -614,14 +542,10 @@
 
 
 class LocalCollectiveAllReduceStrategy(
-<<<<<<< HEAD
-    CollectiveAllReduceStrategyTestBase, parameterized.TestCase):
-=======
     CollectiveAllReduceStrategyTestBase,
     strategy_test_lib.DistributionTestBase,
     strategy_test_lib.TwoDeviceDistributionTestBase,
     parameterized.TestCase):
->>>>>>> a751f01a
 
   @combinations.generate(
       combinations.combine(
@@ -632,10 +556,6 @@
   def testMinimizeLoss(self, num_gpus, use_core_strategy):
     # Collective ops doesn't support strategy with one device.
     if context.num_gpus() < num_gpus:
-<<<<<<< HEAD
-      return
-    self._test_minimize_loss_graph(None, None, num_gpus)
-=======
       self.skipTest('Not enough GPUs')
     if context.executing_eagerly():
       strategy, _, _ = self._get_test_object(
@@ -644,7 +564,6 @@
     else:
       self._test_minimize_loss_graph(
           None, None, num_gpus, use_core_strategy=use_core_strategy)
->>>>>>> a751f01a
 
   @combinations.generate(
       combinations.combine(
@@ -654,11 +573,6 @@
           use_core_strategy=[True, False]))
   def testComplexModel(self, num_gpus, use_core_strategy):
     if context.num_gpus() < num_gpus:
-<<<<<<< HEAD
-      return
-    self._test_complex_model(None, None, num_gpus)
-
-=======
       self.skipTest('Not enough GPUs')
     self._test_complex_model(
         None, None, num_gpus, use_core_strategy=use_core_strategy)
@@ -758,7 +672,6 @@
         None, None, num_gpus=num_gpus, use_core_strategy=use_core_strategy)
     self._test_numpy_iterator(strategy)
 
->>>>>>> a751f01a
 
 if __name__ == '__main__':
   test.main()