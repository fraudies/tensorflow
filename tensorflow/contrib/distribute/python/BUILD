--- conflicted
+++ resolved
@@ -14,58 +14,6 @@
 
 exports_files(["LICENSE"])
 
-<<<<<<< HEAD
-load("//tensorflow:tensorflow.bzl", "py_test")
-load("//tensorflow:tensorflow.bzl", "cuda_py_test")
-
-# TODO(priyag): Figure out testonly issues that are preventing us from
-# including our tests in pip for now.
-
-py_library(
-    name = "values",
-    srcs = ["values.py"],
-    visibility = ["//tensorflow:internal"],
-    deps = [
-        ":input_ops",
-        "//tensorflow/python:array_ops",
-        "//tensorflow/python:control_flow_ops",
-        "//tensorflow/python:device_util",
-        "//tensorflow/python:distribute",
-        "//tensorflow/python:framework_ops",
-        "//tensorflow/python:resource_variable_ops",
-        "//tensorflow/python:training",
-        "//tensorflow/python:util",
-        "//tensorflow/python/data/ops:multi_device_iterator_ops",
-        "//tensorflow/python/eager:context",
-        "//tensorflow/python/training/checkpointable:base",
-        "@six_archive//:six",
-    ],
-)
-
-cuda_py_test(
-    name = "values_test",
-    srcs = ["values_test.py"],
-    additional_deps = [
-        ":mirrored_strategy",
-        ":multi_worker_test_base",
-        ":values",
-        "//tensorflow/core:protos_all_py",
-        "//tensorflow/python/data/ops:dataset_ops",
-        "//tensorflow/python:errors",
-        "//tensorflow/python:array_ops",
-        "//tensorflow/python:constant_op",
-        "//tensorflow/python:framework_ops",
-        "//tensorflow/python:framework_test_lib",
-        "//tensorflow/python:training",
-        "//tensorflow/python:variable_scope",
-        "//tensorflow/python/eager:context",
-        "//tensorflow/python:device_util",
-        "//tensorflow/python/eager:test",
-        "//tensorflow/python/estimator:estimator_py",
-    ],
-    tags = [
-        "no_pip",
-=======
 py_library(
     name = "distribute_test_lib_pip",
     visibility = ["//tensorflow:internal"],
@@ -78,7 +26,6 @@
         "//tensorflow/python/distribute:strategy_test_lib",
         "//tensorflow/python/keras/distribute:keras_correctness_test_lib",
         "//tensorflow/python/keras/distribute:keras_test_lib",
->>>>>>> 4c307bd3
     ],
 )
 
@@ -87,31 +34,9 @@
     srcs = ["mirrored_strategy.py"],
     visibility = ["//tensorflow:internal"],
     deps = [
-<<<<<<< HEAD
-        ":cross_tower_ops",
-        ":shared_variable_creator",
-        ":values",
-        "//tensorflow/core:protos_all_py",
-        "//tensorflow/python:array_ops",
-        "//tensorflow/python:constant_op",
-        "//tensorflow/python:control_flow_ops",
-        "//tensorflow/python:device",
-        "//tensorflow/python:device_util",
-        "//tensorflow/python:distribute",
-        "//tensorflow/python:framework_ops",
-        "//tensorflow/python:pywrap_tensorflow",
-        "//tensorflow/python:training",
-        "//tensorflow/python:util",
-        "//tensorflow/python:variable_scope",
-        "//tensorflow/python:variables",
-        "//tensorflow/python/distribute:multi_worker_util",
-        "//tensorflow/python/eager:context",
-        "//tensorflow/python/eager:tape",
-=======
         "//tensorflow/python/distribute:distribute_lib",
         "//tensorflow/python/distribute:input_lib",
         "//tensorflow/python/distribute:mirrored_strategy",
->>>>>>> 4c307bd3
     ],
 )
 
@@ -120,24 +45,10 @@
     srcs = ["parameter_server_strategy.py"],
     visibility = ["//tensorflow:internal"],
     deps = [
-<<<<<<< HEAD
-        ":cross_tower_ops",
-        ":mirrored_strategy",
-        ":values",
-        "//tensorflow/core:protos_all_py",
-        "//tensorflow/python:array_ops",
-        "//tensorflow/python:framework_ops",
-        "//tensorflow/python:resource_variable_ops",
-        "//tensorflow/python:training",
-        "//tensorflow/python:util",
-        "//tensorflow/python/distribute:multi_worker_util",
-        "//tensorflow/python/eager:context",
-=======
         "//tensorflow/python/distribute:distribute_lib",
         "//tensorflow/python/distribute:parameter_server_strategy",
         "//tensorflow/python/distribute:values",
         "//tensorflow/python/distribute/cluster_resolver:cluster_resolver_lib",
->>>>>>> 4c307bd3
     ],
 )
 
@@ -149,11 +60,7 @@
         "//tensorflow/python/distribute:strategy_combinations",
         "//tensorflow/python/distribute:multi_worker_test_base",
         ":parameter_server_strategy",
-<<<<<<< HEAD
-        ":values",
-=======
         "//tensorflow/python/distribute:strategy_test_lib",
->>>>>>> 4c307bd3
         "@absl_py//absl/testing:parameterized",
         "//tensorflow/core:protos_all_py",
         "//tensorflow/python:array_ops",
@@ -181,18 +88,7 @@
     srcs = ["one_device_strategy.py"],
     visibility = ["//tensorflow:internal"],
     deps = [
-<<<<<<< HEAD
-        ":values",
-        "//tensorflow/contrib/eager/python:datasets",
-        "//tensorflow/python:array_ops",
-        "//tensorflow/python:distribute",
-        "//tensorflow/python:framework_ops",
-        "//tensorflow/python:math_ops",
-        "//tensorflow/python/eager:context",
-        "@six_archive//:six",
-=======
         "//tensorflow/python/distribute:one_device_strategy",
->>>>>>> 4c307bd3
     ],
 )
 
@@ -201,46 +97,9 @@
     srcs = ["collective_all_reduce_strategy.py"],
     visibility = ["//tensorflow:internal"],
     deps = [
-<<<<<<< HEAD
-        ":cross_tower_ops",
-        ":cross_tower_utils",
-        ":mirrored_strategy",
-        ":values",
-        "//tensorflow/core:protos_all_py",
-        "//tensorflow/python:array_ops",
-        "//tensorflow/python:collective_ops",
-        "//tensorflow/python:framework_ops",
-        "//tensorflow/python:training",
-        "//tensorflow/python/distribute:multi_worker_util",
-        "//tensorflow/python/eager:context",
-    ],
-)
-
-py_library(
-    name = "strategy_test_lib",
-    testonly = 1,
-    srcs = ["strategy_test_lib.py"],
-    srcs_version = "PY2AND3",
-    tags = [
-        "no_pip",
-    ],
-    deps = [
-        "//tensorflow/core:protos_all_py",
-        "//tensorflow/python:array_ops",
-        "//tensorflow/python:constant_op",
-        "//tensorflow/python:distribute",
-        "//tensorflow/python:framework_ops",
-        "//tensorflow/python:layers",
-        "//tensorflow/python:training",
-        "//tensorflow/python:variables",
-        "//tensorflow/python/eager:backprop",
-        "//tensorflow/python/eager:context",
-        "//tensorflow/python/eager:test",
-=======
         "//tensorflow/python/distribute:collective_all_reduce_strategy",
         "//tensorflow/python/distribute:distribute_lib",
         "//tensorflow/python/distribute/cluster_resolver:cluster_resolver_lib",
->>>>>>> 4c307bd3
     ],
 )
 
@@ -249,54 +108,12 @@
     srcs = ["contrib_mirrored_strategy_test.py"],
     additional_deps = [
         ":mirrored_strategy",
-<<<<<<< HEAD
-        ":one_device_strategy",
-        ":tpu_strategy",
-        "//tensorflow/contrib/cluster_resolver:cluster_resolver_pip",
-        "//tensorflow/contrib/optimizer_v2:training",
-        "//tensorflow/python:distribute",
-        "//tensorflow/python:framework_ops",
-        "//tensorflow/python:training",
-        "//tensorflow/python:util",
-=======
->>>>>>> 4c307bd3
         "//tensorflow/python/eager:context",
         "//tensorflow/python/eager:test",
         "//tensorflow/python/distribute:combinations",
         "//tensorflow/python/distribute:values",
     ],
-<<<<<<< HEAD
-)
-
-py_test(
-    name = "mirrored_strategy_test",
-    srcs = ["mirrored_strategy_test.py"],
-    srcs_version = "PY2AND3",
-    tags = [
-        "no_pip",
-    ],
-    deps = [
-        ":mirrored_strategy",
-        ":multi_worker_test_base",
-        ":strategy_test_lib",
-        "//tensorflow/python:constant_op",
-        "//tensorflow/python:distribute",
-        "//tensorflow/python:framework_ops",
-        "//tensorflow/python:framework_test_lib",
-        "//tensorflow/python:training",
-        "//tensorflow/python:variable_scope",
-        "//tensorflow/python/eager:context",
-        "//tensorflow/python/eager:test",
-    ],
-)
-
-py_test(
-    name = "one_device_strategy_test",
-    srcs = ["one_device_strategy_test.py"],
-    srcs_version = "PY2AND3",
-=======
     shard_count = 1,
->>>>>>> 4c307bd3
     tags = [
         "guitar",
         "multi_and_single_gpu",
@@ -307,20 +124,6 @@
     name = "keras_multi_worker_correctness_test",
     srcs = ["keras_multi_worker_correctness_test.py"],
     additional_deps = [
-<<<<<<< HEAD
-        ":mirrored_strategy",
-        ":multi_worker_test_base",
-        ":values",
-        ":strategy_test_lib",
-        "//tensorflow/python:distribute",
-        "//tensorflow/core:protos_all_py",
-        "//tensorflow/python:array_ops",
-        "//tensorflow/python:constant_op",
-        "//tensorflow/python:layers",
-        "//tensorflow/python:state_ops",
-        "//tensorflow/python:variable_scope",
-        "//tensorflow/python:framework_test_lib",
-=======
         ":collective_all_reduce_strategy",
         ":mirrored_strategy",
         ":parameter_server_strategy",
@@ -334,25 +137,12 @@
         "//tensorflow/python/distribute:distribute_config",
         "//tensorflow/python/distribute:distribute_coordinator",
         "//tensorflow/python/distribute:multi_worker_util",
->>>>>>> 4c307bd3
         "//tensorflow/python/eager:context",
         "//tensorflow/python/keras",
     ],
     tags = [
-<<<<<<< HEAD
-        "guitar",
-        "no_pip",
-        "multi_and_single_gpu",
-        # Do not perform the extra analysis on this test, because it is already
-        # performed for the `:mirrored_strategy_test` target.
-        "no_oss",
-        "noasan",
-        "notap",
-        "notsan",
-=======
         "multi_and_single_gpu",
         "nomsan",  # TODO(b/130299192)
->>>>>>> 4c307bd3
     ],
 )
 
@@ -364,25 +154,8 @@
         ":mirrored_strategy",
         ":parameter_server_strategy",
         "//tensorflow/python:client_testlib",
-<<<<<<< HEAD
-        "//tensorflow/python:distributed_framework_test_lib",
-        "//tensorflow/python:session",
-        "//tensorflow/python/estimator:estimator_py",
-        "//third_party/py/numpy",
-    ],
-)
-
-py_library(
-    name = "step_fn",
-    srcs = ["step_fn.py"],
-    visibility = ["//tensorflow:internal"],
-    deps = [
-        "//tensorflow/python:training",
-        "//tensorflow/python/eager:backprop",
-=======
-        "//tensorflow/python/distribute:combinations",
-        "//tensorflow/python/distribute:multi_worker_test_base",
->>>>>>> 4c307bd3
+        "//tensorflow/python/distribute:combinations",
+        "//tensorflow/python/distribute:multi_worker_test_base",
     ],
 )
 
@@ -391,18 +164,8 @@
     srcs = ["tpu_strategy.py"],
     visibility = ["//tensorflow:internal"],
     deps = [
-<<<<<<< HEAD
-        ":one_device_strategy",
-        ":values",
-        "//tensorflow/contrib/tpu:tpu_lib",
-        "//tensorflow/python:constant_op",
-        "//tensorflow/python:control_flow_ops",
-        "//tensorflow/python:framework_ops",
-        "//tensorflow/python:util",
-=======
         "//tensorflow/contrib/tpu:tpu_lib",
         "//tensorflow/python/distribute:tpu_strategy",
->>>>>>> 4c307bd3
     ],
 )
 
@@ -411,17 +174,10 @@
     srcs = ["collective_all_reduce_strategy_test.py"],
     additional_deps = [
         ":collective_all_reduce_strategy",
-<<<<<<< HEAD
-        ":combinations",
-        ":cross_tower_utils",
-        ":multi_worker_test_base",
-        ":strategy_test_lib",
-=======
         "//tensorflow/python/distribute:combinations",
         "//tensorflow/python/distribute:strategy_combinations",
         "//tensorflow/python/distribute:multi_worker_test_base",
         "//tensorflow/python/distribute:strategy_test_lib",
->>>>>>> 4c307bd3
         "@absl_py//absl/testing:parameterized",
         "//third_party/py/numpy",
         "//tensorflow/core:protos_all_py",
@@ -483,12 +239,8 @@
     ],
     tags = [
         "multi_and_single_gpu",
-<<<<<<< HEAD
-        "no_pip",
-=======
         "no_oss",  # http://b/119349471
         "tf_integration_test",
->>>>>>> 4c307bd3
     ],
 )
 
@@ -497,13 +249,9 @@
     size = "enormous",
     srcs = ["estimator_training_test.py"],
     additional_deps = [
-<<<<<<< HEAD
-        ":combinations",
-=======
         ":collective_all_reduce_strategy",
         "//tensorflow/python/distribute:combinations",
         "//tensorflow/python/distribute:strategy_combinations",
->>>>>>> 4c307bd3
         ":mirrored_strategy",
         "//tensorflow/python/distribute:multi_worker_test_base",
         ":parameter_server_strategy",
@@ -520,15 +268,11 @@
     ],
     tags = [
         "multi_and_single_gpu",
-<<<<<<< HEAD
-        "no_pip",
-=======
         # TODO(b/118768923): Re-enable {a,m,t}san test.
         "noasan",
         "nomsan",
         "notsan",
         "no_oss",  # http://b/119349471
->>>>>>> 4c307bd3
     ],
 )
 
@@ -560,168 +304,6 @@
     ],
     tags = [
         "multi_and_single_gpu",
-<<<<<<< HEAD
-        "no_pip",
-    ],
-)
-
-py_library(
-    name = "shared_variable_creator",
-    srcs = ["shared_variable_creator.py"],
-    visibility = ["//tensorflow:internal"],
-)
-
-py_test(
-    name = "shared_variable_creator_test",
-    srcs = ["shared_variable_creator_test.py"],
-    srcs_version = "PY2AND3",
-    deps = [
-        ":shared_variable_creator",
-        "//tensorflow/python:framework_test_lib",
-        "//tensorflow/python:variable_scope",
-        "//tensorflow/python/eager:test",
-    ],
-)
-
-py_library(
-    name = "cross_tower_utils",
-    srcs = ["cross_tower_utils.py"],
-    srcs_version = "PY2AND3",
-    deps = [
-        ":values",
-        "//tensorflow/contrib/all_reduce:all_reduce_py",
-        "//tensorflow/contrib/nccl:nccl_py",
-        "//tensorflow/python:array_ops",
-        "//tensorflow/python:collective_ops",
-        "//tensorflow/python:device",
-        "//tensorflow/python:dtypes",
-        "//tensorflow/python:framework_ops",
-        "//tensorflow/python:gradients",
-        "//tensorflow/python:math_ops",
-    ],
-)
-
-cuda_py_test(
-    name = "cross_tower_utils_test",
-    srcs = ["cross_tower_utils_test.py"],
-    additional_deps = [
-        ":combinations",
-        ":cross_tower_utils",
-        "@absl_py//absl/testing:parameterized",
-        "//tensorflow/python:constant_op",
-        "//tensorflow/python:framework_ops",
-        "//tensorflow/python:math_ops",
-        "//tensorflow/python/eager:context",
-        "//tensorflow/python/eager:test",
-    ],
-    tags = [
-        "no_pip",
-    ],
-)
-
-py_library(
-    name = "cross_tower_ops",
-    srcs = ["cross_tower_ops.py"],
-    srcs_version = "PY2AND3",
-    deps = [
-        ":cross_tower_utils",
-        ":values",
-        "//tensorflow/python:array_ops",
-        "//tensorflow/python:device_lib",
-        "//tensorflow/python:framework_ops",
-        "//tensorflow/python:math_ops",
-        "//tensorflow/python:platform",
-        "//tensorflow/python:resource_variable_ops",
-        "//tensorflow/python:training",
-        "//tensorflow/python:variable_scope",
-        "//tensorflow/python/eager:context",
-        "@six_archive//:six",
-    ],
-)
-
-cuda_py_test(
-    name = "cross_tower_ops_test",
-    size = "large",
-    srcs = ["cross_tower_ops_test.py"],
-    additional_deps = [
-        ":combinations",
-        ":cross_tower_ops",
-        ":multi_worker_test_base",
-        ":mirrored_strategy",
-        ":values",
-        "@absl_py//absl/testing:parameterized",
-        "//tensorflow/python:array_ops",
-        "//tensorflow/python:constant_op",
-        "//tensorflow/python:framework_ops",
-        "//tensorflow/python:math_ops",
-        "//tensorflow/python/eager:context",
-        "//tensorflow/python/eager:test",
-    ],
-    tags = [
-        "multi_and_single_gpu",
-        "no_pip",
-    ],
-)
-
-py_library(
-    name = "input_ops",
-    srcs = ["input_ops.py"],
-    visibility = ["//tensorflow:internal"],
-    deps = [
-        "//tensorflow/python:framework_ops",
-        "//tensorflow/python/data/util:nest",
-    ],
-)
-
-cuda_py_test(
-    name = "input_ops_test",
-    srcs = ["input_ops_test.py"],
-    additional_deps = [
-        ":input_ops",
-        "//tensorflow/python/data/ops:dataset_ops",
-        "//tensorflow/contrib/data/python/ops:batching",
-        "//tensorflow/contrib/data/python/ops:interleave_ops",
-        "//tensorflow/python:errors",
-        "//tensorflow/python:client_testlib",
-        "//tensorflow/python:framework_ops",
-        "//tensorflow/python:framework_test_lib",
-        "//tensorflow/python:io_ops",
-        "//tensorflow/python/data/ops:readers",
-        "//tensorflow/python:util",
-    ],
-    tags = [
-        "no_pip",
-    ],
-)
-
-py_library(
-    name = "keras_test_lib",
-    testonly = 1,
-    srcs = ["keras_test.py"],
-    deps = [
-        ":combinations",
-        "//tensorflow/contrib/distribute/python:mirrored_strategy",
-        "//tensorflow/contrib/distribute/python:tpu_strategy",
-        "//tensorflow/python:client_testlib",
-        "//tensorflow/python:training",
-        "//tensorflow/python/estimator:estimator_py",
-        "//tensorflow/python/keras",
-        "//third_party/py/numpy",
-        "@absl_py//absl/testing:parameterized",
-    ],
-)
-
-cuda_py_test(
-    name = "keras_test",
-    srcs = ["keras_test.py"],
-    additional_deps = [
-        ":keras_test_lib",
-    ],
-    shard_count = 16,
-    tags = [
-        "multi_and_single_gpu",
-        "no_pip",
-=======
     ],
 )
 
@@ -734,73 +316,12 @@
     shard_count = 31,
     tags = [
         "multi_and_single_gpu",
->>>>>>> 4c307bd3
         "no_windows_gpu",
         "notsan",
     ],
     deps = [
-<<<<<<< HEAD
-        ":combinations",
-        "//tensorflow/contrib/data/python/ops:batching",
-        "//tensorflow/python:math_ops",
-        "//tensorflow/python:metrics",
-        "//tensorflow/python:variables",
-        "//tensorflow/python/data/ops:dataset_ops",
-        "//tensorflow/python/eager:test",
-        "@absl_py//absl/testing:parameterized",
-    ],
-)
-
-cuda_py_test(
-    name = "metrics_v1_test",
-    srcs = ["metrics_v1_test.py"],
-    additional_deps = [
-        ":metrics_v1_test_lib",
-    ],
-    tags = [
-        "multi_and_single_gpu",
-        "no_pip",
-    ],
-)
-
-cuda_py_test(
-    name = "warm_starting_util_test",
-    size = "medium",
-    srcs = ["warm_starting_util_test.py"],
-    additional_deps = [
-        ":combinations",
-        "//tensorflow/python:client_testlib",
-        "//tensorflow/python:framework_ops",
-        "//tensorflow/python:training",
-        "//tensorflow/python:variable_scope",
-        "//tensorflow/python:variables",
-    ],
-    tags = [
-        "multi_and_single_gpu",
-        "no_pip",
-    ],
-)
-
-cuda_py_test(
-    name = "checkpoint_utils_test",
-    size = "medium",
-    srcs = ["checkpoint_utils_test.py"],
-    additional_deps = [
-        ":combinations",
-        "//tensorflow/python:client_testlib",
-        "//tensorflow/python:checkpoint_utils_test",
-        "//tensorflow/python:framework_ops",
-        "//tensorflow/python:training",
-        "//tensorflow/python:variable_scope",
-        "//tensorflow/python:variables",
-    ],
-    tags = [
-        "multi_and_single_gpu",
-        "no_pip",
-=======
         ":mirrored_strategy",
         "//tensorflow/python/distribute:tpu_strategy",
         "//tensorflow/python/keras/distribute:keras_test_lib",
->>>>>>> 4c307bd3
     ],
 )