# Copyright 2018 The TensorFlow Authors. All Rights Reserved.
#
# Licensed under the Apache License, Version 2.0 (the "License");
# you may not use this file except in compliance with the License.
# You may obtain a copy of the License at
#
#     http://www.apache.org/licenses/LICENSE-2.0
#
# Unless required by applicable law or agreed to in writing, software
# distributed under the License is distributed on an "AS IS" BASIS,
# WITHOUT WARRANTIES OR CONDITIONS OF ANY KIND, either express or implied.
# See the License for the specific language governing permissions and
# limitations under the License.
# ==============================================================================
"""TPU Distribution Strategy.

This is experimental.  It's not ready for general use.
"""

from __future__ import absolute_import
from __future__ import division
from __future__ import print_function

<<<<<<< HEAD
from tensorflow.contrib.distribute.python import cross_tower_ops as cross_tower_ops_lib
from tensorflow.contrib.distribute.python import one_device_strategy
from tensorflow.contrib.distribute.python import values
from tensorflow.contrib.tpu.python.ops import tpu_ops
from tensorflow.contrib.tpu.python.tpu import tpu
from tensorflow.contrib.tpu.python.tpu import tpu_system_metadata as tpu_system_metadata_lib
from tensorflow.contrib.tpu.python.tpu import training_loop
from tensorflow.python.eager import context
from tensorflow.python.eager import tape
from tensorflow.python.framework import constant_op
from tensorflow.python.framework import ops
from tensorflow.python.ops import array_ops
from tensorflow.python.ops import control_flow_ops
from tensorflow.python.ops import math_ops
from tensorflow.python.ops import variable_scope as vs
from tensorflow.python.ops import variables as variables_lib
from tensorflow.python.training import device_util
from tensorflow.python.training import distribute as distribute_lib
from tensorflow.python.util import nest


_TPU_INITIALIZE_SYSTEM_COLLECTION = "TPU_STRATEGY_INITIALIZE"


def get_tpu_system_metadata(tpu_cluster_resolver):
  """Retrieves TPU system metadata given a TPUClusterResolver."""
  master = tpu_cluster_resolver.master()

  # pylint: disable=protected-access
  cluster_spec = tpu_cluster_resolver.cluster_spec()
  cluster_def = cluster_spec.as_cluster_def() if cluster_spec else None
  tpu_system_metadata = (
      tpu_system_metadata_lib._query_tpu_system_metadata(
          master,
          cluster_def=cluster_def,
          query_topology=False))

  return tpu_system_metadata


# TODO(jhseu): Deduplicate with MirroredStrategy?
def _create_tpu_mirrored_variable(devices, real_mirrored_creator, *args,
                                  **kwargs):  # pylint: disable=g-missing-docstring
  # Figure out what collections this variable should be added to.
  # We'll add the TPUMirroredVariable to those collections instead.
  collections = kwargs.pop("collections", None)
  if collections is None:
    collections = [ops.GraphKeys.GLOBAL_VARIABLES]
  kwargs["collections"] = []

  # TODO(jhseu): Should we have different behavior for different
  # synchronization settings?

  # Get aggregation value
  # TODO(jhseu): Support aggregation in a tower context.
  aggregation = kwargs.pop("aggregation", vs.VariableAggregation.NONE)
  if aggregation not in [
      vs.VariableAggregation.NONE,
      vs.VariableAggregation.SUM,
      vs.VariableAggregation.MEAN,
      vs.VariableAggregation.ONLY_FIRST_TOWER,
  ]:
    raise ValueError("Invalid variable aggregation mode: {} for variable: {}"
                     .format(aggregation, kwargs["name"]))

  # Ignore user-specified caching device, not needed for mirrored variables.
  kwargs.pop("caching_device", None)

  # TODO(josh11b,apassos): It would be better if variable initialization
  # was never recorded on the tape instead of having to do this manually
  # here.
  with tape.stop_recording():
    index = real_mirrored_creator(devices, *args, **kwargs)
    result = values.TPUMirroredVariable(index, index[devices[0]], aggregation)

  if not context.executing_eagerly():
    g = ops.get_default_graph()
    # If "trainable" is True, next_creator() will add the member variables
    # to the TRAINABLE_VARIABLES collection, so we manually remove
    # them and replace with the MirroredVariable. We can't set
    # "trainable" to False for next_creator() since that causes functions
    # like implicit_gradients to skip those variables.
    if kwargs.get("trainable", True):
      collections.append(ops.GraphKeys.TRAINABLE_VARIABLES)
      l = g.get_collection_ref(ops.GraphKeys.TRAINABLE_VARIABLES)
      for v in index.values():
        l.remove(v)
    g.add_to_collections(collections, result)
  return result


# TODO(jhseu): Stop inheriting from OneDeviceStrategy.
class TPUStrategy(one_device_strategy.OneDeviceStrategy):
  """Experimental TPU distribution strategy implementation."""

  def __init__(self, tpu_cluster_resolver, steps_per_run, num_cores=None):
    """Initializes the TPUStrategy object.

    Args:
      tpu_cluster_resolver: A tf.contrib.cluster_resolver.TPUClusterResolver,
          which provides information about the TPU cluster.
      steps_per_run: Number of steps to run on device before returning to the
          host. Note that this can have side-effects on performance, hooks,
          metrics, summaries etc.
          This parameter is only used when Distribution Strategy is used with
          estimator or keras.
      num_cores: Number of cores to use on the TPU. If None specified, then
          auto-detect the cores and topology of the TPU system.
    """
    # TODO(sourabhbajaj): OneDeviceStrategy should be initialized with the
    # master node fetched from the cluster resolver.
    super(TPUStrategy, self).__init__("/device:CPU:0")

    self._tpu_cluster_resolver = tpu_cluster_resolver
    self._tpu_metadata = get_tpu_system_metadata(self._tpu_cluster_resolver)
    # TODO(sourabhbajaj): Change this from num_cores to metadata_override
    self._num_cores_override = num_cores

    # TODO(jhseu): Switch to DeviceAssignment to support pods and model
    # parallelism.
    device_map = {d.name: i for i, d in enumerate(self._tpu_metadata.devices)
                  if "device:TPU:" in d.name}
    self._device_index = values.PerDevice(device_map)
    self._tpu_devices = sorted(device_map.keys())
    # Only create variables for the number of towers we're running.
    self._tpu_devices = self._tpu_devices[:self.num_towers]

    # TODO(sourabhbajaj): Remove this once performance of running one step
    # at a time is comparable to multiple steps.
    self.steps_per_run = steps_per_run

    self._require_static_shapes = True

  def _get_enqueue_op_per_host(self, host_id, iterator, input_shapes,
                               iterations):
    """Create an enqueue op for a single host identified using host_id.

    The while_loop op returned will run `iterations` times and in each run
    enqueue batches for each shard.

    Args:
      host_id: integer, id of the host to run the enqueue ops on.
      iterator: `tf.data` iterator to read the input data.
      input_shapes: shape of inputs to be enqueue on the queue. This is same as
        the value of `nest.flatten(iterator.output_shapes)`.
      iterations: integer, number of iterations to be run; determines the
        number of batches to be enqueued.

    Returns:
      while_loop_op running `iterations` times; in each run we enqueue a batch
      on the infeed queue from the host with id `host_id` for each device shard.
    """
    host = self.get_host_cpu_device(host_id)

    def _infeed_enqueue_ops_fn():
      """Enqueue ops for one iteration."""
      control_deps = []
      sharded_inputs = []
      enqueue_ops = []

      with ops.device(host):
        for _ in range(self.num_towers_per_host):
          # Use control dependencies to ensure a deterministic ordering.
          with ops.control_dependencies(control_deps):
            inputs = nest.flatten(iterator.get_next())
            control_deps.extend(inputs)
            sharded_inputs.append(inputs)

      for core_id, shard_input in enumerate(sharded_inputs):
        enqueue_ops.append(
            tpu_ops.infeed_enqueue_tuple(
                inputs=shard_input,
                shapes=input_shapes,
                device_ordinal=core_id))
      return enqueue_ops

    def enqueue_ops_loop_body(i):
      """Callable for the loop body of the while_loop instantiated below."""
      with ops.control_dependencies(_infeed_enqueue_ops_fn()):
        return i + 1

    with ops.device(host):
      enqueue_op_per_host = control_flow_ops.while_loop(
          lambda i: i < iterations,
          enqueue_ops_loop_body,
          [constant_op.constant(0)],
          parallel_iterations=1)

    return enqueue_op_per_host

  def distribute_dataset(self, dataset_fn):
    # TODO(priyag): Perhaps distribute across cores here.
    return self._call_dataset_fn(dataset_fn)

  # TODO(priyag): Deal with OutOfRange errors once b/111349762 is fixed.
  # TODO(sourabhbajaj): Remove the initial_loop_values parameter when we have
  # a mechanism to infer the outputs of `fn`. Pending b/110550782.
  def _run_steps_on_dataset(self, fn, iterator, iterations,
                            initial_loop_values=None):

    shapes = nest.flatten(iterator.output_shapes)
    if any([not s.is_fully_defined() for s in shapes]):
      raise ValueError(
          'TPU currently requires fully defined shapes. Either use '
          'set_shape() on the input tensors or use '
          'dataset.batch(..., drop_remainder=True).')
    types = nest.flatten(iterator.output_types)

    enqueue_ops = [
        self._get_enqueue_op_per_host(host_id, iterator, shapes, iterations)
        for host_id in range(self.num_hosts)]

    def dequeue_fn():
      dequeued = tpu_ops.infeed_dequeue_tuple(dtypes=types, shapes=shapes)
      return nest.pack_sequence_as(iterator.output_shapes, dequeued)

    # Wrap `fn` for repeat.
    if initial_loop_values is None:
      initial_loop_values = {}
    initial_loop_values = nest.flatten(initial_loop_values)
    ctx = values.MultiStepContext()
    def run_fn(*args, **kwargs):
      """Single step on the TPU device."""
      del args, kwargs
      fn_inputs = dequeue_fn()
      if not isinstance(fn_inputs, tuple):
        fn_inputs = (fn_inputs,)
      fn_result = fn(ctx, *fn_inputs)
      flat_last_step_outputs = nest.flatten(ctx.last_step_outputs)
      if flat_last_step_outputs:
        with ops.control_dependencies([fn_result]):
          return [array_ops.identity(f) for f in flat_last_step_outputs]
      else:
        return fn_result

    # TODO(sourabhbajaj): The input to while loop should be based on the output
    # type of the step_fn
    def iterate_on_tpu():
      return training_loop.repeat(iterations, run_fn, initial_loop_values)

    # We capture the control_flow_context at this point, before we run `fn`
    # inside a while_loop and TPU replicate context. This is useful in cases
    # where we might need to exit these contexts and get back to the outer
    # context to do some things, for e.g. create an op which should be
    # evaluated only once at the end of the loop on the host. One such usage
    # is in creating metrics' value op.
    self._outer_control_flow_context = (
        ops.get_default_graph()._get_control_flow_context())  # pylint: disable=protected-access

    replicate_inputs = [[]] * self.num_towers
    replicate_outputs = tpu.replicate(iterate_on_tpu, replicate_inputs)
    del self._outer_control_flow_context
    ctx.run_op = control_flow_ops.group(replicate_outputs, enqueue_ops)

    # Filter out any ops from the outputs, typically this would be the case
    # when there were no tensor outputs.
    last_step_tensor_outputs = [x for x in replicate_outputs
                                if not isinstance(x, ops.Operation)]

    # Outputs are currently of the structure (grouped by device)
    # [[output0_device0, output1_device0, output2_device0],
    #  [output0_device1, output1_device1, output2_device1]]
    # Convert this to the following structure instead: (grouped by output)
    # [[output0_device0, output0_device1],
    #  [output1_device0, output1_device1],
    #  [output2_device0, output2_device1]]
    last_step_tensor_outputs = [list(x) for x in zip(*last_step_tensor_outputs)]

    # Convert replicate_outputs to the original dict structure of
    # last_step_outputs.
    last_step_tensor_outputs_dict = nest.pack_sequence_as(
        ctx.last_step_outputs, last_step_tensor_outputs)

    for (name, aggregation) in ctx._last_step_outputs_aggregations.items():  # pylint: disable=protected-access
      output = last_step_tensor_outputs_dict[name]
      # For outputs that have already been aggregated, take the first value
      # from the list as each value should be the same. Else return the full
      # list of values.
      # TODO(josh11b): If aggregation is NONE, we should return a PerDevice value.
      if aggregation is not variables_lib.VariableAggregation.NONE:
        # TODO(priyag): Should this return the element or a list with 1 element
        last_step_tensor_outputs_dict[name] = output[0]
    ctx._set_last_step_outputs(last_step_tensor_outputs_dict)  # pylint: disable=protected-access

    return ctx

  def _call_for_each_tower(self, fn, *args, **kwargs):
    # TODO(jhseu): Consider making it so call_for_each_tower implies that we're
    # in a tpu.rewrite(), and update TPUMirroredVariable accordingly.
    kwargs.pop('run_concurrently', None)
    with one_device_strategy._OneDeviceTowerContext(self):  # pylint: disable=protected-access
      return fn(*args, **kwargs)

  def initialize(self):
    if context.executing_eagerly():
      # TODO(priyag): Add appopriate call here when eager is supported for TPUs.
      raise NotImplementedError('Eager mode not supported in TPUStrategy.')
    else:
      # TODO(jhseu): We need this hack because DistributionStrategies must be
      # pickleable for copy.deepcopy(). Remove when initialize_system goes away.
      graph = ops.get_default_graph()
      tpu_init = graph.get_collection(_TPU_INITIALIZE_SYSTEM_COLLECTION)
      if tpu_init:
        return tpu_init
      graph.add_to_collection(_TPU_INITIALIZE_SYSTEM_COLLECTION,
                              tpu.initialize_system())
      return graph.get_collection(_TPU_INITIALIZE_SYSTEM_COLLECTION)

  def finalize(self):
    if context.executing_eagerly():
      # TODO(priyag): Add appopriate call here when eager is supported for TPUs.
      raise NotImplementedError('Eager mode not supported in TPUStrategy.')
    else:
      return [tpu.shutdown_system()]

  def _get_devices_from(self, colocate_with=None):
     # TODO(jhseu): Change this when we support model parallelism.
    return self._tpu_devices

  def _create_variable(self, next_creator, *args, **kwargs):
    """Create a TPUMirroredVariable. See `DistributionStrategy.scope`."""
    colocate_with = kwargs.pop("colocate_with", None)
    devices = self._get_devices_from(colocate_with)

    def _real_mirrored_creator(devices, *args, **kwargs):  # pylint: disable=g-missing-docstring
      index = {}
      for i, d in enumerate(devices):
        with ops.device(d):
          if i > 0:
            # Give replicas meaningful distinct names:
            var0name = index[devices[0]].name.split(":")[0]
            # We append a / to variable names created on towers with id > 0 to
            # ensure that we ignore the name scope and instead use the given
            # name as the absolute name of the variable.
            kwargs["name"] = "%s/replica_%d/" % (var0name, i)
            # Initialize replicas with the same value:
            if context.executing_eagerly():
              kwargs["initial_value"] = array_ops.identity(
                  index[devices[0]].value())
            else:
              def initial_value_fn(device=d):
                with ops.device(device):
                  return array_ops.identity(index[devices[0]].initial_value)
              kwargs["initial_value"] = initial_value_fn
          with context.context().device_policy(context.DEVICE_PLACEMENT_SILENT):
            v = next_creator(*args, **kwargs)
          assert not isinstance(v, values.TPUMirroredVariable)
          index[d] = v
      return index

    return _create_tpu_mirrored_variable(devices, _real_mirrored_creator, *args,
                                         **kwargs)

  def _reduce(self, aggregation, value, destinations):
    if values._enclosing_tpu_context() is not None:  # pylint: disable=protected-access
      if aggregation == vs.VariableAggregation.MEAN:
        # TODO(jhseu):  Revisit once we support model-parallelism.
        value *= (1. / self.num_towers)
      elif aggregation != vs.VariableAggregation.SUM:
        raise NotImplementedError(
            "Currently only support sum & mean in TPUStrategy.")
      return tpu_ops.cross_replica_sum(value)

    # Validate that the destination is same as the host device
    # Note we don't do this when in replicate context as the reduction is
    # performed on the TPU device itself.
    devices = cross_tower_ops_lib.get_devices_from(destinations)
    if len(devices) == 1:
      assert device_util.canonicalize(devices[0]) == device_util.canonicalize(
          self.get_host_cpu_device(0))
    else:
      raise ValueError('Multiple devices are not supported for TPUStrategy')

    if aggregation == vs.VariableAggregation.ONLY_FIRST_TOWER:
      return value[0]
    output = math_ops.add_n(value)
    if aggregation == vs.VariableAggregation.MEAN:
      return output * (1. / len(value))
    return output

  def _update(self, var, options, fn, *args, **kwargs):
    assert isinstance(var, values.TPUMirroredVariable)
    should_group = options.pop("grouped")
    assert not options  # Validate that we are processing all of the options.

    if values._enclosing_tpu_context() is not None:  # pylint: disable=protected-access
      if should_group:
        return fn(var, *args, **kwargs)
      else:
        return [fn(var, *args, **kwargs)]

    # Otherwise, we revert to MirroredStrategy behavior and update each variable
    # directly.
    updates = {}
    for d, v in var._index.items():  # pylint: disable=protected-access
      name = "update_%d" % self._device_index.get(d)
      with ops.device(d), distribute_lib.UpdateContext(d), ops.name_scope(name):
        # If args and kwargs are not mirrored, the value is returned as is.
        updates[d] = fn(v,
                        *values.select_device_mirrored(d, args),
                        **values.select_device_mirrored(d, kwargs))
    return values.update_regroup(self, updates, should_group)

  # TODO(josh11b): Need to implement _update_non_slot()!

  def read_var(self, var):
    assert isinstance(var, values.TPUMirroredVariable)
    return var.read_value()

  def _unwrap(self, val):
    if isinstance(val, values.DistributedValues):
      # Return in a deterministic order.
      return [val.get(device=d) for d in sorted(val.devices)]
    elif isinstance(val, list):
      # TODO(josh11b): We need to remove this case; per device values should
      # be represented using a PerDevice wrapper instead of a list with
      # one entry per device.
      return val
    return [val]


  @property
  def num_towers(self):
    return self._num_cores_override or self._tpu_metadata.num_cores

  @property
  def num_hosts(self):
    return self._tpu_metadata.num_hosts

  @property
  def num_towers_per_host(self):
    return self._tpu_metadata.num_of_cores_per_host

  @property
  def between_graph(self):
    return False

  @property
  def should_init(self):
    return True

  @property
  def should_checkpoint(self):
    return True

  @property
  def should_save_summary(self):
    return True

  @property
  def worker_devices(self):
    return self._tpu_devices

  @property
  def parameter_devices(self):
    return self._tpu_devices

  def get_host_cpu_device(self, host_id):
    if self._tpu_cluster_resolver.get_master() in ('', 'local'):
      return '/replica:0/task:0/device:CPU:0'
    job_name = self._tpu_cluster_resolver.get_job_name() or 'tpu_worker'
    return '/job:%s/task:%d/device:CPU:0' % (job_name, host_id)

  def configure(self,
                session_config=None,
                cluster_spec=None,
                task_type=None,
                task_id=None):
    del cluster_spec, task_type, task_id
    if session_config:
      session_config.isolate_session_state = True
      cluster_spec = self._tpu_cluster_resolver.cluster_spec()
      if cluster_spec:
        session_config.cluster_def.CopyFrom(cluster_spec.as_cluster_def())
=======
# pylint: disable=unused-import
from tensorflow.python.distribute.tpu_strategy import TPUStrategyV1 as TPUStrategy
from tensorflow.python.tpu.tpu_strategy_util import initialize_tpu_system
>>>>>>> a751f01a
<|MERGE_RESOLUTION|>--- conflicted
+++ resolved
@@ -21,483 +21,6 @@
 from __future__ import division
 from __future__ import print_function
 
-<<<<<<< HEAD
-from tensorflow.contrib.distribute.python import cross_tower_ops as cross_tower_ops_lib
-from tensorflow.contrib.distribute.python import one_device_strategy
-from tensorflow.contrib.distribute.python import values
-from tensorflow.contrib.tpu.python.ops import tpu_ops
-from tensorflow.contrib.tpu.python.tpu import tpu
-from tensorflow.contrib.tpu.python.tpu import tpu_system_metadata as tpu_system_metadata_lib
-from tensorflow.contrib.tpu.python.tpu import training_loop
-from tensorflow.python.eager import context
-from tensorflow.python.eager import tape
-from tensorflow.python.framework import constant_op
-from tensorflow.python.framework import ops
-from tensorflow.python.ops import array_ops
-from tensorflow.python.ops import control_flow_ops
-from tensorflow.python.ops import math_ops
-from tensorflow.python.ops import variable_scope as vs
-from tensorflow.python.ops import variables as variables_lib
-from tensorflow.python.training import device_util
-from tensorflow.python.training import distribute as distribute_lib
-from tensorflow.python.util import nest
-
-
-_TPU_INITIALIZE_SYSTEM_COLLECTION = "TPU_STRATEGY_INITIALIZE"
-
-
-def get_tpu_system_metadata(tpu_cluster_resolver):
-  """Retrieves TPU system metadata given a TPUClusterResolver."""
-  master = tpu_cluster_resolver.master()
-
-  # pylint: disable=protected-access
-  cluster_spec = tpu_cluster_resolver.cluster_spec()
-  cluster_def = cluster_spec.as_cluster_def() if cluster_spec else None
-  tpu_system_metadata = (
-      tpu_system_metadata_lib._query_tpu_system_metadata(
-          master,
-          cluster_def=cluster_def,
-          query_topology=False))
-
-  return tpu_system_metadata
-
-
-# TODO(jhseu): Deduplicate with MirroredStrategy?
-def _create_tpu_mirrored_variable(devices, real_mirrored_creator, *args,
-                                  **kwargs):  # pylint: disable=g-missing-docstring
-  # Figure out what collections this variable should be added to.
-  # We'll add the TPUMirroredVariable to those collections instead.
-  collections = kwargs.pop("collections", None)
-  if collections is None:
-    collections = [ops.GraphKeys.GLOBAL_VARIABLES]
-  kwargs["collections"] = []
-
-  # TODO(jhseu): Should we have different behavior for different
-  # synchronization settings?
-
-  # Get aggregation value
-  # TODO(jhseu): Support aggregation in a tower context.
-  aggregation = kwargs.pop("aggregation", vs.VariableAggregation.NONE)
-  if aggregation not in [
-      vs.VariableAggregation.NONE,
-      vs.VariableAggregation.SUM,
-      vs.VariableAggregation.MEAN,
-      vs.VariableAggregation.ONLY_FIRST_TOWER,
-  ]:
-    raise ValueError("Invalid variable aggregation mode: {} for variable: {}"
-                     .format(aggregation, kwargs["name"]))
-
-  # Ignore user-specified caching device, not needed for mirrored variables.
-  kwargs.pop("caching_device", None)
-
-  # TODO(josh11b,apassos): It would be better if variable initialization
-  # was never recorded on the tape instead of having to do this manually
-  # here.
-  with tape.stop_recording():
-    index = real_mirrored_creator(devices, *args, **kwargs)
-    result = values.TPUMirroredVariable(index, index[devices[0]], aggregation)
-
-  if not context.executing_eagerly():
-    g = ops.get_default_graph()
-    # If "trainable" is True, next_creator() will add the member variables
-    # to the TRAINABLE_VARIABLES collection, so we manually remove
-    # them and replace with the MirroredVariable. We can't set
-    # "trainable" to False for next_creator() since that causes functions
-    # like implicit_gradients to skip those variables.
-    if kwargs.get("trainable", True):
-      collections.append(ops.GraphKeys.TRAINABLE_VARIABLES)
-      l = g.get_collection_ref(ops.GraphKeys.TRAINABLE_VARIABLES)
-      for v in index.values():
-        l.remove(v)
-    g.add_to_collections(collections, result)
-  return result
-
-
-# TODO(jhseu): Stop inheriting from OneDeviceStrategy.
-class TPUStrategy(one_device_strategy.OneDeviceStrategy):
-  """Experimental TPU distribution strategy implementation."""
-
-  def __init__(self, tpu_cluster_resolver, steps_per_run, num_cores=None):
-    """Initializes the TPUStrategy object.
-
-    Args:
-      tpu_cluster_resolver: A tf.contrib.cluster_resolver.TPUClusterResolver,
-          which provides information about the TPU cluster.
-      steps_per_run: Number of steps to run on device before returning to the
-          host. Note that this can have side-effects on performance, hooks,
-          metrics, summaries etc.
-          This parameter is only used when Distribution Strategy is used with
-          estimator or keras.
-      num_cores: Number of cores to use on the TPU. If None specified, then
-          auto-detect the cores and topology of the TPU system.
-    """
-    # TODO(sourabhbajaj): OneDeviceStrategy should be initialized with the
-    # master node fetched from the cluster resolver.
-    super(TPUStrategy, self).__init__("/device:CPU:0")
-
-    self._tpu_cluster_resolver = tpu_cluster_resolver
-    self._tpu_metadata = get_tpu_system_metadata(self._tpu_cluster_resolver)
-    # TODO(sourabhbajaj): Change this from num_cores to metadata_override
-    self._num_cores_override = num_cores
-
-    # TODO(jhseu): Switch to DeviceAssignment to support pods and model
-    # parallelism.
-    device_map = {d.name: i for i, d in enumerate(self._tpu_metadata.devices)
-                  if "device:TPU:" in d.name}
-    self._device_index = values.PerDevice(device_map)
-    self._tpu_devices = sorted(device_map.keys())
-    # Only create variables for the number of towers we're running.
-    self._tpu_devices = self._tpu_devices[:self.num_towers]
-
-    # TODO(sourabhbajaj): Remove this once performance of running one step
-    # at a time is comparable to multiple steps.
-    self.steps_per_run = steps_per_run
-
-    self._require_static_shapes = True
-
-  def _get_enqueue_op_per_host(self, host_id, iterator, input_shapes,
-                               iterations):
-    """Create an enqueue op for a single host identified using host_id.
-
-    The while_loop op returned will run `iterations` times and in each run
-    enqueue batches for each shard.
-
-    Args:
-      host_id: integer, id of the host to run the enqueue ops on.
-      iterator: `tf.data` iterator to read the input data.
-      input_shapes: shape of inputs to be enqueue on the queue. This is same as
-        the value of `nest.flatten(iterator.output_shapes)`.
-      iterations: integer, number of iterations to be run; determines the
-        number of batches to be enqueued.
-
-    Returns:
-      while_loop_op running `iterations` times; in each run we enqueue a batch
-      on the infeed queue from the host with id `host_id` for each device shard.
-    """
-    host = self.get_host_cpu_device(host_id)
-
-    def _infeed_enqueue_ops_fn():
-      """Enqueue ops for one iteration."""
-      control_deps = []
-      sharded_inputs = []
-      enqueue_ops = []
-
-      with ops.device(host):
-        for _ in range(self.num_towers_per_host):
-          # Use control dependencies to ensure a deterministic ordering.
-          with ops.control_dependencies(control_deps):
-            inputs = nest.flatten(iterator.get_next())
-            control_deps.extend(inputs)
-            sharded_inputs.append(inputs)
-
-      for core_id, shard_input in enumerate(sharded_inputs):
-        enqueue_ops.append(
-            tpu_ops.infeed_enqueue_tuple(
-                inputs=shard_input,
-                shapes=input_shapes,
-                device_ordinal=core_id))
-      return enqueue_ops
-
-    def enqueue_ops_loop_body(i):
-      """Callable for the loop body of the while_loop instantiated below."""
-      with ops.control_dependencies(_infeed_enqueue_ops_fn()):
-        return i + 1
-
-    with ops.device(host):
-      enqueue_op_per_host = control_flow_ops.while_loop(
-          lambda i: i < iterations,
-          enqueue_ops_loop_body,
-          [constant_op.constant(0)],
-          parallel_iterations=1)
-
-    return enqueue_op_per_host
-
-  def distribute_dataset(self, dataset_fn):
-    # TODO(priyag): Perhaps distribute across cores here.
-    return self._call_dataset_fn(dataset_fn)
-
-  # TODO(priyag): Deal with OutOfRange errors once b/111349762 is fixed.
-  # TODO(sourabhbajaj): Remove the initial_loop_values parameter when we have
-  # a mechanism to infer the outputs of `fn`. Pending b/110550782.
-  def _run_steps_on_dataset(self, fn, iterator, iterations,
-                            initial_loop_values=None):
-
-    shapes = nest.flatten(iterator.output_shapes)
-    if any([not s.is_fully_defined() for s in shapes]):
-      raise ValueError(
-          'TPU currently requires fully defined shapes. Either use '
-          'set_shape() on the input tensors or use '
-          'dataset.batch(..., drop_remainder=True).')
-    types = nest.flatten(iterator.output_types)
-
-    enqueue_ops = [
-        self._get_enqueue_op_per_host(host_id, iterator, shapes, iterations)
-        for host_id in range(self.num_hosts)]
-
-    def dequeue_fn():
-      dequeued = tpu_ops.infeed_dequeue_tuple(dtypes=types, shapes=shapes)
-      return nest.pack_sequence_as(iterator.output_shapes, dequeued)
-
-    # Wrap `fn` for repeat.
-    if initial_loop_values is None:
-      initial_loop_values = {}
-    initial_loop_values = nest.flatten(initial_loop_values)
-    ctx = values.MultiStepContext()
-    def run_fn(*args, **kwargs):
-      """Single step on the TPU device."""
-      del args, kwargs
-      fn_inputs = dequeue_fn()
-      if not isinstance(fn_inputs, tuple):
-        fn_inputs = (fn_inputs,)
-      fn_result = fn(ctx, *fn_inputs)
-      flat_last_step_outputs = nest.flatten(ctx.last_step_outputs)
-      if flat_last_step_outputs:
-        with ops.control_dependencies([fn_result]):
-          return [array_ops.identity(f) for f in flat_last_step_outputs]
-      else:
-        return fn_result
-
-    # TODO(sourabhbajaj): The input to while loop should be based on the output
-    # type of the step_fn
-    def iterate_on_tpu():
-      return training_loop.repeat(iterations, run_fn, initial_loop_values)
-
-    # We capture the control_flow_context at this point, before we run `fn`
-    # inside a while_loop and TPU replicate context. This is useful in cases
-    # where we might need to exit these contexts and get back to the outer
-    # context to do some things, for e.g. create an op which should be
-    # evaluated only once at the end of the loop on the host. One such usage
-    # is in creating metrics' value op.
-    self._outer_control_flow_context = (
-        ops.get_default_graph()._get_control_flow_context())  # pylint: disable=protected-access
-
-    replicate_inputs = [[]] * self.num_towers
-    replicate_outputs = tpu.replicate(iterate_on_tpu, replicate_inputs)
-    del self._outer_control_flow_context
-    ctx.run_op = control_flow_ops.group(replicate_outputs, enqueue_ops)
-
-    # Filter out any ops from the outputs, typically this would be the case
-    # when there were no tensor outputs.
-    last_step_tensor_outputs = [x for x in replicate_outputs
-                                if not isinstance(x, ops.Operation)]
-
-    # Outputs are currently of the structure (grouped by device)
-    # [[output0_device0, output1_device0, output2_device0],
-    #  [output0_device1, output1_device1, output2_device1]]
-    # Convert this to the following structure instead: (grouped by output)
-    # [[output0_device0, output0_device1],
-    #  [output1_device0, output1_device1],
-    #  [output2_device0, output2_device1]]
-    last_step_tensor_outputs = [list(x) for x in zip(*last_step_tensor_outputs)]
-
-    # Convert replicate_outputs to the original dict structure of
-    # last_step_outputs.
-    last_step_tensor_outputs_dict = nest.pack_sequence_as(
-        ctx.last_step_outputs, last_step_tensor_outputs)
-
-    for (name, aggregation) in ctx._last_step_outputs_aggregations.items():  # pylint: disable=protected-access
-      output = last_step_tensor_outputs_dict[name]
-      # For outputs that have already been aggregated, take the first value
-      # from the list as each value should be the same. Else return the full
-      # list of values.
-      # TODO(josh11b): If aggregation is NONE, we should return a PerDevice value.
-      if aggregation is not variables_lib.VariableAggregation.NONE:
-        # TODO(priyag): Should this return the element or a list with 1 element
-        last_step_tensor_outputs_dict[name] = output[0]
-    ctx._set_last_step_outputs(last_step_tensor_outputs_dict)  # pylint: disable=protected-access
-
-    return ctx
-
-  def _call_for_each_tower(self, fn, *args, **kwargs):
-    # TODO(jhseu): Consider making it so call_for_each_tower implies that we're
-    # in a tpu.rewrite(), and update TPUMirroredVariable accordingly.
-    kwargs.pop('run_concurrently', None)
-    with one_device_strategy._OneDeviceTowerContext(self):  # pylint: disable=protected-access
-      return fn(*args, **kwargs)
-
-  def initialize(self):
-    if context.executing_eagerly():
-      # TODO(priyag): Add appopriate call here when eager is supported for TPUs.
-      raise NotImplementedError('Eager mode not supported in TPUStrategy.')
-    else:
-      # TODO(jhseu): We need this hack because DistributionStrategies must be
-      # pickleable for copy.deepcopy(). Remove when initialize_system goes away.
-      graph = ops.get_default_graph()
-      tpu_init = graph.get_collection(_TPU_INITIALIZE_SYSTEM_COLLECTION)
-      if tpu_init:
-        return tpu_init
-      graph.add_to_collection(_TPU_INITIALIZE_SYSTEM_COLLECTION,
-                              tpu.initialize_system())
-      return graph.get_collection(_TPU_INITIALIZE_SYSTEM_COLLECTION)
-
-  def finalize(self):
-    if context.executing_eagerly():
-      # TODO(priyag): Add appopriate call here when eager is supported for TPUs.
-      raise NotImplementedError('Eager mode not supported in TPUStrategy.')
-    else:
-      return [tpu.shutdown_system()]
-
-  def _get_devices_from(self, colocate_with=None):
-     # TODO(jhseu): Change this when we support model parallelism.
-    return self._tpu_devices
-
-  def _create_variable(self, next_creator, *args, **kwargs):
-    """Create a TPUMirroredVariable. See `DistributionStrategy.scope`."""
-    colocate_with = kwargs.pop("colocate_with", None)
-    devices = self._get_devices_from(colocate_with)
-
-    def _real_mirrored_creator(devices, *args, **kwargs):  # pylint: disable=g-missing-docstring
-      index = {}
-      for i, d in enumerate(devices):
-        with ops.device(d):
-          if i > 0:
-            # Give replicas meaningful distinct names:
-            var0name = index[devices[0]].name.split(":")[0]
-            # We append a / to variable names created on towers with id > 0 to
-            # ensure that we ignore the name scope and instead use the given
-            # name as the absolute name of the variable.
-            kwargs["name"] = "%s/replica_%d/" % (var0name, i)
-            # Initialize replicas with the same value:
-            if context.executing_eagerly():
-              kwargs["initial_value"] = array_ops.identity(
-                  index[devices[0]].value())
-            else:
-              def initial_value_fn(device=d):
-                with ops.device(device):
-                  return array_ops.identity(index[devices[0]].initial_value)
-              kwargs["initial_value"] = initial_value_fn
-          with context.context().device_policy(context.DEVICE_PLACEMENT_SILENT):
-            v = next_creator(*args, **kwargs)
-          assert not isinstance(v, values.TPUMirroredVariable)
-          index[d] = v
-      return index
-
-    return _create_tpu_mirrored_variable(devices, _real_mirrored_creator, *args,
-                                         **kwargs)
-
-  def _reduce(self, aggregation, value, destinations):
-    if values._enclosing_tpu_context() is not None:  # pylint: disable=protected-access
-      if aggregation == vs.VariableAggregation.MEAN:
-        # TODO(jhseu):  Revisit once we support model-parallelism.
-        value *= (1. / self.num_towers)
-      elif aggregation != vs.VariableAggregation.SUM:
-        raise NotImplementedError(
-            "Currently only support sum & mean in TPUStrategy.")
-      return tpu_ops.cross_replica_sum(value)
-
-    # Validate that the destination is same as the host device
-    # Note we don't do this when in replicate context as the reduction is
-    # performed on the TPU device itself.
-    devices = cross_tower_ops_lib.get_devices_from(destinations)
-    if len(devices) == 1:
-      assert device_util.canonicalize(devices[0]) == device_util.canonicalize(
-          self.get_host_cpu_device(0))
-    else:
-      raise ValueError('Multiple devices are not supported for TPUStrategy')
-
-    if aggregation == vs.VariableAggregation.ONLY_FIRST_TOWER:
-      return value[0]
-    output = math_ops.add_n(value)
-    if aggregation == vs.VariableAggregation.MEAN:
-      return output * (1. / len(value))
-    return output
-
-  def _update(self, var, options, fn, *args, **kwargs):
-    assert isinstance(var, values.TPUMirroredVariable)
-    should_group = options.pop("grouped")
-    assert not options  # Validate that we are processing all of the options.
-
-    if values._enclosing_tpu_context() is not None:  # pylint: disable=protected-access
-      if should_group:
-        return fn(var, *args, **kwargs)
-      else:
-        return [fn(var, *args, **kwargs)]
-
-    # Otherwise, we revert to MirroredStrategy behavior and update each variable
-    # directly.
-    updates = {}
-    for d, v in var._index.items():  # pylint: disable=protected-access
-      name = "update_%d" % self._device_index.get(d)
-      with ops.device(d), distribute_lib.UpdateContext(d), ops.name_scope(name):
-        # If args and kwargs are not mirrored, the value is returned as is.
-        updates[d] = fn(v,
-                        *values.select_device_mirrored(d, args),
-                        **values.select_device_mirrored(d, kwargs))
-    return values.update_regroup(self, updates, should_group)
-
-  # TODO(josh11b): Need to implement _update_non_slot()!
-
-  def read_var(self, var):
-    assert isinstance(var, values.TPUMirroredVariable)
-    return var.read_value()
-
-  def _unwrap(self, val):
-    if isinstance(val, values.DistributedValues):
-      # Return in a deterministic order.
-      return [val.get(device=d) for d in sorted(val.devices)]
-    elif isinstance(val, list):
-      # TODO(josh11b): We need to remove this case; per device values should
-      # be represented using a PerDevice wrapper instead of a list with
-      # one entry per device.
-      return val
-    return [val]
-
-
-  @property
-  def num_towers(self):
-    return self._num_cores_override or self._tpu_metadata.num_cores
-
-  @property
-  def num_hosts(self):
-    return self._tpu_metadata.num_hosts
-
-  @property
-  def num_towers_per_host(self):
-    return self._tpu_metadata.num_of_cores_per_host
-
-  @property
-  def between_graph(self):
-    return False
-
-  @property
-  def should_init(self):
-    return True
-
-  @property
-  def should_checkpoint(self):
-    return True
-
-  @property
-  def should_save_summary(self):
-    return True
-
-  @property
-  def worker_devices(self):
-    return self._tpu_devices
-
-  @property
-  def parameter_devices(self):
-    return self._tpu_devices
-
-  def get_host_cpu_device(self, host_id):
-    if self._tpu_cluster_resolver.get_master() in ('', 'local'):
-      return '/replica:0/task:0/device:CPU:0'
-    job_name = self._tpu_cluster_resolver.get_job_name() or 'tpu_worker'
-    return '/job:%s/task:%d/device:CPU:0' % (job_name, host_id)
-
-  def configure(self,
-                session_config=None,
-                cluster_spec=None,
-                task_type=None,
-                task_id=None):
-    del cluster_spec, task_type, task_id
-    if session_config:
-      session_config.isolate_session_state = True
-      cluster_spec = self._tpu_cluster_resolver.cluster_spec()
-      if cluster_spec:
-        session_config.cluster_def.CopyFrom(cluster_spec.as_cluster_def())
-=======
 # pylint: disable=unused-import
 from tensorflow.python.distribute.tpu_strategy import TPUStrategyV1 as TPUStrategy
-from tensorflow.python.tpu.tpu_strategy_util import initialize_tpu_system
->>>>>>> a751f01a
+from tensorflow.python.tpu.tpu_strategy_util import initialize_tpu_system