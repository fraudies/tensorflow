--- conflicted
+++ resolved
@@ -20,187 +20,4 @@
 
 from tensorflow.python.distribute import one_device_strategy
 
-<<<<<<< HEAD
-from tensorflow.contrib.distribute.python import values
-from tensorflow.python.framework import constant_op
-from tensorflow.python.framework import ops
-from tensorflow.python.ops import array_ops
-from tensorflow.python.ops import control_flow_ops
-from tensorflow.python.ops import math_ops
-from tensorflow.python.ops import variable_scope as vs
-from tensorflow.python.training import distribute as distribute_lib
-from tensorflow.python.util import nest
-
-
-# TODO(josh11b): Replace asserts in this file with if ...: raise ...
-
-
-class OneDeviceStrategy(distribute_lib.DistributionStrategy):
-  """A distribution strategy for running on a single device."""
-  # TODO(josh11b): Do we wrap values in types to generate errors if you are
-  # doing something that won't work with other DistributionStrategy
-  # implementations?
-
-  def __init__(self, device, prefetch_on_device=None):
-    super(OneDeviceStrategy, self).__init__()
-    self._device = device
-    self._prefetch_on_device = prefetch_on_device
-    self._default_device = device
-
-  def _create_variable(self, next_creator, *args, **kwargs):
-    colocate_with = kwargs.pop("colocate_with", None)
-    if colocate_with is None:
-      with ops.device(self._device):
-        return next_creator(*args, **kwargs)
-    if isinstance(colocate_with, six.string_types):
-      with ops.device(colocate_with):
-        return next_creator(*args, **kwargs)
-    if (isinstance(colocate_with, list) and len(colocate_with) == 1 and
-        isinstance(colocate_with[0], six.string_types)):
-      with ops.device(colocate_with[0]):
-        return next_creator(*args, **kwargs)
-    with ops.colocate_with(colocate_with):
-      return next_creator(*args, **kwargs)
-
-  def distribute_dataset(self, dataset_fn):
-    return values.PerDeviceDataset(
-        self._call_dataset_fn(dataset_fn), [self._device],
-        self._prefetch_on_device)
-
-  def _broadcast(self, tensor, destinations):
-    del destinations
-    return tensor
-
-  # TODO(priyag): Deal with OutOfRange errors  once b/111349762 is fixed.
-  def _run_steps_on_dataset(self, fn, iterator, iterations,
-                            initial_loop_values=None):
-    if initial_loop_values is None:
-      initial_loop_values = {}
-    initial_loop_values = nest.flatten(initial_loop_values)
-
-    ctx = values.MultiStepContext()
-    def body(i, *args):
-      """A wrapper around `fn` to create the while loop body."""
-      del args
-      fn_inputs = iterator.get_next()
-      if not isinstance(fn_inputs, tuple):
-        fn_inputs = (fn_inputs,)
-      fn_result = fn(ctx, *fn_inputs)
-      flat_last_step_outputs = nest.flatten(ctx.last_step_outputs)
-      with ops.control_dependencies([fn_result]):
-        return [i + 1] + flat_last_step_outputs
-
-    # We capture the control_flow_context at this point, before we run `fn`
-    # inside a while_loop. This is useful in cases where we might need to exit
-    # these contexts and get back to the outer context to do some things, for
-    # e.g. create an op which should be evaluated only once at the end of the
-    # loop on the host. One such usage is in creating metrics' value op.
-    self._outer_control_flow_context = (
-        ops.get_default_graph()._get_control_flow_context())  # pylint: disable=protected-access
-
-    # TODO(priyag): Use max_iterations instead of an explicit counter.
-    cond = lambda i, *args: i < iterations
-    i = constant_op.constant(0)
-    loop_result = control_flow_ops.while_loop(
-        cond, body, [i] + initial_loop_values, name="",
-        parallel_iterations=1, back_prop=False, swap_memory=False,
-        return_same_structure=True)
-    del self._outer_control_flow_context
-
-    ctx.run_op = control_flow_ops.group(loop_result)
-
-    # Convert the last_step_outputs from a list to the original dict structure
-    # of last_step_outputs.
-    last_step_tensor_outputs = loop_result[1:]
-    last_step_tensor_outputs_dict = nest.pack_sequence_as(
-        ctx.last_step_outputs, last_step_tensor_outputs)
-
-    ctx._set_last_step_outputs(last_step_tensor_outputs_dict)  # pylint: disable=protected-access
-    return ctx
-
-  def _call_for_each_tower(self, fn, *args, **kwargs):
-    # We don't run `fn` in multiple threads in OneDeviceStrategy.
-    kwargs.pop("run_concurrently", None)
-    with ops.device(self._device), _OneDeviceTowerContext(self):
-      return fn(*args, **kwargs)
-
-  def map(self, map_over, fn, *args, **kwargs):
-    with ops.device(self._device):
-      return values.MapOutput([fn(m, *args, **kwargs) for m in map_over])
-
-  def _reduce(self, aggregation, value, destinations):
-    del destinations
-    if not isinstance(value, values.MapOutput):
-      return value
-    l = value.get()
-    assert l
-    with ops.device(self._device):
-      if aggregation == vs.VariableAggregation.SUM:
-        return math_ops.add_n(l)
-      elif aggregation == vs.VariableAggregation.MEAN:
-        return math_ops.add_n(l) / len(l)
-      else:
-        assert False
-
-  def _update(self, var, options, fn, *args, **kwargs):
-    # The implementations of _update() and _update_non_slot() are identical
-    # except _update() passes `var` as the first argument to `fn()`.
-    return self._update_non_slot(var, options, fn, var, *args, **kwargs)
-
-  def _update_non_slot(self, colocate_with, options, fn, *args, **kwargs):
-    del colocate_with
-    should_group = options.pop("grouped")
-    assert not options  # Validate that we are processing all of the options.
-    with ops.device(self._device), distribute_lib.UpdateContext(self._device):
-      result = fn(*args, **kwargs)
-      if should_group:
-        return result
-      else:
-        return nest.map_structure(self._unwrap, result)
-
-  def read_var(self, tower_local_var):
-    """Read the aggregate value of a tower-local variable."""
-    return array_ops.identity(tower_local_var)
-
-  def _unwrap(self, value):
-    return [value]
-
-  def value_container(self, value):
-    return value
-
-  @property
-  def is_single_tower(self):
-    return True
-
-  @property
-  def num_towers(self):
-    return 1
-
-  @property
-  def worker_devices(self):
-    return [self._device]
-
-  @property
-  def parameter_devices(self):
-    return [self._device]
-
-  def non_slot_devices(self, var_list):
-    del var_list
-    return [self._device]
-
-  def _worker_device_index(self):
-    return 0
-
-
-class _OneDeviceTowerContext(distribute_lib.TowerContext):
-
-  def __init__(self, distribution_strategy):
-    distribute_lib.TowerContext.__init__(
-        self, distribution_strategy, tower_id=0)
-
-  @property
-  def device(self):
-    return self._distribution_strategy.worker_devices[0]
-=======
-OneDeviceStrategy = one_device_strategy.OneDeviceStrategyV1
->>>>>>> a751f01a
+OneDeviceStrategy = one_device_strategy.OneDeviceStrategyV1