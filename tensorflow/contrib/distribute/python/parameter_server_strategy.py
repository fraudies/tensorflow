--- conflicted
+++ resolved
@@ -18,23 +18,6 @@
 from __future__ import division
 from __future__ import print_function
 
-<<<<<<< HEAD
-from tensorflow.contrib.distribute.python import cross_tower_ops as cross_tower_ops_lib
-from tensorflow.contrib.distribute.python import mirrored_strategy
-from tensorflow.contrib.distribute.python import values
-from tensorflow.python.distribute import multi_worker_util
-from tensorflow.python.eager import context
-from tensorflow.python.framework import device as tf_device
-from tensorflow.python.framework import ops
-from tensorflow.python.ops import array_ops
-from tensorflow.python.ops import resource_variable_ops
-from tensorflow.python.ops import variable_scope as vs
-from tensorflow.python.platform import tf_logging as logging
-from tensorflow.python.training import device_setter
-from tensorflow.python.training import device_util
-from tensorflow.python.training import distribute as distribute_lib
-from tensorflow.python.util import nest
-=======
 from tensorflow.python.distribute import distribute_lib
 from tensorflow.python.distribute import input_lib
 from tensorflow.python.distribute import parameter_server_strategy
@@ -44,7 +27,6 @@
 # pylint: disable=protected-access,invalid-name,line-too-long
 CoreParameterServerStrategy = parameter_server_strategy.ParameterServerStrategy
 CoreParameterServerExtended = parameter_server_strategy.ParameterServerStrategyExtended
->>>>>>> a751f01a
 
 # pylint: enable=protected-access,invalid-name,line-too-long
 
@@ -104,26 +86,6 @@
       ValueError: if `cluster_spec` is given but `task_type` or `task_id` is
         not.
     """
-<<<<<<< HEAD
-    super(ParameterServerStrategy, self).__init__()
-    self._num_gpus_per_worker = num_gpus_per_worker
-    self._initialize_local(num_gpus_per_worker)
-
-    # We typically don't need to do all-reduce in this strategy.
-    self._cross_tower_ops = (
-        cross_tower_ops_lib.ReductionToOneDeviceCrossTowerOps(
-            reduce_to_device=_LOCAL_CPU))
-
-  def _initialize_multi_worker(self, num_gpus_per_worker, cluster_spec,
-                               task_type, task_id):
-    """Initialize devices for multiple workers.
-
-    It creates variable devices and compute devices. Variables and operations
-    will be assigned to them respectively. We have one compute device per tower.
-    The variable device is a device function or device string. The default
-    variable device assigns variables to parameter servers in a round-robin
-    fashion.
-=======
     super(ParameterServerStrategy, self).__init__(
         ParameterServerExtended(self, num_gpus_per_worker))
 
@@ -141,7 +103,6 @@
 
     The user could also use `make_input_fn_iterator` if they want to
     customize which input is fed to which replica/worker etc.
->>>>>>> a751f01a
 
     Args:
       dataset: `tf.data.Dataset` that will be distributed evenly across all
@@ -151,280 +112,6 @@
       An `tf.distribute.InputIterator` which returns inputs for each step of the
       computation.  User should call `initialize` on the returned iterator.
     """
-<<<<<<< HEAD
-    assert cluster_spec
-    if not task_type or task_id is None:
-      raise ValueError("When `cluster_spec` is given, you must also specify "
-                       "`task_type` and `task_id`")
-    cluster_spec = multi_worker_util.normalize_cluster_spec(cluster_spec)
-
-    self._worker_device = "/job:%s/task:%d" % (self._task_type, self._task_id)
-
-    # Define compute devices which is a list of device strings and one for each
-    # tower. When there are GPUs, replicate operations on these GPUs. Otherwise,
-    # place operations on CPU.
-    if num_gpus_per_worker > 0:
-      self._compute_devices = [
-          "%s/device:GPU:%d" % (self._worker_device, i)
-          for i in range(num_gpus_per_worker)
-      ]
-    else:
-      self._compute_devices = [self._worker_device]
-
-    self._compute_devices = list(
-        map(device_util.resolve, self._compute_devices))
-    self._canonical_compute_device_set = set(self._compute_devices)
-
-    # In distributed mode, place variables on ps jobs in a round-robin fashion.
-    # Note that devices returned from `replica_device_setter` are not
-    # canonical and therefore we don't canonicalize all variable devices to
-    # make them consistent.
-    # TODO(yuefengz): support passing a strategy object to control variable
-    # assignment.
-    # TODO(yuefengz): merge the logic of replica_device_setter into this
-    # class.
-    num_ps_replicas = len(cluster_spec.as_dict().get("ps", []))
-    if num_ps_replicas == 0:
-      raise ValueError("The cluster spec needs to have `ps` jobs.")
-    self._variable_device = device_setter.replica_device_setter(
-        ps_tasks=num_ps_replicas,
-        worker_device=self._worker_device,
-        merge_devices=True,
-        cluster=cluster_spec)
-
-    # The `_parameter_devices` is needed for the `parameter_devices` property
-    # and is a list of all variable devices. Here parameter devices are all
-    # tasks of the "ps" job.
-    self._parameter_devices = map("/job:ps/task:{}".format,
-                                  range(num_ps_replicas))
-
-    # Add a default device so that ops without specified devices will not end up
-    # on other workers.
-    self._default_device = self._worker_device
-
-    self._is_chief = multi_worker_util.is_chief(cluster_spec, task_type,
-                                                task_id)
-    self._cluster_spec = cluster_spec
-    self._task_type = task_type
-    self._task_id = task_id
-
-    logging.info(
-        "Multi-worker ParameterServerStrategy with "
-        "cluster_spec = %r, task_type = %r, task_id = %r, "
-        "num_ps_replicas = %r, is_chief = %r, compute_devices = %r, "
-        "variable_device = %r", cluster_spec.as_dict(), task_type, task_id,
-        num_ps_replicas, self._is_chief, self._compute_devices,
-        self._variable_device)
-
-  def _initialize_local(self, num_gpus_per_worker):
-    """Initialize internal devices for local training."""
-    # Define compute devices which is a list of device strings and one for each
-    # tower. When there are GPUs, replicate operations on these GPUs. Otherwise,
-    # place operations on CPU.
-    if num_gpus_per_worker > 0:
-      self._compute_devices = list(
-          map("/device:GPU:{}".format, range(num_gpus_per_worker)))
-    else:
-      self._compute_devices = [_LOCAL_CPU]
-
-    self._compute_devices = list(
-        map(device_util.resolve, self._compute_devices))
-    self._canonical_compute_device_set = set(self._compute_devices)
-
-    # If there is only one GPU, put everything on that GPU. Otherwise, place
-    # variables on CPU.
-    if num_gpus_per_worker == 1:
-      assert len(list(self._compute_devices)) == 1
-      self._variable_device = _LOCAL_GPU_0
-      self._parameter_devices = [_LOCAL_GPU_0]
-    else:
-      self._variable_device = _LOCAL_CPU
-      self._parameter_devices = [_LOCAL_CPU]
-
-    self._is_chief = True
-    self._cluster_spec = None
-    self._task_type = None
-    self._task_id = None
-
-    logging.info(
-        "ParameterServerStrategy with compute_devices = %r, "
-        "variable_device = %r", self._compute_devices, self._variable_device)
-
-  def distribute_dataset(self, dataset_fn):
-    """Distributes the dataset to each local GPU."""
-    return values.PerDeviceDataset(
-        self._call_dataset_fn(dataset_fn), self._compute_devices, True)
-
-  def _broadcast(self, tensor, destinations):
-    if not cross_tower_ops_lib.check_destinations(destinations):
-      destinations = self._compute_devices
-    return self._cross_tower_ops.broadcast(tensor, destinations)
-
-  # TODO(yuefengz): not all ops in device_setter.STANDARD_PS_OPS will go through
-  # this creator, such as "MutableHashTable".
-  def _create_variable(self, next_creator, *args, **kwargs):
-    if self.num_towers > 1:
-      aggregation = kwargs.pop("aggregation", vs.VariableAggregation.NONE)
-      if aggregation not in (
-          vs.VariableAggregation.NONE,
-          vs.VariableAggregation.SUM,
-          vs.VariableAggregation.MEAN,
-          vs.VariableAggregation.ONLY_FIRST_TOWER
-      ):
-        raise ValueError("Invalid variable aggregation mode: " + aggregation +
-                         " for variable: " + kwargs["name"])
-
-      def var_creator(*args, **kwargs):
-        # Record what collections this variable should be added to.
-        collections = kwargs.pop("collections", None)
-        if collections is None:
-          collections = [ops.GraphKeys.GLOBAL_VARIABLES]
-        kwargs["collections"] = []
-
-        # Create and wrap the variable.
-        v = next_creator(*args, **kwargs)
-        wrapped = values.AggregatingVariable(v, aggregation)
-
-        # Add the wrapped variable to the requested collections.
-        # The handling of eager mode and the global step matches
-        # ResourceVariable._init_from_args().
-        if not context.executing_eagerly():
-          g = ops.get_default_graph()
-          # If "trainable" is True, next_creator() will add the contained
-          # variable to the TRAINABLE_VARIABLES collection, so we manually
-          # remove it and replace with the wrapper. We can't set "trainable"
-          # to False for next_creator() since that causes functions like
-          # implicit_gradients to skip those variables.
-          if kwargs.get("trainable", True):
-            collections.append(ops.GraphKeys.TRAINABLE_VARIABLES)
-            l = g.get_collection_ref(ops.GraphKeys.TRAINABLE_VARIABLES)
-            l.remove(v)
-          g.add_to_collections(collections, wrapped)
-        elif ops.GraphKeys.GLOBAL_STEP in collections:
-          ops.add_to_collections(ops.GraphKeys.GLOBAL_STEP, wrapped)
-
-        return wrapped
-    else:
-      var_creator = next_creator
-
-    if "colocate_with" in kwargs:
-      with ops.device(None):
-        with ops.colocate_with(kwargs["colocate_with"]):
-          return var_creator(*args, **kwargs)
-
-    with ops.colocate_with(None, ignore_existing=True):
-      with ops.device(self._variable_device):
-        return var_creator(*args, **kwargs)
-
-  def _call_for_each_tower(self, fn, *args, **kwargs):
-    # pylint: disable=protected-access
-    return mirrored_strategy._call_for_each_tower(self, fn, *args, **kwargs)
-
-  def _verify_destinations_not_different_worker(self, destinations):
-    if destinations is None:
-      return
-    for d in cross_tower_ops_lib.get_devices_from(destinations):
-      d_spec = tf_device.DeviceSpec.from_string(d)
-      if d_spec.job == self._task_type and d_spec.task != self._task_id:
-        raise ValueError(
-            "Cannot reduce to another worker: %r, current worker is %r" %
-            (d, self._worker_device))
-
-  def _reduce(self, aggregation, value, destinations):
-    self._verify_destinations_not_different_worker(destinations)
-    if not isinstance(value, values.DistributedValues):
-      # pylint: disable=protected-access
-      return mirrored_strategy._reduce_non_distributed_value(
-          self, aggregation, value, destinations)
-    if aggregation == vs.VariableAggregation.ONLY_FIRST_TOWER:
-      return self.broadcast(value.get(self._compute_devices[0]), destinations)
-    return self._cross_tower_ops.reduce(
-        aggregation, value, destinations=destinations)
-
-  def _batch_reduce(self, aggregation, value_destination_pairs):
-    if aggregation == vs.VariableAggregation.ONLY_FIRST_TOWER:
-      return [self.broadcast(v.get(self._compute_devices[0]), d)
-              for v, d in value_destination_pairs]
-    for _, destinations in value_destination_pairs:
-      self._verify_destinations_not_different_worker(destinations)
-    return self._cross_tower_ops.batch_reduce(aggregation,
-                                              value_destination_pairs)
-
-  def _select_single_value(self, structured):
-    """Select any single values in `structured`."""
-
-    def _select_fn(x):  # pylint: disable=g-missing-docstring
-      if isinstance(x, values.Mirrored):
-        if len(x.devices) == 1:
-          return list(x._index.values())[0]  # pylint: disable=protected-access
-        else:
-          raise ValueError(
-              "You cannot update variable with a Mirrored object with multiple "
-              "components %r when using ParameterServerStrategy. You must "
-              "specify a single value or a Mirrored with a single value." % x)
-      elif isinstance(x, values.PerDevice):
-        raise ValueError(
-            "You cannot update variable with a PerDevice object %r when using "
-            "ParameterServerStrategy. You must specify a single value or a "
-            "Mirrored with a single value" % x)
-      else:
-        return x
-
-    return nest.map_structure(_select_fn, structured)
-
-  def _update(self, var, options, fn, *args, **kwargs):
-    if isinstance(var, values.AggregatingVariable):
-      var = var.get()
-    if not isinstance(var, resource_variable_ops.ResourceVariable):
-      raise ValueError(
-          "You can not update `var` %r. It must be a Variable." % var)
-    should_group = options.pop("grouped")
-    assert not options  # Validate that we are processing all of the options.
-    with ops.colocate_with(var), distribute_lib.UpdateContext(var.device):
-      result = fn(var, *self._select_single_value(args),
-                  **self._select_single_value(kwargs))
-      if should_group:
-        return result
-      else:
-        return nest.map_structure(self._unwrap, result)
-
-  # TODO(yuefengz): does it need to call _select_single_value?
-  def _update_non_slot(self, colocate_with, options, fn, *args, **kwargs):
-    should_group = options.pop("grouped")
-    assert not options  # Validate that we are processing all of the options.
-    with ops.device(
-        colocate_with.device), distribute_lib.UpdateContext(colocate_with):
-      result = fn(*args, **kwargs)
-      if should_group:
-        return result
-      else:
-        return nest.map_structure(self._unwrap, result)
-
-  def _unwrap(self, val):
-    if isinstance(val, values.DistributedValues):
-      # Return in a deterministic order.
-      if set(val.devices) == self._canonical_compute_device_set:
-        return [val.get(device=d) for d in self._compute_devices]
-      return [val.get(device=d) for d in sorted(val.devices)]
-    return [val]
-
-  def value_container(self, val):
-    return values.value_container(val)
-
-  def read_var(self, var):
-    # No need to distinguish between normal variables and tower-local variables.
-    return array_ops.identity(var)
-
-  def configure(self,
-                session_config=None,
-                cluster_spec=None,
-                task_type=None,
-                task_id=None):
-    """Configures the strategy class.
-
-    The strategy object will be re-initialized if `cluster_spec` is given but
-    was not passed in the constructor.
-=======
     return super(ParameterServerStrategy, self).make_dataset_iterator(dataset)
 
   # Override to change the documentation to reflect the different handling of
@@ -435,7 +122,6 @@
 
     NOTE: The `batch_size` argument here has different behavior for this
     contrib version of `ParameterServerStrategy`.
->>>>>>> a751f01a
 
     Args:
       numpy_input: A nest of NumPy input arrays that will be distributed evenly
@@ -455,61 +141,6 @@
       An `tf.distribute.InputIterator` which returns inputs for each step of the
       computation.  User should call `initialize` on the returned iterator.
     """
-<<<<<<< HEAD
-    if not self._cluster_spec and cluster_spec:
-      # If a `cluster_spec` is already passed in, do nothing here.
-      # TODO(yuefengz): check `cluster_spec` is the same if this object has
-      # already been initialized with a `cluster_spec`.
-      if task_type is None or task_id is None:
-        raise ValueError("When `cluster_spec` is given, must also specify "
-                         "`task_type` and `task_id`.")
-      self._cluster_spec = multi_worker_util.normalize_cluster_spec(
-          cluster_spec)
-      self._task_type = task_type
-      self._task_id = task_id
-      self._initialize_multi_worker(self._num_gpus_per_worker,
-                                    self._cluster_spec, task_type, task_id)
-
-    if not session_config or not self._cluster_spec:
-      return
-
-    session_config.isolate_session_state = False
-
-    assert self._cluster_spec
-    assert self._task_type
-    assert self._task_id is not None
-
-    # The device filters prevent communication between workers.
-    if self._task_type not in ["chief", "worker"]:
-      return
-    del session_config.device_filters[:]
-    session_config.device_filters.extend(
-        ["/job:%s/task:%d" % (self._task_type, self._task_id), "/job:ps"])
-
-  @property
-  def num_towers(self):
-    return len(self._compute_devices)
-
-  @property
-  def worker_devices(self):
-    # Make a copy to prevent users from accidentally mutating our copy.
-    return list(self._compute_devices)
-
-  @property
-  def parameter_devices(self):
-    return list(self._parameter_devices)
-
-  def non_slot_devices(self, var_list):
-    return min(var_list, key=lambda x: x.name)
-
-  @property
-  def between_graph(self):
-    return True
-
-  @property
-  def should_init(self):
-    return self._is_chief
-=======
     return super(ParameterServerStrategy,
                  self).experimental_make_numpy_iterator(
                      numpy_input, batch_size, num_epochs, shuffle, session)
@@ -517,7 +148,6 @@
 
 class ParameterServerExtended(CoreParameterServerExtended):
   """Implementation of ParameterServerStrategy."""
->>>>>>> a751f01a
 
   def __init__(self, container_strategy, num_gpus_per_worker):
     # Use TFConfigClusterResolver to parse TF_CONFIG. We don't want to change
@@ -532,11 +162,6 @@
     super(ParameterServerExtended, self).__init__(
         container_strategy, cluster_resolver=cluster_resolver)
 
-<<<<<<< HEAD
-  @property
-  def should_save_summary(self):
-    return self._is_chief
-=======
   def _make_dataset_iterator(self, dataset):
     return input_lib.DatasetIterator(dataset, self._input_workers)
 
@@ -544,5 +169,4 @@
   @property
   def _global_batch_size(self):
     """The contrib version of PS strategy uses per-replica batch size."""
-    return False
->>>>>>> a751f01a
+    return False