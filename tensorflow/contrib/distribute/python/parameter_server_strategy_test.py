--- conflicted
+++ resolved
@@ -22,11 +22,6 @@
 import threading
 from absl.testing import parameterized
 from tensorflow.contrib.distribute.python import parameter_server_strategy
-<<<<<<< HEAD
-from tensorflow.contrib.distribute.python import values
-from tensorflow.core.protobuf import config_pb2
-from tensorflow.python.distribute import multi_worker_util
-=======
 from tensorflow.core.protobuf import config_pb2
 from tensorflow.python.data.ops import dataset_ops
 from tensorflow.python.distribute import combinations
@@ -41,7 +36,6 @@
 from tensorflow.python.distribute import values
 from tensorflow.python.distribute.cluster_resolver import SimpleClusterResolver
 from tensorflow.python.eager import backprop
->>>>>>> 4c307bd3
 from tensorflow.python.eager import context
 from tensorflow.python.estimator import run_config
 from tensorflow.python.framework import constant_op
@@ -50,11 +44,8 @@
 from tensorflow.python.ops import array_ops
 from tensorflow.python.ops import control_flow_ops
 from tensorflow.python.ops import gradients
-<<<<<<< HEAD
-=======
 from tensorflow.python.ops import partitioned_variables
 from tensorflow.python.ops import resource_variable_ops
->>>>>>> 4c307bd3
 from tensorflow.python.ops import variable_scope
 from tensorflow.python.ops import variables
 from tensorflow.python.platform import test
@@ -68,8 +59,6 @@
 PS = run_config.TaskType.PS
 
 
-<<<<<<< HEAD
-=======
 def _get_replica_id_integer():
   replica_id = ds_context.get_replica_context().replica_id_in_sync_group
   if isinstance(replica_id, ops.Tensor):
@@ -128,7 +117,6 @@
   return distribution, target, sess_config
 
 
->>>>>>> 4c307bd3
 class ParameterServerStrategyTestBase(
     multi_worker_test_base.MultiWorkerTestBase):
 
@@ -249,11 +237,7 @@
         self.assertIn('/job:ps/', h.device)
         return y_add, z_add, f
 
-<<<<<<< HEAD
-      y, z, f = d.call_for_each_tower(model_fn)
-=======
       y, z, f = d.extended.call_for_each_replica(model_fn)
->>>>>>> 4c307bd3
       self.assertNotEqual(y, None)
       self.assertNotEqual(z, None)
       self.assertNotEqual(f, None)
@@ -265,8 +249,6 @@
         self.assertEqual(z_val, 43.0)
         self.assertEqual(f_val, 46.0)
 
-<<<<<<< HEAD
-=======
   def _test_device_assignment_distributed_enable_partitioner(
       self, task_type, task_id, num_gpus, use_core_strategy=False):
     d, _, sess_config = self._get_test_objects(
@@ -316,7 +298,6 @@
           x_expect = [10.0 + 3 * num_gpus, 20.0 + 5 * num_gpus]
           self.assertEqual(x_val, x_expect)
 
->>>>>>> 4c307bd3
   def _test_device_assignment_local(self,
                                     d,
                                     compute_device='CPU',
@@ -407,11 +388,7 @@
             device_util.canonicalize(h.device))
         return y_add, z_add, f
 
-<<<<<<< HEAD
-      y, z, f = d.call_for_each_tower(model_fn)
-=======
       y, z, f = d.extended.call_for_each_replica(model_fn)
->>>>>>> 4c307bd3
       self.assertNotEqual(y, None)
       self.assertNotEqual(z, None)
       self.assertNotEqual(f, None)
@@ -429,17 +406,10 @@
                              num_gpus,
                              use_core_strategy=False):
     d, master_target, sess_config = self._get_test_objects(
-<<<<<<< HEAD
-        task_type, task_id, num_gpus)
-    if hasattr(d, '_cluster_spec') and d._cluster_spec:
-      num_workers = len(d._cluster_spec.as_dict().get(WORKER))
-      if 'chief' in d._cluster_spec.as_dict():
-=======
         task_type, task_id, num_gpus, use_core_strategy=use_core_strategy)
     if d.extended._cluster_spec:
       num_workers = len(d.extended._cluster_spec.as_dict().get(WORKER))
       if 'chief' in d.extended._cluster_spec.as_dict():
->>>>>>> 4c307bd3
         num_workers += 1
     else:
       num_workers = 1
@@ -469,11 +439,7 @@
         train_op = control_flow_ops.group(x_add, y_add, z_add)
         return x, y, z, train_op
 
-<<<<<<< HEAD
-      x, y, z, train_op = d.call_for_each_tower(model_fn)
-=======
       x, y, z, train_op = d.extended.call_for_each_replica(model_fn)
->>>>>>> 4c307bd3
       train_op = d.group(train_op)
 
       if context.num_gpus() < d._num_gpus_per_worker:
@@ -514,13 +480,6 @@
                                 num_gpus,
                                 use_core_strategy=False):
     d, master_target, sess_config = self._get_test_objects(
-<<<<<<< HEAD
-        task_type, task_id, num_gpus)
-    assert hasattr(d, '_cluster_spec') and d._cluster_spec
-    num_workers = len(d._cluster_spec.as_dict().get(WORKER))
-    if CHIEF in d._cluster_spec.as_dict():
-      num_workers += 1
-=======
         task_type, task_id, num_gpus, use_core_strategy=use_core_strategy)
     if task_type:
       # Multi-worker
@@ -531,7 +490,6 @@
     else:
       # local
       num_workers = 1
->>>>>>> 4c307bd3
 
     with ops.Graph().as_default(), \
          self.test_session(target=master_target,
@@ -562,11 +520,7 @@
       def step():
         """Perform one optimization step."""
         # Run forward & backward to get gradients, variables list.
-<<<<<<< HEAD
-        g_v = d.call_for_each_tower(grad_fn, one)
-=======
         g_v = d.extended.call_for_each_replica(grad_fn, args=(one,))
->>>>>>> 4c307bd3
         # Update the variables using the gradients and the update() function.
         before_list = []
         after_list = []
@@ -610,11 +564,6 @@
       self.assertLess(error_after, error_before)
       return error_after < error_before
 
-<<<<<<< HEAD
-
-class ParameterServerStrategyTest(ParameterServerStrategyTestBase,
-                                  parameterized.TestCase):
-=======
   def _test_input_fn_iterator(self,
                               task_type,
                               task_id,
@@ -660,7 +609,6 @@
     strategy_test_lib.DistributionTestBase,
     strategy_test_lib.TwoDeviceDistributionTestBase,
     parameterized.TestCase):
->>>>>>> 4c307bd3
 
   @classmethod
   def setUpClass(cls):
@@ -668,11 +616,6 @@
         num_workers=3, num_ps=2)
     cls._default_target = 'grpc://' + cls._cluster_spec[WORKER][0]
 
-<<<<<<< HEAD
-  def testDeviceAssignmentLocalCPU(self):
-    distribution = parameter_server_strategy.ParameterServerStrategy(
-        num_gpus_per_worker=0)
-=======
   @combinations.generate(
       combinations.combine(mode=['graph'], use_core_strategy=[True, False]))
   def test_num_replicas_in_sync(self, use_core_strategy):
@@ -687,7 +630,6 @@
   def testDeviceAssignmentLocalCPU(self, use_core_strategy):
     strategy, _, _ = create_test_objects(
         num_gpus=0, use_core_strategy=use_core_strategy)
->>>>>>> 4c307bd3
     self._test_device_assignment_local(
         strategy, compute_device='CPU', variable_device='CPU', num_gpus=0)
 
@@ -714,11 +656,6 @@
     self._test_device_assignment_distributed(
         'worker', 1, num_gpus, use_core_strategy=use_core_strategy)
 
-<<<<<<< HEAD
-  def testSimpleBetweenGraph(self):
-    self._run_between_graph_clients(self._test_simple_increment,
-                                    self._cluster_spec, context.num_gpus())
-=======
   @combinations.generate(
       combinations.combine(
           mode=['graph'], num_gpus=[0, 1, 2], use_core_strategy=[True, False]))
@@ -735,7 +672,6 @@
         self._cluster_spec,
         context.num_gpus(),
         use_core_strategy=use_core_strategy)
->>>>>>> 4c307bd3
 
   @combinations.generate(
       combinations.combine(
@@ -744,13 +680,6 @@
     self._test_simple_increment(None, 0, num_gpus, use_core_strategy)
 
   @combinations.generate(
-<<<<<<< HEAD
-      combinations.combine(mode=['graph'], num_gpus=[0, 1, 2]))
-  def testMinimizeLossGraph(self, num_gpus):
-    self._run_between_graph_clients(self._test_minimize_loss_graph,
-                                    self._cluster_spec, num_gpus)
-
-=======
       combinations.combine(
           mode=['graph'], num_gpus=[0, 1, 2], use_core_strategy=[True, False]))
   def testMinimizeLossGraphDistributed(self, num_gpus, use_core_strategy):
@@ -912,7 +841,6 @@
         num_gpus_per_worker=2)
     self._test_all_reduce_mean_gradient_tape(distribution)
 
->>>>>>> 4c307bd3
 
 class ParameterServerStrategyWithChiefTest(ParameterServerStrategyTestBase,
                                            parameterized.TestCase):
@@ -984,8 +912,6 @@
         num_gpus=2, use_core_strategy=use_core_strategy)
     with ops.Graph().as_default(), strategy.scope():
 
-<<<<<<< HEAD
-=======
       def f():
         with backprop.GradientTape() as tape:
           v = variable_scope.get_variable('v', initializer=10.0)
@@ -1008,7 +934,6 @@
         num_gpus=2, use_core_strategy=use_core_strategy)
     self._test_numpy_iterator(strategy)
 
->>>>>>> 4c307bd3
 
 if __name__ == '__main__':
   test.main()