--- conflicted
+++ resolved
@@ -60,14 +60,6 @@
     'StandardSingleLossStep',
     'TowerContext',
     'TPUStrategy',
-<<<<<<< HEAD
-    'get_cross_tower_context',
-    'get_distribution_strategy',
-    'get_loss_reduction',
-    'get_tower_context',
-    'has_distribution_strategy',
-    'require_tower_context',
-=======
     'initialize_tpu_system',
     'get_cross_replica_context',
     'get_distribution_strategy',
@@ -78,7 +70,6 @@
     'has_strategy',
     'in_cross_replica_context',
     'require_replica_context',
->>>>>>> a751f01a
     'run_standard_tensorflow_server',
     'UpdateContext',
 ]
