--- conflicted
+++ resolved
@@ -46,17 +46,12 @@
     self._maybe_initialize_trackable()
     self._name_counts = {}
 
-<<<<<<< HEAD
-  def track(self, checkpointable, base_name):
-    """Add a dependency on `checkpointable`.
-=======
   @property
   def _values(self):
     return [dep.ref for dep in self._checkpoint_dependencies]
 
   def track(self, trackable, base_name):
     """Add a dependency on `trackable`.
->>>>>>> 4c307bd3
 
     Args:
       trackable: An object to add a checkpoint dependency on.
