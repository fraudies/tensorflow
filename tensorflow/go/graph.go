/*
Copyright 2016 The TensorFlow Authors. All Rights Reserved.

Licensed under the Apache License, Version 2.0 (the "License");
you may not use this file except in compliance with the License.
You may obtain a copy of the License at

    http://www.apache.org/licenses/LICENSE-2.0

Unless required by applicable law or agreed to in writing, software
distributed under the License is distributed on an "AS IS" BASIS,
WITHOUT WARRANTIES OR CONDITIONS OF ANY KIND, either express or implied.
See the License for the specific language governing permissions and
limitations under the License.
*/

package tensorflow

// #include "tensorflow/c/c_api.h"
//
// #include <stdlib.h>
// #include <string.h>
//
// void TF_SetAttrShapeList_Helper(TF_OperationDescription* desc,
//                                 const char* attr_name,
//                                 const int64_t* flat_dims,
//                                 const int* num_dims,
//                                 int num_shapes) {
//  const int64_t** dims =
//    (const int64_t**)malloc(sizeof(const int64_t*) * num_shapes);
//  int i = 0;
//  for (i = 0; i < num_shapes; i++) {
//    dims[i] = flat_dims;
//    if (num_dims[i] > 0) {
//      // flat_dims will be NULL iff num_shapes is 0 or all elements in num_dims are <= 0.
//      flat_dims += num_dims[i];
//    }
//  }
//  TF_SetAttrShapeList(desc, attr_name, dims, num_dims, num_shapes);
//  free(dims);
// }
import "C"

import (
	"fmt"
	"io"
	"runtime"
	"unsafe"
)

// Graph represents a computation graph. Graphs may be shared between sessions.
type Graph struct {
	c *C.TF_Graph
}

<<<<<<< HEAD
=======
// The GraphImportOptions struct holds parameters for the ImportWithOptions function.
type GraphImportOptions struct {
	// Node prefix
	Prefix string

	// Execution device
	Device string

	// TODO: extend this structure to support more options from TF_ImportGraphDefOptions
}

>>>>>>> 4c307bd3
// NewGraph returns a new Graph.
func NewGraph() *Graph {
	g := &Graph{C.TF_NewGraph()}
	runtime.SetFinalizer(g, (*Graph).finalizer)
	return g
}

func (g *Graph) finalizer() {
	C.TF_DeleteGraph(g.c)
}

// WriteTo writes out a serialized representation of g to w.
//
// Implements the io.WriterTo interface.
func (g *Graph) WriteTo(w io.Writer) (int64, error) {
	buf := C.TF_NewBuffer()
	defer C.TF_DeleteBuffer(buf)
	status := newStatus()
	C.TF_GraphToGraphDef(g.c, buf, status.c)
	if err := status.Err(); err != nil {
		return 0, err
	}
	if buf.length > (1 << 30) {
		// For very large graphs, the writes can be chunked.
		// Punt on that for now.
		return 0, fmt.Errorf("Graph is too large to write out, Graph.WriteTo needs to be updated")
	}
	// A []byte slice backed by C memory.
	// See: https://github.com/golang/go/wiki/cgo#turning-c-arrays-into-go-slices
	length := int(buf.length)
	slice := (*[1 << 30]byte)(unsafe.Pointer(buf.data))[:length:length]
	n, err := w.Write(slice)
	return int64(n), err
}

// Import imports the nodes and edges from a serialized representation of
// another Graph into g.
//
// Names of imported nodes will be prefixed with prefix.
func (g *Graph) Import(def []byte, prefix string) error {
	cprefix := C.CString(prefix)
	defer C.free(unsafe.Pointer(cprefix))

	opts := C.TF_NewImportGraphDefOptions()
	defer C.TF_DeleteImportGraphDefOptions(opts)
	C.TF_ImportGraphDefOptionsSetPrefix(opts, cprefix)

	buf := C.TF_NewBuffer()
	defer C.TF_DeleteBuffer(buf)
	// Would have preferred to use C.CBytes, but that does not play well
	// with "go vet" till https://github.com/golang/go/issues/17201 is
	// resolved.
	buf.length = C.size_t(len(def))
	buf.data = C.malloc(buf.length)
	if buf.data == nil {
		return fmt.Errorf("unable to allocate memory")
	}
	defer C.free(buf.data)
	C.memcpy(buf.data, unsafe.Pointer(&def[0]), buf.length)

	status := newStatus()
	C.TF_GraphImportGraphDef(g.c, buf, opts, status.c)
	if err := status.Err(); err != nil {
		return err
	}
	return nil
}

// Operation returns the Operation named name in the Graph, or nil if no such
// operation is present.
func (g *Graph) Operation(name string) *Operation {
	cname := C.CString(name)
	defer C.free(unsafe.Pointer(cname))
	cop := C.TF_GraphOperationByName(g.c, cname)
	if cop == nil {
		return nil
	}
	return &Operation{cop, g}
}

// Operations returns a list of all operations in the graph
func (g *Graph) Operations() []Operation {
	var pos C.size_t
	ops := []Operation{}
	for {
		cop := C.TF_GraphNextOperation(g.c, &pos)
		if cop == nil {
			break
		}
		ops = append(ops, Operation{cop, g})
	}
	return ops
}

// OpSpec is the specification of an Operation to be added to a Graph
// (using Graph.AddOperation).
type OpSpec struct {
	// Type of the operation (e.g., "Add", "MatMul").
	Type string

	// Name by which the added operation will be referred to in the Graph.
	// If omitted, defaults to Type.
	Name string

	// Inputs to this operation, which in turn must be outputs
	// of other operations already added to the Graph.
	//
	// An operation may have multiple inputs with individual inputs being
	// either a single tensor produced by another operation or a list of
	// tensors produced by multiple operations. For example, the "Concat"
	// operation takes two inputs: (1) the dimension along which to
	// concatenate and (2) a list of tensors to concatenate. Thus, for
	// Concat, len(Input) must be 2, with the first element being an Output
	// and the second being an OutputList.
	Input []Input

	// Map from attribute name to its value that will be attached to this
	// operation.
	Attrs map[string]interface{}

	// Operations that must be executed before executing the operation
	// being added.
	ControlDependencies []*Operation

	// The device on which the operation should be executed.
	// If omitted, an appropriate device will automatically be selected.
	//
	// For example, if set of "/device:GPU:0", then the operation will
	// execute on GPU #0.
	Device string

	// Other possible fields: ColocateWith.
}

// AddOperation adds an operation to g.
func (g *Graph) AddOperation(args OpSpec) (*Operation, error) {
	if args.Name == "" {
		args.Name = args.Type
	}
	cname := C.CString(args.Name)
	ctype := C.CString(args.Type)
	cdesc := C.TF_NewOperation(g.c, ctype, cname)
	C.free(unsafe.Pointer(cname))
	C.free(unsafe.Pointer(ctype))

	for _, in := range args.Input {
		switch in := in.(type) {
		case Output:
			C.TF_AddInput(cdesc, in.c())
		case OutputList:
			size := len(in)
			list := make([]C.TF_Output, size)
			for i, v := range in {
				list[i] = v.c()
			}
			if size > 0 {
				C.TF_AddInputList(cdesc, &list[0], C.int(size))
			} else {
				C.TF_AddInputList(cdesc, nil, 0)
			}
		}
	}
	for _, in := range args.ControlDependencies {
		C.TF_AddControlInput(cdesc, in.c)
	}
	status := newStatus()
	for name, value := range args.Attrs {
		if err := setAttr(cdesc, status, name, value); err != nil {
			// Memory leak here as the TF_OperationDescription
			// object will not be cleaned up. At the time of this
			// writing, this was next to impossible since it
			// required value to be a string tensor with
			// incorrectly encoded strings. Given this rarity, live
			// with the memory leak.  If it becomes a real problem,
			// consider adding a TF_DeleteOperationDescription
			// function to the C API.
			return nil, fmt.Errorf("%v (memory will be leaked)", err)
		}
	}
	if len(args.Device) > 0 {
		cdevice := C.CString(args.Device)
		C.TF_SetDevice(cdesc, cdevice)
		C.free(unsafe.Pointer(cdevice))
	}
	c := C.TF_FinishOperation(cdesc, status.c)
	if err := status.Err(); err != nil {
		return nil, err
	}
	return &Operation{c, g}, nil
}

func setAttr(cdesc *C.TF_OperationDescription, status *status, name string, value interface{}) error {
	cAttrName := C.CString(name)
	defer C.free(unsafe.Pointer(cAttrName))
	switch value := value.(type) {
	case string:
		cstr := C.CString(value)
		C.TF_SetAttrString(cdesc, cAttrName, unsafe.Pointer(cstr), C.size_t(len(value)))
		C.free(unsafe.Pointer(cstr))
	case []string:
		size := len(value)
		list := make([]unsafe.Pointer, size)
		lens := make([]C.size_t, size)
		for i, s := range value {
			list[i] = unsafe.Pointer(C.CString(s))
			lens[i] = C.size_t(len(s))
		}
		if size > 0 {
			C.TF_SetAttrStringList(cdesc, cAttrName, &list[0], &lens[0], C.int(size))
		} else {
			C.TF_SetAttrStringList(cdesc, cAttrName, nil, nil, 0)
		}
		for _, s := range list {
			C.free(s)
		}
	case int64:
		C.TF_SetAttrInt(cdesc, cAttrName, C.int64_t(value))
	case []int64:
		size := len(value)
		list := make([]C.int64_t, size)
		for i, v := range value {
			list[i] = C.int64_t(v)
		}
		if size > 0 {
			C.TF_SetAttrIntList(cdesc, cAttrName, &list[0], C.int(size))
		} else {
			C.TF_SetAttrIntList(cdesc, cAttrName, nil, 0)
		}
	case float32:
		C.TF_SetAttrFloat(cdesc, cAttrName, C.float(value))
	case []float32:
		size := len(value)
		list := make([]C.float, size)
		for i, v := range value {
			list[i] = C.float(v)
		}
		if size > 0 {
			C.TF_SetAttrFloatList(cdesc, cAttrName, &list[0], C.int(size))
		} else {
			C.TF_SetAttrFloatList(cdesc, cAttrName, nil, 0)
		}
	case bool:
		v := C.uchar(0)
		if value {
			v = 1
		}
		C.TF_SetAttrBool(cdesc, cAttrName, v)
	case []bool:
		size := len(value)
		list := make([]C.uchar, size)
		for i, v := range value {
			if v {
				list[i] = 1
			}
		}
		if size > 0 {
			C.TF_SetAttrBoolList(cdesc, cAttrName, &list[0], C.int(size))
		} else {
			C.TF_SetAttrBoolList(cdesc, cAttrName, nil, 0)
		}
	case DataType:
		C.TF_SetAttrType(cdesc, cAttrName, C.TF_DataType(value))
	case []DataType:
		var list *C.TF_DataType
		if len(value) > 0 {
			list = (*C.TF_DataType)(&value[0])
		}
		C.TF_SetAttrTypeList(cdesc, cAttrName, list, C.int(len(value)))
	case *Tensor:
		C.TF_SetAttrTensor(cdesc, cAttrName, value.c, status.c)
		if err := status.Err(); err != nil {
			return fmt.Errorf("bad value for attribute %q: %v", name, err)
		}
	case []*Tensor:
		size := len(value)
		list := make([]*C.TF_Tensor, size)
		for i, v := range value {
			list[i] = v.c
		}
		var plist **C.TF_Tensor
		if size > 0 {
			plist = &list[0]
		}
		C.TF_SetAttrTensorList(cdesc, cAttrName, plist, C.int(size), status.c)
		if err := status.Err(); err != nil {
			return fmt.Errorf("bad value for attribute %q: %v", name, err)
		}
	case Shape:
		ndims := C.int(value.NumDimensions())
		var dimsp *C.int64_t
		if ndims > 0 {
			dims := make([]C.int64_t, ndims)
			for i, d := range value.dims {
				dims[i] = C.int64_t(d)
			}
			dimsp = &dims[0]
		}
		C.TF_SetAttrShape(cdesc, cAttrName, dimsp, ndims)
	case []Shape:
		if len(value) == 0 {
			C.TF_SetAttrShapeList(cdesc, cAttrName, nil, nil, 0)
		} else {
			var flatDims []C.int64_t
			ndims := make([]C.int, len(value))
			for i, s := range value {
				nd := s.NumDimensions()
				ndims[i] = C.int(nd)
				for _, d := range s.dims {
					flatDims = append(flatDims, C.int64_t(d))
				}
			}
			var flatDimsp *C.int64_t
			if len(flatDims) > 0 {
				flatDimsp = &flatDims[0]
			}
			C.TF_SetAttrShapeList_Helper(cdesc, cAttrName, flatDimsp, &ndims[0], C.int(len(value)))
		}
	default:
		return fmt.Errorf("attribute %q has a type (%T) which is not valid for operation attributes", name, value)
	}
	return nil
}<|MERGE_RESOLUTION|>--- conflicted
+++ resolved
@@ -53,8 +53,6 @@
 	c *C.TF_Graph
 }
 
-<<<<<<< HEAD
-=======
 // The GraphImportOptions struct holds parameters for the ImportWithOptions function.
 type GraphImportOptions struct {
 	// Node prefix
@@ -66,7 +64,6 @@
 	// TODO: extend this structure to support more options from TF_ImportGraphDefOptions
 }
 
->>>>>>> 4c307bd3
 // NewGraph returns a new Graph.
 func NewGraph() *Graph {
 	g := &Graph{C.TF_NewGraph()}
