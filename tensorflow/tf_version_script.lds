--- conflicted
+++ resolved
@@ -5,11 +5,7 @@
     *TF_*;
     *TFE_*;
     *nsync_*;
-<<<<<<< HEAD
-    *pywrap_xla*;
-=======
     *stream_executor*;
->>>>>>> a751f01a
   local:
     *;
 };