# Copyright 2017 The TensorFlow Authors. All Rights Reserved.
#
# Licensed under the Apache License, Version 2.0 (the "License");
# you may not use this file except in compliance with the License.
# You may obtain a copy of the License at
#
#     http://www.apache.org/licenses/LICENSE-2.0
#
# Unless required by applicable law or agreed to in writing, software
# distributed under the License is distributed on an "AS IS" BASIS,
# WITHOUT WARRANTIES OR CONDITIONS OF ANY KIND, either express or implied.
# See the License for the specific language governing permissions and
# limitations under the License.
# ==============================================================================
"""Tests for data input for speech commands."""

from __future__ import absolute_import
from __future__ import division
from __future__ import print_function

import os

import numpy as np
import tensorflow as tf

from tensorflow.contrib.framework.python.ops import audio_ops as contrib_audio
from tensorflow.examples.speech_commands import input_data
from tensorflow.examples.speech_commands import models
from tensorflow.python.platform import test


class InputDataTest(test.TestCase):

  def _getWavData(self):
    with self.cached_session() as sess:
      sample_data = tf.zeros([32000, 2])
      wav_encoder = contrib_audio.encode_wav(sample_data, 16000)
      wav_data = sess.run(wav_encoder)
    return wav_data

  def _saveTestWavFile(self, filename, wav_data):
    with open(filename, "wb") as f:
      f.write(wav_data)

  def _saveWavFolders(self, root_dir, labels, how_many):
    wav_data = self._getWavData()
    for label in labels:
      dir_name = os.path.join(root_dir, label)
      os.mkdir(dir_name)
      for i in range(how_many):
        file_path = os.path.join(dir_name, "some_audio_%d.wav" % i)
        self._saveTestWavFile(file_path, wav_data)

  def _model_settings(self):
    return {
        "desired_samples": 160,
        "fingerprint_size": 40,
        "label_count": 4,
        "window_size_samples": 100,
        "window_stride_samples": 100,
        "fingerprint_width": 40,
        "preprocess": "mfcc",
    }

  def _runGetDataTest(self, preprocess, window_length_ms):
    tmp_dir = self.get_temp_dir()
    wav_dir = os.path.join(tmp_dir, "wavs")
    os.mkdir(wav_dir)
    self._saveWavFolders(wav_dir, ["a", "b", "c"], 100)
    background_dir = os.path.join(wav_dir, "_background_noise_")
    os.mkdir(background_dir)
    wav_data = self._getWavData()
    for i in range(10):
      file_path = os.path.join(background_dir, "background_audio_%d.wav" % i)
      self._saveTestWavFile(file_path, wav_data)
    model_settings = models.prepare_model_settings(
        4, 16000, 1000, window_length_ms, 20, 40, preprocess)
    with self.cached_session() as sess:
      audio_processor = input_data.AudioProcessor(
          "", wav_dir, 10, 10, ["a", "b"], 10, 10, model_settings, tmp_dir)
      result_data, result_labels = audio_processor.get_data(
          10, 0, model_settings, 0.3, 0.1, 100, "training", sess)
      self.assertEqual(10, len(result_data))
      self.assertEqual(10, len(result_labels))

  def testPrepareWordsList(self):
    words_list = ["a", "b"]
    self.assertGreater(
        len(input_data.prepare_words_list(words_list)), len(words_list))

  def testWhichSet(self):
    self.assertEqual(
        input_data.which_set("foo.wav", 10, 10),
        input_data.which_set("foo.wav", 10, 10))
    self.assertEqual(
        input_data.which_set("foo_nohash_0.wav", 10, 10),
        input_data.which_set("foo_nohash_1.wav", 10, 10))

  def testPrepareDataIndex(self):
    tmp_dir = self.get_temp_dir()
    self._saveWavFolders(tmp_dir, ["a", "b", "c"], 100)
    audio_processor = input_data.AudioProcessor("", tmp_dir, 10, 10,
                                                ["a", "b"], 10, 10,
                                                self._model_settings(), tmp_dir)
    self.assertLess(0, audio_processor.set_size("training"))
    self.assertTrue("training" in audio_processor.data_index)
    self.assertTrue("validation" in audio_processor.data_index)
    self.assertTrue("testing" in audio_processor.data_index)
    self.assertEquals(input_data.UNKNOWN_WORD_INDEX,
                      audio_processor.word_to_index["c"])

  def testPrepareDataIndexEmpty(self):
    tmp_dir = self.get_temp_dir()
    self._saveWavFolders(tmp_dir, ["a", "b", "c"], 0)
    with self.assertRaises(Exception) as e:
      _ = input_data.AudioProcessor("", tmp_dir, 10, 10, ["a", "b"], 10, 10,
                                    self._model_settings(), tmp_dir)
    self.assertTrue("No .wavs found" in str(e.exception))

  def testPrepareDataIndexMissing(self):
    tmp_dir = self.get_temp_dir()
    self._saveWavFolders(tmp_dir, ["a", "b", "c"], 100)
    with self.assertRaises(Exception) as e:
      _ = input_data.AudioProcessor("", tmp_dir, 10, 10, ["a", "b", "d"], 10,
                                    10, self._model_settings(), tmp_dir)
    self.assertTrue("Expected to find" in str(e.exception))

  def testPrepareBackgroundData(self):
    tmp_dir = self.get_temp_dir()
    background_dir = os.path.join(tmp_dir, "_background_noise_")
    os.mkdir(background_dir)
    wav_data = self._getWavData()
    for i in range(10):
      file_path = os.path.join(background_dir, "background_audio_%d.wav" % i)
      self._saveTestWavFile(file_path, wav_data)
    self._saveWavFolders(tmp_dir, ["a", "b", "c"], 100)
    audio_processor = input_data.AudioProcessor("", tmp_dir, 10, 10,
                                                ["a", "b"], 10, 10,
                                                self._model_settings(), tmp_dir)
    self.assertEqual(10, len(audio_processor.background_data))

  def testLoadWavFile(self):
    tmp_dir = self.get_temp_dir()
    file_path = os.path.join(tmp_dir, "load_test.wav")
    wav_data = self._getWavData()
    self._saveTestWavFile(file_path, wav_data)
    sample_data = input_data.load_wav_file(file_path)
    self.assertIsNotNone(sample_data)

  def testSaveWavFile(self):
    tmp_dir = self.get_temp_dir()
    file_path = os.path.join(tmp_dir, "load_test.wav")
    save_data = np.zeros([16000, 1])
    input_data.save_wav_file(file_path, save_data, 16000)
    loaded_data = input_data.load_wav_file(file_path)
    self.assertIsNotNone(loaded_data)
    self.assertEqual(16000, len(loaded_data))

  def testPrepareProcessingGraph(self):
    tmp_dir = self.get_temp_dir()
    wav_dir = os.path.join(tmp_dir, "wavs")
    os.mkdir(wav_dir)
    self._saveWavFolders(wav_dir, ["a", "b", "c"], 100)
    background_dir = os.path.join(wav_dir, "_background_noise_")
    os.mkdir(background_dir)
    wav_data = self._getWavData()
    for i in range(10):
      file_path = os.path.join(background_dir, "background_audio_%d.wav" % i)
      self._saveTestWavFile(file_path, wav_data)
    model_settings = {
        "desired_samples": 160,
        "fingerprint_size": 40,
        "label_count": 4,
        "window_size_samples": 100,
        "window_stride_samples": 100,
        "fingerprint_width": 40,
        "preprocess": "mfcc",
    }
    audio_processor = input_data.AudioProcessor("", wav_dir, 10, 10, ["a", "b"],
                                                10, 10, model_settings, tmp_dir)
    self.assertIsNotNone(audio_processor.wav_filename_placeholder_)
    self.assertIsNotNone(audio_processor.foreground_volume_placeholder_)
    self.assertIsNotNone(audio_processor.time_shift_padding_placeholder_)
    self.assertIsNotNone(audio_processor.time_shift_offset_placeholder_)
    self.assertIsNotNone(audio_processor.background_data_placeholder_)
    self.assertIsNotNone(audio_processor.background_volume_placeholder_)
    self.assertIsNotNone(audio_processor.output_)

  def testGetDataAverage(self):
    self._runGetDataTest("average", 10)

  def testGetDataAverageLongWindow(self):
    self._runGetDataTest("average", 30)

  def testGetDataMfcc(self):
    self._runGetDataTest("mfcc", 30)

<<<<<<< HEAD
=======
  @test_util.run_deprecated_v1
  def testGetDataMicro(self):
    self._runGetDataTest("micro", 20)

  @test_util.run_deprecated_v1
>>>>>>> a751f01a
  def testGetUnprocessedData(self):
    tmp_dir = self.get_temp_dir()
    wav_dir = os.path.join(tmp_dir, "wavs")
    os.mkdir(wav_dir)
    self._saveWavFolders(wav_dir, ["a", "b", "c"], 100)
    model_settings = {
        "desired_samples": 160,
        "fingerprint_size": 40,
        "label_count": 4,
        "window_size_samples": 100,
        "window_stride_samples": 100,
        "fingerprint_width": 40,
        "preprocess": "mfcc",
    }
    audio_processor = input_data.AudioProcessor("", wav_dir, 10, 10, ["a", "b"],
                                                10, 10, model_settings, tmp_dir)
    result_data, result_labels = audio_processor.get_unprocessed_data(
        10, model_settings, "training")
    self.assertEqual(10, len(result_data))
    self.assertEqual(10, len(result_labels))


if __name__ == "__main__":
  test.main()<|MERGE_RESOLUTION|>--- conflicted
+++ resolved
@@ -195,14 +195,11 @@
   def testGetDataMfcc(self):
     self._runGetDataTest("mfcc", 30)
 
-<<<<<<< HEAD
-=======
   @test_util.run_deprecated_v1
   def testGetDataMicro(self):
     self._runGetDataTest("micro", 20)
 
   @test_util.run_deprecated_v1
->>>>>>> a751f01a
   def testGetUnprocessedData(self):
     tmp_dir = self.get_temp_dir()
     wav_dir = os.path.join(tmp_dir, "wavs")
