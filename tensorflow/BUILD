# Description:
# TensorFlow is a computational framework, primarily for use in machine
# learning applications.

package(default_visibility = [":internal"])

licenses(["notice"])  # Apache 2.0

exports_files([
    "LICENSE",
    "ACKNOWLEDGMENTS",
    # The leakr files are used by //third_party/cloud_tpu.
    "leakr_badwords.dic",
    "leakr_badfiles.dic",
    "leakr_file_type_recipe.ftrcp",
])

load("//tensorflow:tensorflow.bzl", "tf_cc_shared_object")
load(
    "//tensorflow/core:platform/default/build_config.bzl",
    "tf_additional_binary_deps",
)
load(
    "//tensorflow/python/tools/api/generator:api_gen.bzl",
    "gen_api_init_files",  # @unused
)
load("//tensorflow/python/tools/api/generator:api_gen.bzl", "get_compat_files")
load(
    "//tensorflow/python/tools/api/generator:api_init_files.bzl",
    "TENSORFLOW_API_INIT_FILES",  # @unused
)
load(
    "//tensorflow/python/tools/api/generator:api_init_files_v1.bzl",
    "TENSORFLOW_API_INIT_FILES_V1",  # @unused
)
load(
    "//third_party/ngraph:build_defs.bzl",
    "if_ngraph",
)

# @unused
TENSORFLOW_API_INIT_FILES_V2 = (
    TENSORFLOW_API_INIT_FILES + get_compat_files(TENSORFLOW_API_INIT_FILES_V1, 1)
)

# @unused
TENSORFLOW_API_INIT_FILES_V1_WITH_COMPAT = (
    TENSORFLOW_API_INIT_FILES_V1 + get_compat_files(TENSORFLOW_API_INIT_FILES_V1, 1)
)

# Config setting used when building for products
# which requires restricted licenses to be avoided.
config_setting(
    name = "no_lgpl_deps",
    values = {"define": "__TENSORFLOW_NO_LGPL_DEPS__=1"},
    visibility = ["//visibility:public"],
)

# Config setting for determining if we are building for Android.
config_setting(
    name = "android",
    values = {"crosstool_top": "//external:android/crosstool"},
    visibility = ["//visibility:public"],
)

config_setting(
    name = "android_x86",
    values = {
        "crosstool_top": "//external:android/crosstool",
        "cpu": "x86",
    },
    visibility = ["//visibility:public"],
)

config_setting(
    name = "android_x86_64",
    values = {
        "crosstool_top": "//external:android/crosstool",
        "cpu": "x86_64",
    },
    visibility = ["//visibility:public"],
)

config_setting(
    name = "android_armeabi",
    values = {
        "crosstool_top": "//external:android/crosstool",
        "cpu": "armeabi",
    },
    visibility = ["//visibility:public"],
)

config_setting(
    name = "raspberry_pi_armeabi",
    values = {
        "crosstool_top": "@local_config_arm_compiler//:toolchain",
        "cpu": "armeabi",
    },
    visibility = ["//visibility:public"],
)

config_setting(
    name = "android_arm",
    values = {
        "crosstool_top": "//external:android/crosstool",
        "cpu": "armeabi-v7a",
    },
    visibility = ["//visibility:public"],
)

config_setting(
    name = "android_arm64",
    values = {
        "crosstool_top": "//external:android/crosstool",
        "cpu": "arm64-v8a",
    },
    visibility = ["//visibility:public"],
)

config_setting(
    name = "android_mips",
    values = {
        "crosstool_top": "//external:android/crosstool",
        "cpu": "mips",
    },
    visibility = ["//visibility:public"],
)

config_setting(
    name = "android_mips64",
    values = {
        "crosstool_top": "//external:android/crosstool",
        "cpu": "mips64",
    },
    visibility = ["//visibility:public"],
)

config_setting(
    name = "darwin",
    values = {"cpu": "darwin"},
    visibility = ["//visibility:public"],
)

config_setting(
    name = "windows",
    values = {"cpu": "x64_windows"},
    visibility = ["//visibility:public"],
)

config_setting(
    name = "no_tensorflow_py_deps",
    define_values = {"no_tensorflow_py_deps": "true"},
    visibility = ["//visibility:public"],
)

config_setting(
    name = "ios",
    values = {"crosstool_top": "//tools/osx/crosstool:crosstool"},
    visibility = ["//visibility:public"],
)

config_setting(
    name = "ios_x86_64",
    values = {
        "crosstool_top": "//tools/osx/crosstool:crosstool",
        "cpu": "ios_x86_64",
    },
    visibility = ["//visibility:public"],
)

config_setting(
    name = "linux_x86_64",
    values = {"cpu": "k8"},
    visibility = ["//visibility:public"],
)

config_setting(
    name = "linux_ppc64le",
    values = {"cpu": "ppc"},
    visibility = ["//visibility:public"],
)

config_setting(
    name = "linux_s390x",
    values = {"cpu": "s390x"},
    visibility = ["//visibility:public"],
)

config_setting(
    name = "debug",
    values = {
        "compilation_mode": "dbg",
    },
    visibility = ["//visibility:public"],
)

config_setting(
    name = "optimized",
    values = {
        "compilation_mode": "opt",
    },
    visibility = ["//visibility:public"],
)

config_setting(
    name = "freebsd",
    values = {"cpu": "freebsd"},
    visibility = ["//visibility:public"],
)

config_setting(
    name = "with_default_optimizations",
    define_values = {"with_default_optimizations": "true"},
    visibility = ["//visibility:public"],
)

# Features that are default ON are handled differently below.
#
config_setting(
    name = "no_aws_support",
    define_values = {"no_aws_support": "true"},
    visibility = ["//visibility:public"],
)

config_setting(
    name = "no_gcp_support",
    define_values = {"no_gcp_support": "true"},
    visibility = ["//visibility:public"],
)

config_setting(
    name = "no_hdfs_support",
    define_values = {"no_hdfs_support": "true"},
    visibility = ["//visibility:public"],
)

config_setting(
    name = "no_ignite_support",
    define_values = {"no_ignite_support": "true"},
    visibility = ["//visibility:public"],
)

<<<<<<< HEAD
=======
config_setting(
    name = "with_avro_support",
    define_values = {"with_avro_support": "true"},
    visibility = ["//visibility:public"],
)

# Crosses between platforms and file system libraries not supported on those
# platforms due to limitations in nested select() statements.
>>>>>>> a34c3b4d
config_setting(
    name = "no_kafka_support",
    define_values = {"no_kafka_support": "true"},
    visibility = ["//visibility:public"],
)

config_setting(
    name = "no_nccl_support",
    define_values = {"no_nccl_support": "true"},
    visibility = ["//visibility:public"],
)

# Crosses between platforms and file system libraries not supported on those
# platforms due to limitations in nested select() statements.
config_setting(
    name = "with_cuda_support_windows_override",
    define_values = {"using_cuda_nvcc": "true"},
    values = {"cpu": "x64_windows"},
    visibility = ["//visibility:public"],
)

config_setting(
    name = "with_xla_support",
    define_values = {"with_xla_support": "true"},
    visibility = ["//visibility:public"],
)

config_setting(
    name = "with_gdr_support",
    define_values = {"with_gdr_support": "true"},
    visibility = ["//visibility:public"],
)

config_setting(
    name = "with_verbs_support",
    define_values = {"with_verbs_support": "true"},
    visibility = ["//visibility:public"],
)

# Crosses between framework_shared_object and a bunch of other configurations
# due to limitations in nested select() statements.
config_setting(
    name = "framework_shared_object",
    define_values = {
        "framework_shared_object": "true",
    },
    visibility = ["//visibility:public"],
)

config_setting(
    name = "using_cuda_clang",
    define_values = {
        "using_cuda_clang": "true",
    },
)

config_setting(
    name = "using_cuda_clang_with_dynamic_build",
    define_values = {
        "using_cuda_clang": "true",
        "framework_shared_object": "true",
    },
)

# Setting to use when loading kernels dynamically
config_setting(
    name = "dynamic_loaded_kernels",
    define_values = {
        "dynamic_loaded_kernels": "true",
    },
    visibility = ["//visibility:public"],
)

config_setting(
    name = "using_cuda_nvcc",
    define_values = {
        "using_cuda_nvcc": "true",
    },
)

config_setting(
    name = "using_cuda_nvcc_with_dynamic_build",
    define_values = {
        "using_cuda_nvcc": "true",
        "framework_shared_object": "true",
    },
)

config_setting(
    name = "with_mpi_support",
    values = {"define": "with_mpi_support=true"},
    visibility = ["//visibility:public"],
)

config_setting(
    name = "override_eigen_strong_inline",
    values = {"define": "override_eigen_strong_inline=true"},
    visibility = ["//visibility:public"],
)

# This flag is set from the configure step when the user selects with nGraph option.
# By default it should be false
config_setting(
    name = "with_ngraph_support",
    values = {"define": "with_ngraph_support=true"},
    visibility = ["//visibility:public"],
)

# This flag specifies whether TensorFlow 2.0 API should be built instead
# of 1.* API. Note that TensorFlow 2.0 API is currently under development.
config_setting(
    name = "api_version_2",
    define_values = {"tf_api_version": "2"},
)

package_group(
    name = "internal",
    packages = [
        "-//third_party/tensorflow/python/estimator",
        "//learning/meta_rank/...",
        "//tensorflow/...",
        "//tensorflow_estimator/contrib/...",
        "//tensorflow_fold/llgtm/...",
        "//tensorflow_text/...",
        "//third_party/py/tensor2tensor/...",
    ],
)

load(
    "//third_party/mkl:build_defs.bzl",
    "if_mkl_ml",
)

filegroup(
    name = "intel_binary_blob",
    data = if_mkl_ml(
        [
            "//third_party/mkl:intel_binary_blob",
        ],
    ),
)

cc_library(
    name = "grpc",
    deps = select({
        ":linux_s390x": ["@grpc//:grpc_unsecure"],
        "//conditions:default": ["@grpc"],
    }),
)

cc_library(
    name = "grpc++",
    deps = select({
        ":linux_s390x": ["@grpc//:grpc++_unsecure"],
        "//conditions:default": ["@grpc//:grpc++"],
    }),
)

# A shared object which includes registration mechanisms for ops and
# kernels. Does not include the implementations of any ops or kernels. Instead,
# the library which loads libtensorflow_framework.so
# (e.g. _pywrap_tensorflow_internal.so for Python, libtensorflow.so for the C
# API) is responsible for registering ops with libtensorflow_framework.so. In
# addition to this core set of ops, user libraries which are loaded (via
# TF_LoadLibrary/tf.load_op_library) register their ops and kernels with this
# shared object directly.
#
# For example, from Python tf.load_op_library loads a custom op library (via
# dlopen() on Linux), the library finds libtensorflow_framework.so (no
# filesystem search takes place, since libtensorflow_framework.so has already
# been loaded by pywrap_tensorflow) and registers its ops and kernels via
# REGISTER_OP and REGISTER_KERNEL_BUILDER (which use symbols from
# libtensorflow_framework.so), and pywrap_tensorflow can then use these
# ops. Since other languages use the same libtensorflow_framework.so, op
# libraries are language agnostic.
#
# This shared object is not used unless framework_shared_object=true (set in the
# configure script unconditionally); otherwise if it is false or undefined, the
# build is static and TensorFlow symbols (in Python only) are loaded into the
# global symbol table in order to support op registration. This means that
# projects building with Bazel and importing TensorFlow as a dependency will not
# depend on libtensorflow_framework.so unless they opt in.
tf_cc_shared_object(
    name = "libtensorflow_framework.so",
    framework_so = [],
    linkopts = select({
        "//tensorflow:darwin": [],
        "//tensorflow:windows": [],
        "//conditions:default": [
            "-Wl,--version-script",  #  This line must be directly followed by the version_script.lds file
            "$(location //tensorflow:tf_framework_version_script.lds)",
        ],
    }),
    linkstatic = 1,
    visibility = ["//visibility:public"],
    deps = [
        "//tensorflow/core:core_cpu_impl",
        "//tensorflow/core:framework_internal_impl",
        "//tensorflow/core:gpu_runtime_impl",
        "//tensorflow/core/grappler/optimizers:custom_graph_optimizer_registry_impl",
        "//tensorflow/core:lib_internal_impl",
        "//tensorflow/stream_executor:stream_executor_impl",
        "//tensorflow:tf_framework_version_script.lds",
    ] + tf_additional_binary_deps(),
)

# -------------------------------------------
# New rules should be added above this target.
# -------------------------------------------

# TensorFlow uses several libraries that may also be used by applications
# linking against the C and C++ APIs (such as libjpeg).  When we create
# the shared library, only export the core TF API functions to avoid
# causing library conflicts (e.g., those reported in github issue 1924).
# On Linux, tell the linker (-Wl,<option>) to use a version script that
# excludes all but a subset of function names.
# On MacOS, the linker does not support version_script, but has an
# an "-exported_symbols_list" command.  -z defs disallows undefined
# symbols in object files.

tf_cc_shared_object(
    name = "libtensorflow.so",
    linkopts = select({
        "//tensorflow:darwin": [
            "-Wl,-exported_symbols_list",  # This line must be directly followed by the exported_symbols.lds file
            "$(location //tensorflow/c:exported_symbols.lds)",
            "-Wl,-install_name,@rpath/libtensorflow.so",
        ],
        "//tensorflow:windows": [],
        "//conditions:default": [
            "-z defs",
            "-Wl,--version-script",  #  This line must be directly followed by the version_script.lds file
            "$(location //tensorflow/c:version_script.lds)",
        ],
    }),
    visibility = ["//visibility:public"],
    deps = [
        "//tensorflow/c:c_api",
        "//tensorflow/c:c_api_experimental",
        "//tensorflow/c:exported_symbols.lds",
        "//tensorflow/c:version_script.lds",
        "//tensorflow/c/eager:c_api",
        "//tensorflow/core:tensorflow",
    ],
)

tf_cc_shared_object(
    name = "libtensorflow_cc.so",
    linkopts = select({
        "//tensorflow:darwin": [
            "-Wl,-exported_symbols_list",  # This line must be directly followed by the exported_symbols.lds file
            "$(location //tensorflow:tf_exported_symbols.lds)",
        ],
        "//tensorflow:windows": [],
        "//conditions:default": [
            "-z defs",
            "-Wl,--version-script",  #  This line must be directly followed by the version_script.lds file
            "$(location //tensorflow:tf_version_script.lds)",
        ],
    }),
    visibility = ["//visibility:public"],
    deps = [
        "//tensorflow:tf_exported_symbols.lds",
        "//tensorflow:tf_version_script.lds",
        "//tensorflow/c:c_api",
        "//tensorflow/c/eager:c_api",
        "//tensorflow/cc:cc_ops",
        "//tensorflow/cc:client_session",
        "//tensorflow/cc:scope",
        "//tensorflow/cc/profiler",
        "//tensorflow/core:tensorflow",
    ] + if_ngraph(["@ngraph_tf//:ngraph_tf"]),
)

exports_files(
    [
        "tf_version_script.lds",
        "tf_exported_symbols.lds",
    ],
)

genrule(
    name = "install_headers",
    srcs = [
        "//tensorflow/c:headers",
        "//tensorflow/c/eager:headers",
        "//tensorflow/cc:headers",
        "//tensorflow/core:headers",
    ],
    outs = ["include"],
    cmd = """
    mkdir $@
    for f in $(SRCS); do
      d="$${f%/*}"
      d="$${d#bazel-out*genfiles/}"
      d="$${d#*external/eigen_archive/}"

      if [[ $${d} == *local_config_* ]]; then
        continue
      fi

      if [[ $${d} == external* ]]; then
        extname="$${d#*external/}"
        extname="$${extname%%/*}"
        if [[ $${TF_SYSTEM_LIBS:-} == *$${extname}* ]]; then
          continue
        fi
      fi

      mkdir -p "$@/$${d}"
      cp "$${f}" "$@/$${d}/"
    done
    """,
    tags = ["manual"],
    visibility = ["//visibility:public"],
)

genrule(
    name = "root_init_gen",
    srcs = select({
        "api_version_2": [":tf_python_api_gen_v2"],
        "//conditions:default": [":tf_python_api_gen_v1"],
    }),
    outs = ["__init__.py"],
    cmd = select({
        "api_version_2": "cp $(@D)/_api/v2/v2.py $(OUTS)",
        "//conditions:default": "cp $(@D)/_api/v1/v1.py $(OUTS)",
    }),
)

gen_api_init_files(
    name = "tf_python_api_gen_v1",
    srcs = [
        "api_template_v1.__init__.py",
        "compat_template_v1.__init__.py",
    ],
    api_version = 1,
    compat_api_versions = [1],
    compat_init_templates = ["compat_template_v1.__init__.py"],
    output_dir = "_api/v1/",
    output_files = TENSORFLOW_API_INIT_FILES_V1_WITH_COMPAT,
    output_package = "tensorflow._api.v1",
    root_file_name = "v1.py",
    root_init_template = "api_template_v1.__init__.py",
)

gen_api_init_files(
    name = "tf_python_api_gen_v2",
    srcs = [
        "api_template.__init__.py",
        "compat_template_v1.__init__.py",
    ],
    api_version = 2,
    compat_api_versions = [1],
    compat_init_templates = ["compat_template_v1.__init__.py"],
    output_dir = "_api/v2/",
    output_files = TENSORFLOW_API_INIT_FILES_V2,
    output_package = "tensorflow._api.v2",
    root_file_name = "v2.py",
    root_init_template = "api_template.__init__.py",
)

py_library(
    name = "tensorflow_py",
    srcs_version = "PY2AND3",
    visibility = ["//visibility:public"],
    deps = select({
        "api_version_2": [],
        "//conditions:default": ["//tensorflow/contrib:contrib_py"],
    }) + [
        ":tensorflow_py_no_contrib",
        "//tensorflow/python/estimator:estimator_py",
    ],
)

py_library(
    name = "tensorflow_py_no_contrib",
    srcs = select({
        "api_version_2": [":tf_python_api_gen_v2"],
        "//conditions:default": [":tf_python_api_gen_v1"],
    }) + [":root_init_gen"],
    srcs_version = "PY2AND3",
    visibility = ["//visibility:public"],
    deps = ["//tensorflow/python:no_contrib"],
)<|MERGE_RESOLUTION|>--- conflicted
+++ resolved
@@ -240,17 +240,12 @@
     visibility = ["//visibility:public"],
 )
 
-<<<<<<< HEAD
-=======
 config_setting(
     name = "with_avro_support",
     define_values = {"with_avro_support": "true"},
     visibility = ["//visibility:public"],
 )
 
-# Crosses between platforms and file system libraries not supported on those
-# platforms due to limitations in nested select() statements.
->>>>>>> a34c3b4d
 config_setting(
     name = "no_kafka_support",
     define_values = {"no_kafka_support": "true"},
