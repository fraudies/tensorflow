op {
  graph_op_name: "Conv3DBackpropFilterV2"
  endpoint {
<<<<<<< HEAD
=======
    name: "nn.conv3d_backprop_filter"
    deprecation_version: 2
  }
  endpoint {
>>>>>>> a751f01a
    name: "nn.conv3d_backprop_filter_v2"
  }
}<|MERGE_RESOLUTION|>--- conflicted
+++ resolved
@@ -1,13 +1,10 @@
 op {
   graph_op_name: "Conv3DBackpropFilterV2"
   endpoint {
-<<<<<<< HEAD
-=======
     name: "nn.conv3d_backprop_filter"
     deprecation_version: 2
   }
   endpoint {
->>>>>>> a751f01a
     name: "nn.conv3d_backprop_filter_v2"
   }
 }