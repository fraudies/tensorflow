op {
  graph_op_name: "GatherNd"
<<<<<<< HEAD
  endpoint {
    name: "gather_nd"
  }
  endpoint {
    name: "manip.gather_nd"
    deprecated: true
  }
=======
  visibility: HIDDEN
>>>>>>> 4c307bd3
}<|MERGE_RESOLUTION|>--- conflicted
+++ resolved
@@ -1,14 +1,4 @@
 op {
   graph_op_name: "GatherNd"
-<<<<<<< HEAD
-  endpoint {
-    name: "gather_nd"
-  }
-  endpoint {
-    name: "manip.gather_nd"
-    deprecated: true
-  }
-=======
   visibility: HIDDEN
->>>>>>> 4c307bd3
 }