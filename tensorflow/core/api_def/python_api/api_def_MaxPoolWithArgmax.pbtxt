op {
  graph_op_name: "MaxPoolWithArgmax"
<<<<<<< HEAD
  endpoint {
    name: "nn.max_pool_with_argmax"
  }
=======
  visibility: HIDDEN
>>>>>>> a751f01a
}<|MERGE_RESOLUTION|>--- conflicted
+++ resolved
@@ -1,10 +1,4 @@
 op {
   graph_op_name: "MaxPoolWithArgmax"
-<<<<<<< HEAD
-  endpoint {
-    name: "nn.max_pool_with_argmax"
-  }
-=======
   visibility: HIDDEN
->>>>>>> a751f01a
 }