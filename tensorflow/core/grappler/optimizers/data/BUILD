--- conflicted
+++ resolved
@@ -321,298 +321,245 @@
 )
 
 cc_library(
-<<<<<<< HEAD
+    name = "make_numa_aware",
+    srcs = ["make_numa_aware.cc"],
+    hdrs = ["make_numa_aware.h"],
+    deps = [
+        ":graph_utils",
+        ":optimizer_base",
+        "@com_google_absl//absl/container:flat_hash_set",
+        "//tensorflow/core/grappler:mutable_graph_view",
+        "//tensorflow/core/grappler:grappler_item",
+        "//tensorflow/core/grappler:mutable_graph_view",
+        "//tensorflow/core/grappler:op_types",
+        "//tensorflow/core/grappler/clusters:cluster",
+        "//tensorflow/core/grappler/optimizers:custom_graph_optimizer_registry",
+    ] + tf_protos_all(),
+    alwayslink = 1,
+)
+
+tf_cc_test(
+    name = "make_numa_aware_test",
+    srcs = ["make_numa_aware_test.cc"],
+    deps = [
+        ":graph_test_utils",
+        ":graph_utils",
+        ":make_sloppy",
+        "//tensorflow/core:framework",
+        "//tensorflow/core:test",
+        "//tensorflow/core:test_main",
+        "//tensorflow/core:testlib",
+        "//tensorflow/core/grappler:grappler_item",
+    ],
+)
+
+cc_library(
     name = "make_sloppy",
     srcs = ["make_sloppy.cc"],
     hdrs = ["make_sloppy.h"],
-    visibility = ["//visibility:public"],
-    deps = [
-=======
-    name = "make_numa_aware",
-    srcs = ["make_numa_aware.cc"],
-    hdrs = ["make_numa_aware.h"],
-    deps = [
-        ":graph_utils",
-        ":optimizer_base",
-        "@com_google_absl//absl/container:flat_hash_set",
-        "//tensorflow/core/grappler:mutable_graph_view",
->>>>>>> 4c307bd3
-        "//tensorflow/core/grappler:grappler_item",
-        "//tensorflow/core/grappler:mutable_graph_view",
-        "//tensorflow/core/grappler:op_types",
-        "//tensorflow/core/grappler/clusters:cluster",
-        "//tensorflow/core/grappler/optimizers:custom_graph_optimizer_registry",
-    ] + tf_protos_all(),
-    alwayslink = 1,
-)
-
-tf_cc_test(
-<<<<<<< HEAD
+    deps = [
+        ":optimizer_base",
+        "//tensorflow/core/grappler:grappler_item",
+        "//tensorflow/core/grappler:mutable_graph_view",
+        "//tensorflow/core/grappler:grappler_item",
+        "//tensorflow/core/grappler:op_types",
+        "//tensorflow/core/grappler:utils",
+        "//tensorflow/core/grappler/clusters:cluster",
+        "//tensorflow/core/grappler/optimizers:custom_graph_optimizer_registry",
+        "//tensorflow/core:lib_internal",
+    ] + tf_protos_all(),
+    alwayslink = 1,
+)
+
+tf_cc_test(
     name = "make_sloppy_test",
     srcs = ["make_sloppy_test.cc"],
-    visibility = ["//visibility:public"],
-=======
-    name = "make_numa_aware_test",
-    srcs = ["make_numa_aware_test.cc"],
->>>>>>> 4c307bd3
+    deps = [
+        ":graph_utils",
+        ":map_vectorization",
+        "//tensorflow/core:framework",
+        "//tensorflow/core:test",
+        "//tensorflow/core:test_main",
+        "//tensorflow/core:testlib",
+        "//tensorflow/core/grappler:grappler_item",
+    ],
+)
+
+cc_library(
+    name = "map_and_batch_fusion",
+    srcs = ["map_and_batch_fusion.cc"],
+    hdrs = [
+        "map_and_batch_fusion.h",
+    ],
+    deps = [
+        ":graph_utils",
+        ":optimizer_base",
+        "@com_google_absl//absl/container:flat_hash_set",
+        "//tensorflow/core:lib",
+        "//tensorflow/core/grappler:mutable_graph_view",
+        "//tensorflow/core/grappler:grappler_item",
+        "//tensorflow/core/grappler:op_types",
+        "//tensorflow/core/grappler:utils",
+        "//tensorflow/core/grappler/clusters:cluster",
+        "//tensorflow/core/grappler/optimizers:custom_graph_optimizer_registry",
+    ] + tf_protos_all(),
+    alwayslink = 1,
+)
+
+tf_cc_test(
+    name = "map_and_batch_fusion_test",
+    srcs = ["map_and_batch_fusion_test.cc"],
+    deps = [
+        ":graph_utils",
+        ":map_and_batch_fusion",
+        "//tensorflow/core:framework",
+        "//tensorflow/core:test",
+        "//tensorflow/core:test_main",
+        "//tensorflow/core/grappler:grappler_item",
+    ],
+)
+
+cc_library(
+    name = "map_and_filter_fusion",
+    srcs = ["map_and_filter_fusion.cc"],
+    hdrs = [
+        "map_and_filter_fusion.h",
+    ],
+    deps = [
+        ":graph_utils",
+        ":fusion_utils",
+        ":optimizer_base",
+        "@com_google_absl//absl/container:flat_hash_set",
+        "//tensorflow/core:lib",
+        "//tensorflow/core/grappler:mutable_graph_view",
+        "//tensorflow/core/grappler:grappler_item",
+        "//tensorflow/core/grappler:op_types",
+        "//tensorflow/core/grappler:utils",
+        "//tensorflow/core/grappler/clusters:cluster",
+        "//tensorflow/core/grappler/utils:topological_sort",
+        "//tensorflow/core/grappler/optimizers:custom_graph_optimizer_registry",
+        "//tensorflow/core:lib_internal",
+    ] + tf_protos_all(),
+    alwayslink = 1,
+)
+
+tf_cc_test(
+    name = "map_and_filter_fusion_test",
+    srcs = ["map_and_filter_fusion_test.cc"],
     deps = [
         ":graph_test_utils",
         ":graph_utils",
-        ":make_sloppy",
-        "//tensorflow/core:framework",
-        "//tensorflow/core:test",
-        "//tensorflow/core:test_main",
-        "//tensorflow/core:testlib",
-        "//tensorflow/core/grappler:grappler_item",
-    ],
-)
-
-cc_library(
-<<<<<<< HEAD
+        ":map_and_filter_fusion",
+        "//tensorflow/core:framework",
+        "//tensorflow/core:test",
+        "//tensorflow/core:test_main",
+        "//tensorflow/core:testlib",
+        "//tensorflow/core/grappler:grappler_item",
+    ],
+)
+
+cc_library(
+    name = "map_fusion",
+    srcs = ["map_fusion.cc"],
+    hdrs = [
+        "map_fusion.h",
+    ],
+    deps = [
+        ":graph_utils",
+        ":fusion_utils",
+        ":optimizer_base",
+        "@com_google_absl//absl/container:flat_hash_set",
+        "//tensorflow/core/grappler:mutable_graph_view",
+        "//tensorflow/core:lib",
+        "//tensorflow/core/grappler:grappler_item",
+        "//tensorflow/core/grappler:op_types",
+        "//tensorflow/core/grappler:utils",
+        "//tensorflow/core/grappler/clusters:cluster",
+        "//tensorflow/core/grappler/utils:topological_sort",
+        "//tensorflow/core/grappler/optimizers:custom_graph_optimizer_registry",
+        "//tensorflow/core:lib_internal",
+    ] + tf_protos_all(),
+    alwayslink = 1,
+)
+
+tf_cc_test(
+    name = "map_fusion_test",
+    srcs = ["map_fusion_test.cc"],
+    deps = [
+        ":graph_test_utils",
+        ":graph_utils",
+        ":map_fusion",
+        "//tensorflow/core:control_flow_ops_op_lib",
+        "//tensorflow/core:framework",
+        "//tensorflow/core:test",
+        "//tensorflow/core:test_main",
+        "//tensorflow/core:testlib",
+        "//tensorflow/core/grappler:grappler_item",
+        "//tensorflow/core/kernels:control_flow_ops",
+    ],
+)
+
+cc_library(
+    name = "map_parallelization",
+    srcs = ["map_parallelization.cc"],
+    hdrs = [
+        "map_parallelization.h",
+    ],
+    deps = [
+        ":function_utils",
+        ":graph_utils",
+        ":optimizer_base",
+        "@com_google_absl//absl/container:flat_hash_set",
+        "//tensorflow/core/grappler:mutable_graph_view",
+        "//tensorflow/core/grappler:grappler_item",
+        "//tensorflow/core/grappler:op_types",
+        "//tensorflow/core/grappler:utils",
+        "//tensorflow/core/grappler/clusters:cluster",
+        "//tensorflow/core/grappler/optimizers:custom_graph_optimizer_registry",
+    ] + tf_protos_all(),
+    alwayslink = 1,
+)
+
+tf_cc_test(
+    name = "map_parallelization_test",
+    srcs = ["map_parallelization_test.cc"],
+    deps = [
+        ":graph_test_utils",
+        ":graph_utils",
+        ":map_parallelization",
+        "//tensorflow/core:framework",
+        "//tensorflow/core:test",
+        "//tensorflow/core:test_main",
+        "//tensorflow/core:testlib",
+        "//tensorflow/core/grappler:grappler_item",
+    ],
+)
+
+cc_library(
     name = "map_vectorization",
     srcs = ["map_vectorization.cc"],
     hdrs = [
         "map_vectorization.h",
     ],
-    visibility = ["//visibility:public"],
-    deps = [
-        ":function_utils",
-        ":graph_utils",
+    deps = [
+        ":graph_utils",
+        ":optimizer_base",
         ":vectorization_utils",
-        "//tensorflow/core:lib",
-=======
-    name = "make_sloppy",
-    srcs = ["make_sloppy.cc"],
-    hdrs = ["make_sloppy.h"],
-    deps = [
-        ":optimizer_base",
-        "//tensorflow/core/grappler:grappler_item",
->>>>>>> 4c307bd3
-        "//tensorflow/core/grappler:mutable_graph_view",
-        "//tensorflow/core/grappler:grappler_item",
-        "//tensorflow/core/grappler:op_types",
-        "//tensorflow/core/grappler:utils",
-        "//tensorflow/core/grappler/clusters:cluster",
-        "//tensorflow/core/grappler/optimizers:custom_graph_optimizer_registry",
-        "//tensorflow/core:lib_internal",
-    ] + tf_protos_all(),
-    alwayslink = 1,
-)
-
-tf_cc_test(
-<<<<<<< HEAD
-    name = "map_vectorization_test",
-    srcs = ["map_vectorization_test.cc"],
-    visibility = ["//visibility:public"],
-=======
-    name = "make_sloppy_test",
-    srcs = ["make_sloppy_test.cc"],
->>>>>>> 4c307bd3
-    deps = [
-        ":graph_utils",
-        ":map_vectorization",
-        "//tensorflow/core:framework",
-        "//tensorflow/core:test",
-        "//tensorflow/core:test_main",
-        "//tensorflow/core:testlib",
-        "//tensorflow/core/grappler:grappler_item",
-    ],
-)
-
-cc_library(
-    name = "map_and_batch_fusion",
-    srcs = ["map_and_batch_fusion.cc"],
-    hdrs = [
-        "map_and_batch_fusion.h",
-    ],
-    deps = [
-        ":graph_utils",
-        ":optimizer_base",
-        "@com_google_absl//absl/container:flat_hash_set",
-        "//tensorflow/core:lib",
-        "//tensorflow/core/grappler:mutable_graph_view",
-        "//tensorflow/core/grappler:grappler_item",
-        "//tensorflow/core/grappler:op_types",
-        "//tensorflow/core/grappler:utils",
-        "//tensorflow/core/grappler/clusters:cluster",
-        "//tensorflow/core/grappler/optimizers:custom_graph_optimizer_registry",
-    ] + tf_protos_all(),
-    alwayslink = 1,
-)
-
-tf_cc_test(
-    name = "map_and_batch_fusion_test",
-    srcs = ["map_and_batch_fusion_test.cc"],
-    deps = [
-        ":graph_utils",
-        ":map_and_batch_fusion",
-        "//tensorflow/core:framework",
-        "//tensorflow/core:test",
-        "//tensorflow/core:test_main",
-        "//tensorflow/core/grappler:grappler_item",
-    ],
-)
-
-cc_library(
-    name = "map_and_filter_fusion",
-    srcs = ["map_and_filter_fusion.cc"],
-    hdrs = [
-        "map_and_filter_fusion.h",
-    ],
-    deps = [
-        ":graph_utils",
-        ":fusion_utils",
-        ":optimizer_base",
-        "@com_google_absl//absl/container:flat_hash_set",
-        "//tensorflow/core:lib",
-        "//tensorflow/core/grappler:mutable_graph_view",
-        "//tensorflow/core/grappler:grappler_item",
-        "//tensorflow/core/grappler:op_types",
-        "//tensorflow/core/grappler:utils",
-        "//tensorflow/core/grappler/clusters:cluster",
-        "//tensorflow/core/grappler/utils:topological_sort",
-        "//tensorflow/core/grappler/optimizers:custom_graph_optimizer_registry",
-        "//tensorflow/core:lib_internal",
-    ] + tf_protos_all(),
-    alwayslink = 1,
-)
-
-tf_cc_test(
-    name = "map_and_filter_fusion_test",
-    srcs = ["map_and_filter_fusion_test.cc"],
-    deps = [
-        ":graph_test_utils",
-        ":graph_utils",
-        ":map_and_filter_fusion",
-        "//tensorflow/core:framework",
-        "//tensorflow/core:test",
-        "//tensorflow/core:test_main",
-        "//tensorflow/core:testlib",
-        "//tensorflow/core/grappler:grappler_item",
-    ],
-)
-
-cc_library(
-    name = "map_fusion",
-    srcs = ["map_fusion.cc"],
-    hdrs = [
-        "map_fusion.h",
-    ],
-    deps = [
-        ":graph_utils",
-        ":fusion_utils",
-        ":optimizer_base",
-        "@com_google_absl//absl/container:flat_hash_set",
-        "//tensorflow/core/grappler:mutable_graph_view",
-        "//tensorflow/core:lib",
-        "//tensorflow/core/grappler:grappler_item",
-        "//tensorflow/core/grappler:op_types",
-        "//tensorflow/core/grappler:utils",
-        "//tensorflow/core/grappler/clusters:cluster",
-        "//tensorflow/core/grappler/utils:topological_sort",
-        "//tensorflow/core/grappler/optimizers:custom_graph_optimizer_registry",
-        "//tensorflow/core:lib_internal",
-    ] + tf_protos_all(),
-    alwayslink = 1,
-)
-
-tf_cc_test(
-    name = "map_fusion_test",
-    srcs = ["map_fusion_test.cc"],
-    deps = [
-        ":graph_test_utils",
-        ":graph_utils",
-        ":map_fusion",
-        "//tensorflow/core:control_flow_ops_op_lib",
-        "//tensorflow/core:framework",
-        "//tensorflow/core:test",
-        "//tensorflow/core:test_main",
-        "//tensorflow/core:testlib",
-        "//tensorflow/core/grappler:grappler_item",
-        "//tensorflow/core/kernels:control_flow_ops",
-    ],
-)
-
-cc_library(
-    name = "map_parallelization",
-    srcs = ["map_parallelization.cc"],
-    hdrs = [
-        "map_parallelization.h",
-    ],
-    deps = [
-        ":function_utils",
-        ":graph_utils",
-        ":optimizer_base",
-        "@com_google_absl//absl/container:flat_hash_set",
-        "//tensorflow/core/grappler:mutable_graph_view",
-        "//tensorflow/core/grappler:grappler_item",
-        "//tensorflow/core/grappler:op_types",
-        "//tensorflow/core/grappler:utils",
-        "//tensorflow/core/grappler/clusters:cluster",
-        "//tensorflow/core/grappler/optimizers:custom_graph_optimizer_registry",
-    ] + tf_protos_all(),
-    alwayslink = 1,
-)
-
-tf_cc_test(
-    name = "map_parallelization_test",
-    srcs = ["map_parallelization_test.cc"],
-    deps = [
-        ":graph_test_utils",
-        ":graph_utils",
-        ":map_parallelization",
-        "//tensorflow/core:framework",
-        "//tensorflow/core:test",
-        "//tensorflow/core:test_main",
-        "//tensorflow/core:testlib",
-        "//tensorflow/core/grappler:grappler_item",
-    ],
-)
-
-cc_library(
-<<<<<<< HEAD
-    name = "map_and_batch_numa_aware_replacement",
-    srcs = ["map_and_batch_numa_aware_replacement.cc"],
-    hdrs = ["map_and_batch_numa_aware_replacement.h"],
-    visibility = ["//visibility:public"],
-=======
-    name = "map_vectorization",
-    srcs = ["map_vectorization.cc"],
-    hdrs = [
-        "map_vectorization.h",
-    ],
->>>>>>> 4c307bd3
-    deps = [
-        ":graph_utils",
-<<<<<<< HEAD
-=======
-        ":optimizer_base",
-        ":vectorization_utils",
-        "@com_google_absl//absl/container:flat_hash_set",
-        "//tensorflow/core:framework",
-        "//tensorflow/core:lib",
->>>>>>> 4c307bd3
-        "//tensorflow/core/grappler:mutable_graph_view",
-        "//tensorflow/core:lib",
-        "//tensorflow/core/grappler:grappler_item",
-        "//tensorflow/core/grappler:op_types",
-        "//tensorflow/core/grappler:utils",
-        "//tensorflow/core/grappler/clusters:cluster",
-        "//tensorflow/core/grappler/optimizers:custom_graph_optimizer_registry",
-    ] + tf_protos_all(),
-    alwayslink = 1,
-)
-
-tf_cc_test(
-<<<<<<< HEAD
-    name = "map_and_batch_numa_aware_replacement_test",
-    srcs = ["map_and_batch_numa_aware_replacement_test.cc"],
-    visibility = ["//visibility:public"],
-    deps = [
-        ":graph_test_utils",
-        ":graph_utils",
-        ":map_and_batch_numa_aware_replacement",
-=======
+        "@com_google_absl//absl/container:flat_hash_set",
+        "//tensorflow/core:framework",
+        "//tensorflow/core:lib",
+        "//tensorflow/core/grappler:mutable_graph_view",
+        "//tensorflow/core:lib",
+        "//tensorflow/core/grappler:grappler_item",
+        "//tensorflow/core/grappler:op_types",
+        "//tensorflow/core/grappler:utils",
+        "//tensorflow/core/grappler/clusters:cluster",
+        "//tensorflow/core/grappler/optimizers:custom_graph_optimizer_registry",
+    ] + tf_protos_all(),
+    alwayslink = 1,
+)
+
+tf_cc_test(
     name = "map_vectorization_test",
     srcs = ["map_vectorization_test.cc"],
     deps = [
@@ -623,7 +570,6 @@
         "//tensorflow/core:bitwise_ops_op_lib",
         "//tensorflow/core:core_cpu",
         "//tensorflow/core:direct_session",
->>>>>>> 4c307bd3
         "//tensorflow/core:framework",
         "//tensorflow/core:lib",
         "//tensorflow/core:spectral_ops_op_lib",
@@ -759,43 +705,6 @@
 )
 
 cc_library(
-<<<<<<< HEAD
-    name = "data",
-    visibility = ["//visibility:public"],
-    deps = [
-        ":filter_fusion",
-        ":hoist_random_uniform",
-        ":latency_all_edges",
-        ":make_sloppy",
-        ":map_and_batch_fusion",
-        ":map_and_batch_numa_aware_replacement",
-        ":map_and_filter_fusion",
-        ":map_fusion",
-        ":map_parallelization",
-        ":map_vectorization",
-        ":noop_elimination",
-        ":shuffle_and_repeat_fusion",
-    ],
-    alwayslink = 1,
-)
-
-tf_cc_test(
-    name = "latency_all_edges_test",
-    srcs = ["latency_all_edges_test.cc"],
-    deps = [
-        ":graph_utils",
-        ":latency_all_edges",
-        "//tensorflow/core:framework",
-        "//tensorflow/core:test",
-        "//tensorflow/core:test_main",
-        "//tensorflow/core:testlib",
-        "//tensorflow/core/grappler:grappler_item",
-    ],
-)
-
-cc_library(
-=======
->>>>>>> 4c307bd3
     name = "vectorization_utils",
     srcs = ["vectorization_utils.cc"],
     hdrs = [
@@ -835,8 +744,6 @@
         "//tensorflow/core:dataset_ops_op_lib",
         "//tensorflow/core/kernels:cast_op",
         "//tensorflow/core/kernels:logging_ops",
-<<<<<<< HEAD
-=======
         "//tensorflow/core:logging_ops_op_lib",
         "//tensorflow/core/kernels:math",
         "//tensorflow/core:spectral_ops_op_lib",
@@ -849,7 +756,6 @@
         "//tensorflow/core:mkl_nn_ops_op_lib",
         "//tensorflow/core:math_ops_op_lib",
         "//tensorflow/core:functional_ops_op_lib",
->>>>>>> 4c307bd3
         "//tensorflow/core/kernels:parsing",
         "//tensorflow/core:parsing_ops_op_lib",
         "//tensorflow/tools/graph_transforms:transform_utils",
