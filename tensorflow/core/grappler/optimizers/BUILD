--- conflicted
+++ resolved
@@ -2,12 +2,6 @@
 
 load("//tensorflow:tensorflow.bzl", "tf_cc_test", "tf_kernel_library")
 load("//tensorflow:tensorflow.bzl", "tf_cuda_cc_test")
-<<<<<<< HEAD
-load("//tensorflow:tensorflow.bzl", "tf_kernel_library")
-load("//tensorflow:tensorflow.bzl", "tf_cuda_only_cc_test")
-load("@local_config_cuda//cuda:build_defs.bzl", "if_cuda")
-=======
->>>>>>> 4c307bd3
 
 # Platform specific build config
 load(
@@ -106,11 +100,8 @@
         "//tensorflow/core/grappler/clusters:cluster",
         "//tensorflow/core/grappler/costs:graph_properties",
         "//tensorflow/core/grappler/utils:symbolic_shapes",
-<<<<<<< HEAD
-=======
         "@com_google_absl//absl/container:flat_hash_set",
         "@com_google_absl//absl/strings",
->>>>>>> 4c307bd3
     ],
 )
 
@@ -157,17 +148,11 @@
         "//tensorflow/core:lib",
         "//tensorflow/core:lib_internal",
         "//tensorflow/core:protos_all_cc",
-<<<<<<< HEAD
-        "//tensorflow/core/grappler:graph_view",
-=======
         "//tensorflow/core/grappler:graph_topology_view",
->>>>>>> 4c307bd3
         "//tensorflow/core/grappler:grappler_item",
         "//tensorflow/core/grappler:op_types",
         "//tensorflow/core/grappler:utils",
         "//tensorflow/core/grappler/utils:functions",
-<<<<<<< HEAD
-=======
         "//tensorflow/core/grappler/utils:topological_sort",
         "//tensorflow/core/grappler/utils:traversal",
         "@com_google_absl//absl/algorithm:container",
@@ -175,7 +160,6 @@
         "@com_google_absl//absl/container:flat_hash_set",
         "@com_google_absl//absl/memory",
         "@com_google_absl//absl/strings",
->>>>>>> 4c307bd3
     ],
 )
 
@@ -467,11 +451,7 @@
         "//tensorflow/core:framework",
         "//tensorflow/core:lib",
         "//tensorflow/core:protos_all_cc",
-<<<<<<< HEAD
-        "//tensorflow/core/grappler:graph_view",
-=======
         "//tensorflow/core/grappler:graph_topology_view",
->>>>>>> 4c307bd3
         "//tensorflow/core/grappler:grappler_item",
         "//tensorflow/core/grappler:op_types",
         "//tensorflow/core/grappler:utils",
@@ -634,13 +614,10 @@
         "//tensorflow/core/grappler/utils:colocation",
         "//tensorflow/core/grappler/utils:functions",
         "//tensorflow/core/grappler/utils:topological_sort",
-<<<<<<< HEAD
-=======
         "//tensorflow/core/grappler/utils:tpu",
         "//tensorflow/core/grappler/verifiers:graph_verifier",
         "//tensorflow/core/grappler/verifiers:structure_verifier",
         "@com_google_absl//absl/strings",
->>>>>>> 4c307bd3
     ],
 )
 
@@ -723,22 +700,15 @@
         "//tensorflow/core:lib",
         "//tensorflow/core:lib_internal",
         "//tensorflow/core:protos_all_cc",
-<<<<<<< HEAD
-        "//tensorflow/core/grappler:graph_view",
-=======
         "//tensorflow/core/grappler:graph_topology_view",
->>>>>>> 4c307bd3
         "//tensorflow/core/grappler:grappler_item",
         "//tensorflow/core/grappler:op_types",
         "//tensorflow/core/grappler:utils",
         "//tensorflow/core/grappler/costs:graph_properties",
         "//tensorflow/core/grappler/utils:frame",
-<<<<<<< HEAD
-=======
         "//tensorflow/core/grappler/utils:traversal",
         "@com_google_absl//absl/container:flat_hash_set",
         "@com_google_absl//absl/strings",
->>>>>>> 4c307bd3
     ],
 )
 
@@ -813,12 +783,9 @@
         "//tensorflow/core/grappler:op_types",
         "//tensorflow/core/grappler:utils",
         "//tensorflow/core/grappler/costs:graph_properties",
-<<<<<<< HEAD
-=======
         "//tensorflow/core/grappler/utils:symbolic_shapes",
         "//tensorflow/core/grappler/utils:topological_sort",
         "@com_google_absl//absl/container:flat_hash_set",
->>>>>>> 4c307bd3
     ],
 )
 
