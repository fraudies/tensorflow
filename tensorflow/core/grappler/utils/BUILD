--- conflicted
+++ resolved
@@ -105,12 +105,8 @@
     deps = [
         "//tensorflow/core:lib",
         "//tensorflow/core:protos_all_cc",
-<<<<<<< HEAD
-        "//tensorflow/core/grappler:graph_view",
-=======
         "//tensorflow/core/grappler:graph_topology_view",
         "@com_google_absl//absl/container:flat_hash_map",
->>>>>>> 4c307bd3
     ],
 )
 
@@ -184,14 +180,11 @@
         "//tensorflow/core/grappler:grappler_item",
         "//tensorflow/core/grappler:op_types",
         "//tensorflow/core/grappler:utils",
-<<<<<<< HEAD
-=======
         "@com_google_absl//absl/algorithm:container",
         "@com_google_absl//absl/container:flat_hash_map",
         "@com_google_absl//absl/container:flat_hash_set",
         "@com_google_absl//absl/container:inlined_vector",
         "@com_google_absl//absl/strings",
->>>>>>> 4c307bd3
     ],
 )
 
