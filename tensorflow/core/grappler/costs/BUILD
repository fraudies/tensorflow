--- conflicted
+++ resolved
@@ -41,11 +41,7 @@
     visibility = ["//visibility:public"],
     deps = [
         ":utils",
-<<<<<<< HEAD
-        "@com_google_absl//absl/memory",
-=======
         "@com_google_absl//absl/types:optional",
->>>>>>> a751f01a
         "//tensorflow/core/grappler/utils:functions",
         "//tensorflow/core/grappler/utils:topological_sort",
         "//tensorflow/core/grappler:graph_view",
