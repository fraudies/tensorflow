--- conflicted
+++ resolved
@@ -355,8 +355,6 @@
     ],
 )
 
-<<<<<<< HEAD
-=======
 cc_library(
     name = "framework_bounds_check",
     hdrs = ["framework/bounds_check.h"],
@@ -367,7 +365,6 @@
     ],
 )
 
->>>>>>> a751f01a
 filegroup(
     name = "platform_port_hdrs",
     srcs = [
@@ -484,8 +481,6 @@
     ] + tf_additional_human_readable_json_deps(),
 )
 
-<<<<<<< HEAD
-=======
 cc_library(
     name = "logger",
     srcs = ["platform/logger.cc"],
@@ -495,7 +490,6 @@
     deps = [":lib_proto_parsing"],
 )
 
->>>>>>> a751f01a
 filegroup(
     name = "platform_env_hdrs",
     srcs = [
@@ -531,14 +525,10 @@
         ":platform_env_internal_hdrs",
     ],
     copts = tf_copts(),
-<<<<<<< HEAD
-    visibility = ["//tensorflow/core:__subpackages__"],
-=======
     visibility = [
         ":__subpackages__",
         "//tensorflow/c:__subpackages__",
     ],
->>>>>>> a751f01a
     deps = [
         ":error_codes_proto_cc",
         ":lib",
@@ -581,8 +571,6 @@
     ],
 )
 
-<<<<<<< HEAD
-=======
 cc_library(
     name = "platform_strings",
     srcs = tf_platform_srcs([
@@ -596,7 +584,6 @@
     deps = [":lib"],
 )
 
->>>>>>> a751f01a
 filegroup(
     name = "platform_other_hdrs",
     srcs = [
@@ -1354,14 +1341,10 @@
         ":training_ops_op_lib",
         ":user_ops_op_lib",
         ":word2vec_ops",
-<<<<<<< HEAD
-    ] + tf_additional_cloud_op_deps(),
-=======
     ] + if_mkl([
         ":mkl_array_ops_op_lib",
         ":mkl_nn_ops_op_lib",
     ]) + tf_additional_cloud_op_deps(),
->>>>>>> a751f01a
     alwayslink = 1,
 )
 
@@ -1792,10 +1775,6 @@
 # --host_crosstool_top=@bazel_tools//tools/cpp:toolchain
 cc_library(
     name = "android_tensorflow_lib_lite",
-<<<<<<< HEAD
-    srcs = if_android(["//tensorflow/core:android_srcs"]),
-    copts = tf_copts(android_optimization_level_override = None),
-=======
     srcs = if_android([":android_srcs"]),
     copts = tf_copts(android_optimization_level_override = None) + [
         "-DSUPPORT_SELECTIVE_REGISTRATION",
@@ -1824,7 +1803,6 @@
     copts = tf_copts(android_optimization_level_override = None) + [
         "-DSUPPORT_SELECTIVE_REGISTRATION",
     ] + tf_opts_nortti_if_android(),
->>>>>>> a751f01a
     linkopts = ["-lz"],
     tags = [
         "manual",
@@ -1846,11 +1824,8 @@
 cc_library(
     name = "mobile_additional_lib_deps",
     deps = tf_additional_lib_deps() + [
-<<<<<<< HEAD
-=======
         "@com_google_absl//absl/container:flat_hash_map",
         "@com_google_absl//absl/container:flat_hash_set",
->>>>>>> a751f01a
         "@com_google_absl//absl/strings",
     ],
 )
@@ -2891,14 +2866,11 @@
         ":protos_all_cc",
         ":stats_calculator_portable",
         ":version_lib",
-<<<<<<< HEAD
-=======
         "@com_google_absl//absl/base",
         "@com_google_absl//absl/container:flat_hash_map",
         "@com_google_absl//absl/container:flat_hash_set",
         "@com_google_absl//absl/strings",
         "@com_google_absl//absl/time",
->>>>>>> a751f01a
         "//tensorflow/core/platform/default/build_config:platformlib",
         "//tensorflow/core/kernels:bounds_check",
         "//third_party/eigen3",
@@ -3226,12 +3198,9 @@
         ":lib_internal",
         ":proto_text",
         ":protos_all_cc",
-<<<<<<< HEAD
-=======
         "@com_google_absl//absl/algorithm:container",
         "@com_google_absl//absl/memory",
         "@com_google_absl//absl/strings",
->>>>>>> a751f01a
         "//third_party/eigen3",
         "//tensorflow/core/grappler/utils:functions",
     ] + mkl_deps(),
@@ -3699,8 +3668,6 @@
 )
 
 tf_cc_test(
-<<<<<<< HEAD
-=======
     name = "platform_strings_test",
     size = "small",
     srcs = ["platform/platform_strings_test.cc"],
@@ -3712,7 +3679,6 @@
 )
 
 tf_cc_test(
->>>>>>> a751f01a
     name = "platform_env_test",
     size = "small",
     srcs = ["platform/env_test.cc"],
@@ -5292,20 +5258,12 @@
     name = "headers",
     visibility = ["//tensorflow:__subpackages__"],
     deps = [
-<<<<<<< HEAD
-        "//tensorflow/core:core_cpu",
-        "//tensorflow/core:framework",
-        "//tensorflow/core:lib",
-        "//tensorflow/core:protos_all_cc",
-        "//tensorflow/core:stream_executor",
-=======
         ":core_cpu",
         ":framework",
         ":lib",
         ":platform_strings",
         ":protos_all_cc",
         ":stream_executor",
->>>>>>> a751f01a
     ],
 )
 
