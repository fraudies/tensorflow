# Description:
#   OpKernels for tf.data

package(
    default_visibility = ["//visibility:public"],
)

licenses(["notice"])  # Apache 2.0

load(
    "//tensorflow:tensorflow.bzl",
    "tf_cc_test",
    "tf_kernel_library",
)

tf_kernel_library(
    name = "stats_aggregator_ops",
    srcs = ["stats_aggregator_ops.cc"],
    deps = [
        "//tensorflow/core:framework",
        "//tensorflow/core:lib",
        "//tensorflow/core:protos_all_cc",
    ],
)

# TODO(mrry): Remove this empty forwarding library.
cc_library(
    name = "dataset",
    srcs = [],
    hdrs = ["dataset.h"],
    deps = ["//tensorflow/core:framework"],
)

cc_library(
    name = "dataset_test_base",
    testonly = 1,
    srcs = ["dataset_test_base.cc"],
    hdrs = ["dataset_test_base.h"],
    deps = [
        ":dataset_utils",
        ":iterator_ops",
        "//tensorflow/core:core_cpu",
        "//tensorflow/core:core_cpu_internal",
        "//tensorflow/core:framework",
        "//tensorflow/core:lib",
        "//tensorflow/core:lib_internal",
        "//tensorflow/core:protos_all_cc",
        "//tensorflow/core:tensor_testutil",
        "//tensorflow/core:test",
        "//tensorflow/core:testlib",
        "//tensorflow/core/kernels:ops_testutil",
    ],
)

cc_library(
    name = "dataset_utils",
    srcs = ["dataset_utils.cc"],
    hdrs = ["dataset_utils.h"],
    deps = [
<<<<<<< HEAD
        ":captured_function",
        ":dataset",
=======
>>>>>>> 4c307bd3
        "//tensorflow/core:core_cpu_internal",
        "//tensorflow/core:framework",
        "//tensorflow/core:lib",
        "//tensorflow/core:lib_internal",
    ],
)

tf_cc_test(
    name = "dataset_utils_test",
    srcs = ["dataset_utils_test.cc"],
    deps = [
        ":dataset_utils",
        "//tensorflow/core:framework",
        "//tensorflow/core:test",
        "//tensorflow/core:test_main",
    ],
)

cc_library(
    name = "stats_utils",
    srcs = ["stats_utils.cc"],
    hdrs = ["stats_utils.h"],
    deps = [
        "//tensorflow/core:lib",
        "@com_google_absl//absl/base:core_headers",
    ],
)

cc_library(
    name = "captured_function",
    srcs = ["captured_function.cc"],
    hdrs = ["captured_function.h"],
    deps = [
<<<<<<< HEAD
        ":dataset",
=======
        ":dataset_utils",
>>>>>>> 4c307bd3
        ":single_threaded_executor",
        ":stats_utils",
        "//tensorflow/core:core_cpu_internal",
        "//tensorflow/core:framework",
        "//tensorflow/core:lib",
        "//tensorflow/core:lib_internal",
        "//tensorflow/core/kernels:variable_ops",
        "@com_google_absl//absl/time",
    ],
)

cc_library(
    name = "single_threaded_executor",
    srcs = ["single_threaded_executor.cc"],
    hdrs = ["single_threaded_executor.h"],
    deps = [
        "//tensorflow/core:core_cpu",
        "//tensorflow/core:core_cpu_internal",
        "//tensorflow/core:lib",
    ],
    alwayslink = 1,
)

tf_cc_test(
    name = "single_threaded_executor_test",
    srcs = ["single_threaded_executor_test.cc"],
    deps = [
        ":single_threaded_executor",
        "//tensorflow/core:bitwise_ops_op_lib",
        "//tensorflow/core:control_flow_ops_op_lib",
        "//tensorflow/core:core_cpu",
        "//tensorflow/core:core_cpu_internal",
        "//tensorflow/core:framework",
        "//tensorflow/core:framework_internal",
        "//tensorflow/core:lib",
        "//tensorflow/core:lib_internal",
        "//tensorflow/core:math_ops_op_lib",
        "//tensorflow/core:protos_all_cc",
        "//tensorflow/core:random_ops_op_lib",
        "//tensorflow/core:spectral_ops_op_lib",
        "//tensorflow/core:test",
        "//tensorflow/core:test_main",
        "//tensorflow/core:testlib",
        "//tensorflow/core/kernels:array",
        "//tensorflow/core/kernels:control_flow_ops",
        "//tensorflow/core/kernels:function_ops",
        "//tensorflow/core/kernels:math",
        "//tensorflow/core/kernels:random_ops",
        "//tensorflow/core/kernels:state",
    ],
)

cc_library(
    name = "unbounded_thread_pool",
    srcs = ["unbounded_thread_pool.cc"],
    hdrs = ["unbounded_thread_pool.h"],
    deps = [
        "//tensorflow/core:core_cpu_internal",
        "//tensorflow/core:framework",
        "//tensorflow/core:lib",
        "@com_google_absl//absl/memory",
    ],
)

tf_cc_test(
    name = "unbounded_thread_pool_test",
    srcs = ["unbounded_thread_pool_test.cc"],
    deps = [
        ":unbounded_thread_pool",
        "//tensorflow/core:lib_internal",
        "//tensorflow/core:test",
        "//tensorflow/core:test_main",
    ],
)

cc_library(
    name = "window_dataset",
    srcs = ["window_dataset.cc"],
    hdrs = ["window_dataset.h"],
    deps = [
        ":dataset",
        "//tensorflow/core:framework",
        "//tensorflow/core:lib",
        "//tensorflow/core:lib_internal",
    ],
)

tf_kernel_library(
    name = "batch_dataset_op",
    srcs = ["batch_dataset_op.cc"],
    deps = [
        ":dataset",
        "//tensorflow/core:dataset_ops_op_lib",
        "//tensorflow/core:framework",
        "//tensorflow/core:lib",
        "//tensorflow/core:lib_internal",
    ],
)

tf_kernel_library(
    name = "shard_dataset_op",
    srcs = ["shard_dataset_op.cc"],
    deps = [
        "//tensorflow/core:dataset_ops_op_lib",
        "//tensorflow/core:framework",
        "//tensorflow/core:lib",
        "//tensorflow/core:lib_internal",
    ],
)

tf_kernel_library(
    name = "window_dataset_op",
    srcs = ["window_dataset_op.cc"],
    deps = [
        ":dataset",
        ":window_dataset",
        "//tensorflow/core:dataset_ops_op_lib",
        "//tensorflow/core:framework",
        "//tensorflow/core:lib",
        "//tensorflow/core:lib_internal",
    ],
)

tf_kernel_library(
    name = "slide_dataset_op",
    srcs = ["slide_dataset_op.cc"],
    deps = [
        ":dataset",
        "//tensorflow/core:dataset_ops_op_lib",
        "//tensorflow/core:framework",
        "//tensorflow/core:lib",
        "//tensorflow/core:lib_internal",
    ],
)

tf_kernel_library(
    name = "padded_batch_dataset_op",
    srcs = ["padded_batch_dataset_op.cc"],
    deps = [
        ":dataset",
        "//tensorflow/core:dataset_ops_op_lib",
        "//tensorflow/core:framework",
        "//tensorflow/core:lib",
        "//tensorflow/core:lib_internal",
    ],
)

tf_kernel_library(
    name = "dense_to_sparse_batch_dataset_op",
    srcs = ["dense_to_sparse_batch_dataset_op.cc"],
    deps = [
        ":dataset",
        "//tensorflow/core:dataset_ops_op_lib",
        "//tensorflow/core:framework",
        "//tensorflow/core:lib",
        "//tensorflow/core:lib_internal",
    ],
)

tf_kernel_library(
    name = "group_by_reducer_dataset_op",
    srcs = ["group_by_reducer_dataset_op.cc"],
    deps = [
        ":captured_function",
        ":dataset",
        "//tensorflow/core:core_cpu_internal",
        "//tensorflow/core:dataset_ops_op_lib",
        "//tensorflow/core:framework",
        "//tensorflow/core:lib",
        "//tensorflow/core:lib_internal",
    ],
)

tf_kernel_library(
    name = "group_by_window_dataset_op",
    srcs = ["group_by_window_dataset_op.cc"],
    deps = [
        ":captured_function",
        ":dataset",
        ":window_dataset",
        "//tensorflow/core:core_cpu_internal",
        "//tensorflow/core:dataset_ops_op_lib",
        "//tensorflow/core:framework",
        "//tensorflow/core:lib",
        "//tensorflow/core:lib_internal",
    ],
)

tf_kernel_library(
    name = "filter_dataset_op",
    srcs = ["filter_dataset_op.cc"],
    deps = [
        ":captured_function",
        ":dataset",
        ":dataset_utils",
        ":stats_utils",
        "//tensorflow/core:core_cpu_internal",
        "//tensorflow/core:dataset_ops_op_lib",
        "//tensorflow/core:framework",
        "//tensorflow/core:lib",
        "//tensorflow/core:lib_internal",
    ],
)

tf_kernel_library(
    name = "filter_by_component_dataset_op",
    srcs = ["filter_by_component_dataset_op.cc"],
    deps = [
        ":dataset",
        "//tensorflow/core:core_cpu_internal",
        "//tensorflow/core:dataset_ops_op_lib",
        "//tensorflow/core:framework",
        "//tensorflow/core:lib",
        "//tensorflow/core:lib_internal",
    ],
)

tf_kernel_library(
    name = "map_dataset_op",
    srcs = ["map_dataset_op.cc"],
    deps = [
        ":captured_function",
        ":dataset",
        ":dataset_utils",
        "//tensorflow/core:core_cpu_internal",
        "//tensorflow/core:dataset_ops_op_lib",
        "//tensorflow/core:framework",
        "//tensorflow/core:lib_internal",
    ],
)

<<<<<<< HEAD
tf_kernel_library(
    name = "map_and_batch_dataset_op",
    srcs = ["map_and_batch_dataset_op.cc"],
    deps = [
        ":captured_function",
        ":dataset",
        ":dataset_utils",
        "//tensorflow/core:core_cpu_internal",
        "//tensorflow/core:dataset_ops_op_lib",
        "//tensorflow/core:framework",
        "//tensorflow/core:lib",
        "//tensorflow/core:lib_internal",
        "//tensorflow/core/kernels:inplace_ops",
=======
tf_cc_test(
    name = "map_dataset_op_test",
    size = "small",
    srcs = ["map_dataset_op_test.cc"],
    deps = [
        ":dataset_test_base",
        ":dataset_utils",
        ":iterator_ops",
        ":map_dataset_op",
        ":range_dataset_op",
        ":stats_utils",
        "//tensorflow/core:core_cpu_internal",
        "//tensorflow/core:dataset_ops_op_lib",
        "//tensorflow/core:framework",
        "//tensorflow/core:lib_internal",
        "//tensorflow/core:test",
        "//tensorflow/core:test_main",
        "//tensorflow/core:testlib",
        "//tensorflow/core/kernels:cwise_op",
        "//tensorflow/core/kernels:function_ops",
>>>>>>> 4c307bd3
    ],
)

cc_library(
    name = "parallel_map_iterator",
    srcs = ["parallel_map_iterator.cc"],
    hdrs = ["parallel_map_iterator.h"],
    deps = [
<<<<<<< HEAD
        ":dataset",
=======
        ":stats_utils",
>>>>>>> 4c307bd3
        "//tensorflow/core:core_cpu_internal",
        "//tensorflow/core:dataset_ops_op_lib",
        "//tensorflow/core:framework",
        "//tensorflow/core:lib",
        "//tensorflow/core:lib_internal",
    ],
)

tf_kernel_library(
    name = "parse_example_dataset_op",
    srcs = ["parse_example_dataset_op.cc"],
    deps = [
        ":parallel_map_iterator",
        "//tensorflow/core:core_cpu_internal",
        "//tensorflow/core:framework",
    ],
)

tf_kernel_library(
    name = "parallel_map_dataset_op",
    srcs = ["parallel_map_dataset_op.cc"],
    deps = [
        ":captured_function",
        ":dataset",
        ":dataset_utils",
        ":parallel_map_iterator",
        "//tensorflow/core:core_cpu_internal",
        "//tensorflow/core:dataset_ops_op_lib",
        "//tensorflow/core:framework",
        "//tensorflow/core:lib",
        "//tensorflow/core:lib_internal",
        "//tensorflow/core:protos_all_cc",
    ],
)

tf_cc_test(
    name = "parallel_map_dataset_op_test",
    size = "small",
    srcs = ["parallel_map_dataset_op_test.cc"],
    deps = [
        ":dataset_test_base",
        ":dataset_utils",
        ":iterator_ops",
        ":parallel_map_dataset_op",
        ":range_dataset_op",
        ":stats_utils",
        "//tensorflow/core:core_cpu_internal",
        "//tensorflow/core:dataset_ops_op_lib",
        "//tensorflow/core:framework",
        "//tensorflow/core:lib_internal",
        "//tensorflow/core:test",
        "//tensorflow/core:test_main",
        "//tensorflow/core:testlib",
        "//tensorflow/core/kernels:cwise_op",
        "//tensorflow/core/kernels:function_ops",
    ],
)

tf_kernel_library(
    name = "generator_dataset_op",
    srcs = ["generator_dataset_op.cc"],
    hdrs = ["generator_dataset_op.h"],
    deps = [
        ":captured_function",
        ":dataset_utils",
        "//tensorflow/core:core_cpu_internal",
        "//tensorflow/core:dataset_ops_op_lib",
        "//tensorflow/core:framework",
        "//tensorflow/core:lib",
        "//tensorflow/core:lib_internal",
    ],
)

tf_kernel_library(
    name = "scan_dataset_op",
    srcs = ["scan_dataset_op.cc"],
    deps = [
        ":captured_function",
        ":dataset",
        "//tensorflow/core:core_cpu_internal",
        "//tensorflow/core:dataset_ops_op_lib",
        "//tensorflow/core:framework",
        "//tensorflow/core:lib",
        "//tensorflow/core:lib_internal",
    ],
)

tf_kernel_library(
    name = "flat_map_dataset_op",
    srcs = ["flat_map_dataset_op.cc"],
    deps = [
        ":captured_function",
        ":dataset",
        ":dataset_utils",
        "//tensorflow/core:core_cpu_internal",
        "//tensorflow/core:dataset_ops_op_lib",
        "//tensorflow/core:framework",
        "//tensorflow/core:lib",
        "//tensorflow/core:lib_internal",
    ],
)

tf_cc_test(
    name = "flat_map_dataset_op_test",
    size = "small",
    srcs = ["flat_map_dataset_op_test.cc"],
    deps = [
        ":captured_function",
        ":dataset_test_base",
        ":dataset_utils",
        ":flat_map_dataset_op",
        ":iterator_ops",
        ":tensor_slice_dataset_op",
        "//tensorflow/core:core_cpu_internal",
        "//tensorflow/core:dataset_ops_op_lib",
        "//tensorflow/core:framework",
        "//tensorflow/core:lib",
        "//tensorflow/core:lib_internal",
        "//tensorflow/core:test",
        "//tensorflow/core:test_main",
        "//tensorflow/core:testlib",
        "//tensorflow/core/kernels:function_ops",
        "//tensorflow/core/kernels:identity_op",
    ],
)

tf_kernel_library(
    name = "interleave_dataset_op",
    srcs = ["interleave_dataset_op.cc"],
    deps = [
        ":captured_function",
        ":dataset",
        ":dataset_utils",
        "//tensorflow/core:core_cpu_internal",
        "//tensorflow/core:dataset_ops_op_lib",
        "//tensorflow/core:framework",
        "//tensorflow/core:lib",
        "//tensorflow/core:lib_internal",
    ],
)

tf_cc_test(
    name = "interleave_dataset_op_test",
    size = "small",
    srcs = ["interleave_dataset_op_test.cc"],
    deps = [
        ":captured_function",
        ":dataset_test_base",
        ":dataset_utils",
        ":interleave_dataset_op",
        ":iterator_ops",
        ":tensor_slice_dataset_op",
        "//tensorflow/core:core_cpu_internal",
        "//tensorflow/core:dataset_ops_op_lib",
        "//tensorflow/core:framework",
        "//tensorflow/core:lib",
        "//tensorflow/core:lib_internal",
        "//tensorflow/core:test",
        "//tensorflow/core:test_main",
        "//tensorflow/core:testlib",
        "//tensorflow/core/kernels:function_ops",
        "//tensorflow/core/kernels:identity_op",
    ],
)

tf_kernel_library(
    name = "parallel_interleave_dataset_op",
    srcs = ["parallel_interleave_dataset_op.cc"],
    deps = [
        ":captured_function",
        ":dataset",
        ":dataset_utils",
        ":stats_utils",
        "//tensorflow/core:core_cpu_internal",
        "//tensorflow/core:dataset_ops_op_lib",
        "//tensorflow/core:framework",
        "//tensorflow/core:lib",
        "//tensorflow/core:lib_internal",
        "//tensorflow/core:protos_all_cc",
    ],
)

tf_cc_test(
    name = "parallel_interleave_dataset_op_test",
    size = "small",
    srcs = ["parallel_interleave_dataset_op_test.cc"],
    deps = [
        ":captured_function",
        ":dataset_test_base",
        ":dataset_utils",
        ":iterator_ops",
        ":parallel_interleave_dataset_op",
        ":tensor_slice_dataset_op",
        "//tensorflow/core:core_cpu_internal",
        "//tensorflow/core:dataset_ops_op_lib",
        "//tensorflow/core:framework",
        "//tensorflow/core:lib",
        "//tensorflow/core:lib_internal",
        "//tensorflow/core:test",
        "//tensorflow/core:test_main",
        "//tensorflow/core:testlib",
        "//tensorflow/core/kernels:function_ops",
        "//tensorflow/core/kernels:identity_op",
    ],
)

cc_library(
    name = "prefetch_autotuner",
    srcs = ["prefetch_autotuner.cc"],
    hdrs = ["prefetch_autotuner.h"],
    deps = [
        "//tensorflow/core:lib",
    ],
)

tf_cc_test(
    name = "prefetch_autotuner_test",
    srcs = ["prefetch_autotuner_test.cc"],
    deps = [
        ":prefetch_autotuner",
        "//tensorflow/core:test",
        "//tensorflow/core:test_main",
    ],
)

tf_kernel_library(
    name = "prefetch_dataset_op",
    srcs = ["prefetch_dataset_op.cc"],
    hdrs = ["prefetch_dataset_op.h"],
    deps = [
        ":dataset",
        ":prefetch_autotuner",
        ":stats_utils",
        "//tensorflow/core:core_cpu_internal",
        "//tensorflow/core:dataset_ops_op_lib",
        "//tensorflow/core:framework",
        "//tensorflow/core:lib",
        "//tensorflow/core:lib_internal",
        "//tensorflow/core:protos_all_cc",
    ],
)

tf_cc_test(
    name = "prefetch_dataset_op_test",
    size = "small",
    srcs = ["prefetch_dataset_op_test.cc"],
    deps = [
        ":dataset_test_base",
        ":dataset_utils",
        ":iterator_ops",
        ":prefetch_dataset_op",
        ":tensor_slice_dataset_op",
        "//tensorflow/core:core_cpu_internal",
        "//tensorflow/core:dataset_ops_op_lib",
        "//tensorflow/core:framework",
        "//tensorflow/core:lib_internal",
        "//tensorflow/core:test",
        "//tensorflow/core:test_main",
        "//tensorflow/core:testlib",
    ],
)

tf_kernel_library(
    name = "repeat_dataset_op",
    srcs = ["repeat_dataset_op.cc"],
    deps = [
        ":dataset",
        "//tensorflow/core:dataset_ops_op_lib",
        "//tensorflow/core:framework",
        "//tensorflow/core:lib",
        "//tensorflow/core:lib_internal",
    ],
)

tf_cc_test(
    name = "repeat_dataset_op_test",
    size = "small",
    srcs = ["repeat_dataset_op_test.cc"],
    deps = [
        ":dataset_test_base",
        ":dataset_utils",
        ":iterator_ops",
        ":repeat_dataset_op",
        ":tensor_slice_dataset_op",
        "//tensorflow/core:core_cpu_internal",
        "//tensorflow/core:dataset_ops_op_lib",
        "//tensorflow/core:framework",
        "//tensorflow/core:lib_internal",
        "//tensorflow/core:test",
        "//tensorflow/core:test_main",
        "//tensorflow/core:testlib",
    ],
)

tf_kernel_library(
    name = "take_dataset_op",
    srcs = ["take_dataset_op.cc"],
    hdrs = ["take_dataset_op.h"],
    deps = [
        ":dataset",
        "//tensorflow/core:dataset_ops_op_lib",
        "//tensorflow/core:framework",
        "//tensorflow/core:lib",
        "//tensorflow/core:lib_internal",
    ],
)

tf_cc_test(
    name = "take_dataset_op_test",
    size = "small",
    srcs = ["take_dataset_op_test.cc"],
    deps = [
        ":dataset_test_base",
        ":dataset_utils",
        ":iterator_ops",
        ":take_dataset_op",
        ":tensor_slice_dataset_op",
        "//tensorflow/core:core_cpu_internal",
        "//tensorflow/core:dataset_ops_op_lib",
        "//tensorflow/core:framework",
        "//tensorflow/core:lib_internal",
        "//tensorflow/core:test",
        "//tensorflow/core:test_main",
        "//tensorflow/core:testlib",
    ],
)

tf_kernel_library(
    name = "skip_dataset_op",
    srcs = ["skip_dataset_op.cc"],
    deps = [
        ":dataset",
        "//tensorflow/core:dataset_ops_op_lib",
        "//tensorflow/core:framework",
        "//tensorflow/core:lib",
        "//tensorflow/core:lib_internal",
    ],
)

tf_kernel_library(
    name = "stats_dataset_ops",
    srcs = ["stats_dataset_ops.cc"],
    deps = [
        ":dataset",
        "//tensorflow/core:dataset_ops_op_lib",
        "//tensorflow/core:framework",
        "//tensorflow/core:lib",
        "//tensorflow/core:lib_internal",
        "//tensorflow/core:protos_all_cc",
    ],
)

tf_kernel_library(
    name = "stats_aggregator_dataset_op",
    srcs = ["stats_aggregator_dataset_op.cc"],
    deps = [
        ":dataset",
        "//tensorflow/core:core_cpu_lib",
        "//tensorflow/core:framework",
        "//tensorflow/core:lib_internal",
    ],
)

tf_kernel_library(
    name = "random_dataset_op",
    srcs = ["random_dataset_op.cc"],
    deps = [
        ":dataset",
        "//tensorflow/core:dataset_ops_op_lib",
        "//tensorflow/core:framework",
        "//tensorflow/core:lib",
        "//tensorflow/core:lib_internal",
    ],
)

tf_cc_test(
    name = "skip_dataset_op_test",
    size = "small",
    srcs = ["skip_dataset_op_test.cc"],
    deps = [
        ":dataset_test_base",
        ":dataset_utils",
        ":iterator_ops",
        ":skip_dataset_op",
        ":tensor_slice_dataset_op",
        "//tensorflow/core:core_cpu_internal",
        "//tensorflow/core:dataset_ops_op_lib",
        "//tensorflow/core:framework",
        "//tensorflow/core:lib_internal",
        "//tensorflow/core:test",
        "//tensorflow/core:test_main",
        "//tensorflow/core:testlib",
    ],
)

tf_kernel_library(
    name = "range_dataset_op",
    srcs = ["range_dataset_op.cc"],
    deps = [
        ":dataset",
        "//tensorflow/core:dataset_ops_op_lib",
        "//tensorflow/core:framework",
        "//tensorflow/core:lib",
        "//tensorflow/core:lib_internal",
    ],
)

tf_cc_test(
    name = "range_dataset_op_test",
    size = "small",
    srcs = ["range_dataset_op_test.cc"],
    deps = [
        ":dataset_test_base",
        ":dataset_utils",
        ":iterator_ops",
        ":range_dataset_op",
        "//tensorflow/core:framework",
        "//tensorflow/core:ptr_util",
        "//tensorflow/core:test",
        "//tensorflow/core:test_main",
        "//tensorflow/core:testlib",
    ],
)

tf_kernel_library(
    name = "shuffle_dataset_op",
    srcs = ["shuffle_dataset_op.cc"],
    deps = [
        ":dataset",
        "//tensorflow/core:dataset_ops_op_lib",
        "//tensorflow/core:framework",
        "//tensorflow/core:lib",
        "//tensorflow/core:lib_internal",
    ],
)

tf_kernel_library(
    name = "sparse_tensor_slice_dataset_op",
    srcs = ["sparse_tensor_slice_dataset_op.cc"],
    deps = [
        ":dataset",
        "//tensorflow/core:dataset_ops_op_lib",
        "//tensorflow/core:framework",
        "//tensorflow/core:lib",
        "//tensorflow/core:lib_internal",
    ],
)

tf_cc_test(
    name = "sparse_tensor_slice_dataset_op_test",
    size = "small",
    srcs = ["sparse_tensor_slice_dataset_op_test.cc"],
    deps = [
        ":dataset_test_base",
        ":dataset_utils",
        ":iterator_ops",
        ":sparse_tensor_slice_dataset_op",
        "//tensorflow/core:core_cpu_internal",
        "//tensorflow/core:dataset_ops_op_lib",
        "//tensorflow/core:framework",
        "//tensorflow/core:lib_internal",
        "//tensorflow/core:test",
        "//tensorflow/core:test_main",
        "//tensorflow/core:testlib",
    ],
)

tf_kernel_library(
    name = "tensor_dataset_op",
    srcs = ["tensor_dataset_op.cc"],
    deps = [
<<<<<<< HEAD
        ":dataset",
=======
        ":dataset_utils",
>>>>>>> 4c307bd3
        "//tensorflow/core:dataset_ops_op_lib",
        "//tensorflow/core:framework",
        "//tensorflow/core:graph",
    ],
)

tf_cc_test(
    name = "tensor_dataset_op_test",
    size = "small",
    srcs = ["tensor_dataset_op_test.cc"],
    deps = [
        ":dataset_test_base",
        ":dataset_utils",
        ":iterator_ops",
        ":tensor_dataset_op",
        "//tensorflow/core:core_cpu_internal",
        "//tensorflow/core:dataset_ops_op_lib",
        "//tensorflow/core:framework",
        "//tensorflow/core:lib_internal",
        "//tensorflow/core:test",
        "//tensorflow/core:test_main",
        "//tensorflow/core:testlib",
    ],
)

tf_kernel_library(
    name = "tensor_queue_dataset_op",
    srcs = ["tensor_queue_dataset_op.cc"],
    deps = [
        ":dataset",
        "//tensorflow/core:dataset_ops_op_lib",
        "//tensorflow/core:framework",
        "//tensorflow/core:lib",
        "//tensorflow/core:lib_internal",
    ],
)

tf_kernel_library(
    name = "tensor_slice_dataset_op",
    srcs = ["tensor_slice_dataset_op.cc"],
    deps = [
<<<<<<< HEAD
        ":dataset",
=======
        ":dataset_utils",
>>>>>>> 4c307bd3
        "//tensorflow/core:dataset_ops_op_lib",
        "//tensorflow/core:framework",
        "//tensorflow/core:graph",
    ],
)

tf_cc_test(
    name = "tensor_slice_dataset_op_test",
    size = "small",
    srcs = ["tensor_slice_dataset_op_test.cc"],
    deps = [
        ":dataset_test_base",
        ":dataset_utils",
        ":iterator_ops",
        ":tensor_slice_dataset_op",
        "//tensorflow/core:core_cpu_internal",
        "//tensorflow/core:dataset_ops_op_lib",
        "//tensorflow/core:framework",
        "//tensorflow/core:lib_internal",
        "//tensorflow/core:test",
        "//tensorflow/core:test_main",
        "//tensorflow/core:testlib",
    ],
)

tf_kernel_library(
    name = "unbatch_dataset_op",
    srcs = ["unbatch_dataset_op.cc"],
    deps = [
        ":dataset",
        "//tensorflow/core:dataset_ops_op_lib",
        "//tensorflow/core:framework",
        "//tensorflow/core:lib",
        "//tensorflow/core:lib_internal",
    ],
)

tf_kernel_library(
    name = "zip_dataset_op",
    srcs = ["zip_dataset_op.cc"],
    deps = [
        ":dataset",
        "//tensorflow/core:dataset_ops_op_lib",
        "//tensorflow/core:framework",
        "//tensorflow/core:lib",
        "//tensorflow/core:lib_internal",
    ],
)

tf_cc_test(
    name = "zip_dataset_op_test",
    size = "small",
    srcs = ["zip_dataset_op_test.cc"],
    deps = [
        ":dataset_test_base",
        ":dataset_utils",
        ":iterator_ops",
        ":range_dataset_op",
        ":zip_dataset_op",
        "//tensorflow/core:core_cpu_internal",
        "//tensorflow/core:dataset_ops_op_lib",
        "//tensorflow/core:framework",
        "//tensorflow/core:lib_internal",
        "//tensorflow/core:test",
        "//tensorflow/core:test_main",
        "//tensorflow/core:testlib",
    ],
)

tf_kernel_library(
    name = "concatenate_dataset_op",
    srcs = ["concatenate_dataset_op.cc"],
    deps = [
        ":dataset",
        "//tensorflow/core:dataset_ops_op_lib",
        "//tensorflow/core:framework",
        "//tensorflow/core:lib",
        "//tensorflow/core:lib_internal",
    ],
)

tf_cc_test(
    name = "concatenate_dataset_op_test",
    size = "small",
    srcs = ["concatenate_dataset_op_test.cc"],
    deps = [
        ":concatenate_dataset_op",
        ":dataset_test_base",
        ":dataset_utils",
        ":iterator_ops",
        ":tensor_slice_dataset_op",
        "//tensorflow/core:core_cpu_internal",
        "//tensorflow/core:dataset_ops_op_lib",
        "//tensorflow/core:framework",
        "//tensorflow/core:lib_internal",
        "//tensorflow/core:test",
        "//tensorflow/core:test_main",
        "//tensorflow/core:testlib",
    ],
)

tf_kernel_library(
    name = "reader_dataset_ops",
    srcs = ["reader_dataset_ops.cc"],
    deps = [
<<<<<<< HEAD
        ":dataset",
        "//tensorflow/core:dataset_ops_op_lib",
        "//tensorflow/core:framework",
        "//tensorflow/core:lib",
        "//tensorflow/core:lib_internal",
    ],
)

tf_kernel_library(
    name = "sql_dataset_ops",
    srcs = [
        "sql_dataset_ops.cc",
    ],
    deps = [
        ":dataset",
=======
        "//tensorflow/core:core_cpu_internal",
>>>>>>> 4c307bd3
        "//tensorflow/core:dataset_ops_op_lib",
        "//tensorflow/core:framework",
        "//tensorflow/core:lib",
        "//tensorflow/core:lib_internal",
        "//tensorflow/core/kernels/data/sql",
    ],
)

tf_kernel_library(
    name = "iterator_ops",
    srcs = ["iterator_ops.cc"],
    hdrs = ["iterator_ops.h"],
    deps = [
<<<<<<< HEAD
        ":dataset",
=======
        ":captured_function",
>>>>>>> 4c307bd3
        ":dataset_utils",
        ":optional_ops",
        ":unbounded_thread_pool",
        "//tensorflow/core:core_cpu_internal",
        "//tensorflow/core:dataset_ops_op_lib",
        "//tensorflow/core:framework",
        "//tensorflow/core:lib",
        "//tensorflow/core:lib_internal",
        "//tensorflow/core:protos_all_cc",
        "//tensorflow/core:session_options",
        "//tensorflow/core/kernels:ops_util",
    ],
)

tf_kernel_library(
    name = "multi_device_iterator_ops",
    srcs = ["multi_device_iterator_ops.cc"],
    deps = [
        ":dataset",
        ":dataset_utils",
        ":unbounded_thread_pool",
        "//tensorflow/core:core_cpu_internal",
        "//tensorflow/core:framework",
        "//tensorflow/core:lib",
        "//tensorflow/core:lib_internal",
        "//tensorflow/core/kernels:ops_util",
    ],
)

tf_kernel_library(
    name = "optional_ops",
    srcs = ["optional_ops.cc"],
    hdrs = ["optional_ops.h"],
    deps = [
        "//tensorflow/core:core_cpu_internal",
        "//tensorflow/core:dataset_ops_op_lib",
        "//tensorflow/core:framework",
        "//tensorflow/core:lib",
        "//tensorflow/core:lib_internal",
        "//tensorflow/core:protos_all_cc",
    ],
)

tf_kernel_library(
    name = "cache_dataset_ops",
    srcs = ["cache_dataset_ops.cc"],
    deps = [
        ":dataset",
        "//tensorflow/core:dataset_ops_op_lib",
        "//tensorflow/core:framework",
        "//tensorflow/core:lib",
        "//tensorflow/core:lib_internal",
        "//tensorflow/core/util/tensor_bundle",
    ],
)

cc_library(
    name = "graph_rewrite_dataset",
    srcs = ["graph_rewrite_dataset.cc"],
    hdrs = ["graph_rewrite_dataset.h"],
    deps = [
<<<<<<< HEAD
        ":dataset",
=======
        ":captured_function",
        ":dataset_utils",
>>>>>>> 4c307bd3
        "//tensorflow/core:core_cpu_internal",
        "//tensorflow/core:framework",
<<<<<<< HEAD
        "//tensorflow/core:lib",
        "//tensorflow/core:lib_internal",
=======
>>>>>>> 4c307bd3
        "//tensorflow/core:protos_all_cc",
        "//tensorflow/core/grappler:grappler_item",
        "//tensorflow/core/grappler:grappler_item_builder",
        "//tensorflow/core/grappler/clusters:virtual_cluster",
        "//tensorflow/core/grappler/optimizers:meta_optimizer",
        "//tensorflow/core/grappler/optimizers/data",
    ],
)

tf_kernel_library(
    name = "matching_files_dataset_op",
    srcs = ["matching_files_dataset_op.cc"],
    deps = [
        ":dataset",
        "//tensorflow/core:dataset_ops_op_lib",
        "//tensorflow/core:framework",
        "//tensorflow/core:lib",
        "//tensorflow/core:lib_internal",
    ],
)

tf_kernel_library(
    name = "optimize_dataset_op",
    srcs = ["optimize_dataset_op.cc"],
    deps = [
        ":graph_rewrite_dataset",
        "//tensorflow/core:core_cpu_internal",
        "//tensorflow/core:dataset_ops_op_lib",
        "//tensorflow/core:framework",
        "//tensorflow/core:lib_internal",
        "//tensorflow/core:protos_all_cc",
    ],
)

tf_kernel_library(
    name = "model_dataset_op",
    srcs = ["model_dataset_op.cc"],
    deps = [
        ":dataset",
        "//tensorflow/core:core_cpu_internal",
        "//tensorflow/core:dataset_ops_op_lib",
        "//tensorflow/core:framework",
        "//tensorflow/core:framework_internal",
        "//tensorflow/core:lib",
        "//tensorflow/core:lib_internal",
        "@com_google_absl//absl/memory",
    ],
)

tf_kernel_library(
    name = "dataset_ops",
    srcs = ["dataset_ops.cc"],
    deps = [
<<<<<<< HEAD
        ":dataset",
=======
        ":dataset_utils",
>>>>>>> 4c307bd3
        "//tensorflow/core:core_cpu_internal",
        "//tensorflow/core:dataset_ops_op_lib",
        "//tensorflow/core:framework",
        "//tensorflow/core:protos_all_cc",
    ],
)

tf_kernel_library(
    name = "data",
    deps = [
        ":batch_dataset_op",
        ":cache_dataset_ops",
        ":concatenate_dataset_op",
        ":dataset",
        ":dataset_ops",
        ":dense_to_sparse_batch_dataset_op",
        ":filter_by_component_dataset_op",
        ":filter_dataset_op",
        ":flat_map_dataset_op",
        ":generator_dataset_op",
        ":group_by_reducer_dataset_op",
        ":group_by_window_dataset_op",
        ":interleave_dataset_op",
        ":iterator_ops",
        ":map_and_batch_dataset_op",
        ":map_dataset_op",
        ":map_defun_op",
        ":matching_files_dataset_op",
        ":model_dataset_op",
        ":multi_device_iterator_ops",
        ":optimize_dataset_op",
        ":optional_ops",
        ":padded_batch_dataset_op",
        ":parallel_interleave_dataset_op",
        ":parallel_map_dataset_op",
        ":parse_example_dataset_op",
        ":prefetch_dataset_op",
        ":random_dataset_op",
        ":range_dataset_op",
        ":reader_dataset_ops",
        ":repeat_dataset_op",
<<<<<<< HEAD
        ":scan_dataset_op",
=======
        ":shard_dataset_op",
>>>>>>> 4c307bd3
        ":shuffle_dataset_op",
        ":skip_dataset_op",
        ":slide_dataset_op",
        ":sparse_tensor_slice_dataset_op",
        ":sql_dataset_ops",
        ":stats_aggregator_dataset_op",
        ":stats_aggregator_ops",
        ":stats_dataset_ops",
        ":take_dataset_op",
        ":tensor_dataset_op",
        ":tensor_queue_dataset_op",
        ":tensor_slice_dataset_op",
        ":unbatch_dataset_op",
        ":window_dataset_op",
        ":writer_ops",
        ":zip_dataset_op",
        "//tensorflow/core:array_ops_op_lib",
        "//tensorflow/core:nn_ops_op_lib",
        "//tensorflow/core/kernels/data/experimental:dataset_kernels",
    ],
)

tf_kernel_library(
    name = "writer_ops",
    srcs = ["writer_ops.cc"],
    deps = [
        ":dataset",
        ":dataset_utils",
        "//tensorflow/core:framework",
        "//tensorflow/core:lib",
        "//tensorflow/core:lib_internal",
        "//tensorflow/core/kernels:ops_util",
    ],
)

tf_kernel_library(
    name = "map_defun_op",
    srcs = ["map_defun_op.cc"],
    deps = [
        ":dataset_utils",
        "//tensorflow/core:core_cpu_internal",
        "//tensorflow/core:framework",
        "//tensorflow/core:functional_ops_op_lib",
        "//tensorflow/core:lib",
        "//tensorflow/core:lib_internal",
    ],
)<|MERGE_RESOLUTION|>--- conflicted
+++ resolved
@@ -57,11 +57,6 @@
     srcs = ["dataset_utils.cc"],
     hdrs = ["dataset_utils.h"],
     deps = [
-<<<<<<< HEAD
-        ":captured_function",
-        ":dataset",
-=======
->>>>>>> 4c307bd3
         "//tensorflow/core:core_cpu_internal",
         "//tensorflow/core:framework",
         "//tensorflow/core:lib",
@@ -95,11 +90,7 @@
     srcs = ["captured_function.cc"],
     hdrs = ["captured_function.h"],
     deps = [
-<<<<<<< HEAD
-        ":dataset",
-=======
-        ":dataset_utils",
->>>>>>> 4c307bd3
+        ":dataset_utils",
         ":single_threaded_executor",
         ":stats_utils",
         "//tensorflow/core:core_cpu_internal",
@@ -331,21 +322,6 @@
     ],
 )
 
-<<<<<<< HEAD
-tf_kernel_library(
-    name = "map_and_batch_dataset_op",
-    srcs = ["map_and_batch_dataset_op.cc"],
-    deps = [
-        ":captured_function",
-        ":dataset",
-        ":dataset_utils",
-        "//tensorflow/core:core_cpu_internal",
-        "//tensorflow/core:dataset_ops_op_lib",
-        "//tensorflow/core:framework",
-        "//tensorflow/core:lib",
-        "//tensorflow/core:lib_internal",
-        "//tensorflow/core/kernels:inplace_ops",
-=======
 tf_cc_test(
     name = "map_dataset_op_test",
     size = "small",
@@ -366,7 +342,6 @@
         "//tensorflow/core:testlib",
         "//tensorflow/core/kernels:cwise_op",
         "//tensorflow/core/kernels:function_ops",
->>>>>>> 4c307bd3
     ],
 )
 
@@ -375,11 +350,7 @@
     srcs = ["parallel_map_iterator.cc"],
     hdrs = ["parallel_map_iterator.h"],
     deps = [
-<<<<<<< HEAD
-        ":dataset",
-=======
         ":stats_utils",
->>>>>>> 4c307bd3
         "//tensorflow/core:core_cpu_internal",
         "//tensorflow/core:dataset_ops_op_lib",
         "//tensorflow/core:framework",
@@ -851,11 +822,7 @@
     name = "tensor_dataset_op",
     srcs = ["tensor_dataset_op.cc"],
     deps = [
-<<<<<<< HEAD
-        ":dataset",
-=======
-        ":dataset_utils",
->>>>>>> 4c307bd3
+        ":dataset_utils",
         "//tensorflow/core:dataset_ops_op_lib",
         "//tensorflow/core:framework",
         "//tensorflow/core:graph",
@@ -897,11 +864,7 @@
     name = "tensor_slice_dataset_op",
     srcs = ["tensor_slice_dataset_op.cc"],
     deps = [
-<<<<<<< HEAD
-        ":dataset",
-=======
-        ":dataset_utils",
->>>>>>> 4c307bd3
+        ":dataset_utils",
         "//tensorflow/core:dataset_ops_op_lib",
         "//tensorflow/core:framework",
         "//tensorflow/core:graph",
@@ -1007,25 +970,7 @@
     name = "reader_dataset_ops",
     srcs = ["reader_dataset_ops.cc"],
     deps = [
-<<<<<<< HEAD
-        ":dataset",
-        "//tensorflow/core:dataset_ops_op_lib",
-        "//tensorflow/core:framework",
-        "//tensorflow/core:lib",
-        "//tensorflow/core:lib_internal",
-    ],
-)
-
-tf_kernel_library(
-    name = "sql_dataset_ops",
-    srcs = [
-        "sql_dataset_ops.cc",
-    ],
-    deps = [
-        ":dataset",
-=======
-        "//tensorflow/core:core_cpu_internal",
->>>>>>> 4c307bd3
+        "//tensorflow/core:core_cpu_internal",
         "//tensorflow/core:dataset_ops_op_lib",
         "//tensorflow/core:framework",
         "//tensorflow/core:lib",
@@ -1039,11 +984,7 @@
     srcs = ["iterator_ops.cc"],
     hdrs = ["iterator_ops.h"],
     deps = [
-<<<<<<< HEAD
-        ":dataset",
-=======
-        ":captured_function",
->>>>>>> 4c307bd3
+        ":captured_function",
         ":dataset_utils",
         ":optional_ops",
         ":unbounded_thread_pool",
@@ -1105,19 +1046,10 @@
     srcs = ["graph_rewrite_dataset.cc"],
     hdrs = ["graph_rewrite_dataset.h"],
     deps = [
-<<<<<<< HEAD
-        ":dataset",
-=======
-        ":captured_function",
-        ":dataset_utils",
->>>>>>> 4c307bd3
-        "//tensorflow/core:core_cpu_internal",
-        "//tensorflow/core:framework",
-<<<<<<< HEAD
-        "//tensorflow/core:lib",
-        "//tensorflow/core:lib_internal",
-=======
->>>>>>> 4c307bd3
+        ":captured_function",
+        ":dataset_utils",
+        "//tensorflow/core:core_cpu_internal",
+        "//tensorflow/core:framework",
         "//tensorflow/core:protos_all_cc",
         "//tensorflow/core/grappler:grappler_item",
         "//tensorflow/core/grappler:grappler_item_builder",
@@ -1171,11 +1103,7 @@
     name = "dataset_ops",
     srcs = ["dataset_ops.cc"],
     deps = [
-<<<<<<< HEAD
-        ":dataset",
-=======
-        ":dataset_utils",
->>>>>>> 4c307bd3
+        ":dataset_utils",
         "//tensorflow/core:core_cpu_internal",
         "//tensorflow/core:dataset_ops_op_lib",
         "//tensorflow/core:framework",
@@ -1217,11 +1145,7 @@
         ":range_dataset_op",
         ":reader_dataset_ops",
         ":repeat_dataset_op",
-<<<<<<< HEAD
-        ":scan_dataset_op",
-=======
         ":shard_dataset_op",
->>>>>>> 4c307bd3
         ":shuffle_dataset_op",
         ":skip_dataset_op",
         ":slide_dataset_op",
