--- conflicted
+++ resolved
@@ -29,12 +29,9 @@
 load(
     "//tensorflow:tensorflow.bzl",
     "if_android",
-<<<<<<< HEAD
-=======
     "if_not_windows",
     "tf_cc_binary",
     "tf_cc_shared_object",
->>>>>>> a751f01a
     "tf_cc_test",
     "tf_cc_test_mkl",
     "tf_cc_tests",
@@ -54,10 +51,6 @@
 load("@local_config_cuda//cuda:build_defs.bzl", "if_cuda_is_configured")
 load(
     "//tensorflow/core:platform/default/build_config.bzl",
-<<<<<<< HEAD
-    "tf_proto_library",
-=======
->>>>>>> a751f01a
     "tf_kernel_tests_linkstatic",
 )
 load(
@@ -104,8 +97,6 @@
     },
 )
 
-<<<<<<< HEAD
-=======
 config_setting(
     # Add "--define tensorflow_mkldnn_contraction_kernel=0" to your build command to disable mkldnn
     # sgemm in Eigen tensor contractions (matrix multiplications and convolutions). The mkldnn
@@ -118,7 +109,6 @@
     },
 )
 
->>>>>>> a751f01a
 # Public support libraries ----------------------------------------------------
 
 cc_library(
@@ -270,10 +260,6 @@
     hdrs = ["conv_2d.h"],
     deps = [
         ":eigen_helpers",
-<<<<<<< HEAD
-        ":gpu_util_hdrs",
-        "//tensorflow/core:framework",
-=======
         ":fill_functor",
         ":gpu_utils",
         ":image_resizer_state",
@@ -282,7 +268,6 @@
         "//tensorflow/core:framework",
         "//tensorflow/core:lib",
         "//tensorflow/core:lib_internal",
->>>>>>> a751f01a
         "//third_party/eigen3",
     ],
 )
@@ -362,8 +347,6 @@
     ],
 )
 
-<<<<<<< HEAD
-=======
 tf_kernel_library(
     name = "nccl_kernels",
     srcs = if_cuda([
@@ -430,7 +413,6 @@
     ],
 )
 
->>>>>>> a751f01a
 tf_cuda_library(
     name = "ops_testutil",
     testonly = 1,
@@ -686,13 +668,6 @@
     name = "bounds_check",
     actual = "//tensorflow/core:framework_bounds_check",
     visibility = [":friends"],
-<<<<<<< HEAD
-    deps = [
-        "//tensorflow/core:framework_lite",
-        "//third_party/eigen3",
-    ],
-=======
->>>>>>> a751f01a
 )
 
 # Private support libraries ---------------------------------------------------
@@ -716,8 +691,6 @@
     ],
 )
 
-<<<<<<< HEAD
-=======
 # Depending on a build configuration this target provides custom kernel for Eigen
 # tensor contractions (small matrix multiplication kernel used to multiple together
 # blocks of the original tensors).
@@ -777,7 +750,6 @@
     }),
 )
 
->>>>>>> a751f01a
 cc_library(
     name = "eigen_contraction_kernel_no_mkl",
     srcs = ["eigen_contraction_kernel.cc"],
@@ -819,8 +791,6 @@
         "eigen_volume_patch.h",
     ],
     deps = [
-<<<<<<< HEAD
-=======
         ":eigen_contraction_kernel",
         ":eigen_spatial_convolutions-inl",
         "//third_party/eigen3",
@@ -842,7 +812,6 @@
     ],
     deps = [
         ":eigen_spatial_convolutions-inl",
->>>>>>> a751f01a
         "//third_party/eigen3",
     ],
 )
@@ -1302,8 +1271,6 @@
     ],
 )
 
-<<<<<<< HEAD
-=======
 tf_cc_test(
     name = "ragged_gather_op_test",
     size = "small",
@@ -1318,7 +1285,6 @@
     ],
 )
 
->>>>>>> a751f01a
 tf_kernel_library(
     name = "ragged_range_op",
     srcs = ["ragged_range_op.cc"],
@@ -1332,23 +1298,15 @@
     size = "small",
     srcs = ["ragged_gather_op_test.cc"],
     deps = [
-<<<<<<< HEAD
-        ":ragged_gather_op",
-        "//tensorflow/core:framework",
-        "//tensorflow/core:ragged_array_ops_op_lib",
-=======
         ":ops_testutil",
         ":ragged_range_op",
         "//tensorflow/core:framework",
->>>>>>> a751f01a
-        "//tensorflow/core:test",
-        "//tensorflow/core:test_main",
-        "//tensorflow/core:testlib",
-    ],
-)
-
-<<<<<<< HEAD
-=======
+        "//tensorflow/core:test",
+        "//tensorflow/core:test_main",
+        "//tensorflow/core:testlib",
+    ],
+)
+
 tf_kernel_library(
     name = "ragged_tensor_to_sparse_kernel",
     srcs = ["ragged_tensor_to_sparse_kernel.cc"],
@@ -1357,21 +1315,14 @@
     ],
 )
 
->>>>>>> a751f01a
 tf_cc_test(
     name = "ragged_range_op_test",
     srcs = ["ragged_range_op_test.cc"],
     deps = [
-<<<<<<< HEAD
-        ":ragged_range_op",
-        "//tensorflow/core:framework",
-        "//tensorflow/core:ragged_math_ops_op_lib",
-=======
         ":ops_testutil",
         ":ragged_tensor_to_sparse_kernel",
         "//tensorflow/core:framework",
         "//tensorflow/core:lib",
->>>>>>> a751f01a
         "//tensorflow/core:test",
         "//tensorflow/core:test_main",
         "//tensorflow/core:testlib",
@@ -2460,11 +2411,7 @@
         "//tensorflow/core:framework",
         "//tensorflow/core:lib",
         "//tensorflow/core:lib_internal",
-<<<<<<< HEAD
-        "//tensorflow/core:resource_variable_ops_op_lib",
-=======
         "@com_google_absl//absl/strings",
->>>>>>> a751f01a
     ],
 )
 
@@ -2530,12 +2477,9 @@
         "//tensorflow/core/grappler:grappler_item",
         "//tensorflow/core/grappler/clusters:virtual_cluster",
         "//tensorflow/core/grappler/optimizers:meta_optimizer",
-<<<<<<< HEAD
-=======
         "//tensorflow/core/grappler/utils:functions",
         "//tensorflow/stream_executor:stream",
         "@com_google_absl//absl/strings",
->>>>>>> a751f01a
     ],
 )
 
@@ -2746,9 +2690,6 @@
         "//tensorflow/core:protos_all_cc",
         "//tensorflow/core:test",
         "//tensorflow/core:test_main",
-<<<<<<< HEAD
-        "//tensorflow/core:testlib",
-=======
         "@com_google_absl//absl/strings",
     ],
 )
@@ -2771,7 +2712,6 @@
         ":eigen_contraction_kernel",
         "//tensorflow/core:test",
         "//tensorflow/core:test_main",
->>>>>>> a751f01a
     ],
 )
 
@@ -3482,13 +3422,9 @@
         "//conditions:default": [],
     }),
     deps = MATH_DEPS + [
-<<<<<<< HEAD
-        ":gpu_util_hdrs",
-=======
         ":eigen_contraction_kernel",
         ":fused_eigen_output_kernels",
         ":gpu_utils",
->>>>>>> a751f01a
     ] + select({
         ":xsmm": [
             "@libxsmm_archive//:xsmm_avx",
@@ -3516,10 +3452,6 @@
 
 tf_kernel_library(
     name = "scan_ops",
-<<<<<<< HEAD
-    prefix = "scan_ops",
-    deps = MATH_DEPS,
-=======
     srcs = ["scan_ops.cc"],
     hdrs = ["scan_ops.h"],
     gpu_srcs = [
@@ -3530,7 +3462,6 @@
         "scan_ops_gpu_half.cu.cc",
     ],
     deps = MATH_DEPS + if_cuda(["@cub_archive//:cub"]),
->>>>>>> a751f01a
 )
 
 tf_kernel_library(
@@ -3725,8 +3656,6 @@
 )
 
 tf_cuda_cc_test(
-<<<<<<< HEAD
-=======
     name = "scan_ops_test",
     size = "small",
     srcs = ["scan_ops_test.cc"],
@@ -3750,7 +3679,6 @@
 )
 
 tf_cuda_cc_test(
->>>>>>> a751f01a
     name = "reduction_ops_test",
     size = "small",
     srcs = ["reduction_ops_test.cc"],
@@ -5176,8 +5104,6 @@
 )
 
 tf_kernel_library(
-<<<<<<< HEAD
-=======
     name = "unicode_ops",
     prefix = "unicode_ops",
     deps = [
@@ -5193,7 +5119,6 @@
 )
 
 tf_kernel_library(
->>>>>>> a751f01a
     name = "base64_ops",
     prefix = "base64_ops",
     deps = STRING_DEPS,
@@ -5845,15 +5770,11 @@
         "conv_grad_ops.cc",
         "conv_grad_ops.h",
         "conv_ops.cc",
-<<<<<<< HEAD
-        "conv_ops_fused.cc",
-=======
         "conv_ops_3d.cc",
         "conv_ops_fused_double.cc",
         "conv_ops_fused_float.cc",
         "conv_ops_fused_half.cc",
         "conv_ops_fused_impl.h",
->>>>>>> a751f01a
         "conv_ops_using_gemm.cc",
         "crop_and_resize_op.cc",
         "crop_and_resize_op.h",
@@ -6086,11 +6007,7 @@
             "*_3d*",
             "*.cu.*",
             # Ops already in android_srcs
-<<<<<<< HEAD
-            "ops_util.cc",
-=======
             "batch_matmul_op_common.cc",
->>>>>>> a751f01a
             "pooling_ops_common.cc",
             # Ops which we are currently excluding because they are likely
             # not used on Android. Those ops also do not compile if included,
@@ -6700,8 +6617,6 @@
     ],
 )
 
-<<<<<<< HEAD
-=======
 tf_mkl_kernel_library(
     name = "mkl_quantize_op",
     srcs = ["mkl_quantize_op.cc"],
@@ -6761,7 +6676,6 @@
     ],
 )
 
->>>>>>> a751f01a
 tf_cc_test(
     name = "quantized_reshape_op_test",
     size = "small",
@@ -7059,10 +6973,6 @@
         "//tensorflow/core:framework",
         "//tensorflow/core:lib",
         "//tensorflow/core:lib_internal",
-<<<<<<< HEAD
-        "//tensorflow/core:nn_ops_op_lib",
-=======
->>>>>>> a751f01a
     ] + mkl_deps(),
 )
 
@@ -7111,10 +7021,6 @@
         "//tensorflow/core:framework",
         "//tensorflow/core:lib",
         "//tensorflow/core:lib_internal",
-<<<<<<< HEAD
-        "//tensorflow/core:nn_ops_op_lib",
-=======
->>>>>>> a751f01a
     ] + mkl_deps(),
 )
 
@@ -7129,10 +7035,6 @@
         "//tensorflow/core:framework",
         "//tensorflow/core:lib",
         "//tensorflow/core:lib_internal",
-<<<<<<< HEAD
-        "//tensorflow/core:nn_ops_op_lib",
-=======
->>>>>>> a751f01a
     ] + mkl_deps(),
 )
 
@@ -7151,8 +7053,6 @@
         "//tensorflow/core:framework",
         "//tensorflow/core:lib",
         "//tensorflow/core:lib_internal",
-<<<<<<< HEAD
-=======
     ] + mkl_deps(),
 )
 
@@ -7179,7 +7079,6 @@
         "//tensorflow/core:framework",
         "//tensorflow/core:lib",
         "//tensorflow/core:math_ops_op_lib",
->>>>>>> a751f01a
         "//tensorflow/core:nn_ops_op_lib",
         "//third_party/eigen3",
         "@gemmlowp",
@@ -7216,10 +7115,6 @@
         "//tensorflow/core:framework",
         "//tensorflow/core:lib",
         "//tensorflow/core:lib_internal",
-<<<<<<< HEAD
-        "//tensorflow/core:nn_ops_op_lib",
-=======
->>>>>>> a751f01a
         "//third_party/eigen3",
     ] + mkl_deps(),
 )
@@ -7234,10 +7129,6 @@
         "//tensorflow/core:framework",
         "//tensorflow/core:lib",
         "//tensorflow/core:lib_internal",
-<<<<<<< HEAD
-        "//tensorflow/core:nn_ops_op_lib",
-=======
->>>>>>> a751f01a
         "//third_party/eigen3",
     ] + mkl_deps(),
 )
@@ -7295,8 +7186,6 @@
     deps = NN_DEPS + mkl_deps() + [":cwise_op"],
 )
 
-<<<<<<< HEAD
-=======
 tf_mkl_kernel_library(
     name = "mkl_requantize_ops",
     srcs = [
@@ -7381,7 +7270,6 @@
     ],
 )
 
->>>>>>> a751f01a
 tf_mkl_kernel_library(
     name = "mkl_transpose_op",
     srcs = [
