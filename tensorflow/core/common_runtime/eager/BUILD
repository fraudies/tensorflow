package(
    default_visibility = [
        "//tensorflow:internal",
        "//tensorflow_models:__subpackages__",
    ],
)

licenses(["notice"])  # Apache 2.0

load(
    "//tensorflow:tensorflow.bzl",
    "tf_cc_test",
    "tf_cuda_library",
)

tf_cuda_library(
    name = "eager_executor",
    srcs = [
        "eager_executor.cc",
    ],
    hdrs = [
        "eager_executor.h",
    ],
    visibility = ["//tensorflow:internal"],
    deps = select({
        "//tensorflow:android": [
            "//tensorflow/core:android_tensorflow_lib_lite",
        ],
        "//conditions:default": [
            "//tensorflow/core:core_cpu_lib",
            "//tensorflow/core:framework",
            "//tensorflow/core:framework_internal",
            "//tensorflow/core:lib",
            "//tensorflow/core:lib_internal",
            "//tensorflow/core:protos_all_cc",
        ],
    }),
)

tf_cuda_library(
    name = "context",
    srcs = [
        "context.cc",
    ],
    hdrs = [
        "context.h",
    ],
    visibility = ["//tensorflow:internal"],
    deps = [
        ":eager_executor",
        ":kernel_and_device",
    ] + select({
        "//tensorflow:android": [
            "//tensorflow/core:android_tensorflow_lib_lite",
        ],
        "//conditions:default": [
            "//tensorflow/core:core_cpu_lib",
            "//tensorflow/core:framework",
            "//tensorflow/core:framework_internal",
            "//tensorflow/core:lib",
            "//tensorflow/core:lib_internal",
            "//tensorflow/core:protos_all_cc",
            "//tensorflow/core:session_options",
            "//tensorflow/core/distributed_runtime:collective_param_resolver_distributed",
            "//tensorflow/core/distributed_runtime:device_resolver_distributed",
            "//tensorflow/core/distributed_runtime:rpc_collective_executor_mgr",
            "//tensorflow/core/distributed_runtime:worker_cache",
            "//tensorflow/core/distributed_runtime:server_lib",
            "//tensorflow/core/distributed_runtime:worker_session",
            "//tensorflow/core/distributed_runtime/eager:eager_client",
        ],
    }),
)

tf_cuda_library(
    name = "eager_operation",
    srcs = [
        "eager_operation.cc",
    ],
    hdrs = [
        "eager_operation.h",
    ],
    visibility = ["//tensorflow:internal"],
    deps = [
        ":attr_builder",
        ":context",
        ":tensor_handle",
    ],
)

tf_cuda_library(
    name = "tensor_handle",
    srcs = [
        "tensor_handle.cc",
    ],
    hdrs = [
        "tensor_handle.h",
    ],
    visibility = ["//tensorflow:internal"],
    deps = [
        ":context",
        ":eager_executor",
        ":kernel_and_device",
    ] + select({
        "//tensorflow:android": [
            "//tensorflow/core:android_tensorflow_lib_lite",
        ],
        "//conditions:default": [
            "@com_google_absl//absl/strings",
            "//tensorflow/core:core_cpu_lib",
            "//tensorflow/core:framework",
            "//tensorflow/core:framework_internal",
            "//tensorflow/core:lib",
            "//tensorflow/core:lib_internal",
            "//tensorflow/core:protos_all_cc",
            "//tensorflow/core:session_options",
        ],
    }),
)

tf_cuda_library(
    name = "copy_to_device_node",
    hdrs = [
        "copy_to_device_node.h",
    ],
    visibility = ["//tensorflow:internal"],
    deps = [
        ":context",
        ":eager_executor",
        ":tensor_handle",
    ] + select({
        "//tensorflow:android": [
        ],
        "//conditions:default": [
            "//tensorflow/core:core_cpu_lib",
            "//tensorflow/core:framework",
            "//tensorflow/core:framework_internal",
            "//tensorflow/core:lib",
            "//tensorflow/core:lib_internal",
            "//tensorflow/core:protos_all_cc",
            "//tensorflow/core:session_options",
        ],
    }),
)

tf_cuda_library(
    name = "kernel_and_device",
    srcs = [
        "kernel_and_device.cc",
    ],
    hdrs = [
        "kernel_and_device.h",
    ],
    visibility = ["//tensorflow:internal"],
    deps = [
        "@farmhash_archive//:farmhash",
        "@com_google_absl//absl/strings",
    ] + select({
        "//tensorflow:android": [
            "//tensorflow/core:android_tensorflow_lib_lite",
        ],
        "//conditions:default": [
            "//tensorflow/core:core_cpu_lib",
            "//tensorflow/core:framework",
            "//tensorflow/core:framework_internal",
            "//tensorflow/core:lib",
            "//tensorflow/core:lib_internal",
            "//tensorflow/core:protos_all_cc",
            "//tensorflow/core/grappler/optimizers:meta_optimizer",
        ],
    }),
)

tf_cc_test(
    name = "kernel_and_device_test",
    srcs = ["kernel_and_device_test.cc"],
    deps = [
        ":attr_builder",
        ":kernel_and_device",
        "//tensorflow/cc:cc_ops",
        "//tensorflow/cc:client_session",
        "//tensorflow/cc:ops",
        "//tensorflow/cc:scope",
        "//tensorflow/core:array_ops_op_lib",
        "//tensorflow/core:core_cpu",
        "//tensorflow/core:core_cpu_internal",
        "//tensorflow/core:direct_session",
        "//tensorflow/core:framework",
        "//tensorflow/core:functional_ops_op_lib",
        "//tensorflow/core:lib",
        "//tensorflow/core:math_ops_op_lib",
        "//tensorflow/core:nn_ops_op_lib",
        "//tensorflow/core:no_op_op_lib",
        "//tensorflow/core:protos_all_cc",
        "//tensorflow/core:sendrecv_ops_op_lib",
        "//tensorflow/core:test",
        "//tensorflow/core:test_main",
<<<<<<< HEAD
=======
        "//tensorflow/core/kernels:constant_op",
        "//tensorflow/core/kernels:matmul_op",
        "@com_google_absl//absl/memory",
>>>>>>> 4c307bd3
    ],
)

cc_library(
    name = "execute",
    srcs = ["execute.cc"],
    hdrs = [
        "execute.h",
        "execute_node.h",
    ],
    deps = [
        ":context",
        ":copy_to_device_node",
        ":eager_executor",
        ":eager_operation",
        ":kernel_and_device",
        ":tensor_handle",
        "@com_google_absl//absl/strings",
    ] + select({
        "//tensorflow:android": [
            "//tensorflow/core:android_tensorflow_lib_lite",
        ],
        "//conditions:default": [
            "//tensorflow/core:core_cpu_lib",
            "//tensorflow/core:framework",
            "//tensorflow/core:framework_internal",
            "//tensorflow/core:lib",
            "//tensorflow/core:lib_internal",
            "//tensorflow/core:protos_all_cc",
            "//tensorflow/core/distributed_runtime/eager:eager_client",
            "//tensorflow/core/distributed_runtime/eager:remote_execute_node",
        ],
    }),
)

tf_cuda_library(
    name = "attr_builder",
    srcs = ["attr_builder.cc"],
    hdrs = ["attr_builder.h"],
    visibility = ["//tensorflow:internal"],
    deps = [
        ":kernel_and_device",
        "@farmhash_archive//:farmhash",
        # Only the TF_AttrType enum is required, so pull in just the C headers.
        # TODO(b/113535673): Break this dependency and avoid the C header completely.
        "//tensorflow/c:c_api_headers",
    ] + select({
        "//tensorflow:android": [
            "//tensorflow/core:android_tensorflow_lib_lite",
        ],
        "//conditions:default": [
            "//tensorflow/core:core_cpu",
            "//tensorflow/core:core_cpu_internal",
            "//tensorflow/core:framework",
            "//tensorflow/core:framework_internal",
            "//tensorflow/core:lib",
            "//tensorflow/core:lib_internal",
            "//tensorflow/core:protos_all_cc",
        ],
    }),
)

tf_cc_test(
    name = "attr_builder_test",
    srcs = ["attr_builder_test.cc"],
    deps = [
        ":attr_builder",
        "//tensorflow/cc:cc_ops",
        "//tensorflow/cc:client_session",
        "//tensorflow/cc:ops",
        "//tensorflow/cc:scope",
        "//tensorflow/core:core_cpu_internal",
        "//tensorflow/core:framework",
        "//tensorflow/core:lib",
        "//tensorflow/core:tensorflow",
        "//tensorflow/core:test",
        "//tensorflow/core:test_main",
    ],
)<|MERGE_RESOLUTION|>--- conflicted
+++ resolved
@@ -195,12 +195,9 @@
         "//tensorflow/core:sendrecv_ops_op_lib",
         "//tensorflow/core:test",
         "//tensorflow/core:test_main",
-<<<<<<< HEAD
-=======
         "//tensorflow/core/kernels:constant_op",
         "//tensorflow/core/kernels:matmul_op",
         "@com_google_absl//absl/memory",
->>>>>>> 4c307bd3
     ],
 )
 
