licenses(["notice"])  # Apache 2.0

package(
    default_visibility = [
        "//learning/brain:__subpackages__",
        "//tensorflow/compiler/xrt:__subpackages__",
    ],
)

cc_library(
    name = "xrt_state_ops",
    hdrs = ["xrt_state_ops.h"],
    deps = [
        "//tensorflow/compiler/tf2xla:common",
        "//tensorflow/compiler/tf2xla:xla_compiler",
        "//tensorflow/compiler/xla:literal",
        "//tensorflow/compiler/xla:shape_util",
        "//tensorflow/compiler/xla:status_macros",
        "//tensorflow/compiler/xla:statusor",
        "//tensorflow/compiler/xla:xla_data_proto",
        "//tensorflow/compiler/xla/client:local_client",
<<<<<<< HEAD
        "//tensorflow/compiler/xla/client:xla_computation",
        "//tensorflow/compiler/xla/legacy_flags:debug_options_flags",
        "//tensorflow/compiler/xla/service:compiler",
=======
>>>>>>> 4c307bd3
        "//tensorflow/compiler/xla/service:computation_placer",
        "//tensorflow/compiler/xrt:xrt_proto",
        "//tensorflow/compiler/xrt:xrt_utils",
        "//tensorflow/core:core_cpu_internal",
        "//tensorflow/core:framework",
        "//tensorflow/core:lib",
        "//tensorflow/core:lib_internal",
        "//tensorflow/core:protos_all_cc",
    ],
    alwayslink = 1,
)

cc_library(
    name = "xrt_ops",
    srcs = [
        "xrt_compile_ops.cc",
        "xrt_execute_op.cc",
        "xrt_state_ops.cc",
    ],
    deps = [
        ":xrt_state_ops",
        "//tensorflow/compiler/tf2xla:xla_compiler",
        "//tensorflow/compiler/xla:shape_util",
        "//tensorflow/compiler/xla:status_macros",
        "//tensorflow/compiler/xla:statusor",
        "//tensorflow/compiler/xla:xla_data_proto",
        "//tensorflow/compiler/xla/client:client_library",
        "//tensorflow/compiler/xla/client:local_client",
        "//tensorflow/compiler/xla/client:xla_computation",
        "//tensorflow/compiler/xla/service:compiler",
        "//tensorflow/compiler/xla/service:computation_placer",
        "//tensorflow/compiler/xla/service:hlo",
        "//tensorflow/compiler/xrt:xrt_compile_ops_op_lib",
        "//tensorflow/compiler/xrt:xrt_execute_op_op_lib",
        "//tensorflow/compiler/xrt:xrt_proto",
        "//tensorflow/compiler/xrt:xrt_state_ops_op_lib",
        "//tensorflow/compiler/xrt:xrt_utils",
        "//tensorflow/core:core_cpu_internal",
        "//tensorflow/core:framework",
        "//tensorflow/core:lib",
        "//tensorflow/core:lib_internal",
        "//tensorflow/core:protos_all_cc",
        "//tensorflow/stream_executor:stream_executor_headers",
        "@com_google_absl//absl/strings",
    ],
    alwayslink = 1,
)<|MERGE_RESOLUTION|>--- conflicted
+++ resolved
@@ -19,12 +19,6 @@
         "//tensorflow/compiler/xla:statusor",
         "//tensorflow/compiler/xla:xla_data_proto",
         "//tensorflow/compiler/xla/client:local_client",
-<<<<<<< HEAD
-        "//tensorflow/compiler/xla/client:xla_computation",
-        "//tensorflow/compiler/xla/legacy_flags:debug_options_flags",
-        "//tensorflow/compiler/xla/service:compiler",
-=======
->>>>>>> 4c307bd3
         "//tensorflow/compiler/xla/service:computation_placer",
         "//tensorflow/compiler/xrt:xrt_proto",
         "//tensorflow/compiler/xrt:xrt_utils",
