--- conflicted
+++ resolved
@@ -29,36 +29,6 @@
     ],
 )
 
-<<<<<<< HEAD
-cc_library(
-    name = "dumped_computation_to_graphviz_library",
-    srcs = ["dumped_computation_to_graphviz.cc"],
-    deps = [
-        "//tensorflow/compiler/xla:statusor",
-        "//tensorflow/compiler/xla:types",
-        "//tensorflow/compiler/xla:xla_data_proto",
-        "//tensorflow/compiler/xla/client",
-        "//tensorflow/compiler/xla/client:client_library",
-        "//tensorflow/compiler/xla/client:local_client",
-        "//tensorflow/compiler/xla/client:xla_computation",
-        "//tensorflow/compiler/xla/legacy_flags:debug_options_flags",
-        "//tensorflow/compiler/xla/service",
-        "//tensorflow/compiler/xla/service:hlo_proto",
-        "//tensorflow/core:lib",
-        "@com_google_absl//absl/types:span",
-    ],
-)
-
-tf_cc_binary(
-    name = "dumped_computation_to_graphviz",
-    deps = [
-        ":dumped_computation_to_graphviz_library",
-        "//tensorflow/compiler/xla/service:interpreter_plugin",
-    ],
-)
-
-=======
->>>>>>> 4c307bd3
 tf_cc_binary(
     name = "show_signature",
     srcs = ["show_signature.cc"],
@@ -212,18 +182,7 @@
     srcs = ["hlo_proto_to_json.cc"],
     deps = [
         "//tensorflow/compiler/xla:statusor",
-<<<<<<< HEAD
-        "//tensorflow/compiler/xla:types",
-        "//tensorflow/compiler/xla/client",
-        "//tensorflow/compiler/xla/client:client_library",
-        "//tensorflow/compiler/xla/client:local_client",
-        "//tensorflow/compiler/xla/client:xla_computation",
-        "//tensorflow/compiler/xla/legacy_flags:debug_options_flags",
-        "//tensorflow/compiler/xla/service",
-        "//tensorflow/compiler/xla/service:hlo_graph_dumper",
-=======
         "//tensorflow/compiler/xla:util",
->>>>>>> 4c307bd3
         "//tensorflow/compiler/xla/service:hlo_proto",
         "//tensorflow/core:framework_internal",
         "//tensorflow/core:lib",
