--- conflicted
+++ resolved
@@ -37,13 +37,8 @@
     return xla_client.ComputationBuilder(name)
 
   def _Execute(self, c, arguments):
-<<<<<<< HEAD
-    compiled_c = c.Build().CompileWithExampleArguments(arguments)
-    return compiled_c.Execute(arguments)
-=======
     compiled_c = c.Build().Compile()
     return compiled_c.ExecuteWithPythonValues(arguments)
->>>>>>> 4c307bd3
 
   def _ExecuteAndAssertWith(self, assert_func, c, arguments, expected):
     assert expected is not None
@@ -57,11 +52,6 @@
   def _ExecuteAndCompareExact(self, c, arguments=(), expected=None):
     self._ExecuteAndAssertWith(np.testing.assert_equal, c, arguments, expected)
 
-<<<<<<< HEAD
-  def _ExecuteAndCompareClose(self, c, arguments=(), expected=None):
-    self._ExecuteAndAssertWith(np.testing.assert_allclose, c, arguments,
-                               expected)
-=======
   def _ExecuteAndCompareClose(self,
                               c,
                               arguments=(),
@@ -71,7 +61,6 @@
     self._ExecuteAndAssertWith(
         functools.partial(np.testing.assert_allclose, rtol=rtol, atol=atol), c,
         arguments, expected)
->>>>>>> 4c307bd3
 
 
 def NumpyArrayF32(*args, **kwargs):
@@ -482,8 +471,6 @@
     np.testing.assert_equal(NumpyArrayF32([1.0, 2.0]), got[0])
     np.testing.assert_equal(NumpyArrayS32([3, 4]), got[1])
 
-<<<<<<< HEAD
-=======
   def testShape(self):
     pyval = np.array([[1., 2.]], np.float32)
     local_buffer = xla_client.LocalBuffer.from_pyval(pyval)
@@ -491,7 +478,6 @@
     self.assertEqual(xla_shape.dimensions(), (1, 2))
     self.assertEqual(np.dtype(xla_shape.element_type()), np.dtype(np.float32))
 
->>>>>>> 4c307bd3
 
 class SingleOpTest(ComputationTest):
   """Tests for single ops.
@@ -1103,17 +1089,11 @@
   def testRngNormal(self):
     shape = (2, 3)
     c = self._NewComputation()
-<<<<<<< HEAD
-    c.RngNormal(c.Constant(NumpyArrayF32(0.)), c.Constant(NumpyArrayF32(1.)),
-                dims=shape)
-    result = c.Build().Compile().Execute()
-=======
     c.RngNormal(
         c.Constant(NumpyArrayF32(0.)),
         c.Constant(NumpyArrayF32(1.)),
         dims=shape)
     result = c.Build().Compile().ExecuteWithPythonValues()
->>>>>>> 4c307bd3
     # since the result is random, we just check shape and uniqueness
     self.assertEqual(result.shape, shape)
     self.assertEqual(len(np.unique(result)), np.prod(shape))
@@ -1122,17 +1102,11 @@
     lo, hi = 2., 4.
     shape = (2, 3)
     c = self._NewComputation()
-<<<<<<< HEAD
-    c.RngUniform(c.Constant(NumpyArrayF32(lo)), c.Constant(NumpyArrayF32(hi)),
-                 dims=shape)
-    result = c.Build().Compile().Execute()
-=======
     c.RngUniform(
         c.Constant(NumpyArrayF32(lo)),
         c.Constant(NumpyArrayF32(hi)),
         dims=shape)
     result = c.Build().Compile().ExecuteWithPythonValues()
->>>>>>> 4c307bd3
     # since the result is random, we just check shape, uniqueness, and range
     self.assertEqual(result.shape, shape)
     self.assertEqual(len(np.unique(result)), np.prod(shape))
@@ -1143,25 +1117,17 @@
     lo, hi = 2, 4
     shape = (2, 3)
     c = self._NewComputation()
-<<<<<<< HEAD
-    c.RngUniform(c.Constant(NumpyArrayS32(lo)), c.Constant(NumpyArrayS32(hi)),
-                 dims=shape)
-    result = c.Build().Compile().Execute()
-=======
     c.RngUniform(
         c.Constant(NumpyArrayS32(lo)),
         c.Constant(NumpyArrayS32(hi)),
         dims=shape)
     result = c.Build().Compile().ExecuteWithPythonValues()
->>>>>>> 4c307bd3
     # since the result is random, we just check shape, integrality, and range
     self.assertEqual(result.shape, shape)
     self.assertEqual(result.dtype, np.int32)
     self.assertTrue(np.all(lo <= result))
     self.assertTrue(np.all(result < hi))
 
-<<<<<<< HEAD
-=======
   def testCholesky(self):
     l = np.array([[4, 0, 0, 0], [6, 5, 0, 0], [2, 14, 16, 0], [3, 6, 1, 4]],
                  dtype=np.float32)
@@ -1223,7 +1189,6 @@
                           dtype=np.float32),
         rtol=1e-4)
 
->>>>>>> 4c307bd3
   def testIsConstant(self):
     c = self._NewComputation()
     a = c.ConstantS32Scalar(3)
@@ -1769,8 +1734,6 @@
         r"want s32\[\], got f32\[\].*", TestFun)
 
 
-<<<<<<< HEAD
-=======
 class ComputationRootTest(ComputationTest):
   """Tests related to setting the root of the computation."""
 
@@ -1786,6 +1749,5 @@
     np.testing.assert_allclose(ans, 4.14)
 
 
->>>>>>> 4c307bd3
 if __name__ == "__main__":
   unittest.main()