--- conflicted
+++ resolved
@@ -2,13 +2,9 @@
 
 package(default_visibility = ["//tensorflow:internal"])
 
-<<<<<<< HEAD
-load("//tensorflow:tensorflow.bzl", "tf_py_wrap_cc")
-=======
 load("//tensorflow/core:platform/default/build_config.bzl", "pyx_library")
 load("//tensorflow/compiler/xla:xla.bzl", "xla_python_default_plugins")
 load("//tensorflow:tensorflow.bzl", "tf_pybind_extension")
->>>>>>> a751f01a
 
 py_library(
     name = "xla_client",
@@ -77,9 +73,6 @@
     ],
     features = ["-use_header_modules"],
     deps = [
-<<<<<<< HEAD
-        "//tensorflow/compiler/xla:executable_run_options",
-=======
         ":types",
         "//tensorflow/compiler/xla:status",
         "//tensorflow/compiler/xla:status_macros",
@@ -127,7 +120,6 @@
         "//tensorflow/compiler/xla:shape_util",
         "//tensorflow/compiler/xla:status",
         "//tensorflow/compiler/xla:statusor",
->>>>>>> a751f01a
         "//tensorflow/compiler/xla:util",
         "//tensorflow/compiler/xla:xla_data_proto",
         "//tensorflow/compiler/xla/client:client_library",
@@ -136,10 +128,6 @@
         "//tensorflow/compiler/xla/client:xla_builder",
         "//tensorflow/compiler/xla/client:xla_computation",
         "//tensorflow/compiler/xla/client/lib:math",
-<<<<<<< HEAD
-        "//tensorflow/compiler/xla/service:shaped_buffer",
-        "//tensorflow/core:framework_lite",
-=======
         "//tensorflow/compiler/xla/client/lib:qr",
         "//tensorflow/compiler/xla/client/lib:self_adjoint_eig",
         "//tensorflow/compiler/xla/client/lib:svd",
@@ -149,7 +137,6 @@
         "//tensorflow/compiler/xla/service:shaped_buffer",
         "//tensorflow/compiler/xla/service:cpu_plugin",
         "//tensorflow/compiler/xla/service/cpu:custom_call_target_registry",
->>>>>>> a751f01a
         "//tensorflow/core:lib",
         "//tensorflow/core/profiler/lib:traceme",
         # Do NOT remove this dependency. The XLA Python extension must not
@@ -161,23 +148,6 @@
     ] + xla_python_default_plugins(),
 )
 
-<<<<<<< HEAD
-tf_py_wrap_cc(
-    name = "pywrap_xla",
-    srcs = ["xla.i"],
-    swig_includes = [
-        "local_computation_builder.i",
-    ],
-    deps = [
-        ":local_computation_builder",
-        ":numpy_bridge",
-        "//tensorflow/compiler/xla:literal",
-        "//tensorflow/compiler/xla:shape_util",
-        "//tensorflow/compiler/xla:xla_data_proto",
-        "//tensorflow/compiler/xla/service:cpu_plugin",
-    ],
-)
-=======
 # TODO(phawkins): enable this test.
 # py_test(
 #     name = "xrt_test",
@@ -189,5 +159,4 @@
 #         "//tensorflow/compiler/xrt:xrt_server",
 #         "//tensorflow/python:client_testlib",
 #     ],
-# )
->>>>>>> a751f01a
+# )