licenses(["notice"])  # Apache 2.0

package(default_visibility = ["//tensorflow:internal"])

<<<<<<< HEAD
load("//tensorflow:tensorflow.bzl", "tf_py_wrap_cc")
=======
load("//tensorflow/core:platform/default/build_config.bzl", "pyx_library")
load("//tensorflow/compiler/xla:xla.bzl", "xla_python_default_plugins")
load("//tensorflow:tensorflow.bzl", "tf_pybind_extension")
>>>>>>> 4c307bd3

py_library(
    name = "xla_client",
    srcs = [
        "xla_client.py",
        "xrt.py",
    ],
    srcs_version = "PY2AND3",
    visibility = ["//visibility:public"],
    deps = [":xla_extension"],
)

pyx_library(
    name = "custom_call_for_test",
    testonly = True,
    srcs = ["custom_call_for_test.pyx"],
)

py_test(
    name = "xla_client_test",
    srcs = ["xla_client_test.py"],
    main = "xla_client_test.py",
    srcs_version = "PY2AND3",
    tags = ["no_oss"],
    deps = [
        ":custom_call_for_test",
        ":xla_client",
        "//tensorflow/compiler/xla:xla_data_proto_py",
        "//tensorflow/python:platform_test",
    ],
)

cc_library(
    name = "types",
    srcs = ["types.cc"],
    hdrs = ["types.h"],
    copts = [
        "-fexceptions",
        "-fno-strict-aliasing",
        "-Wno-c++98-c++11-compat",
    ],
    features = ["-use_header_modules"],
    deps = [
        "//tensorflow/compiler/xla:literal",
        "//tensorflow/compiler/xla:shape_util",
        "//tensorflow/compiler/xla:status",
        "//tensorflow/compiler/xla:status_macros",
        "//tensorflow/compiler/xla:statusor",
        "//tensorflow/compiler/xla:types",
        "//tensorflow/compiler/xla:xla_data_proto",
        "//tensorflow/compiler/xla/service:device_memory_allocator",
        "//tensorflow/core:lib",
        "@com_google_absl//absl/container:flat_hash_map",
        "@com_google_absl//absl/types:optional",
        "@pybind11",
    ],
)

cc_library(
    name = "xrt",
    srcs = ["xrt.cc"],
    hdrs = ["xrt.h"],
    copts = [
        "-fexceptions",
        "-fno-strict-aliasing",
    ],
    features = ["-use_header_modules"],
    deps = [
<<<<<<< HEAD
        "//tensorflow/compiler/xla:executable_run_options",
=======
        ":types",
        "//tensorflow/compiler/xla:status",
        "//tensorflow/compiler/xla:status_macros",
        "//tensorflow/compiler/xla:statusor",
        "//tensorflow/compiler/xla:util",
        "//tensorflow/compiler/xla:xla_data_proto",
        "//tensorflow/compiler/xla/service:computation_placer",
        "//tensorflow/compiler/xrt/client:xrt_client",
        "//tensorflow/compiler/xrt/client:xrt_grpc_eager_client",
        "//tensorflow/core:lib",
        "//tensorflow/core/distributed_runtime/rpc:grpc_channel",
        "@com_google_absl//absl/memory",
        "@com_google_absl//absl/types:optional",
        "@pybind11",
    ],
)

tf_pybind_extension(
    name = "xla_extension",
    srcs = [
        "local_client.cc",
        "local_client.h",
        "xla.cc",
    ],
    copts = [
        "-fexceptions",
        "-fno-strict-aliasing",
        "-Wno-c++98-c++11-compat",
    ],
    features = ["-use_header_modules"],
    module_name = "xla_extension",
    deps = [
        ":types",
        ":xrt",
        "@com_google_absl//absl/memory",
        "@com_google_absl//absl/strings",
        "@com_google_absl//absl/strings:str_format",
        "@com_google_absl//absl/synchronization",
        "@com_google_absl//absl/types:optional",
        "@com_google_absl//absl/types:span",
        "@pybind11",
        "//third_party/python_runtime:headers",  # buildcleaner: keep
        "//tensorflow/compiler/xla:executable_run_options",
        "//tensorflow/compiler/xla:literal",
        "//tensorflow/compiler/xla:literal_util",
        "//tensorflow/compiler/xla:shape_util",
        "//tensorflow/compiler/xla:status",
        "//tensorflow/compiler/xla:statusor",
>>>>>>> 4c307bd3
        "//tensorflow/compiler/xla:util",
        "//tensorflow/compiler/xla:xla_data_proto",
        "//tensorflow/compiler/xla/client:client_library",
        "//tensorflow/compiler/xla/client:executable_build_options",
        "//tensorflow/compiler/xla/client:local_client",
        "//tensorflow/compiler/xla/client:xla_builder",
        "//tensorflow/compiler/xla/client:xla_computation",
        "//tensorflow/compiler/xla/client/lib:math",
<<<<<<< HEAD
        "//tensorflow/compiler/xla/service:shaped_buffer",
        "//tensorflow/core:framework_lite",
=======
        "//tensorflow/compiler/xla/client/lib:qr",
        "//tensorflow/compiler/xla/client/lib:self_adjoint_eig",
        "//tensorflow/compiler/xla/client/lib:svd",
        "//tensorflow/compiler/xla/service:computation_placer",
        "//tensorflow/compiler/xla/service:hlo_graph_dumper",
        "//tensorflow/compiler/xla/service:platform_util",
        "//tensorflow/compiler/xla/service:shaped_buffer",
        "//tensorflow/compiler/xla/service:cpu_plugin",
        "//tensorflow/compiler/xla/service/cpu:custom_call_target_registry",
>>>>>>> 4c307bd3
        "//tensorflow/core:lib",
        "//tensorflow/core/profiler/lib:traceme",
        # Do NOT remove this dependency. The XLA Python extension must not
        # depend on any part of TensorFlow at runtime, **including**
        # libtensorflow_framework.so. The XLA module is deployed self-contained
        # without any TF dependencies as "jaxlib" on Pypi, and "jaxlib" does
        # not require Tensorflow.
        "//tensorflow/core:lib_internal_impl",  # buildcleaner: keep
    ] + xla_python_default_plugins(),
)

<<<<<<< HEAD
tf_py_wrap_cc(
    name = "pywrap_xla",
    srcs = ["xla.i"],
    swig_includes = [
        "local_computation_builder.i",
    ],
    deps = [
        ":local_computation_builder",
        ":numpy_bridge",
        "//tensorflow/compiler/xla:literal",
        "//tensorflow/compiler/xla:shape_util",
        "//tensorflow/compiler/xla:xla_data_proto",
        "//tensorflow/compiler/xla/service:cpu_plugin",
    ],
)
=======
# TODO(phawkins): enable this test.
# py_test(
#     name = "xrt_test",
#     srcs = ["xrt_test.py"],
#     deps = [
#         ":xla_client",
#         "//third_party/py/numpy",
#         "//tensorflow/compiler/jit:xla_cpu_device",
#         "//tensorflow/compiler/xrt:xrt_server",
#         "//tensorflow/python:client_testlib",
#     ],
# )
>>>>>>> 4c307bd3
<|MERGE_RESOLUTION|>--- conflicted
+++ resolved
@@ -2,13 +2,9 @@
 
 package(default_visibility = ["//tensorflow:internal"])
 
-<<<<<<< HEAD
-load("//tensorflow:tensorflow.bzl", "tf_py_wrap_cc")
-=======
 load("//tensorflow/core:platform/default/build_config.bzl", "pyx_library")
 load("//tensorflow/compiler/xla:xla.bzl", "xla_python_default_plugins")
 load("//tensorflow:tensorflow.bzl", "tf_pybind_extension")
->>>>>>> 4c307bd3
 
 py_library(
     name = "xla_client",
@@ -77,9 +73,6 @@
     ],
     features = ["-use_header_modules"],
     deps = [
-<<<<<<< HEAD
-        "//tensorflow/compiler/xla:executable_run_options",
-=======
         ":types",
         "//tensorflow/compiler/xla:status",
         "//tensorflow/compiler/xla:status_macros",
@@ -128,7 +121,6 @@
         "//tensorflow/compiler/xla:shape_util",
         "//tensorflow/compiler/xla:status",
         "//tensorflow/compiler/xla:statusor",
->>>>>>> 4c307bd3
         "//tensorflow/compiler/xla:util",
         "//tensorflow/compiler/xla:xla_data_proto",
         "//tensorflow/compiler/xla/client:client_library",
@@ -137,10 +129,6 @@
         "//tensorflow/compiler/xla/client:xla_builder",
         "//tensorflow/compiler/xla/client:xla_computation",
         "//tensorflow/compiler/xla/client/lib:math",
-<<<<<<< HEAD
-        "//tensorflow/compiler/xla/service:shaped_buffer",
-        "//tensorflow/core:framework_lite",
-=======
         "//tensorflow/compiler/xla/client/lib:qr",
         "//tensorflow/compiler/xla/client/lib:self_adjoint_eig",
         "//tensorflow/compiler/xla/client/lib:svd",
@@ -150,7 +138,6 @@
         "//tensorflow/compiler/xla/service:shaped_buffer",
         "//tensorflow/compiler/xla/service:cpu_plugin",
         "//tensorflow/compiler/xla/service/cpu:custom_call_target_registry",
->>>>>>> 4c307bd3
         "//tensorflow/core:lib",
         "//tensorflow/core/profiler/lib:traceme",
         # Do NOT remove this dependency. The XLA Python extension must not
@@ -162,23 +149,6 @@
     ] + xla_python_default_plugins(),
 )
 
-<<<<<<< HEAD
-tf_py_wrap_cc(
-    name = "pywrap_xla",
-    srcs = ["xla.i"],
-    swig_includes = [
-        "local_computation_builder.i",
-    ],
-    deps = [
-        ":local_computation_builder",
-        ":numpy_bridge",
-        "//tensorflow/compiler/xla:literal",
-        "//tensorflow/compiler/xla:shape_util",
-        "//tensorflow/compiler/xla:xla_data_proto",
-        "//tensorflow/compiler/xla/service:cpu_plugin",
-    ],
-)
-=======
 # TODO(phawkins): enable this test.
 # py_test(
 #     name = "xrt_test",
@@ -190,5 +160,4 @@
 #         "//tensorflow/compiler/xrt:xrt_server",
 #         "//tensorflow/python:client_testlib",
 #     ],
-# )
->>>>>>> 4c307bd3
+# )