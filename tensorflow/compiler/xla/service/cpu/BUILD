# Description:
#    LLVM-based CPU backend for XLA.

load("//tensorflow/compiler/xla:xla.bzl", "ORC_JIT_MEMORY_MAPPER_TARGETS")
load(
    "//third_party/mkl:build_defs.bzl",
    "mkl_deps",
)
load("//tensorflow:tensorflow.bzl", "tf_cc_binary", "tf_cc_test")
load(":build_defs.bzl", "runtime_copts")

licenses(["notice"])  # Apache 2.0

package(
    default_visibility = [":friends"],
)

package_group(
    name = "friends",
    includes = [
        "//tensorflow/compiler/xla:friends",
    ],
)

# Filegroup used to collect source files for dependency checking.
filegroup(
    name = "c_srcs",
    data = glob([
        "**/*.cc",
        "**/*.h",
    ]),
)

cc_library(
    name = "cpu_transfer_manager",
    srcs = ["cpu_transfer_manager.cc"],
    hdrs = ["cpu_transfer_manager.h"],
    deps = [
        "//tensorflow/compiler/xla:literal",
        "//tensorflow/compiler/xla:literal_util",
        "//tensorflow/compiler/xla:shape_util",
        "//tensorflow/compiler/xla:status_macros",
        "//tensorflow/compiler/xla:statusor",
        "//tensorflow/compiler/xla:types",
        "//tensorflow/compiler/xla:util",
        "//tensorflow/compiler/xla:xla_data_proto",
        "//tensorflow/compiler/xla/service:generic_transfer_manager",
        "//tensorflow/compiler/xla/service:transfer_manager",
        "//tensorflow/compiler/xla/service/cpu:cpu_runtime",
        "//tensorflow/core:lib",
        "//tensorflow/core:stream_executor_no_cuda",
        "//tensorflow/stream_executor",
        "@com_google_absl//absl/memory",
        "@com_google_absl//absl/types:span",
    ],
    alwayslink = True,  # Contains per-platform transfer manager registration
)

cc_library(
    name = "buffer_info_util",
    srcs = ["buffer_info_util.cc"],
    hdrs = ["buffer_info_util.h"],
    deps = [
        "//tensorflow/compiler/xla:cpu_function_runtime",
        "//tensorflow/compiler/xla/service:buffer_assignment",
        "//tensorflow/core:lib",
        "@com_google_absl//absl/types:span",
    ],
)

cc_library(
    name = "cpu_compiler",
    srcs = ["cpu_compiler.cc"],
    hdrs = ["cpu_compiler.h"],
    deps = [
        ":compiler_functor",
        ":buffer_info_util",
        ":conv_canonicalization",
        ":cpu_copy_insertion",
        ":cpu_executable",
        ":cpu_hlo_support_checker",
        ":cpu_instruction_fusion",
        ":cpu_layout_assignment",
        ":cpu_options",
        ":disassembler",
        ":dot_op_emitter",
        ":ir_emission_utils",
        ":ir_emitter",
        ":parallel_task_assignment",
        ":simple_orc_jit",
        "@com_google_absl//absl/memory",
        "@com_google_absl//absl/strings",
        ":target_machine_features",
        "@com_google_absl//absl/types:span",
        "//tensorflow/compiler/xla/service:hlo_casting_utils",
        "//tensorflow/compiler/xla/service:dump",
        "//tensorflow/compiler/xla/service:map_inliner",
<<<<<<< HEAD
=======
        "//tensorflow/compiler/xla/service:hlo_get_dimension_size_rewriter",
        "//tensorflow/compiler/xla/service:conditional_to_select",
>>>>>>> 4c307bd3
        "//tensorflow/compiler/xla/service:scatter_expander",
        "//tensorflow/compiler/xla:cpu_function_runtime",
        "//tensorflow/compiler/xla:literal",
        "//tensorflow/compiler/xla:protobuf_util",
        "//tensorflow/compiler/xla:status_macros",
        "//tensorflow/compiler/xla:statusor",
        "//tensorflow/compiler/xla:types",
        "//tensorflow/compiler/xla:util",
        "//tensorflow/compiler/xla:xla_data_proto",
        "//tensorflow/compiler/xla/service:algebraic_simplifier",
        "//tensorflow/compiler/xla/service:batch_dot_simplification",
        "//tensorflow/compiler/xla/service:batchnorm_expander",
        "//tensorflow/compiler/xla/service:buffer_assignment",
        "//tensorflow/compiler/xla/service:buffer_liveness",
        "//tensorflow/compiler/xla/service:call_inliner",
        "//tensorflow/compiler/xla/service:cholesky_expander",
        "//tensorflow/compiler/xla/service:conditional_simplifier",
        "//tensorflow/compiler/xla/service:convolution_group_converter",
        "//tensorflow/compiler/xla/service:dot_decomposer",
        "//tensorflow/compiler/xla/service:dynamic_index_splitter",
        "//tensorflow/compiler/xla/service:executable",
        "//tensorflow/compiler/xla/service:flatten_call_graph",
        "//tensorflow/compiler/xla/service:hlo",
        "//tensorflow/compiler/xla/service:hlo_constant_folding",
        "//tensorflow/compiler/xla/service:hlo_cse",
        "//tensorflow/compiler/xla/service:hlo_dce",
        "//tensorflow/compiler/xla/service:hlo_element_type_converter",
        "//tensorflow/compiler/xla/service:hlo_ordering",
        "//tensorflow/compiler/xla/service:hlo_pass",
        "//tensorflow/compiler/xla/service:hlo_pass_pipeline",
        "//tensorflow/compiler/xla/service:hlo_proto",
        "//tensorflow/compiler/xla/service:hlo_proto_util",
        "//tensorflow/compiler/xla/service:hlo_memory_scheduler",
        "//tensorflow/compiler/xla/service:hlo_subcomputation_unification",
        "//tensorflow/compiler/xla/service:hlo_verifier",
        "//tensorflow/compiler/xla/service:indexed_array_analysis",
        "//tensorflow/compiler/xla/service:llvm_compiler",
        "//tensorflow/compiler/xla/service:reduce_precision_insertion",
        "//tensorflow/compiler/xla/service:reshape_mover",
        "//tensorflow/compiler/xla/service:sort_simplifier",
        "//tensorflow/compiler/xla/service:transpose_folding",
        "//tensorflow/compiler/xla/service:triangular_solve_expander",
        "//tensorflow/compiler/xla/service:tuple_simplifier",
        "//tensorflow/compiler/xla/service:while_loop_constant_sinking",
        "//tensorflow/compiler/xla/service:while_loop_invariant_code_motion",
        "//tensorflow/compiler/xla/service:while_loop_simplifier",
        "//tensorflow/compiler/xla/service:zero_sized_hlo_elimination",
        "//tensorflow/compiler/xla/service/llvm_ir:llvm_util",  # fixdeps: keep
        "//tensorflow/core:lib",  # fixdeps: keep
        "//tensorflow/core:stream_executor_no_cuda",
        "@llvm//:aarch64_code_gen",  # fixdeps: keep
        "@llvm//:aarch64_disassembler",  # fixdeps: keep
        "@llvm//:arm_code_gen",  # fixdeps: keep
        "@llvm//:arm_disassembler",  # fixdeps: keep
        "@llvm//:core",
        "@llvm//:mc",  # fixdeps: keep
        "@llvm//:object",
        "@llvm//:support",
        "@llvm//:target",  # fixdeps: keep
        "@llvm//:x86_code_gen",  # fixdeps: keep
        "@llvm//:x86_disassembler",  # fixdeps: keep
    ] + select({
        "//tensorflow:linux_ppc64le": [
            "@llvm//:powerpc_disassembler",
            "@llvm//:powerpc_code_gen",
        ],
        "//conditions:default": [
        ],
    }),
    alwayslink = True,  # Contains compiler registration
)

cc_library(
    name = "simple_orc_jit",
    srcs = [
        "simple_orc_jit.cc",
        "windows_compatibility.cc",
        "windows_compatibility.h",
    ],
    hdrs = ["simple_orc_jit.h"],
    deps = [
        ":compiler_functor",
        ":cpu_runtime",
        ":custom_call_target_registry",
        ":disassembler",
        ":orc_jit_memory_mapper",
        ":runtime_fp16",
        ":runtime_conv2d",
        ":runtime_conv2d_mkl",
        ":runtime_fft",
        ":runtime_fork_join",
        ":runtime_key_value_sort",
        ":runtime_matmul",
        ":runtime_matmul_mkl",
        ":runtime_single_threaded_conv2d",
        ":runtime_single_threaded_fft",
        ":runtime_single_threaded_matmul",
        "@com_google_absl//absl/memory",
        "@llvm//:execution_engine",
        "@llvm//:core",
        "@llvm//:mc",  # fixdeps: keep
        "@llvm//:orc_jit",
        "@llvm//:support",
        "@llvm//:target",  # fixdeps: keep
        "//tensorflow/compiler/xla:types",
        "//tensorflow/compiler/xla:util",
        "//tensorflow/core:lib",
        "//tensorflow/core:lib_internal",
    ] + ORC_JIT_MEMORY_MAPPER_TARGETS,
)

cc_library(
    name = "runtime_lightweight_check",
    hdrs = ["runtime_lightweight_check.h"],
    copts = runtime_copts(),
)

cc_library(
    name = "runtime_fp16",
    srcs = [
        "runtime_fp16.cc",
    ],
    hdrs = [
        "runtime_fp16.h",
    ],
    copts = runtime_copts(),
    deps = [
        "//tensorflow/core:framework_lite",
    ],
)

cc_library(
    name = "cpu_executable",
    srcs = ["cpu_executable.cc"],
    hdrs = ["cpu_executable.h"],
    deps = [
        ":simple_orc_jit",
        "//tensorflow/compiler/xla:shape_tree",
        "//tensorflow/compiler/xla:shape_util",
        "//tensorflow/compiler/xla:status_macros",
        "//tensorflow/compiler/xla:statusor",
        "//tensorflow/compiler/xla:types",
        "//tensorflow/compiler/xla:util",
        "//tensorflow/compiler/xla:xla_data_proto",
        "//tensorflow/compiler/xla/service:buffer_assignment",
        "//tensorflow/compiler/xla/service:computation_layout",
        "//tensorflow/compiler/xla/service:device_memory_allocator",
        "//tensorflow/compiler/xla/service:executable",
        "//tensorflow/compiler/xla/service:hlo",
        "//tensorflow/compiler/xla/service:hlo_execution_profile",
        "//tensorflow/compiler/xla/service:logical_buffer",
        "//tensorflow/compiler/xla/service:shaped_buffer",
        "//tensorflow/compiler/xla/service:tuple_points_to_analysis",
        "//tensorflow/core:lib",
        "//tensorflow/core:stream_executor_no_cuda",
        "//tensorflow/core/profiler/lib:traceme",
        "//tensorflow/stream_executor/host:host_stream",
        "@com_google_absl//absl/strings",
        "@com_google_absl//absl/strings:str_format",
        "@com_google_absl//absl/types:span",
        "@llvm//:orc_jit",
    ],
)

cc_library(
    name = "ir_emitter",
    srcs = [
        "elemental_ir_emitter.cc",
        "ir_emitter.cc",
    ],
    hdrs = [
        "elemental_ir_emitter.h",
        "ir_emitter.h",
    ],
    deps = [
        ":cpu_options",
        ":cpu_runtime",
        ":dot_op_emitter",
        ":ir_emission_utils",
        ":ir_function",
        ":parallel_loop_emitter",
        ":shape_partition",
        ":simple_orc_jit",
        ":target_machine_features",
        "//tensorflow/compiler/xla:shape_util",
        "//tensorflow/compiler/xla:status_macros",
        "//tensorflow/compiler/xla:statusor",
        "//tensorflow/compiler/xla:types",
        "//tensorflow/compiler/xla:util",
        "//tensorflow/compiler/xla:window_util",
        "//tensorflow/compiler/xla:xla_data_proto",
        "//tensorflow/compiler/xla/service:buffer_assignment",
        "//tensorflow/compiler/xla/service:elemental_ir_emitter",
        "//tensorflow/compiler/xla/service:hlo",
        "//tensorflow/compiler/xla/service:hlo_casting_utils",
        "//tensorflow/compiler/xla/service:hlo_module_config",
        "//tensorflow/compiler/xla/service:name_uniquer",
        "//tensorflow/compiler/xla/service/llvm_ir:alias_analysis",
        "//tensorflow/compiler/xla/service/llvm_ir:buffer_assignment_util",
        "//tensorflow/compiler/xla/service/llvm_ir:dynamic_update_slice_util",
        "//tensorflow/compiler/xla/service/llvm_ir:fused_ir_emitter",
        "//tensorflow/compiler/xla/service/llvm_ir:ir_array",
        "//tensorflow/compiler/xla/service/llvm_ir:ir_builder_mixin",
        "//tensorflow/compiler/xla/service/llvm_ir:llvm_loop",
        "//tensorflow/compiler/xla/service/llvm_ir:llvm_util",
        "//tensorflow/compiler/xla/service/llvm_ir:loop_emitter",
        "//tensorflow/compiler/xla/service/llvm_ir:tuple_ops",
        "//tensorflow/core:lib",
        "@com_google_absl//absl/container:flat_hash_map",
        "@com_google_absl//absl/container:flat_hash_set",
        "@com_google_absl//absl/strings",
        "@com_google_absl//absl/strings:str_format",
        "@com_google_absl//absl/types:span",
        "@llvm//:code_gen",
        "@llvm//:core",
        "@llvm//:support",
        "@llvm//:target",
    ],
)

cc_library(
    name = "target_machine_features",
    srcs = [
        "target_machine_features.cc",
    ],
    hdrs = ["target_machine_features.h"],
    deps = [
        "//tensorflow/compiler/xla:shape_util",
        "//tensorflow/core:lib",
        "@com_google_absl//absl/container:flat_hash_map",
        "@llvm//:analysis",
        "@llvm//:target",
    ],
)

cc_library(
    name = "target_machine_features_fake",
    testonly = 1,
    hdrs = ["target_machine_features_fake.h"],
    deps = [
        ":target_machine_features",
    ],
)

cc_library(
    name = "ir_function",
    srcs = ["ir_function.cc"],
    hdrs = ["ir_function.h"],
    deps = [
        ":cpu_runtime",
        ":ir_emission_utils",
        ":shape_partition",
        "//tensorflow/compiler/xla:shape_util",
        "//tensorflow/compiler/xla:status_macros",
        "//tensorflow/compiler/xla:statusor",
        "//tensorflow/compiler/xla:types",
        "//tensorflow/compiler/xla/service:hlo_module_config",
        "//tensorflow/compiler/xla/service/llvm_ir:llvm_util",
        "@com_google_absl//absl/strings",
        "@com_google_absl//absl/types:span",
        "@llvm//:core",
    ],
)

cc_library(
    name = "parallel_loop_emitter",
    srcs = ["parallel_loop_emitter.cc"],
    hdrs = ["parallel_loop_emitter.h"],
    deps = [
        ":ir_emission_utils",
        "//tensorflow/compiler/xla/service/llvm_ir:ir_array",
        "//tensorflow/compiler/xla/service/llvm_ir:llvm_loop",
        "//tensorflow/compiler/xla/service/llvm_ir:llvm_util",
        "//tensorflow/compiler/xla/service/llvm_ir:loop_emitter",
        "//tensorflow/core:lib",
        "@com_google_absl//absl/strings:str_format",
        "@llvm//:core",
    ],
)

cc_library(
    name = "tiled_dot_emitter",
    srcs = ["tiled_dot_emitter.cc"],
    hdrs = ["tiled_dot_emitter.h"],
    deps = [
        ":vector_support_library",
        "//tensorflow/compiler/xla:xla_data_proto",
        "//tensorflow/compiler/xla/service:hlo",
        "//tensorflow/compiler/xla/service:hlo_module_config",
        "//tensorflow/compiler/xla/service/llvm_ir:kernel_support_library",
        "//tensorflow/compiler/xla/service/llvm_ir:llvm_util",
        "//tensorflow/core:lib",
        "@llvm//:core",
    ],
)

cc_library(
    name = "dot_op_emitter",
    srcs = ["dot_op_emitter.cc"],
    hdrs = [
        "dot_op_emitter.h",
    ],
    deps = [
        ":cpu_options",
        ":cpu_runtime",
        ":ir_emission_utils",
        ":target_machine_features",
        ":tiled_dot_emitter",
        ":vector_support_library",
        "//tensorflow/compiler/xla:shape_util",
        "//tensorflow/compiler/xla:status_macros",
        "//tensorflow/compiler/xla:types",
        "//tensorflow/compiler/xla:util",
        "//tensorflow/compiler/xla:xla_data_proto",
        "//tensorflow/compiler/xla/service:hlo",
        "//tensorflow/compiler/xla/service:hlo_casting_utils",
        "//tensorflow/compiler/xla/service:hlo_module_config",
        "//tensorflow/compiler/xla/service/llvm_ir:ir_array",
        "//tensorflow/compiler/xla/service/llvm_ir:kernel_support_library",
        "//tensorflow/compiler/xla/service/llvm_ir:llvm_loop",
        "//tensorflow/compiler/xla/service/llvm_ir:llvm_util",
        "//tensorflow/core:lib",
        "@com_google_absl//absl/strings",
        "@llvm//:core",
    ],
)

tf_cc_binary(
    name = "sample_harness",
    srcs = ["sample_harness.cc"],
    deps = [
        "//tensorflow/compiler/xla:array4d",
        "//tensorflow/compiler/xla:literal",
        "//tensorflow/compiler/xla:statusor",
        "//tensorflow/compiler/xla:types",
        "//tensorflow/compiler/xla:xla_data_proto",
        "//tensorflow/compiler/xla/client",
        "//tensorflow/compiler/xla/client:client_library",
        "//tensorflow/compiler/xla/client:global_data",
        "//tensorflow/compiler/xla/client:local_client",
        "//tensorflow/compiler/xla/client:xla_builder",
        "//tensorflow/compiler/xla/client:xla_computation",
        "//tensorflow/core:lib",
        "@com_google_absl//absl/strings:str_format",
    ],
)

cc_library(
    name = "disassembler",
    srcs = ["disassembler.cc"],
    hdrs = ["disassembler.h"],
    deps = [
        "//tensorflow/compiler/xla:status_macros",
        "//tensorflow/compiler/xla:statusor",
        "//tensorflow/compiler/xla:types",
        "//tensorflow/compiler/xla:util",
        "//tensorflow/core:lib",
        "@com_google_absl//absl/strings:str_format",
        "@llvm//:mc",
        "@llvm//:mc_disassembler",
        "@llvm//:object",
        "@llvm//:support",
        "@llvm//:target",
        "@llvm//:x86_disassembler",  # fixdeps: keep
    ],
)

cc_library(
    name = "compiler_functor",
    srcs = ["compiler_functor.cc"],
    hdrs = ["compiler_functor.h"],
    deps = [
        ":cpu_runtime",
        ":disassembler",
        ":llvm_ir_runtime",
        "//tensorflow/compiler/xla:statusor",
        "//tensorflow/compiler/xla:types",
        "//tensorflow/compiler/xla:util",
        "//tensorflow/compiler/xla/service:llvm_compiler",
        "//tensorflow/compiler/xla/service/llvm_ir:llvm_util",
        "//tensorflow/core:lib",
        "@com_google_absl//absl/memory",
        "@llvm//:analysis",
        "@llvm//:core",
        "@llvm//:ipo",
        "@llvm//:mc",
        "@llvm//:object",
        "@llvm//:support",
        "@llvm//:target",
    ],
)

cc_library(
    name = "cpu_runtime",
    srcs = [
        "cpu_runtime.cc",
        "xfeed_manager.cc",
    ],
    hdrs = [
        "cpu_runtime.h",
        "xfeed_manager.h",
    ],
    copts = runtime_copts(),
    deps = [
        "//tensorflow/compiler/xla:executable_run_options",
        "//tensorflow/compiler/xla:shape_util",
        "//tensorflow/compiler/xla:statusor",
        "//tensorflow/compiler/xla:types",
        "//tensorflow/compiler/xla:xla_data_proto",
        "//tensorflow/compiler/xla/service/llvm_ir:llvm_util",
        "//tensorflow/core:lib",
        "//tensorflow/core/profiler/lib:traceme",
        "//tensorflow/stream_executor",
        "@com_google_absl//absl/container:flat_hash_map",
        "@com_google_absl//absl/synchronization",
        "@com_google_absl//absl/types:span",
    ],
)

cc_library(
    name = "llvm_ir_runtime",
    srcs = [
        "llvm_ir_runtime.cc",
    ],
    hdrs = [
        "llvm_ir_runtime.h",
    ],
    deps = [
        ":vector_support_library",
        "//tensorflow/compiler/xla/service/llvm_ir:llvm_util",
        "//tensorflow/compiler/xla/service/llvm_ir:math_ops",
        "//tensorflow/core:lib",
        "@llvm//:core",
        "@llvm//:transform_utils",
    ],
)

cc_library(
    name = "runtime_conv2d",
    srcs = [
        "runtime_conv2d.cc",
        "runtime_conv2d_impl.h",
    ],
    hdrs = ["runtime_conv2d.h"],
    copts = runtime_copts(),
    visibility = ["//visibility:public"],
    deps = [
        ":runtime_lightweight_check",
        "//tensorflow/compiler/xla:executable_run_options",
        "//tensorflow/core:framework_lite",
        "//tensorflow/core/kernels:eigen_helpers",
        "//third_party/eigen3",
    ],
)

cc_library(
    name = "runtime_conv2d_mkl",
    srcs = [
        "runtime_conv2d_mkl.cc",
    ],
    hdrs = ["runtime_conv2d_mkl.h"],
    copts = runtime_copts(),
    visibility = ["//visibility:public"],
    deps = [
        ":runtime_conv2d",
        ":runtime_single_threaded_conv2d",
        "//tensorflow/compiler/xla:executable_run_options",
        "//tensorflow/core:framework_lite",
        "//tensorflow/core/kernels:eigen_helpers",
        "//third_party/eigen3",
    ] + mkl_deps(),
)

cc_library(
    name = "runtime_fft",
    srcs = [
        "runtime_fft.cc",
        "runtime_fft_impl.h",
    ],
    hdrs = ["runtime_fft.h"],
    copts = runtime_copts(),
    visibility = ["//visibility:public"],
    deps = [
        ":runtime_lightweight_check",
        "//tensorflow/compiler/xla:executable_run_options",
        "//tensorflow/compiler/xla:xla_data_proto",
        "//tensorflow/core:framework_lite",
        "//third_party/eigen3",
    ],
)

cc_library(
    name = "runtime_matvec",
    hdrs = ["runtime_matvec.h"],
    copts = runtime_copts(),
    deps = [
        "//tensorflow/core:framework_lite",
        "//third_party/eigen3",
    ],
)

cc_library(
    name = "runtime_matmul",
    srcs = ["runtime_matmul.cc"],
    hdrs = ["runtime_matmul.h"],
    copts = runtime_copts(),
    visibility = ["//visibility:public"],
    deps = [
        ":runtime_lightweight_check",
        ":runtime_matvec",
        "//tensorflow/compiler/xla:executable_run_options",
        "//tensorflow/core:framework_lite",
        "//tensorflow/core/kernels:eigen_contraction_kernel",
        "//third_party/eigen3",
    ],
)

cc_library(
    name = "runtime_matmul_mkl",
    srcs = ["runtime_matmul_mkl.cc"],
    hdrs = ["runtime_matmul_mkl.h"],
    copts = runtime_copts(),
    visibility = ["//visibility:public"],
    deps = [
        "//tensorflow/compiler/xla:executable_run_options",
        "//tensorflow/core:framework_lite",
        "//third_party/eigen3",
    ] + mkl_deps(),
)

cc_library(
    name = "runtime_single_threaded_conv2d",
    srcs = [
        "runtime_conv2d_impl.h",
        "runtime_single_threaded_conv2d.cc",
    ],
    hdrs = ["runtime_single_threaded_conv2d.h"],
    copts = runtime_copts(),
    visibility = ["//visibility:public"],
    deps = [
        ":runtime_lightweight_check",
        "//tensorflow/core:framework_lite",
        "//tensorflow/core/kernels:eigen_helpers",
        "//third_party/eigen3",
    ],
)

cc_library(
    name = "runtime_single_threaded_fft",
    srcs = [
        "runtime_fft_impl.h",
        "runtime_single_threaded_fft.cc",
    ],
    hdrs = ["runtime_single_threaded_fft.h"],
    copts = runtime_copts(),
    visibility = ["//visibility:public"],
    deps = [
        "//tensorflow/compiler/xla:xla_data_proto",
        "//tensorflow/core:framework_lite",
        "//third_party/eigen3",
    ],
)

cc_library(
    name = "runtime_single_threaded_matmul",
    srcs = ["runtime_single_threaded_matmul.cc"],
    hdrs = ["runtime_single_threaded_matmul.h"],
    copts = runtime_copts(),
    visibility = ["//visibility:public"],
    deps = [
        ":runtime_matvec",
        "//tensorflow/core:framework_lite",
        "//tensorflow/core/kernels:eigen_contraction_kernel",
        "//third_party/eigen3",
    ],
)

cc_library(
    name = "runtime_key_value_sort",
    srcs = ["runtime_key_value_sort.cc"],
    hdrs = ["runtime_key_value_sort.h"],
    copts = runtime_copts(),
    visibility = ["//visibility:public"],
    deps = [
        "//tensorflow/core:framework_lite",
        "//third_party/eigen3",
    ],
)

cc_library(
    name = "runtime_fork_join",
    srcs = ["runtime_fork_join.cc"],
    hdrs = ["runtime_fork_join.h"],
    copts = runtime_copts(),
    visibility = ["//visibility:public"],
    deps = [
        "//tensorflow/compiler/xla:executable_run_options",
        "//tensorflow/core:lib",
        "//tensorflow/core:lib_internal",
        "//third_party/eigen3",
    ],
)

tf_cc_test(
    name = "cpu_runtime_test",
    srcs = ["cpu_runtime_test.cc"],
    shard_count = 10,
    tags = ["optonly"],
    deps = [
        ":cpu_runtime",
        ":runtime_matmul",
        ":runtime_matmul_mkl",
        ":runtime_single_threaded_matmul",
        "//tensorflow/compiler/xla:array2d",
        "//tensorflow/compiler/xla:types",
        "//tensorflow/compiler/xla:util",
        "//tensorflow/compiler/xla/client:local_client",
        "//tensorflow/compiler/xla/tests:xla_internal_test_main",
        "//tensorflow/core:core_cpu_internal",
        "//tensorflow/core:lib",
        "//tensorflow/core:test",
        "//third_party/eigen3",
        "@com_google_absl//absl/memory",
        "@com_google_absl//absl/strings:str_format",
    ],
)

tf_cc_test(
    name = "cpu_instruction_fusion_test",
    srcs = ["cpu_instruction_fusion_test.cc"],
    deps = [
        ":cpu_instruction_fusion",
        "//tensorflow/compiler/xla/service:hlo_matchers",
        "//tensorflow/compiler/xla/service:hlo_parser",
        "//tensorflow/compiler/xla/service:transpose_folding",
        "//tensorflow/compiler/xla/tests:hlo_test_base",
        "//tensorflow/compiler/xla/tests:test_utils",
        "//tensorflow/compiler/xla/tests:xla_internal_test_main",
        "//tensorflow/core:lib",
        "@com_google_absl//absl/strings",
        "@com_google_absl//absl/types:span",
    ],
)

tf_cc_test(
    name = "xfeed_manager_test",
    size = "small",
    srcs = ["xfeed_manager_test.cc"],
    deps = [
        ":cpu_runtime",
        "//tensorflow/compiler/xla:shape_util",
        "//tensorflow/compiler/xla/tests:xla_internal_test_main",
        "//tensorflow/core:lib",
        "//tensorflow/core:test",
    ],
)

cc_library(
    name = "cpu_instruction_fusion",
    srcs = ["cpu_instruction_fusion.cc"],
    hdrs = ["cpu_instruction_fusion.h"],
    deps = [
        ":ir_emission_utils",
        "//tensorflow/compiler/xla/service:hlo",
        "//tensorflow/compiler/xla/service:instruction_fusion",
        "//tensorflow/compiler/xla/service/llvm_ir:fused_ir_emitter",
    ],
)

cc_library(
    name = "ir_emission_utils",
    srcs = ["ir_emission_utils.cc"],
    hdrs = ["ir_emission_utils.h"],
    deps = [
        ":cpu_runtime",
        ":target_machine_features",
        "//tensorflow/compiler/xla:shape_util",
        "//tensorflow/compiler/xla:window_util",
        "//tensorflow/compiler/xla/service:hlo",
        "@llvm//:core",
    ],
)

tf_cc_test(
    name = "ir_emission_utils_test",
    srcs = ["ir_emission_utils_test.cc"],
    deps = [
        ":ir_emission_utils",
        ":target_machine_features_fake",
        "//tensorflow/compiler/xla:test",
        "//tensorflow/compiler/xla:test_helpers",
        "//tensorflow/compiler/xla:util",
        "//tensorflow/compiler/xla/service:hlo",
        "//tensorflow/compiler/xla/service:hlo_matchers",
        "//tensorflow/compiler/xla/service:hlo_parser",
        "//tensorflow/compiler/xla/tests:hlo_test_base",
        "//tensorflow/compiler/xla/tests:xla_internal_test_main",
    ],
)

cc_library(
    name = "cpu_layout_assignment",
    srcs = ["cpu_layout_assignment.cc"],
    hdrs = ["cpu_layout_assignment.h"],
    deps = [
        ":dot_op_emitter",
        ":ir_emission_utils",
        ":target_machine_features",
        "//tensorflow/compiler/xla:util",
        "//tensorflow/compiler/xla/service:computation_layout",
        "//tensorflow/compiler/xla/service:layout_assignment",
        "//tensorflow/core:lib",
        "@com_google_absl//absl/container:flat_hash_map",
    ],
)

tf_cc_test(
    name = "cpu_layout_assignment_test",
    size = "small",
    srcs = ["cpu_layout_assignment_test.cc"],
    deps = [
        ":cpu_layout_assignment",
        ":target_machine_features_fake",
        "//tensorflow/compiler/xla:literal",
        "//tensorflow/compiler/xla:shape_layout",
        "//tensorflow/compiler/xla:shape_util",
        "//tensorflow/compiler/xla:test",
        "//tensorflow/compiler/xla:test_helpers",
        "//tensorflow/compiler/xla:util",
        "//tensorflow/compiler/xla:xla_data_proto",
        "//tensorflow/compiler/xla/service:algebraic_simplifier",
        "//tensorflow/compiler/xla/service:computation_layout",
        "//tensorflow/compiler/xla/service:hlo",
        "//tensorflow/compiler/xla/service:hlo_matchers",
        "//tensorflow/compiler/xla/tests:hlo_test_base",
        "//tensorflow/compiler/xla/tests:test_utils",
        "//tensorflow/core:lib",
        "@com_google_absl//absl/types:span",
    ],
)

cc_library(
    name = "conv_canonicalization",
    srcs = ["conv_canonicalization.cc"],
    hdrs = ["conv_canonicalization.h"],
    deps = [
        ":cpu_runtime",
        ":ir_emission_utils",
        ":target_machine_features",
        "//tensorflow/compiler/xla:shape_util",
        "//tensorflow/compiler/xla:util",
        "//tensorflow/compiler/xla:xla_data_proto",
        "//tensorflow/compiler/xla/service:hlo",
        "//tensorflow/compiler/xla/service:hlo_pass",
        "//tensorflow/core:lib",
    ],
)

tf_cc_test(
    name = "conv_canonicalization_test",
    srcs = ["conv_canonicalization_test.cc"],
    deps = [
        ":conv_canonicalization",
        ":target_machine_features_fake",
        "//tensorflow/compiler/xla:test",
        "//tensorflow/compiler/xla:test_helpers",
        "//tensorflow/compiler/xla:util",
        "//tensorflow/compiler/xla/service:hlo",
        "//tensorflow/compiler/xla/tests:hlo_test_base",
        "//tensorflow/compiler/xla/tests:hlo_verified_test_base",
        "//tensorflow/compiler/xla/tests:xla_internal_test_main",
    ],
)

cc_library(
    name = "shape_partition",
    srcs = ["shape_partition.cc"],
    hdrs = ["shape_partition.h"],
    deps = [
        "//tensorflow/compiler/xla:shape_util",
    ],
)

tf_cc_test(
    name = "shape_partition_test",
    srcs = ["shape_partition_test.cc"],
    deps = [
        ":shape_partition",
        "//tensorflow/compiler/xla:test_helpers",
        "//tensorflow/compiler/xla:util",
        "//tensorflow/compiler/xla/tests:hlo_test_base",
        "//tensorflow/compiler/xla/tests:hlo_verified_test_base",
        "//tensorflow/compiler/xla/tests:xla_internal_test_main",
    ],
)

cc_library(
    name = "parallel_task_assignment",
    srcs = ["parallel_task_assignment.cc"],
    hdrs = ["parallel_task_assignment.h"],
    deps = [
        ":dot_op_emitter",
        ":ir_emission_utils",
        ":shape_partition",
        ":target_machine_features",
        "//tensorflow/compiler/xla/service:hlo",
        "//tensorflow/compiler/xla/service:hlo_cost_analysis",
        "//tensorflow/compiler/xla/service:hlo_pass",
        "@com_google_absl//absl/memory",
        "@com_google_absl//absl/strings",
    ],
)

tf_cc_test(
    name = "parallel_task_assignment_test",
    srcs = ["parallel_task_assignment_test.cc"],
    deps = [
        ":cpu_executable",
        ":parallel_task_assignment",
        ":target_machine_features_fake",
        "//tensorflow/compiler/xla:literal",
        "//tensorflow/compiler/xla:shape_layout",
        "//tensorflow/compiler/xla:shape_util",
        "//tensorflow/compiler/xla:test",
        "//tensorflow/compiler/xla:test_helpers",
        "//tensorflow/compiler/xla:util",
        "//tensorflow/compiler/xla:xla_data_proto",
        "//tensorflow/compiler/xla/service:algebraic_simplifier",
        "//tensorflow/compiler/xla/service:computation_layout",
        "//tensorflow/compiler/xla/service:hlo",
        "//tensorflow/compiler/xla/service:hlo_matchers",
        "//tensorflow/compiler/xla/tests:hlo_test_base",
        "//tensorflow/compiler/xla/tests:hlo_verified_test_base",
        "//tensorflow/compiler/xla/tests:test_utils",
        "//tensorflow/core:lib",
        "//tensorflow/core:test",
    ],
)

cc_library(
    name = "cpu_options",
    srcs = ["cpu_options.cc"],
    hdrs = ["cpu_options.h"],
    deps = [
        "//tensorflow/compiler/xla/service:hlo_module_config",
        "//tensorflow/core:lib",
        "@com_google_absl//absl/strings",
    ],
)

cc_library(
    name = "custom_call_target_registry",
    srcs = [
        "custom_call_target_registry.cc",
    ],
    hdrs = [
        "custom_call_target_registry.h",
    ],
    visibility = ["//visibility:public"],
)

cc_library(
    name = "orc_jit_memory_mapper",
    srcs = ["orc_jit_memory_mapper.cc"],
    hdrs = ["orc_jit_memory_mapper.h"],
    deps = [
        "//tensorflow/core:lib",
        "@llvm//:execution_engine",
    ],
)

cc_library(
    name = "cpu_copy_insertion",
    srcs = ["cpu_copy_insertion.cc"],
    hdrs = ["cpu_copy_insertion.h"],
    deps = [
        "//tensorflow/compiler/xla/service:copy_insertion",
        "//tensorflow/compiler/xla/service:hlo",
        "//tensorflow/compiler/xla/service:hlo_pass",
        "//tensorflow/core:lib",
    ],
)

cc_library(
    name = "vector_support_library",
    srcs = ["vector_support_library.cc"],
    hdrs = ["vector_support_library.h"],
    deps = [
        ":target_machine_features",
        "//tensorflow/compiler/xla:shape_util",
        "//tensorflow/compiler/xla:types",
        "//tensorflow/compiler/xla:xla_data_proto",
        "//tensorflow/compiler/xla/service/llvm_ir:llvm_util",
        "//tensorflow/core:lib",
        "@com_google_absl//absl/algorithm:container",
        "@com_google_absl//absl/types:span",
        "@llvm//:core",
        "@llvm//:support",
    ],
)

tf_cc_test(
    name = "cpu_copy_insertion_test",
    srcs = ["cpu_copy_insertion_test.cc"],
    deps = [
        ":cpu_copy_insertion",
        "//tensorflow/compiler/xla:literal",
        "//tensorflow/compiler/xla:shape_util",
        "//tensorflow/compiler/xla:test",
        "//tensorflow/compiler/xla:test_helpers",
        "//tensorflow/compiler/xla:xla_data_proto",
        "//tensorflow/compiler/xla/legacy_flags:debug_options_flags",
        "//tensorflow/compiler/xla/service:hlo",
        "//tensorflow/compiler/xla/service:hlo_graph_dumper",
        "//tensorflow/compiler/xla/service:hlo_matchers",
        "//tensorflow/compiler/xla/tests:hlo_test_base",
        "//tensorflow/compiler/xla/tests:hlo_verified_test_base",
        "//tensorflow/compiler/xla/tests:xla_internal_test_main",
        "//tensorflow/core:test",
    ],
)

cc_library(
    name = "cpu_hlo_support_checker",
    srcs = ["cpu_hlo_support_checker.cc"],
    hdrs = ["cpu_hlo_support_checker.h"],
    deps = [
        "//tensorflow/compiler/xla:shape_util",
        "//tensorflow/compiler/xla:xla_data_proto",
        "//tensorflow/compiler/xla/service:hlo_pass",
        "//tensorflow/core:lib",
    ],
)

tf_cc_test(
    name = "cpu_hlo_support_checker_test",
    srcs = ["cpu_hlo_support_checker_test.cc"],
    deps = [
        ":cpu_hlo_support_checker",
        "//tensorflow/compiler/xla:shape_util",
        "//tensorflow/compiler/xla:test",
        "//tensorflow/compiler/xla/tests:hlo_test_base",
        "//tensorflow/compiler/xla/tests:hlo_verified_test_base",
        "//tensorflow/compiler/xla/tests:xla_internal_test_main",
        "//tensorflow/core:protos_all_cc",
        "//tensorflow/core:test",
    ],
)

tf_cc_test(
    name = "cpu_eigen_tensor_alignment_test",
    size = "small",
    srcs = ["cpu_eigen_tensor_alignment_test.cc"],
    deps = [
        ":ir_emission_utils",
        ":target_machine_features_fake",
        "//tensorflow/compiler/xla:test",
        "//tensorflow/compiler/xla/service:hlo_parser",
        "//tensorflow/compiler/xla/tests:xla_internal_test_main",
    ],
)<|MERGE_RESOLUTION|>--- conflicted
+++ resolved
@@ -95,11 +95,8 @@
         "//tensorflow/compiler/xla/service:hlo_casting_utils",
         "//tensorflow/compiler/xla/service:dump",
         "//tensorflow/compiler/xla/service:map_inliner",
-<<<<<<< HEAD
-=======
         "//tensorflow/compiler/xla/service:hlo_get_dimension_size_rewriter",
         "//tensorflow/compiler/xla/service:conditional_to_select",
->>>>>>> 4c307bd3
         "//tensorflow/compiler/xla/service:scatter_expander",
         "//tensorflow/compiler/xla:cpu_function_runtime",
         "//tensorflow/compiler/xla:literal",
