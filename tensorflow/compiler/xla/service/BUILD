# Description:
#   XLA service implementation.

load("//tensorflow/compiler/xla/tests:build_defs.bzl", "xla_test")
load("//tensorflow/compiler/xla:xla.bzl", "xla_proto_library")
load(
    "//tensorflow/core:platform/default/build_config.bzl",
    "tf_proto_library_py",
)
load("//tensorflow:tensorflow.bzl", "tf_cc_test")

licenses(["notice"])  # Apache 2.0

package(default_visibility = [":friends"])

package_group(
    name = "friends",
    includes = [
        "//tensorflow/compiler/xla:friends",
    ],
)

xla_proto_library(
    name = "hlo_proto",
    srcs = ["hlo.proto"],
    visibility = ["//visibility:public"],
    deps = ["//tensorflow/compiler/xla:xla_data_proto"],
)

tf_proto_library_py(
    name = "hlo_proto",  # bzl adds a _py suffix only to the OSS target.
    srcs = ["hlo.proto"],
    visibility = ["//visibility:public"],
    deps = ["//tensorflow/compiler/xla:xla_data_proto_py"],
)

xla_proto_library(
    name = "hlo_profile_printer_data",
    srcs = ["hlo_profile_printer_data.proto"],
)

# Filegroup used to collect source files for dependency checking.
filegroup(
    name = "c_srcs",
    data = glob([
        "**/*.cc",
        "**/*.h",
    ]),
)

cc_library(
    name = "bfloat16_support",
    srcs = ["bfloat16_support.cc"],
    hdrs = ["bfloat16_support.h"],
    deps = [
        ":hlo",
    ],
)

cc_library(
    name = "bfloat16_conversion_folding",
    srcs = ["bfloat16_conversion_folding.cc"],
    hdrs = ["bfloat16_conversion_folding.h"],
    deps = [
        ":bfloat16_support",
        ":hlo",
        ":hlo_pass",
        "//tensorflow/compiler/xla:status_macros",
        "//tensorflow/compiler/xla:xla_data_proto",
        "//tensorflow/core:lib",
        "@com_google_absl//absl/types:span",
    ],
)

tf_cc_test(
    name = "bfloat16_conversion_folding_test",
    srcs = ["bfloat16_conversion_folding_test.cc"],
    deps = [
        ":bfloat16_conversion_folding",
        ":bfloat16_support",
        ":hlo",
        "//tensorflow/compiler/xla:shape_util",
        "//tensorflow/compiler/xla:status_macros",
        "//tensorflow/compiler/xla:test",
        "//tensorflow/compiler/xla:test_helpers",
        "//tensorflow/compiler/xla:types",
        "//tensorflow/compiler/xla:xla_data_proto",
        "//tensorflow/compiler/xla/tests:hlo_test_base",
        "//tensorflow/compiler/xla/tests:hlo_verified_test_base",
        "//tensorflow/compiler/xla/tests:xla_internal_test_main",
        "//tensorflow/core:lib",
    ],
)

cc_library(
    name = "bfloat16_normalization",
    srcs = ["bfloat16_normalization.cc"],
    hdrs = ["bfloat16_normalization.h"],
    deps = [
        ":bfloat16_support",
        ":hlo",
        ":hlo_pass",
        "//tensorflow/compiler/xla:shape_util",
        "//tensorflow/compiler/xla:status_macros",
        "//tensorflow/compiler/xla:xla_data_proto",
        "//tensorflow/core:lib",
        "@com_google_absl//absl/types:span",
    ],
)

tf_cc_test(
    name = "bfloat16_normalization_test",
    srcs = ["bfloat16_normalization_test.cc"],
    deps = [
        ":bfloat16_normalization",
        ":bfloat16_support",
        ":hlo",
        ":hlo_creation_utils",
        ":hlo_verifier",
        "//tensorflow/compiler/xla:shape_util",
        "//tensorflow/compiler/xla:status_macros",
        "//tensorflow/compiler/xla:test",
        "//tensorflow/compiler/xla:test_helpers",
        "//tensorflow/compiler/xla:types",
        "//tensorflow/compiler/xla:xla_data_proto",
        "//tensorflow/compiler/xla/tests:hlo_test_base",
        "//tensorflow/compiler/xla/tests:hlo_verified_test_base",
        "//tensorflow/compiler/xla/tests:xla_internal_test_main",
        "//tensorflow/core:lib",
    ],
)

cc_library(
    name = "bfloat16_propagation",
    srcs = ["bfloat16_propagation.cc"],
    hdrs = ["bfloat16_propagation.h"],
    deps = [
        ":bfloat16_support",
        ":hlo",
        ":hlo_dataflow_analysis",
        ":hlo_dce",
        ":hlo_pass",
        ":tuple_simplifier",
        "//tensorflow/compiler/xla:literal",
        "//tensorflow/compiler/xla:shape_tree",
        "//tensorflow/compiler/xla:shape_util",
        "//tensorflow/compiler/xla:util",
        "//tensorflow/core:lib",
        "@com_google_absl//absl/container:flat_hash_map",
        "@com_google_absl//absl/container:flat_hash_set",
    ],
)

tf_cc_test(
    name = "bfloat16_propagation_test",
    srcs = ["bfloat16_propagation_test.cc"],
    deps = [
        ":bfloat16_propagation",
        ":bfloat16_support",
        ":hlo",
        "//tensorflow/compiler/xla:shape_util",
        "//tensorflow/compiler/xla:test",
        "//tensorflow/compiler/xla:test_helpers",
        "//tensorflow/compiler/xla:xla_data_proto",
        "//tensorflow/compiler/xla/tests:hlo_test_base",
        "//tensorflow/compiler/xla/tests:hlo_verified_test_base",
        "//tensorflow/compiler/xla/tests:literal_test_util",
        "//tensorflow/compiler/xla/tests:xla_internal_test_main",  # fixdeps: keep
    ],
)

cc_library(
    name = "dump",
    srcs = ["dump.cc"],
    hdrs = ["dump.h"],
    deps = [
        ":hlo",
        ":hlo_graph_dumper",
        ":hlo_proto_util",
        "//tensorflow/compiler/xla:status",
        "//tensorflow/compiler/xla:util",
        "//tensorflow/compiler/xla:xla_proto",
        "//tensorflow/core:lib",
        "//tensorflow/core:regexp_internal",
        "@com_google_absl//absl/strings",
    ],
)

cc_library(
    name = "shape_inference",
    srcs = ["shape_inference.cc"],
    hdrs = ["shape_inference.h"],
    deps = [
        ":hlo",
        "//tensorflow/compiler/xla:shape_util",
        "//tensorflow/compiler/xla:status_macros",
        "//tensorflow/compiler/xla:statusor",
        "//tensorflow/compiler/xla:types",
        "//tensorflow/compiler/xla:util",
        "//tensorflow/compiler/xla:window_util",
        "//tensorflow/compiler/xla:xla_data_proto",
        "//tensorflow/core:lib",
        "@com_google_absl//absl/algorithm:container",
        "@com_google_absl//absl/container:flat_hash_set",
        "@com_google_absl//absl/strings",
        "@com_google_absl//absl/strings:str_format",
        "@com_google_absl//absl/types:span",
    ],
)

tf_cc_test(
    name = "shape_inference_test",
    srcs = ["shape_inference_test.cc"],
    deps = [
        ":hlo",
        ":shape_inference",
        "//tensorflow/compiler/xla:shape_util",
        "//tensorflow/compiler/xla:test",
        "//tensorflow/compiler/xla:test_helpers",
        "//tensorflow/compiler/xla:types",
        "//tensorflow/compiler/xla:xla_data_proto",
        "//tensorflow/compiler/xla/tests:xla_internal_test_main",  # fixdeps: keep
        "//tensorflow/core:lib",
        "@com_google_absl//absl/types:span",
    ],
)

tf_cc_test(
    name = "hlo_opcode_test",
    srcs = ["hlo_opcode_test.cc"],
    deps = [
        ":hlo",
        "//tensorflow/compiler/xla:test",
        "//tensorflow/compiler/xla:types",
        "//tensorflow/compiler/xla/tests:xla_internal_test_main",
    ],
)

cc_library(
    name = "hlo_evaluator",
    srcs = [
        "hlo_evaluator.cc",
        "hlo_evaluator_typed_visitor.h",
        "hlo_evaluator_typed_visitor_bfloat16.cc",
        "hlo_evaluator_typed_visitor_bool.cc",
        "hlo_evaluator_typed_visitor_complex128.cc",
        "hlo_evaluator_typed_visitor_complex64.cc",
        "hlo_evaluator_typed_visitor_double.cc",
        "hlo_evaluator_typed_visitor_float.cc",
        "hlo_evaluator_typed_visitor_half.cc",
        "hlo_evaluator_typed_visitor_int16.cc",
        "hlo_evaluator_typed_visitor_int32.cc",
        "hlo_evaluator_typed_visitor_int64.cc",
        "hlo_evaluator_typed_visitor_int8.cc",
        "hlo_evaluator_typed_visitor_uint16.cc",
        "hlo_evaluator_typed_visitor_uint32.cc",
        "hlo_evaluator_typed_visitor_uint64.cc",
        "hlo_evaluator_typed_visitor_uint8.cc",
    ],
    hdrs = ["hlo_evaluator.h"],
    deps = [
        ":dynamic_dimension_inference",
        ":hlo",
        ":hlo_casting_utils",
        ":hlo_query",
        ":shape_inference",
        "//tensorflow/compiler/xla:literal",
        "//tensorflow/compiler/xla:literal_util",
        "//tensorflow/compiler/xla:shape_util",
        "//tensorflow/compiler/xla:statusor",
        "//tensorflow/compiler/xla:types",
        "//tensorflow/compiler/xla:util",
        "//tensorflow/compiler/xla:window_util",
        "//tensorflow/compiler/xla:xla_data_proto",
        "//tensorflow/core:lib",
        "@com_google_absl//absl/algorithm:container",
        "@com_google_absl//absl/container:inlined_vector",
        "@com_google_absl//absl/container:node_hash_map",
        "@com_google_absl//absl/memory",
        "@com_google_absl//absl/meta:type_traits",
        "@com_google_absl//absl/strings",
        "@com_google_absl//absl/types:optional",
        "@com_google_absl//absl/types:span",
    ],
)

tf_cc_test(
    name = "hlo_evaluator_test",
    srcs = ["hlo_evaluator_test.cc"],
    deps = [
        ":hlo",
        ":hlo_element_type_converter",
        ":hlo_evaluator",
        "//tensorflow/compiler/xla:literal",
        "//tensorflow/compiler/xla:reference_util",
        "//tensorflow/compiler/xla:shape_util",
        "//tensorflow/compiler/xla:status",
        "//tensorflow/compiler/xla:status_macros",
        "//tensorflow/compiler/xla:statusor",
        "//tensorflow/compiler/xla:test",
        "//tensorflow/compiler/xla:types",
        "//tensorflow/compiler/xla:util",
        "//tensorflow/compiler/xla:xla_data_proto",
        "//tensorflow/compiler/xla/client:xla_builder",
<<<<<<< HEAD
        "//tensorflow/compiler/xla/service:hlo_element_type_converter",
        "//tensorflow/compiler/xla/tests:hlo_verified_test_base",
=======
        "//tensorflow/compiler/xla/tests:hlo_test_base",
>>>>>>> 4c307bd3
        "//tensorflow/compiler/xla/tests:literal_test_util",
        "//tensorflow/compiler/xla/tests:xla_internal_test_main",  # fixdeps: keep
        "//tensorflow/core:lib",
        "//tensorflow/core:test",
        "@com_google_absl//absl/memory",
    ],
)

cc_library(
    name = "hlo",
    srcs = [
        "dfs_hlo_visitor.cc",
        "hlo_computation.cc",
        "hlo_input_output_alias_config.cc",
        "hlo_instruction.cc",
        "hlo_instructions.cc",
        "hlo_module.cc",
        "hlo_opcode.cc",
        "hlo_schedule.cc",
        "hlo_sharding.cc",
        "hlo_sharding_metadata.cc",
    ],
    hdrs = [
        "dfs_hlo_visitor.h",
        "dfs_hlo_visitor_with_default.h",
        "hlo_clone_context.h",
        "hlo_computation.h",
        "hlo_domain_metadata.h",
        "hlo_input_output_alias_config.h",
        "hlo_instruction.h",
        "hlo_instructions.h",
        "hlo_module.h",
        "hlo_opcode.h",
        "hlo_schedule.h",
        "hlo_sharding.h",
        "hlo_sharding_metadata.h",
    ],
    deps = [
        ":hlo_casting_utils",
        ":hlo_module_config",
        ":hlo_proto",
        ":hlo_reachability",
        ":name_uniquer",
        "//tensorflow/compiler/xla:array",
        "//tensorflow/compiler/xla:comparison_util",
        "//tensorflow/compiler/xla:literal",
        "//tensorflow/compiler/xla:literal_util",
        "//tensorflow/compiler/xla:protobuf_util",
        "//tensorflow/compiler/xla:shape_tree",
        "//tensorflow/compiler/xla:shape_util",
        "//tensorflow/compiler/xla:status",
        "//tensorflow/compiler/xla:status_macros",
        "//tensorflow/compiler/xla:statusor",
        "//tensorflow/compiler/xla:types",
        "//tensorflow/compiler/xla:util",
        "//tensorflow/compiler/xla:window_util",
        "//tensorflow/compiler/xla:xla_data_proto",
        "//tensorflow/core:human_readable_json",
        "//tensorflow/core:lib",
        "//tensorflow/core:lib_internal",
        "@com_google_absl//absl/algorithm:container",
        "@com_google_absl//absl/container:flat_hash_map",
        "@com_google_absl//absl/container:flat_hash_set",
        "@com_google_absl//absl/container:inlined_vector",
        "@com_google_absl//absl/memory",
        "@com_google_absl//absl/strings",
        "@com_google_absl//absl/strings:str_format",
        "@com_google_absl//absl/types:optional",
        "@com_google_absl//absl/types:span",
    ],
)

tf_cc_test(
    name = "dfs_hlo_visitor_with_default_test",
    srcs = ["dfs_hlo_visitor_with_default_test.cc"],
    deps = [
        ":hlo",
        ":hlo_runner",
        "//tensorflow/compiler/xla:shape_util",
        "//tensorflow/compiler/xla:test",
        "//tensorflow/compiler/xla:test_helpers",
        "//tensorflow/compiler/xla:util",
        "//tensorflow/compiler/xla:xla_data_proto",
        "//tensorflow/compiler/xla/tests:hlo_test_base",
        "//tensorflow/compiler/xla/tests:hlo_verified_test_base",
        "//tensorflow/compiler/xla/tests:xla_internal_test_main",
        "//tensorflow/core:test",
    ],
)

cc_library(
    name = "pattern_matcher",
    hdrs = ["pattern_matcher.h"],
    deps = [
        ":hlo",
        ":hlo_casting_utils",
        "//tensorflow/compiler/xla:literal_util",
        "//tensorflow/compiler/xla:shape_util",
        "@com_google_absl//absl/strings",
        "@com_google_absl//absl/utility",
    ],
)

tf_cc_test(
    name = "pattern_matcher_test",
    srcs = ["pattern_matcher_test.cc"],
    deps = [
        ":hlo",
        ":pattern_matcher",
        "//tensorflow/compiler/xla:shape_util",
        "//tensorflow/compiler/xla/service:hlo_parser",
        "//tensorflow/compiler/xla/tests:xla_internal_test_main",
        "//tensorflow/core:test",
    ],
)

cc_library(
    name = "hlo_reachability",
    srcs = ["hlo_reachability.cc"],
    hdrs = ["hlo_reachability.h"],
    deps = [
        "//tensorflow/compiler/xla:types",
        "//tensorflow/compiler/xla:util",
        "//tensorflow/core:lib",
        "//tensorflow/core:lib_internal",
        "@com_google_absl//absl/container:flat_hash_map",
        "@com_google_absl//absl/types:span",
    ],
)

tf_cc_test(
    name = "hlo_reachability_test",
    srcs = ["hlo_reachability_test.cc"],
    deps = [
        ":hlo",
        ":hlo_reachability",
        "//tensorflow/compiler/xla:test",
        "//tensorflow/compiler/xla:test_helpers",
        "//tensorflow/compiler/xla/tests:hlo_test_base",
        "//tensorflow/compiler/xla/tests:hlo_verified_test_base",
        "//tensorflow/compiler/xla/tests:xla_internal_test_main",
    ],
)

cc_library(
    name = "hlo_matchers",
    testonly = 1,
    srcs = ["hlo_matchers.cc"],
    hdrs = ["hlo_matchers.h"],
    deps = [
        ":hlo",
        "//tensorflow/compiler/xla:test",
        "//tensorflow/compiler/xla/service:hlo_parser",
        "//tensorflow/compiler/xla/tests:xla_internal_test_main",
        "@com_google_absl//absl/strings",
        "@com_google_absl//absl/types:optional",
    ],
)

tf_cc_test(
    name = "hlo_matchers_test",
    srcs = ["hlo_matchers_test.cc"],
    deps = [
        ":hlo_matchers",
        ":hlo_parser",
        "//tensorflow/compiler/xla:literal_util",
        "//tensorflow/compiler/xla:shape_util",
        "//tensorflow/compiler/xla/tests:xla_internal_test_main",
    ],
)

tf_cc_test(
    name = "hlo_instruction_test",
    srcs = ["hlo_instruction_test.cc"],
    deps = [
        ":hlo",
        ":hlo_parser",
        "//tensorflow/compiler/xla:literal",
        "//tensorflow/compiler/xla:protobuf_util",
        "//tensorflow/compiler/xla:shape_util",
        "//tensorflow/compiler/xla:test",
        "//tensorflow/compiler/xla:test_helpers",
        "//tensorflow/compiler/xla:util",
        "//tensorflow/compiler/xla:window_util",
        "//tensorflow/compiler/xla/tests:hlo_test_base",
        "//tensorflow/compiler/xla/tests:hlo_verified_test_base",
        "//tensorflow/compiler/xla/tests:xla_internal_test_main",
        "@com_google_absl//absl/container:flat_hash_map",
    ],
)

tf_cc_test(
    name = "hlo_sharding_test",
    srcs = ["hlo_sharding_test.cc"],
    deps = [
        ":hlo",
        "//tensorflow/compiler/xla:literal",
        "//tensorflow/compiler/xla:protobuf_util",
        "//tensorflow/compiler/xla:shape_util",
        "//tensorflow/compiler/xla:test",
        "//tensorflow/compiler/xla:test_helpers",
        "//tensorflow/compiler/xla:util",
        "//tensorflow/compiler/xla/service:hlo_parser",
        "//tensorflow/compiler/xla/tests:hlo_test_base",
        "//tensorflow/compiler/xla/tests:xla_internal_test_main",
    ],
)

cc_library(
    name = "call_graph",
    srcs = ["call_graph.cc"],
    hdrs = ["call_graph.h"],
    deps = [
        ":hlo",
        "//tensorflow/compiler/xla:status_macros",
        "//tensorflow/compiler/xla:util",
        "//tensorflow/core:lib",
        "@com_google_absl//absl/container:flat_hash_map",
        "@com_google_absl//absl/container:flat_hash_set",
        "@com_google_absl//absl/memory",
        "@com_google_absl//absl/strings",
        "@com_google_absl//absl/strings:str_format",
    ],
)

tf_cc_test(
    name = "call_graph_test",
    srcs = ["call_graph_test.cc"],
    deps = [
        ":call_graph",
        "//tensorflow/compiler/xla:literal",
        "//tensorflow/compiler/xla:shape_util",
        "//tensorflow/compiler/xla:status_macros",
        "//tensorflow/compiler/xla:test",
        "//tensorflow/compiler/xla:test_helpers",
        "//tensorflow/compiler/xla:util",
        "//tensorflow/compiler/xla:xla_data_proto",
        "//tensorflow/compiler/xla/service:hlo",
        "//tensorflow/compiler/xla/tests:hlo_test_base",
        "//tensorflow/compiler/xla/tests:hlo_verified_test_base",
        "//tensorflow/compiler/xla/tests:xla_internal_test_main",
        "//tensorflow/core:test",
    ],
)

cc_library(
    name = "flatten_call_graph",
    srcs = ["flatten_call_graph.cc"],
    hdrs = ["flatten_call_graph.h"],
    deps = [
        ":call_graph",
        ":hlo",
        ":hlo_pass",
        "//tensorflow/compiler/xla:statusor",
        "//tensorflow/compiler/xla:util",
        "//tensorflow/core:lib",
    ],
)

cc_library(
    name = "call_inliner",
    srcs = ["call_inliner.cc"],
    hdrs = ["call_inliner.h"],
    deps = [
        ":call_graph",
        ":hlo_dce",
        ":hlo_pass",
        "//tensorflow/compiler/xla:statusor",
        "//tensorflow/core:lib",
    ],
)

tf_cc_test(
    name = "call_inliner_test",
    size = "small",
    srcs = ["call_inliner_test.cc"],
    deps = [
        ":call_inliner",
        ":hlo",
        ":hlo_matchers",
        ":hlo_pass",
        "//tensorflow/compiler/xla:literal",
        "//tensorflow/compiler/xla:shape_util",
        "//tensorflow/compiler/xla:test",
        "//tensorflow/compiler/xla:types",
        "//tensorflow/compiler/xla:util",
        "//tensorflow/compiler/xla:xla_data_proto",
        "//tensorflow/compiler/xla/tests:hlo_test_base",
        "//tensorflow/compiler/xla/tests:hlo_verified_test_base",
        "//tensorflow/compiler/xla/tests:xla_internal_test_main",
        "//tensorflow/core:lib",
        "//tensorflow/core:test",
        "@com_google_absl//absl/memory",
    ],
)

tf_cc_test(
    name = "flatten_call_graph_test",
    srcs = ["flatten_call_graph_test.cc"],
    deps = [
        ":call_graph",
        ":flatten_call_graph",
        "//tensorflow/compiler/xla:literal",
        "//tensorflow/compiler/xla:shape_util",
        "//tensorflow/compiler/xla:status_macros",
        "//tensorflow/compiler/xla:test",
        "//tensorflow/compiler/xla:test_helpers",
        "//tensorflow/compiler/xla:util",
        "//tensorflow/compiler/xla:xla_data_proto",
        "//tensorflow/compiler/xla/service:hlo",
        "//tensorflow/compiler/xla/tests:hlo_test_base",
        "//tensorflow/compiler/xla/tests:hlo_verified_test_base",
        "//tensorflow/compiler/xla/tests:xla_internal_test_main",
        "//tensorflow/core:test",
    ],
)

cc_library(
    name = "platform_util",
    srcs = ["platform_util.cc"],
    hdrs = ["platform_util.h"],
    deps = [
        ":compiler",
        "//tensorflow/compiler/xla:status_macros",
        "//tensorflow/compiler/xla:statusor",
        "//tensorflow/compiler/xla:types",
        "//tensorflow/compiler/xla:util",
        "//tensorflow/compiler/xla/legacy_flags:debug_options_flags",
        "//tensorflow/core:lib",
        "//tensorflow/core:stream_executor_no_cuda",
        "@com_google_absl//absl/strings",
    ],
)

cc_library(
    name = "backend",
    srcs = ["backend.cc"],
    hdrs = ["backend.h"],
    deps = [
        ":compiler",
        ":computation_placer",
        ":device_memory_allocator",
        ":platform_util",
        ":stream_pool",
        ":transfer_manager",
        "//tensorflow/compiler/xla:status_macros",
        "//tensorflow/compiler/xla:statusor",
        "//tensorflow/compiler/xla:types",
        "//tensorflow/compiler/xla:util",
        "//tensorflow/core:lib",
        "//tensorflow/core:stream_executor_no_cuda",
        "//third_party/eigen3",
        "@com_google_absl//absl/container:flat_hash_map",
        "@com_google_absl//absl/memory",
        "@com_google_absl//absl/strings",
        "@com_google_absl//absl/types:span",
    ],
)

cc_library(
    name = "service",
    srcs = ["service.cc"],
    hdrs = ["service.h"],
    deps = [
        ":allocation_tracker",
        ":backend",
        ":channel_tracker",
        ":compiler",
        ":computation_layout",
        ":computation_placer",
        ":device_memory_allocator",
        ":dump",
        ":dynamic_dimension_inference",
        ":executable",
        ":execution_tracker",
        ":hlo",
        ":hlo_cost_analysis",
        ":hlo_evaluator",
        ":hlo_execution_profile",
        ":hlo_module_config",
        ":hlo_proto_util",
        ":platform_util",
        ":source_map_util",
        ":stream_pool",
        ":transfer_manager",
        "//tensorflow/compiler/xla:executable_run_options",
        "//tensorflow/compiler/xla:execution_options_util",
        "//tensorflow/compiler/xla:service_interface",
        "//tensorflow/compiler/xla:shape_layout",
        "//tensorflow/compiler/xla:shape_util",
        "//tensorflow/compiler/xla:status_macros",
        "//tensorflow/compiler/xla:statusor",
        "//tensorflow/compiler/xla:types",
        "//tensorflow/compiler/xla:util",
        "//tensorflow/compiler/xla:xla_data_proto",
        "//tensorflow/compiler/xla:xla_proto",
        "//tensorflow/compiler/xla/legacy_flags:debug_options_flags",
        "//tensorflow/core:lib",
        "//tensorflow/core:ptr_util",
        "//tensorflow/core:stream_executor_no_cuda",
        "@com_google_absl//absl/memory",
        "@com_google_absl//absl/strings",
        "@com_google_absl//absl/strings:str_format",
        "@com_google_absl//absl/types:span",
    ],
    alwayslink = 1,
)

cc_library(
    name = "local_service",
    srcs = ["local_service.cc"],
    hdrs = ["local_service.h"],
    deps = [
        ":backend",
        ":compiler",
        ":computation_layout",
        ":device_memory_allocator",
        ":executable",
        ":hlo",
        ":hlo_execution_profile",
        ":hlo_module_config",
        ":platform_util",
        ":service",
        ":shaped_buffer",
        "//tensorflow/compiler/xla:execution_options_util",
        "//tensorflow/compiler/xla:shape_layout",
        "//tensorflow/compiler/xla:shape_util",
        "//tensorflow/compiler/xla:status_macros",
        "//tensorflow/compiler/xla:statusor",
        "//tensorflow/compiler/xla:types",
        "//tensorflow/compiler/xla:util",
        "//tensorflow/compiler/xla:xla_data_proto",
        "//tensorflow/compiler/xla/client:executable_build_options",
        "//tensorflow/compiler/xla/client:xla_computation",
        "//tensorflow/core:lib",
        "//tensorflow/core:stream_executor_no_cuda",
        "@com_google_absl//absl/memory",
        "@com_google_absl//absl/strings",
        "@com_google_absl//absl/strings:str_format",
        "@com_google_absl//absl/types:span",
    ],
)

cc_library(
    name = "compile_only_service",
    srcs = ["compile_only_service.cc"],
    hdrs = ["compile_only_service.h"],
    deps = [
        ":backend",
        ":compiler",
        ":computation_layout",
        ":dump",
        ":platform_util",
        ":service",
        "//tensorflow/compiler/xla:status_macros",
        "//tensorflow/compiler/xla:statusor",
        "//tensorflow/compiler/xla:types",
        "//tensorflow/compiler/xla:util",
        "//tensorflow/compiler/xla:xla_data_proto",
        "//tensorflow/compiler/xla/legacy_flags:debug_options_flags",
        "//tensorflow/core:lib",
        "//tensorflow/core:lib_internal",
        "//tensorflow/core:stream_executor_no_cuda",
        "@com_google_absl//absl/strings",
    ],
)

cc_library(
    name = "cpu_plugin",
    deps = [
        ":service",
        "//tensorflow/compiler/xla/service/cpu:cpu_compiler",
        "//tensorflow/compiler/xla/service/cpu:cpu_transfer_manager",
        "//tensorflow/core:stream_executor_no_cuda",
    ],
)

cc_library(
    name = "gpu_plugin",
    deps = [
        ":service",
        "//tensorflow/compiler/xla/service/gpu:gpu_transfer_manager",
        "//tensorflow/compiler/xla/service/gpu:nvptx_compiler",
        "//tensorflow/core:stream_executor_no_cuda",
        "//tensorflow/core/platform/default/build_config:stream_executor_cuda",
    ],
)

cc_library(
    name = "interpreter_plugin",
    deps = [
        ":service",
        "//tensorflow/compiler/xla/service/interpreter:compiler",
        "//tensorflow/compiler/xla/service/interpreter:interpreter_transfer_manager",
        "//tensorflow/compiler/xla/service/interpreter:platform",
        "//tensorflow/core:stream_executor_no_cuda",
    ],
)

cc_library(
    name = "shaped_buffer",
    srcs = ["shaped_buffer.cc"],
    hdrs = ["shaped_buffer.h"],
    deps = [
        ":device_memory_allocator",
        "//tensorflow/compiler/xla:shape_tree",
        "//tensorflow/compiler/xla:shape_util",
        "//tensorflow/compiler/xla:status_macros",
        "//tensorflow/compiler/xla:statusor",
        "//tensorflow/compiler/xla:types",
        "//tensorflow/compiler/xla:util",
        "//tensorflow/compiler/xla:xla_data_proto",
        "//tensorflow/core:lib",
        "//tensorflow/core:stream_executor_no_cuda",
        "@com_google_absl//absl/container:flat_hash_set",
        "@com_google_absl//absl/memory",
        "@com_google_absl//absl/strings",
        "@com_google_absl//absl/strings:str_format",
        "@com_google_absl//absl/types:span",
    ],
)

tf_cc_test(
    name = "shaped_buffer_test",
    srcs = ["shaped_buffer_test.cc"],
    deps = [
        ":cpu_plugin",
        ":device_memory_allocator",
        ":platform_util",
        ":shaped_buffer",
        "//tensorflow/compiler/xla:shape_util",
        "//tensorflow/compiler/xla:test",
        "//tensorflow/compiler/xla:test_helpers",
        "//tensorflow/compiler/xla/tests:xla_internal_test_main",
        "//tensorflow/core:ptr_util",
        "//tensorflow/core:test",
        "@com_google_absl//absl/memory",
    ],
)

cc_library(
    name = "executable",
    srcs = ["executable.cc"],
    hdrs = [
        "executable.h",
        "service_executable_run_options.h",
    ],
    deps = [
        ":computation_layout",
        ":device_memory_allocator",
        ":dump",
        ":hlo",
        ":hlo_execution_profile",
        ":hlo_graph_dumper",
        ":hlo_proto",
        ":maybe_owning_device_memory",
        ":shaped_buffer",
        ":stream_pool",
        "//tensorflow/compiler/xla:executable_run_options",
        "//tensorflow/compiler/xla:shape_tree",
        "//tensorflow/compiler/xla:status",
        "//tensorflow/compiler/xla:status_macros",
        "//tensorflow/compiler/xla:statusor",
        "//tensorflow/compiler/xla:util",
        "//tensorflow/compiler/xla:xla_data_proto",
        "//tensorflow/compiler/xla/legacy_flags:debug_options_flags",
        "//tensorflow/core:lib",
        "//tensorflow/core:lib_internal",
        "//tensorflow/core:stream_executor_no_cuda",
        "//tensorflow/stream_executor",
        "@com_google_absl//absl/memory",
        "@com_google_absl//absl/strings:str_format",
        "@com_google_absl//absl/types:span",
        "@com_google_absl//absl/types:variant",
    ],
)

cc_library(
    name = "compiler",
    srcs = ["compiler.cc"],
    hdrs = ["compiler.h"],
    deps = [
        ":buffer_value",
        ":computation_placer",
        ":executable",
        ":hlo",
        ":hlo_module_config",
        ":hlo_module_group",
        ":logical_buffer",
        "//tensorflow/compiler/xla:statusor",
        "//tensorflow/compiler/xla:types",
        "//tensorflow/compiler/xla:util",
        "//tensorflow/core:lib",
        "//tensorflow/core:stream_executor_no_cuda",
        "@com_google_absl//absl/types:span",
    ],
)

cc_library(
    name = "llvm_compiler",
    srcs = ["llvm_compiler.cc"],
    hdrs = ["llvm_compiler.h"],
    deps = [
        ":compiler",
        "//tensorflow/core:lib_internal",
        "@llvm//:core",
    ],
)

cc_library(
    name = "transfer_manager",
    srcs = ["transfer_manager.cc"],
    hdrs = ["transfer_manager.h"],
    deps = [
        ":shaped_buffer",
        "//tensorflow/compiler/xla:literal",
        "//tensorflow/compiler/xla:shape_util",
        "//tensorflow/compiler/xla:status_macros",
        "//tensorflow/compiler/xla:statusor",
        "//tensorflow/compiler/xla:types",
        "//tensorflow/compiler/xla:util",
        "//tensorflow/compiler/xla:xla_data_proto",
        "//tensorflow/core:lib",
        "//tensorflow/core:stream_executor_no_cuda",
        "@com_google_absl//absl/memory",
        "@com_google_absl//absl/strings",
        "@com_google_absl//absl/types:span",
    ],
)

cc_library(
    name = "allocation_tracker",
    srcs = ["allocation_tracker.cc"],
    hdrs = ["allocation_tracker.h"],
    deps = [
        ":backend",
        ":device_memory_allocator",
        ":transfer_manager",
        "//tensorflow/compiler/xla:shape_util",
        "//tensorflow/compiler/xla:status_macros",
        "//tensorflow/compiler/xla:statusor",
        "//tensorflow/compiler/xla:types",
        "//tensorflow/compiler/xla:util",
        "//tensorflow/compiler/xla:xla_data_proto",
        "//tensorflow/core:lib",
        "@com_google_absl//absl/container:flat_hash_map",
        "@com_google_absl//absl/memory",
        "@com_google_absl//absl/strings",
    ],
)

cc_library(
    name = "execution_tracker",
    srcs = ["execution_tracker.cc"],
    hdrs = ["execution_tracker.h"],
    deps = [
        ":backend",
        ":stream_pool",
        "//tensorflow/compiler/xla:executable_run_options",
        "//tensorflow/compiler/xla:statusor",
        "//tensorflow/compiler/xla:util",
        "//tensorflow/compiler/xla:xla_data_proto",
        "//tensorflow/core:lib",
        "//tensorflow/core:stream_executor_no_cuda",
        "@com_google_absl//absl/memory",
    ],
)

cc_library(
    name = "channel_tracker",
    srcs = ["channel_tracker.cc"],
    hdrs = ["channel_tracker.h"],
    deps = [
        ":hlo",
        "//tensorflow/compiler/xla:status",
        "//tensorflow/compiler/xla:status_macros",
        "//tensorflow/compiler/xla:statusor",
        "//tensorflow/compiler/xla:types",
        "//tensorflow/compiler/xla:util",
        "//tensorflow/compiler/xla:xla_data_proto",
        "//tensorflow/core:lib",
        "//tensorflow/core:lib_internal",
        "@com_google_absl//absl/container:flat_hash_map",
        "@com_google_absl//absl/memory",
        "@com_google_absl//absl/strings",
        "@com_google_absl//absl/types:span",
    ],
)

cc_library(
    name = "name_uniquer",
    srcs = ["name_uniquer.cc"],
    hdrs = ["name_uniquer.h"],
    deps = [
        "//tensorflow/compiler/xla:shape_util",
        "//tensorflow/compiler/xla:types",
        "//tensorflow/core:lib",
        "@com_google_absl//absl/container:flat_hash_map",
        "@com_google_absl//absl/container:flat_hash_set",
        "@com_google_absl//absl/strings",
    ],
)

tf_cc_test(
    name = "name_uniquer_test",
    srcs = ["name_uniquer_test.cc"],
    deps = [
        ":name_uniquer",
        "//tensorflow/compiler/xla:test",
        "//tensorflow/compiler/xla:test_helpers",
        "//tensorflow/compiler/xla/tests:xla_internal_test_main",
        "//tensorflow/core:test",
    ],
)

cc_library(
    name = "buffer_liveness",
    srcs = [
        "buffer_liveness.cc",
    ],
    hdrs = [
        "buffer_liveness.h",
    ],
    deps = [
        ":hlo",
        ":hlo_ordering",
        ":logical_buffer",
        ":tuple_points_to_analysis",
        "//tensorflow/compiler/xla:shape_util",
        "//tensorflow/compiler/xla:status_macros",
        "//tensorflow/compiler/xla:statusor",
        "//tensorflow/compiler/xla:types",
        "//tensorflow/compiler/xla:util",
        "//tensorflow/core:lib",
        "@com_google_absl//absl/container:flat_hash_set",
        "@com_google_absl//absl/strings",
        "@com_google_absl//absl/strings:str_format",
    ],
)

tf_cc_test(
    name = "buffer_liveness_test",
    srcs = ["buffer_liveness_test.cc"],
    deps = [
        ":buffer_liveness",
        ":hlo",
        ":hlo_dataflow_analysis",
        ":hlo_parser",
        "//tensorflow/compiler/xla:shape_util",
        "//tensorflow/compiler/xla:types",
        "//tensorflow/compiler/xla:util",
        "//tensorflow/compiler/xla:xla_data_proto",
        "//tensorflow/compiler/xla/tests:hlo_test_base",
        "//tensorflow/compiler/xla/tests:xla_internal_test_main",
        "//tensorflow/core:test",
        "@com_google_absl//absl/memory",
    ],
)

cc_library(
    name = "buffer_assignment",
    srcs = [
        "buffer_assignment.cc",
    ],
    hdrs = [
        "buffer_assignment.h",
    ],
    deps = [
        ":buffer_liveness",
        ":buffer_value_containers",
        ":heap_simulator",
        ":hlo",
        ":hlo_proto",
        ":logical_buffer",
        ":tuple_points_to_analysis",
        "//tensorflow/compiler/xla:shape_util",
        "//tensorflow/compiler/xla:status_macros",
        "//tensorflow/compiler/xla:statusor",
        "//tensorflow/compiler/xla:types",
        "//tensorflow/compiler/xla:util",
        "//tensorflow/core:lib",
        "//tensorflow/core:lib_internal",
        "@com_google_absl//absl/container:flat_hash_map",
        "@com_google_absl//absl/container:flat_hash_set",
        "@com_google_absl//absl/memory",
        "@com_google_absl//absl/strings",
        "@com_google_absl//absl/strings:str_format",
        "@com_google_absl//absl/types:span",
    ],
)

tf_cc_test(
    name = "buffer_assignment_test",
    srcs = ["buffer_assignment_test.cc"],
    deps = [
        ":buffer_assignment",
        ":buffer_value",
        ":call_graph",
        ":copy_insertion",
        ":cpu_plugin",
        ":flatten_call_graph",
        ":hlo",
        ":hlo_memory_scheduler",
        ":hlo_ordering",
        "//tensorflow/compiler/xla:literal",
        "//tensorflow/compiler/xla:shape_util",
        "//tensorflow/compiler/xla:test",
        "//tensorflow/compiler/xla:test_helpers",
        "//tensorflow/compiler/xla:types",
        "//tensorflow/compiler/xla:util",
        "//tensorflow/compiler/xla:xla_data_proto",
        "//tensorflow/compiler/xla/service:hlo_parser",
        "//tensorflow/compiler/xla/tests:hlo_test_base",
        "//tensorflow/compiler/xla/tests:hlo_verified_test_base",
        "//tensorflow/compiler/xla/tests:xla_internal_test_main",
        "//tensorflow/core:lib",
        "//tensorflow/core:test",
        "@com_google_absl//absl/container:flat_hash_set",
        "@com_google_absl//absl/memory",
    ],
)

cc_library(
    name = "hlo_ordering",
    srcs = ["hlo_ordering.cc"],
    hdrs = ["hlo_ordering.h"],
    deps = [
        ":call_graph",
        ":hlo",
        ":hlo_dataflow_analysis",
        ":hlo_proto",
        ":hlo_value",
        "//tensorflow/compiler/xla:shape_util",
        "//tensorflow/compiler/xla:status_macros",
        "//tensorflow/compiler/xla:statusor",
        "//tensorflow/compiler/xla:types",
        "//tensorflow/compiler/xla:util",
        "//tensorflow/core:lib",
        "@com_google_absl//absl/container:flat_hash_map",
        "@com_google_absl//absl/strings",
        "@com_google_absl//absl/strings:str_format",
    ],
)

tf_cc_test(
    name = "hlo_ordering_test",
    size = "small",
    srcs = ["hlo_ordering_test.cc"],
    deps = [
        ":hlo",
        ":hlo_dataflow_analysis",
        ":hlo_memory_scheduler",
        ":hlo_ordering",
        "//tensorflow/compiler/xla:shape_util",
        "//tensorflow/compiler/xla:types",
        "//tensorflow/compiler/xla:xla_data_proto",
        "//tensorflow/compiler/xla/service:hlo_parser",
        "//tensorflow/compiler/xla/tests:hlo_test_base",
        "//tensorflow/compiler/xla/tests:xla_internal_test_main",
        "//tensorflow/core:test",
    ],
)

cc_library(
    name = "heap_simulator",
    srcs = ["heap_simulator.cc"],
    hdrs = ["heap_simulator.h"],
    deps = [
        ":buffer_value",
        ":buffer_value_containers",
        ":hlo",
        ":hlo_ordering",
        ":hlo_proto",
        ":tuple_points_to_analysis",
        "//tensorflow/compiler/xla:statusor",
        "//tensorflow/compiler/xla:util",
        "@com_google_absl//absl/container:flat_hash_map",
        "@com_google_absl//absl/container:flat_hash_set",
        "@com_google_absl//absl/memory",
    ],
)

tf_cc_test(
    name = "heap_simulator_test",
    srcs = ["heap_simulator_test.cc"],
    deps = [
        ":buffer_value",
        ":heap_simulator",
        ":hlo",
        ":hlo_ordering",
        ":hlo_value",
        ":tuple_points_to_analysis",
        "//tensorflow/compiler/xla:literal",
        "//tensorflow/compiler/xla:status_macros",
        "//tensorflow/compiler/xla/tests:hlo_test_base",
        "//tensorflow/compiler/xla/tests:hlo_verified_test_base",
        "//tensorflow/compiler/xla/tests:xla_internal_test_main",
        "//tensorflow/core:lib",
        "//tensorflow/core:test",
        "@com_google_absl//absl/container:flat_hash_map",
        "@com_google_absl//absl/memory",
    ],
)

cc_library(
    name = "hlo_module_group",
    srcs = ["hlo_module_group.cc"],
    hdrs = ["hlo_module_group.h"],
    deps = [
        ":hlo",
        ":hlo_proto",
        "@com_google_absl//absl/strings",
        "@com_google_absl//absl/types:span",
    ],
)

tf_cc_test(
    name = "hlo_module_group_test",
    srcs = ["hlo_module_group_test.cc"],
    deps = [
        ":hlo",
        ":hlo_matchers",
        ":hlo_module_group",
        ":hlo_module_group_metadata",
        ":hlo_parser",
        ":hlo_proto",
        "//tensorflow/compiler/xla:test",
        "//tensorflow/compiler/xla:util",
        "//tensorflow/compiler/xla/tests:hlo_test_base",
        "//tensorflow/compiler/xla/tests:xla_internal_test_main",
        "//tensorflow/core:lib",
        "//tensorflow/core:test",
    ],
)

cc_library(
    name = "hlo_module_group_metadata",
    srcs = ["hlo_module_group_metadata.cc"],
    hdrs = ["hlo_module_group_metadata.h"],
    deps = [
        ":hlo",
        ":hlo_casting_utils",
        ":tuple_points_to_analysis",
        "//tensorflow/compiler/xla:shape_util",
        "//tensorflow/compiler/xla:status",
        "//tensorflow/compiler/xla:status_macros",
        "//tensorflow/compiler/xla:statusor",
        "//tensorflow/compiler/xla:util",
        "//tensorflow/core:lib",
        "@com_google_absl//absl/container:flat_hash_map",
        "@com_google_absl//absl/memory",
        "@com_google_absl//absl/types:optional",
    ],
)

cc_library(
    name = "hlo_module_group_util",
    srcs = ["hlo_module_group_util.cc"],
    hdrs = ["hlo_module_group_util.h"],
    deps = [
        ":hlo",
        ":hlo_casting_utils",
        ":hlo_module_group_metadata",
        ":hlo_reachability",
        "//tensorflow/compiler/xla:status",
        "//tensorflow/compiler/xla:status_macros",
        "//tensorflow/compiler/xla:statusor",
        "//tensorflow/compiler/xla:types",
        "//tensorflow/compiler/xla:util",
        "//tensorflow/core:lib",
        "@com_google_absl//absl/container:flat_hash_map",
        "@com_google_absl//absl/container:flat_hash_set",
        "@com_google_absl//absl/memory",
        "@com_google_absl//absl/strings",
        "@com_google_absl//absl/types:span",
    ],
)

tf_cc_test(
    name = "hlo_schedule_test",
    srcs = ["hlo_schedule_test.cc"],
    deps = [
        ":heap_simulator",
        ":hlo",
        ":hlo_dce",
        ":hlo_memory_scheduler",
        ":hlo_ordering",
        ":hlo_parser",
        "//tensorflow/compiler/xla:shape_util",
        "//tensorflow/compiler/xla:types",
        "//tensorflow/compiler/xla:xla_data_proto",
        "//tensorflow/compiler/xla/tests:hlo_test_base",
        "//tensorflow/compiler/xla/tests:xla_internal_test_main",
        "//tensorflow/core:test",
        "@com_google_absl//absl/algorithm:container",
    ],
)

tf_cc_test(
    name = "hlo_input_output_alias_config_test",
    srcs = ["hlo_input_output_alias_config_test.cc"],
    deps = [
        ":hlo",
        ":hlo_dce",
        ":hlo_memory_scheduler",
        ":hlo_ordering",
        ":hlo_parser",
        "//tensorflow/compiler/xla:shape_util",
        "//tensorflow/compiler/xla:types",
        "//tensorflow/compiler/xla:xla_data_proto",
        "//tensorflow/compiler/xla/tests:hlo_test_base",
        "//tensorflow/compiler/xla/tests:xla_internal_test_main",
        "//tensorflow/core:test",
        "@com_google_absl//absl/algorithm:container",
    ],
)

cc_library(
    name = "hlo_memory_scheduler",
    srcs = ["hlo_memory_scheduler.cc"],
    hdrs = ["hlo_memory_scheduler.h"],
    deps = [
        ":heap_simulator",
        ":hlo",
        ":hlo_ordering",
        ":hlo_pass",
        ":logical_buffer",
        ":tuple_points_to_analysis",
        "//tensorflow/compiler/xla:shape_util",
        "//tensorflow/compiler/xla:status_macros",
        "//tensorflow/compiler/xla:statusor",
        "//tensorflow/compiler/xla:types",
        "//tensorflow/compiler/xla:util",
        "//tensorflow/core:lib",
        "//tensorflow/core:lib_internal",
        "@com_google_absl//absl/container:flat_hash_map",
        "@com_google_absl//absl/container:flat_hash_set",
    ],
)

tf_cc_test(
    name = "hlo_memory_scheduler_test",
    srcs = ["hlo_memory_scheduler_test.cc"],
    deps = [
        ":heap_simulator",
        ":hlo",
        ":hlo_dce",
        ":hlo_memory_scheduler",
        ":hlo_ordering",
        ":hlo_parser",
        "//tensorflow/compiler/xla:shape_util",
        "//tensorflow/compiler/xla:types",
        "//tensorflow/compiler/xla:xla_data_proto",
        "//tensorflow/compiler/xla/tests:hlo_test_base",
        "//tensorflow/compiler/xla/tests:xla_internal_test_main",
        "//tensorflow/core:test",
        "@com_google_absl//absl/algorithm:container",
        "@com_google_absl//absl/container:flat_hash_map",
    ],
)

cc_library(
    name = "hlo_query",
    srcs = ["hlo_query.cc"],
    hdrs = ["hlo_query.h"],
    deps = [
        ":hlo",
        "//tensorflow/compiler/xla:literal",
        "//tensorflow/compiler/xla:shape_util",
    ],
)

cc_library(
    name = "fusion_queue",
    hdrs = ["fusion_queue.h"],
    deps = [
        ":hlo",
    ],
)

cc_library(
    name = "instruction_fusion",
    srcs = ["instruction_fusion.cc"],
    hdrs = ["instruction_fusion.h"],
    deps = [
        ":fusion_queue",
        ":hlo",
        ":hlo_pass",
        "//tensorflow/compiler/xla:util",
        "//tensorflow/core:lib",
        "@com_google_absl//absl/algorithm:container",
        "@com_google_absl//absl/container:flat_hash_map",
        "@com_google_absl//absl/container:flat_hash_set",
        "@com_google_absl//absl/memory",
    ],
)

tf_cc_test(
    name = "instruction_fusion_test",
    srcs = ["instruction_fusion_test.cc"],
    deps = [
        ":hlo_matchers",
        ":instruction_fusion",
        "//tensorflow/compiler/xla/service:hlo_parser",
        "//tensorflow/compiler/xla/tests:hlo_test_base",
        "//tensorflow/compiler/xla/tests:xla_internal_test_main",
    ],
)

cc_library(
    name = "multi_output_fusion",
    srcs = ["multi_output_fusion.cc"],
    hdrs = ["multi_output_fusion.h"],
    deps = [
        "//tensorflow/compiler/xla:shape_util",
        "//tensorflow/compiler/xla:statusor",
        "//tensorflow/compiler/xla/service:hlo",
        "//tensorflow/compiler/xla/service:hlo_pass",
        "//tensorflow/core:lib",
        "@com_google_absl//absl/container:flat_hash_map",
        "@com_google_absl//absl/container:flat_hash_set",
        "@com_google_absl//absl/strings",
    ],
)

cc_library(
    name = "hlo_creation_utils",
    srcs = ["hlo_creation_utils.cc"],
    hdrs = ["hlo_creation_utils.h"],
    deps = [
        ":hlo",
        ":hlo_module_config",
        ":shape_inference",
        "//tensorflow/compiler/xla:literal",
        "//tensorflow/compiler/xla:literal_util",
        "//tensorflow/compiler/xla:statusor",
        "//tensorflow/compiler/xla:util",
        "//tensorflow/compiler/xla/client:xla_builder",
        "//tensorflow/compiler/xla/client:xla_computation",
        "//tensorflow/compiler/xla/client/lib:comparators",
        "@com_google_absl//absl/algorithm:container",
        "@com_google_absl//absl/memory",
        "@com_google_absl//absl/strings",
    ],
)

tf_cc_test(
    name = "hlo_creation_utils_test",
    srcs = ["hlo_creation_utils_test.cc"],
    deps = [
        ":hlo",
        ":hlo_creation_utils",
        ":hlo_evaluator",
        ":hlo_matchers",
        "//tensorflow/compiler/xla:shape_util",
        "//tensorflow/compiler/xla:test",
        "//tensorflow/compiler/xla:util",
        "//tensorflow/compiler/xla/tests:hlo_test_base",
        "//tensorflow/compiler/xla/tests:hlo_verified_test_base",
        "//tensorflow/compiler/xla/tests:xla_internal_test_main",
        "//tensorflow/core:test",
        "@com_google_absl//absl/memory",
    ],
)

cc_library(
    name = "batchnorm_expander",
    srcs = ["batchnorm_expander.cc"],
    hdrs = ["batchnorm_expander.h"],
    deps = [
        ":hlo",
        ":hlo_pass",
        "//tensorflow/compiler/xla:literal",
        "//tensorflow/compiler/xla:literal_util",
        "//tensorflow/compiler/xla:shape_util",
        "//tensorflow/compiler/xla:status_macros",
        "//tensorflow/compiler/xla:types",
        "//tensorflow/compiler/xla:util",
        "//tensorflow/compiler/xla:xla_data_proto",
        "//tensorflow/core:lib",
        "@com_google_absl//absl/types:optional",
        "@com_google_absl//absl/types:span",
    ],
)

cc_library(
    name = "op_expander_pass",
    srcs = ["op_expander_pass.cc"],
    hdrs = ["op_expander_pass.h"],
    deps = [
        ":hlo",
        ":hlo_creation_utils",
        ":hlo_pass",
        "//tensorflow/compiler/xla:statusor",
        "//tensorflow/compiler/xla:util",
        "@com_google_absl//absl/algorithm:container",
    ],
)

cc_library(
    name = "gather_expander",
    srcs = ["gather_expander.cc"],
    hdrs = ["gather_expander.h"],
    deps = [
        ":hlo",
        ":hlo_creation_utils",
        ":hlo_pass",
        ":op_expander_pass",
        ":while_util",
        "//tensorflow/compiler/xla:literal_util",
        "//tensorflow/compiler/xla:statusor",
        "//tensorflow/compiler/xla:util",
        "@com_google_absl//absl/algorithm:container",
    ],
)

cc_library(
    name = "scatter_expander",
    srcs = ["scatter_expander.cc"],
    hdrs = ["scatter_expander.h"],
    deps = [
        ":hlo",
        ":hlo_creation_utils",
        ":hlo_pass",
        ":while_util",
        "//tensorflow/compiler/xla:literal_util",
        "//tensorflow/compiler/xla:statusor",
        "@com_google_absl//absl/algorithm:container",
    ],
)

cc_library(
    name = "triangular_solve_expander",
    srcs = ["triangular_solve_expander.cc"],
    hdrs = ["triangular_solve_expander.h"],
    deps = [
        ":op_expander_pass",
        "//tensorflow/compiler/xla:literal",
        "//tensorflow/compiler/xla:shape_util",
        "//tensorflow/compiler/xla:status_macros",
        "//tensorflow/compiler/xla:statusor",
        "//tensorflow/compiler/xla:util",
        "//tensorflow/compiler/xla/client:xla_builder",
        "//tensorflow/compiler/xla/client:xla_computation",
        "//tensorflow/compiler/xla/client/lib:constants",
        "//tensorflow/compiler/xla/client/lib:math",
        "//tensorflow/compiler/xla/client/lib:matrix",
        "//tensorflow/compiler/xla/client/lib:slicing",
        "//tensorflow/core:lib",
        "@com_google_absl//absl/container:flat_hash_map",
    ],
)

cc_library(
    name = "cholesky_expander",
    srcs = ["cholesky_expander.cc"],
    hdrs = ["cholesky_expander.h"],
    deps = [
        ":op_expander_pass",
        "//tensorflow/compiler/xla:literal",
        "//tensorflow/compiler/xla:shape_util",
        "//tensorflow/compiler/xla:status_macros",
        "//tensorflow/compiler/xla:statusor",
        "//tensorflow/compiler/xla:util",
        "//tensorflow/compiler/xla/client:xla_builder",
        "//tensorflow/compiler/xla/client:xla_computation",
        "//tensorflow/compiler/xla/client/lib:constants",
        "//tensorflow/compiler/xla/client/lib:loops",
        "//tensorflow/compiler/xla/client/lib:math",
        "//tensorflow/compiler/xla/client/lib:matrix",
        "//tensorflow/compiler/xla/client/lib:slicing",
        "//tensorflow/core:lib",
        "@com_google_absl//absl/container:flat_hash_map",
    ],
)

tf_cc_test(
    name = "batchnorm_expander_test",
    size = "small",
    srcs = ["batchnorm_expander_test.cc"],
    deps = [
        ":batchnorm_expander",
        ":hlo",
        ":hlo_matchers",
        ":hlo_parser",
        ":hlo_pass",
        "//tensorflow/compiler/xla:literal",
        "//tensorflow/compiler/xla:shape_util",
        "//tensorflow/compiler/xla:test",
        "//tensorflow/compiler/xla:types",
        "//tensorflow/compiler/xla:util",
        "//tensorflow/compiler/xla:xla_data_proto",
        "//tensorflow/compiler/xla/tests:hlo_test_base",
        "//tensorflow/compiler/xla/tests:hlo_verified_test_base",
        "//tensorflow/compiler/xla/tests:xla_internal_test_main",
        "//tensorflow/core:lib",
        "@com_google_absl//absl/memory",
    ],
)

cc_library(
    name = "algebraic_simplifier",
    srcs = ["algebraic_simplifier.cc"],
    hdrs = ["algebraic_simplifier.h"],
    deps = [
        ":hlo",
        ":hlo_casting_utils",
        ":hlo_creation_utils",
        ":hlo_pass",
        ":hlo_query",
        ":pattern_matcher",
        "//tensorflow/compiler/xla:literal",
        "//tensorflow/compiler/xla:literal_util",
        "//tensorflow/compiler/xla:shape_util",
        "//tensorflow/compiler/xla:status_macros",
        "//tensorflow/compiler/xla:types",
        "//tensorflow/compiler/xla:util",
        "//tensorflow/compiler/xla:window_util",
        "//tensorflow/compiler/xla:xla_data_proto",
        "//tensorflow/core:lib",
        "@com_google_absl//absl/algorithm:container",
<<<<<<< HEAD
=======
        "@com_google_absl//absl/container:flat_hash_map",
        "@com_google_absl//absl/container:flat_hash_set",
        "@com_google_absl//absl/container:inlined_vector",
>>>>>>> 4c307bd3
        "@com_google_absl//absl/memory",
        "@com_google_absl//absl/strings",
        "@com_google_absl//absl/types:optional",
        "@com_google_absl//absl/types:span",
    ],
)

tf_cc_test(
    name = "algebraic_simplifier_test",
    srcs = ["algebraic_simplifier_test.cc"],
    deps = [
        ":algebraic_simplifier",
        ":hlo",
        ":hlo_casting_utils",
<<<<<<< HEAD
        ":hlo_matchers",
=======
        ":hlo_creation_utils",
        ":hlo_parser",
>>>>>>> 4c307bd3
        ":hlo_pass",
        "//tensorflow/compiler/xla:literal",
        "//tensorflow/compiler/xla:shape_util",
        "//tensorflow/compiler/xla:test",
        "//tensorflow/compiler/xla:types",
        "//tensorflow/compiler/xla:util",
        "//tensorflow/compiler/xla:window_util",
        "//tensorflow/compiler/xla:xla_data_proto",
        "//tensorflow/compiler/xla/tests:hlo_test_base",
        "//tensorflow/compiler/xla/tests:hlo_verified_test_base",
        "//tensorflow/compiler/xla/tests:xla_internal_test_main",  # fixdeps: keep
        "//tensorflow/core:lib",
        "//tensorflow/core:test",
        "@com_google_absl//absl/memory",
        "@com_google_absl//absl/strings",
    ],
)

cc_library(
    name = "batch_dot_simplification",
    srcs = ["batch_dot_simplification.cc"],
    hdrs = ["batch_dot_simplification.h"],
    deps = [
        ":hlo",
        ":hlo_creation_utils",
        ":hlo_pass",
        "@com_google_absl//absl/algorithm:container",
    ],
)

tf_cc_test(
    name = "batch_dot_simplification_test",
    srcs = ["batch_dot_simplification_test.cc"],
    deps = [
        ":batch_dot_simplification",
        ":hlo",
        ":hlo_matchers",
        ":hlo_pass",
        "//tensorflow/compiler/xla:literal",
        "//tensorflow/compiler/xla:shape_util",
        "//tensorflow/compiler/xla:test",
        "//tensorflow/compiler/xla:types",
        "//tensorflow/compiler/xla:util",
        "//tensorflow/compiler/xla:window_util",
        "//tensorflow/compiler/xla:xla_data_proto",
        "//tensorflow/compiler/xla/tests:hlo_test_base",
        "//tensorflow/compiler/xla/tests:hlo_verified_test_base",
        "//tensorflow/compiler/xla/tests:xla_internal_test_main",  # fixdeps: keep
        "//tensorflow/core:lib",
        "//tensorflow/core:test",
    ],
)

tf_cc_test(
    name = "gather_expander_test",
    srcs = ["gather_expander_test.cc"],
    deps = [
        ":gather_expander",
        "//tensorflow/compiler/xla:test",
        "//tensorflow/compiler/xla/service:hlo_parser",
        "//tensorflow/compiler/xla/tests:test_macros_header",
        "//tensorflow/compiler/xla/tests:xla_internal_test_main",  # fixdeps: keep
    ],
)

cc_library(
    name = "conditional_simplifier",
    srcs = ["conditional_simplifier.cc"],
    hdrs = ["conditional_simplifier.h"],
    deps = [
        ":call_graph",
        ":call_inliner",
        ":hlo",
        ":hlo_pass",
        "//tensorflow/compiler/xla:literal",
        "//tensorflow/compiler/xla:shape_util",
        "//tensorflow/compiler/xla:status_macros",
        "//tensorflow/compiler/xla:statusor",
        "//tensorflow/compiler/xla:types",
        "//tensorflow/compiler/xla:util",
        "//tensorflow/core:lib",
        "@com_google_absl//absl/strings",
    ],
)

tf_cc_test(
    name = "conditional_simplifier_test",
    srcs = ["conditional_simplifier_test.cc"],
    deps = [
        ":conditional_simplifier",
        ":hlo",
        ":hlo_matchers",
        ":hlo_parser",
        "//tensorflow/compiler/xla:literal",
        "//tensorflow/compiler/xla:literal_util",
        "//tensorflow/compiler/xla:shape_util",
        "//tensorflow/compiler/xla:test",
        "//tensorflow/compiler/xla:types",
        "//tensorflow/compiler/xla:xla_data_proto",
        "//tensorflow/compiler/xla/tests:hlo_verified_test_base",
        "//tensorflow/core:lib",
        "//tensorflow/core:test",
    ],
)

cc_library(
    name = "convolution_group_converter",
    srcs = ["convolution_group_converter.cc"],
    hdrs = ["convolution_group_converter.h"],
    deps = [
        ":hlo",
        ":hlo_pass",
        "//tensorflow/compiler/xla:literal",
        "//tensorflow/compiler/xla:literal_util",
        "//tensorflow/compiler/xla:shape_util",
        "//tensorflow/compiler/xla:status_macros",
        "//tensorflow/compiler/xla:types",
        "//tensorflow/compiler/xla:util",
        "//tensorflow/compiler/xla:xla_data_proto",
        "//tensorflow/core:lib",
        "@com_google_absl//absl/memory",
        "@com_google_absl//absl/strings",
    ],
)

tf_cc_test(
    name = "convolution_group_converter_test",
    size = "small",
    srcs = ["convolution_group_converter_test.cc"],
    deps = [
        ":convolution_group_converter",
        ":hlo",
        ":hlo_matchers",
        ":hlo_parser",
        "//tensorflow/compiler/xla:test",
        "//tensorflow/compiler/xla:types",
        "//tensorflow/compiler/xla/tests:hlo_test_base",
    ],
)

cc_library(
    name = "while_loop_analysis",
    srcs = ["while_loop_analysis.cc"],
    hdrs = ["while_loop_analysis.h"],
    deps = [
        ":hlo",
        ":hlo_evaluator",
        ":pattern_matcher",
        "@com_google_absl//absl/base",
        "@com_google_absl//absl/types:optional",
    ],
)

cc_library(
    name = "while_loop_simplifier",
    srcs = ["while_loop_simplifier.cc"],
    hdrs = ["while_loop_simplifier.h"],
    deps = [
        ":call_inliner",
        ":hlo",
        ":hlo_pass",
        ":while_loop_analysis",
        "//tensorflow/compiler/xla:statusor",
        "//tensorflow/core:lib",
        "@com_google_absl//absl/container:flat_hash_map",
        "@com_google_absl//absl/container:flat_hash_set",
        "@com_google_absl//absl/strings",
        "@com_google_absl//absl/types:optional",
    ],
)

tf_cc_test(
    name = "while_loop_simplifier_test",
    srcs = ["while_loop_simplifier_test.cc"],
    deps = [
        ":hlo_matchers",
<<<<<<< HEAD
=======
        ":hlo_parser",
        ":hlo_pass",
        ":hlo_pass_pipeline",
        ":tuple_simplifier",
>>>>>>> 4c307bd3
        ":while_loop_simplifier",
        "//tensorflow/compiler/xla:test",
        "//tensorflow/compiler/xla/tests:hlo_verified_test_base",
        "//tensorflow/core:lib",
        "//tensorflow/core:test",
        "@com_google_absl//absl/strings",
    ],
)

cc_library(
    name = "while_loop_trip_count_annotator",
    srcs = ["while_loop_trip_count_annotator.cc"],
    hdrs = ["while_loop_trip_count_annotator.h"],
    deps = [
        ":hlo",
        ":hlo_pass",
        ":while_loop_analysis",
        "//tensorflow/compiler/xla:statusor",
        "//tensorflow/compiler/xla:xla_data_proto",
    ],
)

tf_cc_test(
    name = "while_loop_trip_count_annotator_test",
    srcs = ["while_loop_trip_count_annotator_test.cc"],
    deps = [
        ":pattern_matcher",
        ":while_loop_simplifier",
        ":while_loop_trip_count_annotator",
        "//tensorflow/compiler/xla:literal",
        "//tensorflow/compiler/xla:shape_util",
<<<<<<< HEAD
        "//tensorflow/compiler/xla/tests:hlo_verified_test_base",
=======
        "//tensorflow/compiler/xla:status_macros",
        "//tensorflow/compiler/xla:test",
        "//tensorflow/compiler/xla/tests:hlo_test_base",
        "//tensorflow/compiler/xla/tests:xla_internal_test_main",  # fixdeps: keep
        "//tensorflow/core:test",
>>>>>>> 4c307bd3
    ],
)

cc_library(
    name = "defuser",
    srcs = ["defuser.cc"],
    hdrs = ["defuser.h"],
    deps = [
        ":call_graph",
        ":hlo",
        ":hlo_pass",
        "//tensorflow/compiler/xla:status_macros",
        "//tensorflow/compiler/xla:types",
        "//tensorflow/compiler/xla:util",
        "//tensorflow/core:lib",
        "@com_google_absl//absl/container:flat_hash_map",
    ],
)

tf_cc_test(
    name = "defuser_test",
    srcs = ["defuser_test.cc"],
    deps = [
        ":defuser",
        ":hlo_matchers",
        "//tensorflow/compiler/xla:literal",
        "//tensorflow/compiler/xla:shape_util",
        "//tensorflow/compiler/xla/tests:hlo_verified_test_base",
    ],
)

cc_library(
    name = "dot_decomposer",
    srcs = ["dot_decomposer.cc"],
    hdrs = ["dot_decomposer.h"],
    deps = [
        ":hlo",
        ":hlo_pass",
        "//tensorflow/compiler/xla:shape_util",
        "//tensorflow/compiler/xla:status_macros",
        "//tensorflow/compiler/xla:types",
        "//tensorflow/core:lib",
        "@com_google_absl//absl/algorithm:container",
        "@com_google_absl//absl/strings",
    ],
)

tf_cc_test(
    name = "dot_decomposer_test",
    srcs = ["dot_decomposer_test.cc"],
    deps = [
        ":dot_decomposer",
        ":hlo_matchers",
        ":hlo_parser",
        "//tensorflow/compiler/xla/tests:hlo_test_base",
        "//tensorflow/compiler/xla/tests:test_utils",
    ],
)

cc_library(
    name = "tuple_simplifier",
    srcs = ["tuple_simplifier.cc"],
    hdrs = ["tuple_simplifier.h"],
    deps = [
        ":hlo",
        ":hlo_pass",
        "//tensorflow/compiler/xla:status_macros",
        "//tensorflow/compiler/xla:types",
        "//tensorflow/compiler/xla:util",
        "//tensorflow/core:lib",
    ],
)

tf_cc_test(
    name = "tuple_simplifier_test",
    srcs = ["tuple_simplifier_test.cc"],
    deps = [
        ":hlo",
        ":hlo_matchers",
        ":tuple_simplifier",
        "//tensorflow/compiler/xla:literal",
        "//tensorflow/compiler/xla:shape_util",
        "//tensorflow/compiler/xla:test",
        "//tensorflow/compiler/xla:types",
        "//tensorflow/compiler/xla/tests:hlo_test_base",
        "//tensorflow/compiler/xla/tests:hlo_verified_test_base",
        "//tensorflow/core:test",
    ],
)

cc_library(
    name = "reshape_mover",
    srcs = ["reshape_mover.cc"],
    hdrs = ["reshape_mover.h"],
    deps = [
        ":hlo_pass",
        "//tensorflow/compiler/xla:literal",
        "//tensorflow/compiler/xla:shape_util",
        "//tensorflow/compiler/xla:status_macros",
        "//tensorflow/compiler/xla:util",
        "//tensorflow/core:lib",
        "@com_google_absl//absl/algorithm:container",
    ],
)

<<<<<<< HEAD
=======
cc_library(
    name = "dynamic_dimension_inference",
    srcs = ["dynamic_dimension_inference.cc"],
    hdrs = ["dynamic_dimension_inference.h"],
    deps = [
        ":hlo",
        ":while_util",
        "//tensorflow/compiler/xla:literal_util",
        "//tensorflow/compiler/xla:status",
        "//tensorflow/compiler/xla:statusor",
        "//tensorflow/compiler/xla:types",
        "//tensorflow/compiler/xla:window_util",
        "//tensorflow/core:lib",
        "@com_google_absl//absl/container:flat_hash_map",
        "@com_google_absl//absl/types:span",
    ],
)

cc_library(
    name = "dynamic_padder",
    srcs = ["dynamic_padder.cc"],
    hdrs = ["dynamic_padder.h"],
    deps = [
        ":dynamic_dimension_inference",
        ":hlo_dce",
        ":hlo_pass",
        "//tensorflow/compiler/xla:literal",
        "//tensorflow/compiler/xla:literal_util",
        "//tensorflow/compiler/xla:shape_util",
        "//tensorflow/compiler/xla:status_macros",
        "//tensorflow/compiler/xla:util",
        "//tensorflow/core:lib",
        "@com_google_absl//absl/algorithm:container",
        "@com_google_absl//absl/container:flat_hash_map",
        "@com_google_absl//absl/container:flat_hash_set",
    ],
)

tf_cc_test(
    name = "dynamic_padder_test",
    srcs = ["dynamic_padder_test.cc"],
    deps = [
        ":dynamic_padder",
        ":hlo",
        ":hlo_matchers",
        ":hlo_parser",
        ":hlo_runner",
        "//tensorflow/compiler/xla:debug_options_flags",
        "//tensorflow/compiler/xla:literal",
        "//tensorflow/compiler/xla:shape_util",
        "//tensorflow/compiler/xla:status_macros",
        "//tensorflow/compiler/xla:test",
        "//tensorflow/compiler/xla:test_helpers",
        "//tensorflow/compiler/xla:xla_data_proto",
        "//tensorflow/compiler/xla/client:xla_builder",
        "//tensorflow/compiler/xla/tests:hlo_test_base",
        "//tensorflow/core:test",
    ],
)

tf_cc_test(
    name = "dynamic_dimension_inference_test",
    srcs = ["dynamic_dimension_inference_test.cc"],
    deps = [
        ":dynamic_dimension_inference",
        ":hlo",
        ":hlo_matchers",
        ":hlo_runner",
        "//tensorflow/compiler/xla:debug_options_flags",
        "//tensorflow/compiler/xla:literal",
        "//tensorflow/compiler/xla:shape_util",
        "//tensorflow/compiler/xla:test",
        "//tensorflow/compiler/xla:test_helpers",
        "//tensorflow/compiler/xla:xla_data_proto",
        "//tensorflow/compiler/xla/client:xla_builder",
        "//tensorflow/compiler/xla/tests:hlo_test_base",
        "//tensorflow/core:test",
    ],
)

>>>>>>> 4c307bd3
tf_cc_test(
    name = "reshape_mover_test",
    srcs = ["reshape_mover_test.cc"],
    deps = [
        ":hlo",
        ":hlo_matchers",
        ":reshape_mover",
        "//tensorflow/compiler/xla:literal",
        "//tensorflow/compiler/xla:shape_util",
        "//tensorflow/compiler/xla:test",
        "//tensorflow/compiler/xla:test_helpers",
        "//tensorflow/compiler/xla:types",
        "//tensorflow/compiler/xla:util",
        "//tensorflow/compiler/xla:xla_data_proto",
        "//tensorflow/compiler/xla/tests:hlo_verified_test_base",
        "//tensorflow/compiler/xla/tests:xla_internal_test_main",
        "//tensorflow/core:lib",
        "@com_google_absl//absl/memory",
    ],
)

cc_library(
    name = "computation_placer",
    srcs = ["computation_placer.cc"],
    hdrs = ["computation_placer.h"],
    deps = [
        "//tensorflow/compiler/xla:array2d",
        "//tensorflow/compiler/xla:literal",
        "//tensorflow/compiler/xla:shape_util",
        "//tensorflow/compiler/xla:status",
        "//tensorflow/compiler/xla:status_macros",
        "//tensorflow/compiler/xla:statusor",
        "//tensorflow/compiler/xla:types",
        "//tensorflow/compiler/xla:util",
        "//tensorflow/compiler/xla:xla_data_proto",
        "//tensorflow/core:lib",
        "//tensorflow/core:stream_executor_no_cuda",
        "@com_google_absl//absl/memory",
        "@com_google_absl//absl/strings",
    ],
    alwayslink = True,  # Contains per-platform computation placer registration
)

cc_library(
    name = "human_readable_profile_builder",
    srcs = ["human_readable_profile_builder.cc"],
    hdrs = ["human_readable_profile_builder.h"],
    deps = [
        "//tensorflow/compiler/xla:metric_table_report",
        "//tensorflow/compiler/xla:types",
        "//tensorflow/compiler/xla:util",
        "//tensorflow/core:lib",
        "@com_google_absl//absl/strings",
        "@com_google_absl//absl/strings:str_format",
    ],
)

cc_library(
    name = "generic_transfer_manager",
    srcs = ["generic_transfer_manager.cc"],
    hdrs = ["generic_transfer_manager.h"],
    deps = [
        ":transfer_manager",
        "//tensorflow/compiler/xla:literal",
        "//tensorflow/compiler/xla:shape_util",
        "//tensorflow/compiler/xla:status_macros",
        "//tensorflow/compiler/xla:types",
        "//tensorflow/compiler/xla:util",
        "//tensorflow/compiler/xla:xla_data_proto",
        "//tensorflow/compiler/xla/service/interpreter:platform_id",
        "//tensorflow/core:lib",
        "//tensorflow/core:stream_executor_no_cuda",
    ],
    alwayslink = True,  # Contains per-platform transfer manager registration
)

cc_library(
    name = "hlo_cost_analysis",
    srcs = ["hlo_cost_analysis.cc"],
    hdrs = ["hlo_cost_analysis.h"],
    deps = [
        ":hlo",
        "//tensorflow/compiler/xla:shape_util",
        "//tensorflow/compiler/xla:status_macros",
        "//tensorflow/compiler/xla:statusor",
        "//tensorflow/compiler/xla:util",
        "//tensorflow/compiler/xla:window_util",
        "//tensorflow/compiler/xla:xla_data_proto",
        "//tensorflow/core:lib",
        "//tensorflow/core:lib_internal",
        "@com_google_absl//absl/types:span",
    ],
)

tf_cc_test(
    name = "hlo_cost_analysis_test",
    srcs = ["hlo_cost_analysis_test.cc"],
    deps = [
        ":cpu_plugin",
        ":hlo",
        ":hlo_cost_analysis",
        ":local_service",
        ":service",
        "//tensorflow/compiler/xla:shape_util",
        "//tensorflow/compiler/xla:statusor",
        "//tensorflow/compiler/xla:test_helpers",
        "//tensorflow/compiler/xla:xla_data_proto",
        "//tensorflow/compiler/xla/client",
        "//tensorflow/compiler/xla/client:client_library",
        "//tensorflow/compiler/xla/client:local_client",
        "//tensorflow/compiler/xla/client:padding",
        "//tensorflow/compiler/xla/client:xla_builder",
        "//tensorflow/compiler/xla/client:xla_computation",
        "//tensorflow/compiler/xla/tests:hlo_test_base",
        "//tensorflow/compiler/xla/tests:xla_internal_test_main",
        "//tensorflow/core:lib",
    ],
)

cc_library(
    name = "hlo_execution_profile",
    srcs = ["hlo_execution_profile.cc"],
    hdrs = ["hlo_execution_profile.h"],
    deps = [
        ":hlo",
        ":hlo_cost_analysis",
        ":hlo_profile_printer",
        ":human_readable_profile_builder",
        "//tensorflow/compiler/xla:types",
        "//tensorflow/compiler/xla:util",
        "//tensorflow/core:lib",
        "//tensorflow/core:stream_executor_no_cuda",
        "@com_google_absl//absl/algorithm:container",
        "@com_google_absl//absl/memory",
    ],
)

tf_cc_test(
    name = "hlo_execution_profile_test",
    srcs = ["hlo_execution_profile_test.cc"],
    deps = [
        ":cpu_plugin",
        ":hlo_cost_analysis",
        ":hlo_execution_profile",
        "//tensorflow/compiler/xla/service:hlo_parser",
        "//tensorflow/compiler/xla/tests:hlo_test_base",
        "//tensorflow/compiler/xla/tests:xla_internal_test_main",
        "//tensorflow/core:lib",
        "@com_google_absl//absl/strings",
    ],
)

tf_cc_test(
    name = "hlo_computation_test",
    srcs = ["hlo_computation_test.cc"],
    deps = [
        ":hlo",
        ":hlo_matchers",
        "//tensorflow/compiler/xla:literal",
        "//tensorflow/compiler/xla:shape_util",
        "//tensorflow/compiler/xla:test",
        "//tensorflow/compiler/xla:test_helpers",
        "//tensorflow/compiler/xla/service:hlo_matchers",
        "//tensorflow/compiler/xla/service:hlo_parser",
        "//tensorflow/compiler/xla/tests:hlo_test_base",
        "//tensorflow/compiler/xla/tests:xla_internal_test_main",
        "@com_google_absl//absl/container:flat_hash_map",
        "@com_google_absl//absl/container:flat_hash_set",
    ],
)

tf_cc_test(
    name = "hlo_module_test",
    srcs = ["hlo_module_test.cc"],
    deps = [
        ":hlo",
        ":hlo_matchers",
        ":hlo_memory_scheduler",
        ":hlo_parser",
        "//tensorflow/compiler/xla:literal",
        "//tensorflow/compiler/xla:shape_util",
        "//tensorflow/compiler/xla:test",
        "//tensorflow/compiler/xla:util",
        "//tensorflow/compiler/xla:xla_data_proto",
        "//tensorflow/compiler/xla/tests:hlo_test_base",
        "//tensorflow/compiler/xla/tests:xla_internal_test_main",
        "//tensorflow/core:lib",
        "//tensorflow/core:test",
        "@com_google_absl//absl/memory",
        "@com_google_absl//absl/types:span",
    ],
)

cc_library(
    name = "buffer_value",
    srcs = ["buffer_value.cc"],
    hdrs = ["buffer_value.h"],
    deps = [
        ":hlo",
        ":hlo_proto",
        "//tensorflow/compiler/xla:shape_util",
        "//tensorflow/compiler/xla:types",
        "//tensorflow/compiler/xla:xla_data_proto",
        "//tensorflow/core:lib",
        "//tensorflow/core:lib_internal",
        "@com_google_absl//absl/strings",
        "@com_google_absl//absl/types:span",
    ],
)

cc_library(
    name = "buffer_value_containers",
    hdrs = ["buffer_value_containers.h"],
    deps = [
        ":buffer_value",
        ":logical_buffer",
        "//tensorflow/core:lib",
        "//tensorflow/core:lib_internal",
        "@com_google_absl//absl/container:flat_hash_set",
    ],
)

cc_library(
    name = "logical_buffer",
    srcs = ["logical_buffer.cc"],
    hdrs = ["logical_buffer.h"],
    deps = [
        ":buffer_value",
        ":hlo",
        ":hlo_proto",
        "//tensorflow/compiler/xla:shape_util",
        "//tensorflow/compiler/xla:types",
        "//tensorflow/compiler/xla:xla_data_proto",
        "//tensorflow/core:lib",
        "//tensorflow/core:lib_internal",
        "@com_google_absl//absl/strings",
        "@com_google_absl//absl/types:span",
    ],
)

cc_library(
    name = "hlo_value",
    srcs = ["hlo_value.cc"],
    hdrs = ["hlo_value.h"],
    deps = [
        ":buffer_value",
        ":hlo",
        "//tensorflow/compiler/xla:shape_tree",
        "//tensorflow/compiler/xla:shape_util",
        "//tensorflow/compiler/xla:status",
        "//tensorflow/compiler/xla:types",
        "//tensorflow/compiler/xla:util",
        "//tensorflow/compiler/xla:xla_data_proto",
        "//tensorflow/core:lib",
        "@com_google_absl//absl/container:flat_hash_set",
        "@com_google_absl//absl/memory",
        "@com_google_absl//absl/strings",
        "@com_google_absl//absl/types:span",
    ],
)

cc_library(
    name = "hlo_dataflow_analysis",
    srcs = ["hlo_dataflow_analysis.cc"],
    hdrs = ["hlo_dataflow_analysis.h"],
    deps = [
        ":call_graph",
        ":hlo",
        ":hlo_casting_utils",
        ":hlo_value",
        "//tensorflow/compiler/xla:shape_util",
        "//tensorflow/compiler/xla:status",
        "//tensorflow/compiler/xla:statusor",
        "//tensorflow/compiler/xla:types",
        "//tensorflow/compiler/xla:util",
        "//tensorflow/compiler/xla:xla_data_proto",
        "//tensorflow/core:lib",
        "@com_google_absl//absl/container:flat_hash_set",
        "@com_google_absl//absl/container:inlined_vector",
        "@com_google_absl//absl/memory",
        "@com_google_absl//absl/strings",
        "@com_google_absl//absl/types:span",
    ],
)

tf_cc_test(
    name = "hlo_dataflow_analysis_test",
    srcs = ["hlo_dataflow_analysis_test.cc"],
    deps = [
        ":hlo",
        ":hlo_creation_utils",
        ":hlo_dataflow_analysis",
        ":hlo_graph_dumper",
        ":hlo_matchers",
        ":hlo_ordering",
        ":instruction_fusion",
        "//tensorflow/compiler/xla:literal",
        "//tensorflow/compiler/xla:shape_util",
        "//tensorflow/compiler/xla:status_macros",
        "//tensorflow/compiler/xla:test",
        "//tensorflow/compiler/xla:test_helpers",
        "//tensorflow/compiler/xla:xla_data_proto",
        "//tensorflow/compiler/xla/tests:hlo_test_base",
        "//tensorflow/compiler/xla/tests:xla_internal_test_main",
        "//tensorflow/core:lib",
        "//tensorflow/core:test",
    ],
)

cc_library(
    name = "hlo_liveness_analysis",
    srcs = ["hlo_liveness_analysis.cc"],
    hdrs = ["hlo_liveness_analysis.h"],
    deps = [
        ":call_graph",
        ":hlo",
        ":hlo_value",
        "//tensorflow/compiler/xla:shape_tree",
        "//tensorflow/compiler/xla:shape_util",
        "//tensorflow/compiler/xla:status",
        "//tensorflow/compiler/xla:statusor",
        "//tensorflow/compiler/xla:types",
        "//tensorflow/compiler/xla:util",
        "//tensorflow/core:lib",
        "@com_google_absl//absl/container:flat_hash_set",
        "@com_google_absl//absl/memory",
        "@com_google_absl//absl/strings",
    ],
)

tf_cc_test(
    name = "hlo_liveness_analysis_test",
    srcs = ["hlo_liveness_analysis_test.cc"],
    deps = [
        ":hlo",
        ":hlo_liveness_analysis",
        "//tensorflow/compiler/xla:literal",
        "//tensorflow/compiler/xla:shape_util",
        "//tensorflow/compiler/xla:status_macros",
        "//tensorflow/compiler/xla:test",
        "//tensorflow/compiler/xla:test_helpers",
        "//tensorflow/compiler/xla:xla_data_proto",
        "//tensorflow/compiler/xla/service:hlo_parser",
        "//tensorflow/compiler/xla/tests:hlo_test_base",
        "//tensorflow/compiler/xla/tests:xla_internal_test_main",
        "//tensorflow/core:lib",
        "//tensorflow/core:test",
    ],
)

cc_library(
    name = "hlo_buffer",
    srcs = ["hlo_buffer.cc"],
    hdrs = ["hlo_buffer.h"],
    deps = [
        ":hlo",
        ":hlo_value",
        "//tensorflow/compiler/xla:shape_tree",
        "//tensorflow/compiler/xla:shape_util",
        "//tensorflow/compiler/xla:types",
        "//tensorflow/compiler/xla:util",
        "//tensorflow/compiler/xla:xla_data_proto",
        "//tensorflow/core:lib",
        "@com_google_absl//absl/container:flat_hash_set",
        "@com_google_absl//absl/strings",
    ],
)

cc_library(
    name = "hlo_alias_analysis",
    srcs = ["hlo_alias_analysis.cc"],
    hdrs = ["hlo_alias_analysis.h"],
    deps = [
        ":hlo",
        ":hlo_buffer",
        ":hlo_dataflow_analysis",
        ":hlo_ordering",
        ":hlo_value",
        "//tensorflow/compiler/xla:shape_util",
        "//tensorflow/compiler/xla:status",
        "//tensorflow/compiler/xla:statusor",
        "//tensorflow/compiler/xla:types",
        "//tensorflow/compiler/xla:util",
        "//tensorflow/compiler/xla:xla_data_proto",
        "//tensorflow/core:lib",
        "@com_google_absl//absl/container:flat_hash_map",
        "@com_google_absl//absl/container:flat_hash_set",
        "@com_google_absl//absl/strings",
        "@com_google_absl//absl/types:span",
    ],
)

tf_cc_test(
    name = "hlo_alias_analysis_test",
    srcs = ["hlo_alias_analysis_test.cc"],
    deps = [
        ":flatten_call_graph",
        ":hlo",
        ":hlo_alias_analysis",
        ":hlo_graph_dumper",
        ":hlo_matchers",
        ":hlo_ordering",
        ":instruction_fusion",
        "//tensorflow/compiler/xla:literal",
        "//tensorflow/compiler/xla:shape_util",
        "//tensorflow/compiler/xla:test",
        "//tensorflow/compiler/xla:test_helpers",
        "//tensorflow/compiler/xla:xla_data_proto",
        "//tensorflow/compiler/xla/tests:hlo_test_base",
        "//tensorflow/compiler/xla/tests:hlo_verified_test_base",
        "//tensorflow/compiler/xla/tests:xla_internal_test_main",
        "//tensorflow/core:lib",
        "//tensorflow/core:test",
    ],
)

cc_library(
    name = "logical_buffer_analysis",
    srcs = ["logical_buffer_analysis.cc"],
    hdrs = ["logical_buffer_analysis.h"],
    deps = [
        ":hlo",
        ":logical_buffer",
        "//tensorflow/compiler/xla:shape_util",
        "//tensorflow/compiler/xla:statusor",
        "//tensorflow/core:lib",
        "//tensorflow/core:lib_internal",
        "@com_google_absl//absl/memory",
    ],
)

cc_library(
    name = "tuple_points_to_analysis",
    srcs = ["tuple_points_to_analysis.cc"],
    hdrs = ["tuple_points_to_analysis.h"],
    deps = [
        ":hlo",
        ":hlo_dataflow_analysis",
        ":logical_buffer",
        ":logical_buffer_analysis",
        "//tensorflow/compiler/xla:shape_tree",
        "//tensorflow/compiler/xla:shape_util",
        "//tensorflow/compiler/xla:statusor",
        "//tensorflow/compiler/xla:types",
        "//tensorflow/compiler/xla:util",
        "//tensorflow/compiler/xla:xla_data_proto",
        "//tensorflow/core:lib",
        "@com_google_absl//absl/container:flat_hash_map",
        "@com_google_absl//absl/container:flat_hash_set",
        "@com_google_absl//absl/container:inlined_vector",
        "@com_google_absl//absl/memory",
        "@com_google_absl//absl/strings",
        "@com_google_absl//absl/strings:str_format",
        "@com_google_absl//absl/types:span",
    ],
)

tf_cc_test(
    name = "tuple_points_to_analysis_test",
    srcs = ["tuple_points_to_analysis_test.cc"],
    deps = [
        ":hlo",
        ":hlo_creation_utils",
        ":hlo_matchers",
        ":instruction_fusion",
        ":tuple_points_to_analysis",
        "//tensorflow/compiler/xla:literal",
        "//tensorflow/compiler/xla:literal_util",
        "//tensorflow/compiler/xla:shape_util",
        "//tensorflow/compiler/xla:test",
        "//tensorflow/compiler/xla:test_helpers",
        "//tensorflow/compiler/xla:xla_data_proto",
        "//tensorflow/compiler/xla/tests:hlo_test_base",
        "//tensorflow/compiler/xla/tests:hlo_verified_test_base",
        "//tensorflow/compiler/xla/tests:xla_internal_test_main",
        "//tensorflow/core:lib",
        "//tensorflow/core:test",
    ],
)

cc_library(
    name = "layout_assignment",
    srcs = [
        "layout_assignment.cc",
    ],
    hdrs = [
        "layout_assignment.h",
    ],
    deps = [
        ":call_graph",
        ":computation_layout",
        ":hlo",
        ":hlo_casting_utils",
        ":hlo_dce",
        ":hlo_graph_dumper",
        ":hlo_pass",
        ":logical_buffer",
        ":tuple_points_to_analysis",
        ":tuple_simplifier",
        "//tensorflow/compiler/xla:shape_layout",
        "//tensorflow/compiler/xla:shape_util",
        "//tensorflow/compiler/xla:status_macros",
        "//tensorflow/compiler/xla:statusor",
        "//tensorflow/compiler/xla:types",
        "//tensorflow/compiler/xla:util",
        "//tensorflow/compiler/xla:xla_data_proto",
        "//tensorflow/core:lib",
        "@com_google_absl//absl/algorithm:container",
        "@com_google_absl//absl/container:flat_hash_map",
        "@com_google_absl//absl/container:flat_hash_set",
        "@com_google_absl//absl/memory",
        "@com_google_absl//absl/strings",
        "@com_google_absl//absl/strings:str_format",
        "@com_google_absl//absl/types:span",
    ],
)

cc_library(
    name = "copy_insertion",
    srcs = ["copy_insertion.cc"],
    hdrs = ["copy_insertion.h"],
    deps = [
        ":buffer_liveness",
        ":dump",
        ":hlo",
        ":hlo_alias_analysis",
        ":hlo_dce",
        ":hlo_graph_dumper",
        ":hlo_ordering",
        ":hlo_pass",
        ":logical_buffer",
        ":tuple_simplifier",
        "//tensorflow/compiler/xla:status_macros",
        "//tensorflow/compiler/xla:statusor",
        "//tensorflow/compiler/xla:types",
        "//tensorflow/compiler/xla:util",
        "//tensorflow/core:lib",
        "@com_google_absl//absl/container:flat_hash_map",
        "@com_google_absl//absl/container:flat_hash_set",
        "@com_google_absl//absl/strings",
    ],
)

tf_cc_test(
    name = "copy_insertion_test",
    srcs = ["copy_insertion_test.cc"],
    deps = [
        ":copy_insertion",
        ":hlo",
        ":hlo_graph_dumper",
        ":hlo_matchers",
        ":hlo_runner",
        "//tensorflow/compiler/xla:literal",
        "//tensorflow/compiler/xla:shape_util",
        "//tensorflow/compiler/xla:test",
        "//tensorflow/compiler/xla:test_helpers",
        "//tensorflow/compiler/xla:xla_data_proto",
        "//tensorflow/compiler/xla/legacy_flags:debug_options_flags",
        "//tensorflow/compiler/xla/tests:hlo_test_base",
        "//tensorflow/compiler/xla/tests:hlo_verified_test_base",
        "//tensorflow/core:test",
    ],
)

cc_library(
    name = "hlo_dce",
    srcs = ["hlo_dce.cc"],
    hdrs = ["hlo_dce.h"],
    deps = [
        ":hlo",
        ":hlo_pass",
        "//tensorflow/compiler/xla:status",
        "//tensorflow/compiler/xla:status_macros",
        "//tensorflow/compiler/xla:statusor",
        "//tensorflow/compiler/xla:types",
        "//tensorflow/compiler/xla:util",
        "//tensorflow/core:lib",
        "@com_google_absl//absl/container:flat_hash_set",
    ],
)

cc_library(
    name = "hlo_module_dce",
    srcs = ["hlo_module_dce.cc"],
    hdrs = ["hlo_module_dce.h"],
    deps = [
        ":hlo",
        ":hlo_dce",
        ":hlo_liveness_analysis",
        ":hlo_pass",
        "//tensorflow/compiler/xla:status",
        "//tensorflow/compiler/xla:status_macros",
        "//tensorflow/compiler/xla:statusor",
        "//tensorflow/compiler/xla:types",
        "//tensorflow/compiler/xla:util",
        "//tensorflow/core:lib",
    ],
)

cc_library(
    name = "hlo_verifier",
    srcs = ["hlo_verifier.cc"],
    hdrs = ["hlo_verifier.h"],
    deps = [
        ":hlo",
        ":hlo_casting_utils",
        ":hlo_pass",
        ":shape_inference",
        "//tensorflow/compiler/xla:status_macros",
        "//tensorflow/compiler/xla:util",
        "//tensorflow/core:lib",
        "@com_google_absl//absl/container:flat_hash_map",
        "@com_google_absl//absl/memory",
        "@com_google_absl//absl/strings",
    ],
)

tf_cc_test(
    name = "hlo_verifier_test",
    srcs = ["hlo_verifier_test.cc"],
    deps = [
        ":hlo",
        ":hlo_module_config",
        ":hlo_parser",
        ":hlo_verifier",
        ":layout_assignment",
        "//tensorflow/compiler/xla:shape_util",
        "//tensorflow/compiler/xla:test",
        "//tensorflow/compiler/xla:types",
        "//tensorflow/compiler/xla:xla_data_proto",
        "//tensorflow/compiler/xla:xla_proto",
        "//tensorflow/compiler/xla/tests:hlo_test_base",
        "//tensorflow/compiler/xla/tests:xla_internal_test_main",
        "//tensorflow/core:test",
    ],
)

cc_library(
    name = "hlo_rematerialization",
    srcs = ["hlo_rematerialization.cc"],
    hdrs = ["hlo_rematerialization.h"],
    deps = [
        ":buffer_liveness",
        ":buffer_value",
        ":call_graph",
        ":flatten_call_graph",
        ":hlo",
        ":hlo_dce",
        ":hlo_memory_scheduler",
        ":hlo_ordering",
        ":logical_buffer",
        ":tuple_points_to_analysis",
        "//tensorflow/compiler/xla:shape_util",
        "//tensorflow/compiler/xla:status_macros",
        "//tensorflow/compiler/xla:statusor",
        "//tensorflow/compiler/xla:types",
        "//tensorflow/compiler/xla:util",
        "//tensorflow/core:lib",
        "//tensorflow/core:lib_internal",
        "@com_google_absl//absl/container:flat_hash_map",
        "@com_google_absl//absl/container:flat_hash_set",
        "@com_google_absl//absl/container:inlined_vector",
        "@com_google_absl//absl/strings",
        "@com_google_absl//absl/strings:str_format",
    ],
)

tf_cc_test(
    name = "hlo_rematerialization_test",
    srcs = ["hlo_rematerialization_test.cc"],
    deps = [
        ":flatten_call_graph",
        ":hlo",
        ":hlo_matchers",
        ":hlo_ordering",
        ":hlo_rematerialization",
        "//tensorflow/compiler/xla:shape_util",
        "//tensorflow/compiler/xla:types",
        "//tensorflow/compiler/xla:xla_data_proto",
        "//tensorflow/compiler/xla/tests:hlo_test_base",
        "//tensorflow/compiler/xla/tests:hlo_verified_test_base",
        "//tensorflow/compiler/xla/tests:xla_internal_test_main",
        "//tensorflow/core:test",
    ],
)

tf_cc_test(
    name = "hlo_dce_test",
    srcs = ["hlo_dce_test.cc"],
    deps = [
        ":hlo",
        ":hlo_dce",
        "//tensorflow/compiler/xla:literal",
        "//tensorflow/compiler/xla:literal_util",
        "//tensorflow/compiler/xla:shape_util",
        "//tensorflow/compiler/xla:types",
        "//tensorflow/compiler/xla:util",
        "//tensorflow/compiler/xla:xla_data_proto",
        "//tensorflow/compiler/xla/tests:hlo_test_base",
        "//tensorflow/compiler/xla/tests:literal_test_util",
        "//tensorflow/compiler/xla/tests:test_utils",
        "//tensorflow/compiler/xla/tests:xla_internal_test_main",
        "//tensorflow/core:lib",
        "//tensorflow/core:test",
        "@com_google_absl//absl/memory",
    ],
)

tf_cc_test(
    name = "hlo_module_dce_test",
    srcs = ["hlo_module_dce_test.cc"],
    deps = [
        ":hlo",
        ":hlo_module_dce",
        "//tensorflow/compiler/xla:literal",
        "//tensorflow/compiler/xla:shape_util",
        "//tensorflow/compiler/xla:types",
        "//tensorflow/compiler/xla:util",
        "//tensorflow/compiler/xla:xla_data_proto",
        "//tensorflow/compiler/xla/service:hlo_parser",
        "//tensorflow/compiler/xla/tests:hlo_test_base",
        "//tensorflow/compiler/xla/tests:literal_test_util",
        "//tensorflow/compiler/xla/tests:test_utils",
        "//tensorflow/compiler/xla/tests:xla_internal_test_main",
        "//tensorflow/core:lib",
        "//tensorflow/core:test",
    ],
)

tf_cc_test(
    name = "layout_assignment_test",
    srcs = ["layout_assignment_test.cc"],
    deps = [
        ":algebraic_simplifier",
        ":computation_layout",
        ":hlo",
<<<<<<< HEAD
        ":hlo_matchers",
=======
        ":hlo_parser",
>>>>>>> 4c307bd3
        ":layout_assignment",
        "//tensorflow/compiler/xla:literal",
        "//tensorflow/compiler/xla:shape_layout",
        "//tensorflow/compiler/xla:shape_util",
        "//tensorflow/compiler/xla:test",
        "//tensorflow/compiler/xla:test_helpers",
        "//tensorflow/compiler/xla:util",
        "//tensorflow/compiler/xla:xla_data_proto",
        "//tensorflow/compiler/xla/tests:hlo_test_base",
        "//tensorflow/compiler/xla/tests:hlo_verified_test_base",
        "//tensorflow/compiler/xla/tests:test_utils",
        "//tensorflow/core:lib",
        "//tensorflow/core:test",
        "@com_google_absl//absl/types:span",
    ],
)

cc_library(
    name = "hlo_pass",
    hdrs = [
        "hlo_pass_fix.h",
        "hlo_pass_interface.h",
    ],
    deps = [
        ":hlo",
        ":hlo_module_group",
        "//tensorflow/compiler/xla:status_macros",
        "//tensorflow/compiler/xla:statusor",
        "//tensorflow/compiler/xla:types",
        "//tensorflow/core:lib",
    ],
)

cc_library(
    name = "hlo_pass_pipeline",
    srcs = [
        "hlo_pass_pipeline.cc",
    ],
    hdrs = [
        "hlo_pass_pipeline.h",
    ],
    deps = [
        ":compilation_stats",
        ":dump",
        ":hlo",
        ":hlo_graph_dumper",
        ":hlo_pass",
        ":hlo_proto_util",
        "//tensorflow/compiler/xla:status_macros",
        "//tensorflow/compiler/xla:statusor",
        "//tensorflow/compiler/xla:types",
        "//tensorflow/compiler/xla:util",
        "//tensorflow/core:lib",
        "@com_google_absl//absl/container:flat_hash_map",
        "@com_google_absl//absl/container:flat_hash_set",
        "@com_google_absl//absl/memory",
        "@com_google_absl//absl/strings",
        "@com_google_absl//absl/strings:str_format",
    ],
)

tf_cc_test(
    name = "hlo_pass_pipeline_test",
    srcs = ["hlo_pass_pipeline_test.cc"],
    deps = [
        ":hlo",
        ":hlo_parser",
        ":hlo_pass_pipeline",
        "//tensorflow/compiler/xla:test",
        "//tensorflow/compiler/xla:test_helpers",
        "//tensorflow/compiler/xla:types",
        "//tensorflow/compiler/xla:util",
        "//tensorflow/compiler/xla:xla_data_proto",
        "//tensorflow/compiler/xla/tests:hlo_verified_test_base",
        "//tensorflow/compiler/xla/tests:test_utils",
        "//tensorflow/compiler/xla/tests:xla_internal_test_main",
        "//tensorflow/core:lib",
        "//tensorflow/core:test",
    ],
)

cc_library(
    name = "hlo_cse",
    srcs = ["hlo_cse.cc"],
    hdrs = ["hlo_cse.h"],
    deps = [
        ":hlo",
        ":hlo_domain_map",
        ":hlo_pass",
        "//tensorflow/compiler/xla:literal",
        "//tensorflow/compiler/xla:shape_util",
        "//tensorflow/compiler/xla:types",
        "//tensorflow/core:lib",
        "@com_google_absl//absl/container:flat_hash_set",
        "@com_google_absl//absl/container:inlined_vector",
    ],
)

tf_cc_test(
    name = "hlo_cse_test",
    srcs = ["hlo_cse_test.cc"],
    deps = [
        ":cpu_plugin",
        ":hlo",
        ":hlo_cse",
        ":hlo_matchers",
        "//tensorflow/compiler/xla:literal",
        "//tensorflow/compiler/xla:shape_util",
        "//tensorflow/compiler/xla:types",
        "//tensorflow/compiler/xla:util",
        "//tensorflow/compiler/xla:xla_data_proto",
        "//tensorflow/compiler/xla/service:hlo_parser",
        "//tensorflow/compiler/xla/tests:hlo_test_base",
        "//tensorflow/compiler/xla/tests:hlo_verified_test_base",
        "//tensorflow/compiler/xla/tests:literal_test_util",
        "//tensorflow/compiler/xla/tests:test_utils",
        "//tensorflow/core:lib",
        "@com_google_absl//absl/memory",
    ],
)

cc_library(
    name = "hlo_constant_folding",
    srcs = ["hlo_constant_folding.cc"],
    hdrs = ["hlo_constant_folding.h"],
    deps = [
        ":hlo",
        ":hlo_evaluator",
        ":hlo_pass",
        ":hlo_query",
        "//tensorflow/compiler/xla:literal",
        "//tensorflow/compiler/xla:shape_util",
        "//tensorflow/compiler/xla:types",
        "//tensorflow/core:lib",
        "@com_google_absl//absl/memory",
    ],
)

tf_cc_test(
    name = "hlo_constant_folding_test",
    srcs = ["hlo_constant_folding_test.cc"],
    deps = [
        ":hlo",
        ":hlo_constant_folding",
        ":hlo_matchers",
        ":hlo_parser",
        ":hlo_pass",
        "//tensorflow/compiler/xla:literal",
        "//tensorflow/compiler/xla:shape_util",
        "//tensorflow/compiler/xla:test",
        "//tensorflow/compiler/xla:types",
        "//tensorflow/compiler/xla/tests:hlo_test_base",
        "//tensorflow/compiler/xla/tests:hlo_verified_test_base",
        "//tensorflow/compiler/xla/tests:literal_test_util",
        "//tensorflow/compiler/xla/tests:xla_internal_test_main",
    ],
)

cc_library(
    name = "hlo_domain_map",
    srcs = ["hlo_domain_map.cc"],
    hdrs = ["hlo_domain_map.h"],
    deps = [
        ":hlo",
        "//tensorflow/compiler/xla:statusor",
        "//tensorflow/compiler/xla:types",
        "//tensorflow/compiler/xla:util",
        "//tensorflow/core:lib",
        "@com_google_absl//absl/container:flat_hash_map",
        "@com_google_absl//absl/container:flat_hash_set",
        "@com_google_absl//absl/memory",
    ],
)

cc_library(
    name = "hlo_domain_verifier",
    srcs = ["hlo_domain_verifier.cc"],
    hdrs = ["hlo_domain_verifier.h"],
    deps = [
        ":hlo",
        ":hlo_domain_map",
        ":hlo_graph_dumper",
        ":hlo_pass",
        "//tensorflow/compiler/xla:types",
        "//tensorflow/core:lib",
    ],
)

cc_library(
    name = "hlo_domain_isolator",
    srcs = ["hlo_domain_isolator.cc"],
    hdrs = ["hlo_domain_isolator.h"],
    deps = [
        ":hlo",
        ":hlo_graph_dumper",
        ":hlo_pass",
        "//tensorflow/compiler/xla:types",
        "//tensorflow/compiler/xla:util",
    ],
)

cc_library(
    name = "hlo_domain_remover",
    srcs = ["hlo_domain_remover.cc"],
    hdrs = ["hlo_domain_remover.h"],
    deps = [
        ":hlo",
        ":hlo_domain_map",
        ":hlo_domain_verifier",
        ":hlo_graph_dumper",
        ":hlo_pass",
        "//tensorflow/compiler/xla:types",
        "//tensorflow/core:lib",
    ],
)

tf_cc_test(
    name = "hlo_domain_test",
    srcs = ["hlo_domain_test.cc"],
    deps = [
        ":hlo",
        ":hlo_domain_isolator",
        ":hlo_domain_remover",
        ":hlo_parser",
        "//tensorflow/compiler/xla:test",
        "//tensorflow/compiler/xla/legacy_flags:debug_options_flags",
        "//tensorflow/compiler/xla/tests:hlo_test_base",
        "//tensorflow/compiler/xla/tests:hlo_verified_test_base",
        "//tensorflow/compiler/xla/tests:xla_internal_test_main",
        "//tensorflow/core:test",
        "@com_google_absl//absl/memory",
    ],
)

cc_library(
    name = "hlo_element_type_converter",
    srcs = ["hlo_element_type_converter.cc"],
    hdrs = ["hlo_element_type_converter.h"],
    deps = [
        ":hlo",
        ":hlo_evaluator",
        ":hlo_pass",
        ":hlo_query",
        "//tensorflow/compiler/xla:literal",
        "//tensorflow/compiler/xla:shape_util",
        "//tensorflow/compiler/xla:types",
        "//tensorflow/core:lib",
    ],
)

tf_cc_test(
    name = "hlo_element_type_converter_test",
    srcs = ["hlo_element_type_converter_test.cc"],
    deps = [
        ":hlo_element_type_converter",
        ":hlo_matchers",
        "//tensorflow/compiler/xla/tests:hlo_test_base",
    ],
)

cc_library(
<<<<<<< HEAD
=======
    name = "hlo_get_dimension_size_rewriter",
    srcs = ["hlo_get_dimension_size_rewriter.cc"],
    hdrs = ["hlo_get_dimension_size_rewriter.h"],
    deps = [
        ":dynamic_dimension_inference",
        ":hlo",
        ":hlo_pass",
        ":shape_inference",
        "//tensorflow/compiler/xla:literal_util",
        "@com_google_absl//absl/algorithm:container",
    ],
)

tf_cc_test(
    name = "hlo_get_dimension_size_rewriter_test",
    srcs = ["hlo_get_dimension_size_rewriter_test.cc"],
    deps = [
        ":hlo",
        ":hlo_get_dimension_size_rewriter",
        ":hlo_matchers",
        ":hlo_parser",
        "//tensorflow/compiler/xla:literal",
        "//tensorflow/compiler/xla:shape_util",
        "//tensorflow/compiler/xla:types",
        "//tensorflow/compiler/xla:util",
        "//tensorflow/compiler/xla:xla_data_proto",
        "//tensorflow/compiler/xla/tests:hlo_test_base",
        "//tensorflow/compiler/xla/tests:literal_test_util",
        "//tensorflow/compiler/xla/tests:test_utils",
        "//tensorflow/compiler/xla/tests:xla_internal_test_main",
        "//tensorflow/core:lib",
        "//tensorflow/core:test",
    ],
)

cc_library(
>>>>>>> 4c307bd3
    name = "device_memory_allocator",
    srcs = [
        "device_memory_allocator.cc",
        "owning_device_memory.cc",
    ],
    hdrs = [
        "device_memory_allocator.h",
        "owning_device_memory.h",
    ],
    deps = [
        "//tensorflow/compiler/xla:status_macros",
        "//tensorflow/compiler/xla:statusor",
        "//tensorflow/compiler/xla:types",
        "//tensorflow/compiler/xla:util",
        "//tensorflow/core:lib",
        "//tensorflow/core:stream_executor_no_cuda",
        "@com_google_absl//absl/types:span",
    ],
)

cc_library(
    name = "maybe_owning_device_memory",
    srcs = [
        "maybe_owning_device_memory.cc",
    ],
    hdrs = [
        "maybe_owning_device_memory.h",
    ],
    deps = [
        ":device_memory_allocator",
        "@com_google_absl//absl/types:optional",
        "@com_google_absl//absl/types:variant",
    ],
)

cc_library(
    name = "elemental_ir_emitter",
    srcs = ["elemental_ir_emitter.cc"],
    hdrs = ["elemental_ir_emitter.h"],
    deps = [
        ":hlo",
        ":hlo_casting_utils",
        ":hlo_module_config",
        "//tensorflow/compiler/xla:shape_util",
        "//tensorflow/compiler/xla:status_macros",
        "//tensorflow/compiler/xla:statusor",
        "//tensorflow/compiler/xla:types",
        "//tensorflow/compiler/xla:util",
        "//tensorflow/compiler/xla:xla_data_proto",
        "//tensorflow/compiler/xla/service/llvm_ir:ir_array",
        "//tensorflow/compiler/xla/service/llvm_ir:ir_builder_mixin",
        "//tensorflow/compiler/xla/service/llvm_ir:llvm_loop",
        "//tensorflow/compiler/xla/service/llvm_ir:llvm_util",
        "//tensorflow/compiler/xla/service/llvm_ir:loop_emitter",
        "//tensorflow/core:lib",
        "//tensorflow/core:lib_internal",
        "@com_google_absl//absl/algorithm:container",
        "@com_google_absl//absl/strings",
        "@llvm//:core",
        "@llvm//:transform_utils",
    ],
)

xla_test(
    name = "elemental_ir_emitter_test",
    srcs = ["elemental_ir_emitter_test.cc"],
    backends = [
        "cpu",
        "gpu",
    ],
    deps = [
        "//tensorflow/compiler/xla:execution_options_util",
        "//tensorflow/compiler/xla:status_macros",
        "//tensorflow/compiler/xla:test",
        "//tensorflow/compiler/xla/service:hlo_parser",
        "//tensorflow/compiler/xla/tests:client_library_test_base",
        "//tensorflow/compiler/xla/tests:hlo_test_base",
        "//tensorflow/compiler/xla/tests:xla_internal_test_main",
    ],
)

cc_library(
    name = "hlo_module_config",
    srcs = ["hlo_module_config.cc"],
    hdrs = ["hlo_module_config.h"],
    deps = [
        ":computation_layout",
        ":computation_placer",
        "//tensorflow/compiler/xla:shape_layout",
        "//tensorflow/compiler/xla:types",
        "//tensorflow/compiler/xla:xla_data_proto",
        "//tensorflow/compiler/xla:xla_proto",
        "@com_google_absl//absl/memory",
        "@com_google_absl//absl/strings",
        "@com_google_absl//absl/types:optional",
    ],
)

cc_library(
    name = "computation_layout",
    srcs = ["computation_layout.cc"],
    hdrs = ["computation_layout.h"],
    deps = [
        "//tensorflow/compiler/xla:shape_layout",
        "//tensorflow/compiler/xla:types",
        "//tensorflow/compiler/xla:xla_data_proto",
        "//tensorflow/core:lib",
        "@com_google_absl//absl/strings",
    ],
)

cc_library(
    name = "hlo_subcomputation_unification",
    srcs = ["hlo_subcomputation_unification.cc"],
    hdrs = ["hlo_subcomputation_unification.h"],
    deps = [
        ":hlo_pass",
    ],
)

tf_cc_test(
    name = "hlo_subcomputation_unification_test",
    srcs = ["hlo_subcomputation_unification_test.cc"],
    deps = [
        ":hlo",
        ":hlo_graph_dumper",
        ":hlo_subcomputation_unification",
        "//tensorflow/compiler/xla:shape_util",
        "//tensorflow/compiler/xla/tests:hlo_test_base",
        "//tensorflow/compiler/xla/tests:test_utils",
        "//tensorflow/compiler/xla/tests:xla_internal_test_main",
    ],
)

cc_library(
<<<<<<< HEAD
    name = "hlo_tfgraph_builder",
    srcs = ["hlo_tfgraph_builder.cc"],
    hdrs = ["hlo_tfgraph_builder.h"],
    deps = [
        ":hlo",
        "//tensorflow/compiler/xla:literal",
        "//tensorflow/compiler/xla:shape_util",
        "//tensorflow/compiler/xla:xla_proto",
        "//tensorflow/core:framework",
        "//tensorflow/core:protos_all_cc",
        "@com_google_absl//absl/strings",
    ],
)

tf_cc_test(
    name = "hlo_tfgraph_builder_test",
    srcs = ["hlo_tfgraph_builder_test.cc"],
    deps = [
        ":hlo_tfgraph_builder",
        "//tensorflow/compiler/xla/tests:hlo_test_base",
        "//tensorflow/compiler/xla/tests:hlo_verified_test_base",
        "//tensorflow/compiler/xla/tests:xla_internal_test_main",
        "//tensorflow/core:protos_all_cc",
    ],
)

cc_library(
    name = "hlo_graph_dumper",
    srcs = [
        "hlo_graph_dumper.cc",
    ],
=======
    name = "hlo_graph_dumper",
    srcs = ["hlo_graph_dumper.cc"],
>>>>>>> 4c307bd3
    hdrs = ["hlo_graph_dumper.h"],
    deps = [
        ":hlo",
        ":hlo_casting_utils",
        ":hlo_execution_profile",
<<<<<<< HEAD
        ":hlo_tfgraph_builder",
=======
        ":pattern_matcher",
>>>>>>> 4c307bd3
        "//tensorflow/compiler/xla:literal",
        "//tensorflow/compiler/xla:shape_util",
        "//tensorflow/compiler/xla:types",
        "//tensorflow/compiler/xla:util",
        "//tensorflow/compiler/xla:window_util",
        "//tensorflow/compiler/xla:xla_proto",
        "//tensorflow/core:lib",
        "//tensorflow/core:lib_internal",
        "//tensorflow/core:regexp_internal",
        "@com_google_absl//absl/container:flat_hash_map",
        "@com_google_absl//absl/strings",
        "@com_google_absl//absl/strings:str_format",
        "@com_google_absl//absl/types:optional",
    ],
    alwayslink = 1,
)

tf_cc_test(
    name = "hlo_graph_dumper_test",
    srcs = ["hlo_graph_dumper_test.cc"],
    deps = [
        ":hlo",
        ":hlo_graph_dumper",
        "//tensorflow/compiler/xla:literal_util",
        "//tensorflow/compiler/xla:test",
        "//tensorflow/compiler/xla:xla_proto",
        "//tensorflow/compiler/xla/tests:hlo_test_base",
        "//tensorflow/compiler/xla/tests:test_utils",
        "//tensorflow/compiler/xla/tests:xla_internal_test_main",  # fixdeps: keep
        "//tensorflow/core:lib",
        "@com_google_absl//absl/strings",
    ],
)

cc_library(
    name = "transpose_folding",
    srcs = ["transpose_folding.cc"],
    hdrs = ["transpose_folding.h"],
    deps = [
        ":hlo",
        ":hlo_pass",
        "//tensorflow/compiler/xla:shape_util",
        "//tensorflow/compiler/xla:status_macros",
        "//tensorflow/compiler/xla:util",
        "//tensorflow/core:lib",
    ],
)

tf_cc_test(
    name = "transpose_folding_test",
    srcs = ["transpose_folding_test.cc"],
    deps = [
        ":hlo",
        ":hlo_matchers",
        ":shape_inference",
        ":transpose_folding",
        "//tensorflow/compiler/xla:literal",
        "//tensorflow/compiler/xla:shape_util",
        "//tensorflow/compiler/xla:test",
        "//tensorflow/compiler/xla:test_helpers",
        "//tensorflow/compiler/xla:xla_data_proto",
        "//tensorflow/compiler/xla/client:xla_builder",
        "//tensorflow/compiler/xla/service:hlo_parser",
        "//tensorflow/compiler/xla/service/gpu:ir_emission_utils",
        "//tensorflow/compiler/xla/tests:hlo_test_base",
        "//tensorflow/compiler/xla/tests:xla_internal_test_main",
        "//tensorflow/core:lib",
    ],
)

cc_library(
    name = "zero_sized_hlo_elimination",
    srcs = ["zero_sized_hlo_elimination.cc"],
    hdrs = ["zero_sized_hlo_elimination.h"],
    deps = [
        ":hlo",
        ":hlo_pass",
        "//tensorflow/compiler/xla:literal",
        "//tensorflow/compiler/xla:shape_util",
        "//tensorflow/compiler/xla:status_macros",
        "//tensorflow/compiler/xla:util",
        "//tensorflow/core:lib",
    ],
)

tf_cc_test(
    name = "zero_sized_hlo_elimination_test",
    srcs = ["zero_sized_hlo_elimination_test.cc"],
    deps = [
        ":hlo",
        ":shape_inference",
        ":zero_sized_hlo_elimination",
        "//tensorflow/compiler/xla:literal",
        "//tensorflow/compiler/xla:shape_util",
        "//tensorflow/compiler/xla:status_macros",
        "//tensorflow/compiler/xla:test",
        "//tensorflow/compiler/xla:test_helpers",
        "//tensorflow/compiler/xla:xla_data_proto",
        "//tensorflow/compiler/xla/client:xla_builder",
        "//tensorflow/compiler/xla/tests:hlo_test_base",
        "//tensorflow/compiler/xla/tests:xla_internal_test_main",
        "//tensorflow/core:lib",
    ],
)

cc_library(
    name = "stream_pool",
    srcs = ["stream_pool.cc"],
    hdrs = ["stream_pool.h"],
    deps = [
        "//tensorflow/compiler/xla:types",
        "//tensorflow/core:lib",
        "//tensorflow/core:stream_executor_no_cuda",
        "@com_google_absl//absl/memory",
    ],
)

tf_cc_test(
    name = "stream_pool_test",
    srcs = ["stream_pool_test.cc"],
    deps = [
        ":stream_pool",
        "//tensorflow/compiler/xla:test_helpers",
        "//tensorflow/compiler/xla/tests:xla_internal_test_main",
        "//tensorflow/core:stream_executor_no_cuda",
    ],
)

cc_library(
    name = "hlo_proto_util",
    srcs = ["hlo_proto_util.cc"],
    hdrs = ["hlo_proto_util.h"],
    deps = [
        ":buffer_assignment",
        ":hlo",
        ":hlo_proto",
        ":hlo_verifier",
        "//tensorflow/compiler/xla:status",
        "//tensorflow/compiler/xla:util",
    ],
)

tf_cc_test(
    name = "hlo_proto_util_test",
    srcs = ["hlo_proto_util_test.cc"],
    deps = [
        ":hlo",
        ":hlo_proto",
        ":hlo_proto_util",
        "//tensorflow/compiler/xla:shape_util",
        "//tensorflow/compiler/xla:status_macros",
        "//tensorflow/compiler/xla:test",
        "//tensorflow/compiler/xla:types",
        "//tensorflow/compiler/xla/tests:hlo_test_base",
        "//tensorflow/compiler/xla/tests:xla_internal_test_main",
        "//tensorflow/core:lib",
    ],
)

cc_library(
    name = "reduce_precision_insertion",
    srcs = ["reduce_precision_insertion.cc"],
    hdrs = ["reduce_precision_insertion.h"],
    deps = [
        ":buffer_liveness",
        ":hlo",
        ":hlo_pass",
        ":hlo_pass_pipeline",
        "//tensorflow/compiler/xla:shape_util",
        "//tensorflow/core:lib",
    ],
)

tf_cc_test(
    name = "reduce_precision_insertion_test",
    size = "small",
    srcs = ["reduce_precision_insertion_test.cc"],
    deps = [
        ":hlo",
        ":hlo_matchers",
        ":reduce_precision_insertion",
        "//tensorflow/compiler/xla:shape_util",
        "//tensorflow/compiler/xla:test",
        "//tensorflow/compiler/xla:test_helpers",
        "//tensorflow/compiler/xla:xla_data_proto",
        "//tensorflow/compiler/xla/tests:hlo_test_base",
        "//tensorflow/compiler/xla/tests:xla_internal_test_main",
    ],
)

cc_library(
    name = "hlo_runner",
    srcs = ["hlo_runner.cc"],
    hdrs = ["hlo_runner.h"],
    deps = [
        ":backend",
        ":compiler",
        ":computation_placer",
        ":executable",
        ":hlo",
        ":hlo_module_group",
        ":hlo_parser",
        ":transfer_manager",
        "//tensorflow/compiler/xla:shape_util",
        "//tensorflow/compiler/xla:status_macros",
        "//tensorflow/compiler/xla:statusor",
        "//tensorflow/compiler/xla:types",
        "//tensorflow/compiler/xla:util",
        "//tensorflow/compiler/xla:xla_data_proto",
        "//tensorflow/core:core_cpu_internal",
        "//tensorflow/core:lib",
        "//tensorflow/core:lib_internal",
        "//tensorflow/core:stream_executor_no_cuda",
        "//third_party/eigen3",
        "@com_google_absl//absl/memory",
        "@com_google_absl//absl/types:span",
    ],
)

cc_library(
    name = "hlo_profile_printer",
    srcs = ["hlo_profile_printer.cc"],
    hdrs = ["hlo_profile_printer.h"],
    deps = [
        ":hlo_profile_printer_data",
        ":human_readable_profile_builder",
        "//tensorflow/compiler/xla:types",
<<<<<<< HEAD
=======
        "@com_google_absl//absl/algorithm:container",
        "@com_google_absl//absl/strings",
>>>>>>> 4c307bd3
    ],
)

cc_library(
    name = "sort_simplifier",
    srcs = ["sort_simplifier.cc"],
    hdrs = ["sort_simplifier.h"],
    deps = [
        ":hlo",
        ":hlo_pass",
        "//tensorflow/compiler/xla:statusor",
        "@com_google_absl//absl/container:flat_hash_map",
        "@com_google_absl//absl/container:flat_hash_set",
    ],
)

tf_cc_test(
    name = "sort_simplifier_test",
    srcs = ["sort_simplifier_test.cc"],
    deps = [
        ":hlo_matchers",
        ":hlo_parser",
        ":pattern_matcher",
        ":pattern_matcher_gmock",
        ":sort_simplifier",
        "//tensorflow/compiler/xla:test",
        "//tensorflow/compiler/xla/tests:hlo_test_base",
        "//tensorflow/core:test",
    ],
)

cc_library(
    name = "stable_sort_expander",
    srcs = ["stable_sort_expander.cc"],
    hdrs = ["stable_sort_expander.h"],
    deps = [
        ":hlo",
        ":hlo_casting_utils",
        ":hlo_pass",
        ":op_expander_pass",
        "//tensorflow/compiler/xla:statusor",
        "@com_google_absl//absl/container:flat_hash_map",
        "@com_google_absl//absl/container:flat_hash_set",
    ],
)

tf_cc_test(
    name = "stable_sort_expander_test",
    srcs = ["stable_sort_expander_test.cc"],
    deps = [
        ":algebraic_simplifier",
        ":hlo_matchers",
        ":hlo_parser",
        ":pattern_matcher",
        ":pattern_matcher_gmock",
        ":stable_sort_expander",
        "//tensorflow/compiler/xla:test",
        "//tensorflow/compiler/xla/tests:hlo_test_base",
        "//tensorflow/core:test",
    ],
)

cc_library(
    name = "tuple_util",
    srcs = ["tuple_util.cc"],
    hdrs = ["tuple_util.h"],
    deps = [
        ":hlo",
        "@com_google_absl//absl/types:span",
    ],
)

tf_cc_test(
    name = "tuple_util_test",
    srcs = ["tuple_util_test.cc"],
    deps = [
        ":tuple_util",
        "//tensorflow/compiler/xla:test",
        "//tensorflow/compiler/xla/service:hlo_matchers",
        "//tensorflow/compiler/xla/service:hlo_parser",
        "//tensorflow/compiler/xla/tests:xla_internal_test_main",
    ],
)

cc_library(
    name = "while_util",
    srcs = ["while_util.cc"],
    hdrs = ["while_util.h"],
    deps = [
        ":call_inliner",
        ":hlo",
        ":hlo_creation_utils",
        ":tuple_util",
        "//tensorflow/compiler/xla:literal_util",
        "@com_google_absl//absl/algorithm:container",
        "@com_google_absl//absl/strings",
    ],
)

tf_cc_test(
    name = "while_util_test",
    srcs = ["while_util_test.cc"],
    deps = [
        ":while_util",
        "//tensorflow/compiler/xla:test",
        "//tensorflow/compiler/xla:util",
        "//tensorflow/compiler/xla/service:hlo_matchers",
        "//tensorflow/compiler/xla/service:hlo_parser",
        "//tensorflow/compiler/xla/tests:xla_internal_test_main",
        "@com_google_absl//absl/algorithm:container",
    ],
)

cc_library(
    name = "while_loop_invariant_code_motion",
    srcs = ["while_loop_invariant_code_motion.cc"],
    hdrs = ["while_loop_invariant_code_motion.h"],
    deps = [
        ":hlo",
        ":hlo_pass",
        ":tuple_util",
        ":while_util",
        "//tensorflow/compiler/xla:statusor",
        "//tensorflow/compiler/xla:util",
        "//tensorflow/core:lib",
        "@com_google_absl//absl/algorithm:container",
        "@com_google_absl//absl/container:flat_hash_map",
        "@com_google_absl//absl/container:flat_hash_set",
        "@com_google_absl//absl/container:inlined_vector",
    ],
)

tf_cc_test(
    name = "while_loop_invariant_code_motion_test",
    srcs = ["while_loop_invariant_code_motion_test.cc"],
    deps = [
        ":hlo_matchers",
        ":while_loop_invariant_code_motion",
        "//tensorflow/compiler/xla:test",
        "//tensorflow/compiler/xla/service:hlo_parser",
        "//tensorflow/compiler/xla/tests:hlo_verified_test_base",
        "//tensorflow/core:test",
    ],
)

cc_library(
    name = "while_loop_constant_sinking",
    srcs = ["while_loop_constant_sinking.cc"],
    hdrs = ["while_loop_constant_sinking.h"],
    deps = [
        ":hlo",
        ":hlo_pass",
        ":while_util",
        "//tensorflow/compiler/xla:statusor",
        "//tensorflow/compiler/xla:util",
        "@com_google_absl//absl/algorithm:container",
        "@com_google_absl//absl/container:inlined_vector",
    ],
)

tf_cc_test(
    name = "while_loop_constant_sinking_test",
    srcs = ["while_loop_constant_sinking_test.cc"],
    deps = [
        ":hlo_matchers",
        ":while_loop_constant_sinking",
        "//tensorflow/compiler/xla:test",
        "//tensorflow/compiler/xla/service:hlo_parser",
        "//tensorflow/compiler/xla/tests:hlo_verified_test_base",
        "//tensorflow/core:test",
    ],
)

cc_library(
    name = "despecializer",
    srcs = ["despecializer.cc"],
    hdrs = ["despecializer.h"],
    deps = [
        ":bfloat16_normalization",
        ":defuser",
        ":hlo",
        ":hlo_pass",
        ":hlo_pass_pipeline",
        "//tensorflow/compiler/xla:statusor",
    ],
)

cc_library(
    name = "source_map_util",
    srcs = [],
    hdrs = ["source_map_util.h"],
    deps = [
        ":executable",
        "//tensorflow/compiler/xla:status",
        "//tensorflow/core:lib",
        "@com_google_absl//absl/strings:str_format",
    ],
)

cc_library(
    name = "indexed_array_analysis",
    srcs = ["indexed_array_analysis.cc"],
    hdrs = ["indexed_array_analysis.h"],
    deps = [
        ":hlo",
        ":hlo_evaluator",
        ":hlo_pass",
        "//tensorflow/compiler/xla:util",
        "//tensorflow/core:ptr_util",
        "@com_google_absl//absl/algorithm:container",
        "@com_google_absl//absl/container:flat_hash_map",
        "@com_google_absl//absl/container:flat_hash_set",
        "@com_google_absl//absl/container:inlined_vector",
        "@com_google_absl//absl/strings",
        "@com_google_absl//absl/types:optional",
    ],
)

tf_cc_test(
    name = "indexed_array_analysis_test",
    srcs = ["indexed_array_analysis_test.cc"],
    extra_copts = ["-Wno-string-plus-int"],
    deps = [
        ":hlo_matchers",
        ":hlo_parser",
        ":indexed_array_analysis",
        "//tensorflow/compiler/xla:test",
<<<<<<< HEAD
        "//tensorflow/compiler/xla/service:hlo_parser",
        "//tensorflow/compiler/xla/tests:hlo_verified_test_base",
=======
        "//tensorflow/compiler/xla/tests:hlo_test_base",
>>>>>>> 4c307bd3
        "//tensorflow/compiler/xla/tests:test_utils",
        "//tensorflow/core:test",
        "@com_google_absl//absl/strings",
    ],
)

cc_library(
    name = "hlo_parser",
    srcs = ["hlo_parser.cc"],
    hdrs = ["hlo_parser.h"],
    deps = [
        ":hlo",
        ":hlo_lexer",
        "//tensorflow/compiler/xla:literal",
        "//tensorflow/compiler/xla:literal_util",
        "//tensorflow/compiler/xla:shape_util",
        "//tensorflow/compiler/xla:statusor",
        "//tensorflow/compiler/xla:util",
        "//tensorflow/compiler/xla:xla_data_proto",
        "//tensorflow/core:lib",
        "//tensorflow/core:lib_internal",
        "@com_google_absl//absl/algorithm:container",
        "@com_google_absl//absl/memory",
        "@com_google_absl//absl/strings",
        "@com_google_absl//absl/strings:str_format",
        "@com_google_absl//absl/types:span",
        "@com_google_absl//absl/types:variant",
    ],
)

tf_cc_test(
    name = "hlo_parser_test",
    size = "small",
    srcs = ["hlo_parser_test.cc"],
    deps = [
        ":hlo",
        ":hlo_casting_utils",
        ":hlo_matchers",
        ":hlo_parser",
        "//tensorflow/compiler/xla:window_util",
        "//tensorflow/compiler/xla:xla_data_proto",
        "//tensorflow/core:lib",
        "//tensorflow/core:test",
        "//tensorflow/core:test_main",  # fixdeps: keep
        "@com_google_absl//absl/strings",
    ],
)

cc_library(
    name = "hlo_lexer",
    srcs = ["hlo_lexer.cc"],
    hdrs = [
        "hlo_lexer.h",
    ],
    deps = [
        "//tensorflow/compiler/xla:shape_util",
        "//tensorflow/compiler/xla:statusor",
        "//tensorflow/compiler/xla:types",
        "//tensorflow/compiler/xla:util",
        "//tensorflow/compiler/xla:xla_data_proto",
        "//tensorflow/core:lib",
        "//tensorflow/core:regexp_internal",
        "@com_google_absl//absl/strings",
        "@com_google_absl//absl/types:optional",
    ],
)

cc_library(
    name = "hlo_casting_utils",
    hdrs = ["hlo_casting_utils.h"],
    deps = ["//tensorflow/core:lib"],
)

cc_library(
    name = "map_inliner",
    srcs = ["map_inliner.cc"],
    hdrs = ["map_inliner.h"],
    deps = [
        ":hlo",
        ":hlo_pass",
        ":hlo_query",
        "//tensorflow/compiler/xla:status_macros",
        "//tensorflow/compiler/xla:types",
        "//tensorflow/core:lib",
        "@com_google_absl//absl/types:span",
    ],
)

<<<<<<< HEAD
=======
cc_library(
    name = "optimize_input_output_buffer_alias",
    srcs = ["optimize_input_output_buffer_alias.cc"],
    hdrs = ["optimize_input_output_buffer_alias.h"],
    deps = [
        ":hlo",
        ":hlo_pass",
        "//tensorflow/compiler/xla:shape_tree",
        "//tensorflow/compiler/xla:shape_util",
        "//tensorflow/compiler/xla:status",
        "//tensorflow/compiler/xla:status_macros",
        "//tensorflow/compiler/xla:statusor",
        "//tensorflow/compiler/xla:util",
        "//tensorflow/core:lib",
        "@com_google_absl//absl/container:flat_hash_map",
        "@com_google_absl//absl/memory",
        "@com_google_absl//absl/strings:str_format",
    ],
)

tf_cc_test(
    name = "optimize_input_output_buffer_alias_test",
    srcs = ["optimize_input_output_buffer_alias_test.cc"],
    deps = [
        ":optimize_input_output_buffer_alias",
        "//tensorflow/compiler/xla:shape_util",
        "//tensorflow/compiler/xla:status_macros",
        "//tensorflow/compiler/xla:test",
        "//tensorflow/compiler/xla:test_helpers",
        "//tensorflow/compiler/xla:util",
        "//tensorflow/compiler/xla/tests:hlo_test_base",
        "//tensorflow/compiler/xla/tests:test_utils",
        "//tensorflow/compiler/xla/tests:xla_internal_test_main",
        "//tensorflow/core:lib",
        "//tensorflow/core:test",
        "@com_google_absl//absl/container:flat_hash_map",
        "@com_google_absl//absl/memory",
        "@com_google_absl//absl/strings:str_format",
    ],
)

cc_library(
    name = "ar_crs_combiner",
    srcs = ["ar_crs_combiner.cc"],
    hdrs = ["ar_crs_combiner.h"],
    deps = [
        ":call_graph",
        ":pattern_matcher",
        "//tensorflow/compiler/xla:literal",
        "//tensorflow/compiler/xla:literal_util",
        "//tensorflow/compiler/xla:shape_util",
        "//tensorflow/compiler/xla:status_macros",
        "//tensorflow/compiler/xla:statusor",
        "//tensorflow/compiler/xla:types",
        "//tensorflow/compiler/xla/service:hlo",
        "//tensorflow/compiler/xla/service:hlo_pass",
        "@com_google_absl//absl/container:flat_hash_map",
        "@com_google_absl//absl/strings",
    ],
)

cc_library(
    name = "compilation_stats",
    srcs = ["compilation_stats.cc"],
    hdrs = ["compilation_stats.h"],
    deps = [
        "//tensorflow/compiler/xla:types",
        "//tensorflow/core:lib",
        "@com_google_absl//absl/container:flat_hash_map",
        "@com_google_absl//absl/memory",
        "@com_google_absl//absl/strings:str_format",
    ],
)

cc_library(
    name = "dynamic_index_splitter",
    srcs = ["dynamic_index_splitter.cc"],
    hdrs = ["dynamic_index_splitter.h"],
    deps = [
        ":hlo_casting_utils",
        "//tensorflow/compiler/xla:shape_util",
        "//tensorflow/compiler/xla:statusor",
        "//tensorflow/compiler/xla/service:hlo",
        "//tensorflow/compiler/xla/service:hlo_pass",
        "@com_google_absl//absl/container:flat_hash_map",
        "@com_google_absl//absl/container:flat_hash_set",
        "@com_google_absl//absl/container:inlined_vector",
        "@com_google_absl//absl/strings",
    ],
)

tf_cc_test(
    name = "dynamic_index_splitter_test",
    srcs = ["dynamic_index_splitter_test.cc"],
    deps = [
        ":dynamic_index_splitter",
        ":hlo",
        ":hlo_matchers",
        "//tensorflow/compiler/xla:statusor",
        "//tensorflow/compiler/xla:test",
        "//tensorflow/compiler/xla:test_helpers",
        "//tensorflow/compiler/xla/tests:hlo_test_base",
        "//tensorflow/compiler/xla/tests:xla_internal_test_main",
    ],
)

tf_cc_test(
    name = "ar_crs_combiner_test",
    srcs = ["ar_crs_combiner_test.cc"],
    deps = [
        ":ar_crs_combiner",
        ":hlo",
        ":hlo_matchers",
        "//tensorflow/compiler/xla:statusor",
        "//tensorflow/compiler/xla/tests:hlo_test_base",
        "//tensorflow/compiler/xla/tests:xla_internal_test_main",
        "//tensorflow/core:lib",
        "//tensorflow/core:test",
    ],
)

>>>>>>> 4c307bd3
tf_cc_test(
    name = "map_inliner_test",
    srcs = ["map_inliner_test.cc"],
    deps = [
        ":hlo",
        ":hlo_matchers",
        ":map_inliner",
        "//tensorflow/compiler/xla:literal",
        "//tensorflow/compiler/xla:shape_util",
        "//tensorflow/compiler/xla:test",
        "//tensorflow/compiler/xla:xla_data_proto",
        "//tensorflow/compiler/xla/tests:hlo_verified_test_base",
        "//tensorflow/compiler/xla/tests:literal_test_util",
        "//tensorflow/compiler/xla/tests:xla_internal_test_main",  # fixdeps: keep
        "@com_google_absl//absl/memory",
    ],
)

tf_cc_test(
    name = "hlo_casting_utils_test",
    srcs = ["hlo_casting_utils_test.cc"],
    deps = [
        ":hlo",
        ":hlo_casting_utils",
        "//tensorflow/compiler/xla/tests:xla_internal_test_main",  # fixdeps: keep
        "//tensorflow/core:test",
    ],
)

cc_library(
    name = "conditional_to_select",
    srcs = ["conditional_to_select.cc"],
    hdrs = ["conditional_to_select.h"],
    deps = [
        ":call_graph",
        ":call_inliner",
        ":hlo",
        ":hlo_creation_utils",
        ":hlo_pass",
        "//tensorflow/compiler/xla:status_macros",
        "//tensorflow/compiler/xla:types",
        "//tensorflow/core:lib",
    ],
)

tf_cc_test(
    name = "conditional_to_select_test",
    srcs = ["conditional_to_select_test.cc"],
    deps = [
        ":conditional_to_select",
        ":hlo",
        ":hlo_matchers",
        "//tensorflow/compiler/xla:literal",
        "//tensorflow/compiler/xla:test",
        "//tensorflow/compiler/xla:xla_data_proto",
        "//tensorflow/compiler/xla/tests:hlo_test_base",
        "//tensorflow/compiler/xla/tests:xla_internal_test_main",  # fixdeps: keep
        "@com_google_absl//absl/memory",
    ],
)<|MERGE_RESOLUTION|>--- conflicted
+++ resolved
@@ -302,12 +302,7 @@
         "//tensorflow/compiler/xla:util",
         "//tensorflow/compiler/xla:xla_data_proto",
         "//tensorflow/compiler/xla/client:xla_builder",
-<<<<<<< HEAD
-        "//tensorflow/compiler/xla/service:hlo_element_type_converter",
-        "//tensorflow/compiler/xla/tests:hlo_verified_test_base",
-=======
-        "//tensorflow/compiler/xla/tests:hlo_test_base",
->>>>>>> 4c307bd3
+        "//tensorflow/compiler/xla/tests:hlo_test_base",
         "//tensorflow/compiler/xla/tests:literal_test_util",
         "//tensorflow/compiler/xla/tests:xla_internal_test_main",  # fixdeps: keep
         "//tensorflow/core:lib",
@@ -1629,12 +1624,9 @@
         "//tensorflow/compiler/xla:xla_data_proto",
         "//tensorflow/core:lib",
         "@com_google_absl//absl/algorithm:container",
-<<<<<<< HEAD
-=======
         "@com_google_absl//absl/container:flat_hash_map",
         "@com_google_absl//absl/container:flat_hash_set",
         "@com_google_absl//absl/container:inlined_vector",
->>>>>>> 4c307bd3
         "@com_google_absl//absl/memory",
         "@com_google_absl//absl/strings",
         "@com_google_absl//absl/types:optional",
@@ -1649,12 +1641,8 @@
         ":algebraic_simplifier",
         ":hlo",
         ":hlo_casting_utils",
-<<<<<<< HEAD
-        ":hlo_matchers",
-=======
         ":hlo_creation_utils",
         ":hlo_parser",
->>>>>>> 4c307bd3
         ":hlo_pass",
         "//tensorflow/compiler/xla:literal",
         "//tensorflow/compiler/xla:shape_util",
@@ -1831,13 +1819,10 @@
     srcs = ["while_loop_simplifier_test.cc"],
     deps = [
         ":hlo_matchers",
-<<<<<<< HEAD
-=======
         ":hlo_parser",
         ":hlo_pass",
         ":hlo_pass_pipeline",
         ":tuple_simplifier",
->>>>>>> 4c307bd3
         ":while_loop_simplifier",
         "//tensorflow/compiler/xla:test",
         "//tensorflow/compiler/xla/tests:hlo_verified_test_base",
@@ -1869,15 +1854,11 @@
         ":while_loop_trip_count_annotator",
         "//tensorflow/compiler/xla:literal",
         "//tensorflow/compiler/xla:shape_util",
-<<<<<<< HEAD
-        "//tensorflow/compiler/xla/tests:hlo_verified_test_base",
-=======
         "//tensorflow/compiler/xla:status_macros",
         "//tensorflow/compiler/xla:test",
         "//tensorflow/compiler/xla/tests:hlo_test_base",
         "//tensorflow/compiler/xla/tests:xla_internal_test_main",  # fixdeps: keep
         "//tensorflow/core:test",
->>>>>>> 4c307bd3
     ],
 )
 
@@ -1983,8 +1964,6 @@
     ],
 )
 
-<<<<<<< HEAD
-=======
 cc_library(
     name = "dynamic_dimension_inference",
     srcs = ["dynamic_dimension_inference.cc"],
@@ -2065,7 +2044,6 @@
     ],
 )
 
->>>>>>> 4c307bd3
 tf_cc_test(
     name = "reshape_mover_test",
     srcs = ["reshape_mover_test.cc"],
@@ -2802,11 +2780,7 @@
         ":algebraic_simplifier",
         ":computation_layout",
         ":hlo",
-<<<<<<< HEAD
-        ":hlo_matchers",
-=======
         ":hlo_parser",
->>>>>>> 4c307bd3
         ":layout_assignment",
         "//tensorflow/compiler/xla:literal",
         "//tensorflow/compiler/xla:shape_layout",
@@ -3068,8 +3042,6 @@
 )
 
 cc_library(
-<<<<<<< HEAD
-=======
     name = "hlo_get_dimension_size_rewriter",
     srcs = ["hlo_get_dimension_size_rewriter.cc"],
     hdrs = ["hlo_get_dimension_size_rewriter.h"],
@@ -3106,7 +3078,6 @@
 )
 
 cc_library(
->>>>>>> 4c307bd3
     name = "device_memory_allocator",
     srcs = [
         "device_memory_allocator.cc",
@@ -3242,52 +3213,14 @@
 )
 
 cc_library(
-<<<<<<< HEAD
-    name = "hlo_tfgraph_builder",
-    srcs = ["hlo_tfgraph_builder.cc"],
-    hdrs = ["hlo_tfgraph_builder.h"],
-    deps = [
-        ":hlo",
-        "//tensorflow/compiler/xla:literal",
-        "//tensorflow/compiler/xla:shape_util",
-        "//tensorflow/compiler/xla:xla_proto",
-        "//tensorflow/core:framework",
-        "//tensorflow/core:protos_all_cc",
-        "@com_google_absl//absl/strings",
-    ],
-)
-
-tf_cc_test(
-    name = "hlo_tfgraph_builder_test",
-    srcs = ["hlo_tfgraph_builder_test.cc"],
-    deps = [
-        ":hlo_tfgraph_builder",
-        "//tensorflow/compiler/xla/tests:hlo_test_base",
-        "//tensorflow/compiler/xla/tests:hlo_verified_test_base",
-        "//tensorflow/compiler/xla/tests:xla_internal_test_main",
-        "//tensorflow/core:protos_all_cc",
-    ],
-)
-
-cc_library(
-    name = "hlo_graph_dumper",
-    srcs = [
-        "hlo_graph_dumper.cc",
-    ],
-=======
     name = "hlo_graph_dumper",
     srcs = ["hlo_graph_dumper.cc"],
->>>>>>> 4c307bd3
     hdrs = ["hlo_graph_dumper.h"],
     deps = [
         ":hlo",
         ":hlo_casting_utils",
         ":hlo_execution_profile",
-<<<<<<< HEAD
-        ":hlo_tfgraph_builder",
-=======
         ":pattern_matcher",
->>>>>>> 4c307bd3
         "//tensorflow/compiler/xla:literal",
         "//tensorflow/compiler/xla:shape_util",
         "//tensorflow/compiler/xla:types",
@@ -3515,11 +3448,8 @@
         ":hlo_profile_printer_data",
         ":human_readable_profile_builder",
         "//tensorflow/compiler/xla:types",
-<<<<<<< HEAD
-=======
         "@com_google_absl//absl/algorithm:container",
         "@com_google_absl//absl/strings",
->>>>>>> 4c307bd3
     ],
 )
 
@@ -3747,12 +3677,7 @@
         ":hlo_parser",
         ":indexed_array_analysis",
         "//tensorflow/compiler/xla:test",
-<<<<<<< HEAD
-        "//tensorflow/compiler/xla/service:hlo_parser",
-        "//tensorflow/compiler/xla/tests:hlo_verified_test_base",
-=======
-        "//tensorflow/compiler/xla/tests:hlo_test_base",
->>>>>>> 4c307bd3
+        "//tensorflow/compiler/xla/tests:hlo_test_base",
         "//tensorflow/compiler/xla/tests:test_utils",
         "//tensorflow/core:test",
         "@com_google_absl//absl/strings",
@@ -3841,8 +3766,6 @@
     ],
 )
 
-<<<<<<< HEAD
-=======
 cc_library(
     name = "optimize_input_output_buffer_alias",
     srcs = ["optimize_input_output_buffer_alias.cc"],
@@ -3964,7 +3887,6 @@
     ],
 )
 
->>>>>>> 4c307bd3
 tf_cc_test(
     name = "map_inliner_test",
     srcs = ["map_inliner_test.cc"],
