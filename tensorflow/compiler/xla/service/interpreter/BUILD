<<<<<<< HEAD
licenses(["restricted"])

package(default_visibility = ["//visibility:public"])

=======
>>>>>>> 4c307bd3
load(
    "//tensorflow/core:platform/default/build_config_root.bzl",
    "if_static",
)

licenses(["notice"])  # Apache 2.0

package(default_visibility = ["//visibility:public"])

cc_library(
    name = "interpreter_transfer_manager",
    srcs = ["interpreter_transfer_manager.cc"],
    hdrs = ["interpreter_transfer_manager.h"],
    deps = [
        "//tensorflow/compiler/xla/service:generic_transfer_manager",
        "//tensorflow/compiler/xla/service:transfer_manager",
        "//tensorflow/compiler/xla/service/interpreter:platform_id",
        "//tensorflow/core:lib",
        "@com_google_absl//absl/memory",
    ],
    alwayslink = True,  # Contains per-platform transfer manager registration
)

cc_library(
    name = "compiler",
    srcs = ["compiler.cc"],
    hdrs = ["compiler.h"],
    deps = [
        ":executable",
        ":platform_id",
        "//tensorflow/compiler/xla:status",
        "//tensorflow/compiler/xla:status_macros",
        "//tensorflow/compiler/xla:statusor",
        "//tensorflow/compiler/xla/service:algebraic_simplifier",
        "//tensorflow/compiler/xla/service:cholesky_expander",
        "//tensorflow/compiler/xla/service:compiler",
        "//tensorflow/compiler/xla/service:computation_placer",
        "//tensorflow/compiler/xla/service:dynamic_index_splitter",
        "//tensorflow/compiler/xla/service:executable",
        "//tensorflow/compiler/xla/service:flatten_call_graph",
        "//tensorflow/compiler/xla/service:hlo",
        "//tensorflow/compiler/xla/service:hlo_constant_folding",
        "//tensorflow/compiler/xla/service:hlo_cost_analysis",
        "//tensorflow/compiler/xla/service:hlo_cse",
        "//tensorflow/compiler/xla/service:hlo_dce",
        "//tensorflow/compiler/xla/service:hlo_module_config",
        "//tensorflow/compiler/xla/service:hlo_pass",
        "//tensorflow/compiler/xla/service:hlo_pass_pipeline",
        "//tensorflow/compiler/xla/service:hlo_subcomputation_unification",
        "//tensorflow/compiler/xla/service:layout_assignment",
        "//tensorflow/compiler/xla/service:map_inliner",
        "//tensorflow/compiler/xla/service:reduce_precision_insertion",
        "//tensorflow/compiler/xla/service:reshape_mover",
        "//tensorflow/compiler/xla/service:triangular_solve_expander",
        "//tensorflow/compiler/xla/service:while_loop_simplifier",
        "//tensorflow/compiler/xla/service/cpu:custom_call_target_registry",
        "//tensorflow/core:lib",
        "//tensorflow/stream_executor",
        "@com_google_absl//absl/memory",
    ],
    alwayslink = True,  # Contains compiler registration
)

cc_library(
    name = "platform_id",
    srcs = ["platform_id.cc"],
    hdrs = ["platform_id.h"],
    deps = ["//tensorflow/core:stream_executor_headers_lib"] + if_static(
        ["@protobuf_archive//:protobuf"],
        ["@protobuf_archive//:protobuf_headers"],
    ),
)

cc_library(
    name = "executable",
    srcs = ["executable.cc"],
    hdrs = ["executable.h"],
    deps = [
        ":executor",
        "//tensorflow/compiler/xla:literal",
        "//tensorflow/compiler/xla:shape_util",
        "//tensorflow/compiler/xla:status_macros",
        "//tensorflow/compiler/xla:statusor",
        "//tensorflow/compiler/xla:types",
        "//tensorflow/compiler/xla:xla_data_proto",
        "//tensorflow/compiler/xla/service:executable",
        "//tensorflow/compiler/xla/service:hlo",
        "//tensorflow/compiler/xla/service:hlo_cost_analysis",
        "//tensorflow/compiler/xla/service:hlo_evaluator",
        "//tensorflow/compiler/xla/service:hlo_execution_profile",
        "//tensorflow/compiler/xla/service:hlo_module_config",
        "//tensorflow/compiler/xla/service:shaped_buffer",
        "//tensorflow/compiler/xla/service:transfer_manager",
        "//tensorflow/core:lib",
        "//tensorflow/core:stream_executor_no_cuda",
        "@com_google_absl//absl/memory",
        "@com_google_absl//absl/types:span",
    ],
)

cc_library(
    name = "platform",
    srcs = ["platform.cc"],
    hdrs = ["platform.h"],
    deps = [
        ":executor",
        ":platform_id",
        "//tensorflow/core:stream_executor_headers_lib",
    ],
    alwayslink = True,  # Registers itself with the MultiPlatformManager.
)

cc_library(
    name = "executor",
    srcs = ["executor.cc"],
    hdrs = ["executor.h"],
    deps = [
        "//tensorflow/compiler/xla:shape_util",
        "//tensorflow/compiler/xla:status_macros",
        "//tensorflow/compiler/xla:xla_data_proto",
        "//tensorflow/core:lib",
        "//tensorflow/core:stream_executor_headers_lib",
        "//tensorflow/stream_executor/host:host_stream",
        "//tensorflow/stream_executor/host:host_timer",
        "@com_google_absl//absl/types:span",
    ],
)<|MERGE_RESOLUTION|>--- conflicted
+++ resolved
@@ -1,10 +1,3 @@
-<<<<<<< HEAD
-licenses(["restricted"])
-
-package(default_visibility = ["//visibility:public"])
-
-=======
->>>>>>> 4c307bd3
 load(
     "//tensorflow/core:platform/default/build_config_root.bzl",
     "if_static",
