--- conflicted
+++ resolved
@@ -30,11 +30,6 @@
     ]),
 )
 
-<<<<<<< HEAD
-load("//tensorflow:tensorflow.bzl", "tf_cc_test")
-
-=======
->>>>>>> a751f01a
 xla_proto_library(
     name = "backend_configs",
     srcs = ["backend_configs.proto"],
@@ -1203,8 +1198,6 @@
         "//tensorflow/compiler/xla/service:pattern_matcher",
         "//tensorflow/core:stream_executor_no_cuda",
     ],
-<<<<<<< HEAD
-=======
 )
 
 tf_cc_test(
@@ -1265,5 +1258,4 @@
         "//tensorflow/compiler/xla/service:hlo_proto",
         "//tensorflow/core:autotuning_proto_cc",
     ],
->>>>>>> a751f01a
 )