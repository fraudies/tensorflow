--- conflicted
+++ resolved
@@ -334,8 +334,6 @@
 )
 
 xla_test(
-<<<<<<< HEAD
-=======
     name = "conv_depthwise_test",
     timeout = "long",
     srcs = ["conv_depthwise_test.cc"],
@@ -410,7 +408,6 @@
 )
 
 xla_test(
->>>>>>> a751f01a
     name = "check_execution_arity_test",
     srcs = ["check_execution_arity_test.cc"],
     deps = [
@@ -1411,11 +1408,8 @@
     name = "token_hlo_test",
     srcs = ["token_hlo_test.cc"],
     deps = [
-<<<<<<< HEAD
-=======
         ":test_macros_header",
         "//tensorflow/compiler/xla/service:hlo_parser",
->>>>>>> a751f01a
         "//tensorflow/compiler/xla/service:hlo_verifier",
         "//tensorflow/compiler/xla/tests:hlo_test_base",
         "//tensorflow/compiler/xla/tests:xla_internal_test_main",
