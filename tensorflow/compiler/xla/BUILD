licenses(["notice"])  # Apache 2.0

package(default_visibility = ["//tensorflow:internal"])

package_group(
    name = "friends",
    packages = [
        "//tensorflow/compiler/...",
        "//tensorflow/contrib/tpu/...",
    ],
)

package_group(
    name = "internal",
    packages = [
        "//tensorflow/compiler/xla/...",
    ],
)

load("//tensorflow:tensorflow.bzl", "cc_header_only_library")
load("//tensorflow:tensorflow.bzl", "tf_cc_test")
load("//tensorflow/compiler/xla:xla.bzl", "xla_proto_library")
load(
    "//tensorflow/core:platform/default/build_config.bzl",
    "tf_proto_library_py",
)

# Filegroup used to collect source files for dependency checking.
filegroup(
    name = "c_srcs",
    data = glob([
        "**/*.cc",
        "**/*.h",
    ]),
)

xla_proto_library(
    name = "xla_data_proto",
    srcs = ["xla_data.proto"],
    visibility = ["//visibility:public"],
)

tf_proto_library_py(
    name = "xla_data_proto",  # bzl adds a _py suffix
    srcs = ["xla_data.proto"],
    visibility = ["//visibility:public"],
)

xla_proto_library(
    name = "xla_proto",
    srcs = ["xla.proto"],
    visibility = ["//visibility:public"],
    deps = [
        ":xla_data_proto",
        "//tensorflow/compiler/xla/service:hlo_proto",
    ],
)

cc_library(
    name = "comparison_util",
    srcs = [
        "comparison_util.cc",
    ],
    hdrs = [
        "comparison_util.h",
    ],
    visibility = [":friends"],
    deps = [
        ":statusor",
        ":types",
        ":util",
        "@com_google_absl//absl/base:core_headers",
        "@com_google_absl//absl/container:flat_hash_map",
    ],
)

cc_library(
    name = "execution_options_util",
    srcs = [
        "execution_options_util.cc",
    ],
    hdrs = [
        "execution_options_util.h",
    ],
    visibility = [":friends"],
    deps = [
        ":xla_proto",
        "//tensorflow/compiler/xla/legacy_flags:debug_options_flags",
    ],
)

cc_library(
    name = "test",
    testonly = 1,
    hdrs = ["test.h"],
    visibility = [":friends"],
    deps = [
        "//tensorflow/core:lib_internal",
        "//tensorflow/core:test",
    ],
)

cc_library(
    name = "types",
    hdrs = ["types.h"],
    visibility = [":friends"],
    deps = [
        "//tensorflow/core:framework_lite",
        "//third_party/eigen3",
    ],
)

cc_library(
    name = "service_interface",
    srcs = [],
    hdrs = ["service_interface.h"],
    visibility = [":friends"],
    deps = [
        ":status",
        ":xla_data_proto",
        ":xla_proto",
    ],
)

cc_library(
    name = "status_macros",
    srcs = ["status_macros.cc"],
    hdrs = ["status_macros.h"],
    visibility = [":friends"],
    deps = [
        ":statusor",
        ":types",
        "//tensorflow/core:lib",
        "@com_google_absl//absl/strings",
    ],
)

tf_cc_test(
    name = "status_macros_test",
    size = "small",
    srcs = ["status_macros_test.cc"],
    deps = [
        ":status_macros",
        ":statusor",
        ":test",
        ":test_helpers",
        "//tensorflow/core:lib",
        "//tensorflow/core:test_main",
    ],
)

cc_library(
    name = "status",
    hdrs = ["status.h"],
    visibility = ["//visibility:public"],
    deps = [
        "//tensorflow/core:lib",
        "//tensorflow/core:lib_internal",
    ],
)

cc_library(
    name = "statusor",
    hdrs = [
        "statusor.h",
    ],
    visibility = ["//visibility:public"],
    deps = [
        ":status",
        "//tensorflow/stream_executor/lib",
    ],
)

cc_library(
    name = "util",
    srcs = ["util.cc"],
    hdrs = [
        "iterator_util.h",
        "map_util.h",
        "overflow_util.h",
        "util.h",
    ],
    visibility = ["//visibility:public"],
    deps = [
        ":status",
        ":status_macros",
        ":statusor",
        ":types",
        ":xla_data_proto",
        "//tensorflow/core:lib",
        "@com_google_absl//absl/algorithm:container",
        "@com_google_absl//absl/container:inlined_vector",
        "@com_google_absl//absl/strings",
        "@com_google_absl//absl/strings:str_format",
        "@com_google_absl//absl/types:span",
    ],
)

cc_library(
    name = "protobuf_util",
    srcs = ["protobuf_util.cc"],
    hdrs = [
        "protobuf_util.h",
    ],
    visibility = ["//visibility:public"],
    deps = [
        ":status_macros",
        ":statusor",
        ":types",
        ":util",
        "//tensorflow/core:lib",
        "@com_google_absl//absl/time",
    ],
)

tf_cc_test(
    name = "util_test",
    srcs = ["util_test.cc"],
    deps = [
        ":test",
        ":types",
        ":util",
        "//tensorflow/core:test_main",
    ],
)

tf_cc_test(
    name = "iterator_util_test",
    srcs = ["iterator_util_test.cc"],
    deps = [
        ":test",
        ":util",
        "//tensorflow/core:test_main",
        "@com_google_absl//absl/memory",
    ],
)

cc_library(
    name = "shape_util",
    srcs = [
        "index_util.cc",
        "layout_util.cc",
        "primitive_util.cc",
        "shape_util.cc",
    ],
    hdrs = [
        "index_util.h",
        "layout_util.h",
        "primitive_util.h",
        "shape_util.h",
    ],
    visibility = ["//visibility:public"],
    deps = [
        ":protobuf_util",
        ":status",
        ":status_macros",
        ":statusor",
        ":types",
        ":util",
        ":xla_data_proto",
        "//tensorflow/core:lib",
        "//tensorflow/core:lib_internal",
        "//tensorflow/core:regexp_internal",
        "@com_google_absl//absl/base:core_headers",
        "@com_google_absl//absl/container:inlined_vector",
        "@com_google_absl//absl/strings",
        "@com_google_absl//absl/types:optional",
        "@com_google_absl//absl/types:span",
    ],
)

tf_cc_test(
<<<<<<< HEAD
=======
    name = "shape_test",
    srcs = ["shape_test.cc"],
    deps = [
        ":shape_util",
        ":status_macros",
        ":test",
        ":test_helpers",
        ":types",
        ":util",
        ":xla_data_proto",
        "//tensorflow/core:lib",
        "//tensorflow/core:test_main",
        "@com_google_absl//absl/hash:hash_testing",
        "@com_google_absl//absl/strings",
    ],
)

tf_cc_test(
>>>>>>> 4c307bd3
    name = "shape_util_test",
    srcs = ["shape_util_test.cc"],
    deps = [
        ":shape_util",
        ":status_macros",
        ":test",
        ":test_helpers",
        ":types",
        ":util",
        ":xla_data_proto",
        "//tensorflow/core:lib",
        "//tensorflow/core:test_main",
        "@com_google_absl//absl/strings",
    ],
)

tf_cc_test(
    name = "primitive_util_test",
    srcs = ["primitive_util_test.cc"],
    deps = [
        ":shape_util",
        ":status_macros",
        ":test",
        ":test_helpers",
        ":types",
        ":util",
        ":xla_data_proto",
        "//tensorflow/core:lib",
        "//tensorflow/core:test_main",
    ],
)

tf_cc_test(
    name = "layout_util_test",
    srcs = ["layout_util_test.cc"],
    deps = [
        ":shape_util",
        ":test",
        ":test_helpers",
        "//tensorflow/core:test_main",
    ],
)

tf_cc_test(
    name = "index_util_test",
    srcs = ["index_util_test.cc"],
    deps = [
        ":shape_util",
        ":test",
        ":xla_data_proto",
        "//tensorflow/core:test_main",
    ],
)

cc_library(
    name = "literal",
    srcs = ["literal.cc"],
    hdrs = ["literal.h"],
    visibility = ["//visibility:public"],
    deps = [
        ":array2d",
        ":array3d",
        ":array4d",
        ":shape_util",
        ":sparse_index_array",
        ":status_macros",
        ":types",
        ":util",
        ":xla_data_proto",
        "//tensorflow/core:lib",
        "@com_google_absl//absl/memory",
        "@com_google_absl//absl/strings",
        "@com_google_absl//absl/strings:str_format",
        "@com_google_absl//absl/types:span",
    ],
)

tf_cc_test(
    name = "literal_test",
    srcs = ["literal_test.cc"],
    deps = [
        ":array3d",
        ":array4d",
        ":literal",
        ":literal_util",
        ":shape_util",
        ":test",
        ":types",
        "//tensorflow/core:lib",
        "//tensorflow/core:test",
        "//tensorflow/core:test_main",
        "@com_google_absl//absl/memory",
        "@com_google_absl//absl/strings",
    ],
)

cc_library(
    name = "literal_util",
    srcs = ["literal_util.cc"],
    hdrs = ["literal_util.h"],
    visibility = ["//visibility:public"],
    deps = [
        ":array2d",
        ":array3d",
        ":array4d",
        ":literal",
        ":shape_util",
        ":sparse_index_array",
        ":status_macros",
        ":types",
        ":util",
        ":xla_data_proto",
        "//tensorflow/core:lib",
        "@com_google_absl//absl/memory",
        "@com_google_absl//absl/strings",
        "@com_google_absl//absl/types:span",
    ],
)

cc_library(
    name = "error_spec",
    hdrs = ["error_spec.h"],
)

cc_library(
    name = "literal_comparison",
    srcs = ["literal_comparison.cc"],
    hdrs = ["literal_comparison.h"],
    deps = [
        ":error_spec",
        ":literal",
        ":literal_util",
        ":util",
        "//tensorflow/core:lib",
        "@com_google_absl//absl/strings",
        "@com_google_absl//absl/strings:str_format",
    ],
)

cc_library(
    name = "metric_table_report",
    srcs = ["metric_table_report.cc"],
    hdrs = ["metric_table_report.h"],
    visibility = ["//visibility:public"],
    deps = [
        ":util",
        "//tensorflow/core:lib",
        "@com_google_absl//absl/strings",
        "@com_google_absl//absl/strings:str_format",
    ],
)

cc_library(
    name = "device_util",
    hdrs = ["device_util.h"],
    visibility = ["//visibility:public"],
    deps = [
        ":types",
        "//tensorflow/core:stream_executor_no_cuda",
        "@com_google_absl//absl/strings",
    ],
)

cc_library(
    name = "array",
    hdrs = ["array.h"],
    deps = [
        ":status",
        ":types",
        "//tensorflow/core:lib",
        "@com_google_absl//absl/strings",
        "@com_google_absl//absl/types:span",
    ],
)

tf_cc_test(
    name = "array_test",
    srcs = ["array_test.cc"],
    deps = [
        ":array",
        ":test",
        "//tensorflow/core:test_main",
    ],
)

cc_library(
    name = "array2d",
    hdrs = ["array2d.h"],
    visibility = ["//visibility:public"],
    deps = [
        ":array",
        ":types",
        "//tensorflow/core:lib",
        "@com_google_absl//absl/memory",
        "@com_google_absl//absl/strings",
    ],
)

tf_cc_test(
    name = "array2d_test",
    srcs = ["array2d_test.cc"],
    deps = [
        ":array2d",
        ":test",
        "//tensorflow/core:test_main",
    ],
)

cc_library(
    name = "array3d",
    hdrs = ["array3d.h"],
    visibility = [":friends"],
    deps = [
        ":array",
        ":types",
        "//tensorflow/core:lib",
    ],
)

tf_cc_test(
    name = "array3d_test",
    srcs = ["array3d_test.cc"],
    deps = [
        ":array3d",
        ":test",
        ":types",
        "//tensorflow/core:test_main",
    ],
)

cc_library(
    name = "array4d",
    hdrs = ["array4d.h"],
    visibility = [":friends"],
    deps = [
        ":array",
        ":array2d",
        ":types",
        "//tensorflow/core:lib",
        "@com_google_absl//absl/strings",
        "@com_google_absl//absl/types:span",
    ],
)

tf_cc_test(
    name = "array4d_test",
    srcs = ["array4d_test.cc"],
    deps = [
        ":array4d",
        ":test",
        "//tensorflow/core:lib",
        "//tensorflow/core:test_main",
        "@com_google_absl//absl/types:span",
    ],
)

cc_library(
    name = "executable_run_options",
    srcs = ["executable_run_options.cc"],
    hdrs = ["executable_run_options.h"],
    visibility = ["//visibility:public"],
    deps = [
        ":types",
    ],
)

cc_library(
    name = "packed_literal_reader",
    srcs = ["packed_literal_reader.cc"],
    hdrs = ["packed_literal_reader.h"],
    visibility = [":internal"],
    deps = [
        ":literal",
        ":shape_util",
        ":status_macros",
        ":statusor",
        ":types",
        ":util",
        ":xla_data_proto",
        "//tensorflow/core:lib",
        "@com_google_absl//absl/base",
        "@com_google_absl//absl/memory",
    ],
)

cc_library(
    name = "test_helpers",
    testonly = 1,
    hdrs = ["test_helpers.h"],
    visibility = [":internal"],
    deps = [
        ":statusor",
        ":types",
        "//tensorflow/core:lib",
        "//tensorflow/core:regexp_internal",
        "//tensorflow/core:test",
        "@com_google_absl//absl/strings",
    ],
)

cc_library(
    name = "text_literal_reader",
    srcs = ["text_literal_reader.cc"],
    hdrs = ["text_literal_reader.h"],
    visibility = [":internal"],
    deps = [
        ":literal",
        ":shape_util",
        ":status_macros",
        ":statusor",
        ":types",
        ":util",
        ":xla_data_proto",
        "//tensorflow/compiler/xla/service:hlo_parser",
        "//tensorflow/core:lib",
        "//tensorflow/core:lib_internal",
        "@com_google_absl//absl/memory",
        "@com_google_absl//absl/strings",
    ],
)

tf_cc_test(
    name = "text_literal_reader_test",
    srcs = ["text_literal_reader_test.cc"],
    deps = [
        ":literal",
        ":shape_util",
        ":test",
        ":text_literal_reader",
        ":types",
        ":xla_data_proto",
        "//tensorflow/core:lib",
        "//tensorflow/core:test_main",
    ],
)

cc_library(
    name = "text_literal_writer",
    srcs = ["text_literal_writer.cc"],
    hdrs = ["text_literal_writer.h"],
    visibility = [":internal"],
    deps = [
        ":literal",
        ":shape_util",
        ":status_macros",
        ":types",
        ":xla_data_proto",
        "//tensorflow/core:lib",
        "@com_google_absl//absl/strings",
        "@com_google_absl//absl/types:span",
    ],
)

tf_cc_test(
    name = "text_literal_writer_test",
    srcs = ["text_literal_writer_test.cc"],
    deps = [
        ":literal",
        ":literal_util",
        ":test",
        ":test_helpers",
        ":text_literal_writer",
        ":types",
        "//tensorflow/core:lib",
        "//tensorflow/core:test_main",
    ],
)

cc_library(
    name = "shape_tree",
    hdrs = ["shape_tree.h"],
    visibility = ["//visibility:public"],
    deps = [
        ":shape_util",
        ":status_macros",
        ":xla_data_proto",
        "//tensorflow/core:lib",
        "//tensorflow/core:lib_internal",
        "@com_google_absl//absl/memory",
        "@com_google_absl//absl/types:optional",
        "@com_google_absl//absl/types:span",
    ],
)

tf_cc_test(
    name = "shape_tree_test",
    srcs = ["shape_tree_test.cc"],
    deps = [
        ":shape_tree",
        ":shape_util",
        ":test",
        ":xla_data_proto",
        "//tensorflow/core:test",
        "//tensorflow/core:test_main",
        "@com_google_absl//absl/memory",
    ],
)

cc_library(
    name = "shape_layout",
    srcs = ["shape_layout.cc"],
    hdrs = ["shape_layout.h"],
    visibility = ["//visibility:public"],
    deps = [
        ":shape_util",
        ":types",
        ":util",
        ":xla_data_proto",
        "//tensorflow/core:lib",
    ],
)

cc_library(
    name = "window_util",
    srcs = ["window_util.cc"],
    hdrs = ["window_util.h"],
    visibility = ["//visibility:public"],
    deps = [
        ":types",
        ":xla_data_proto",
        "//tensorflow/core:lib",
        "@com_google_absl//absl/algorithm:container",
        "@com_google_absl//absl/strings",
        "@com_google_absl//absl/types:span",
    ],
)

cc_library(
    name = "reference_util",
    srcs = ["reference_util.cc"],
    hdrs = ["reference_util.h"],
    visibility = ["//visibility:public"],
    deps = [
        ":array2d",
        ":array3d",
        ":array4d",
        ":literal_util",
        ":util",
        ":window_util",
        ":xla_data_proto",
        "//tensorflow/compiler/xla/client:padding",
        "//tensorflow/compiler/xla/client:xla_builder",
        "//tensorflow/compiler/xla/service:hlo",
        "//tensorflow/compiler/xla/service:hlo_evaluator",
        "//tensorflow/compiler/xla/service:shape_inference",
        "//tensorflow/compiler/xla/service/cpu:runtime_single_threaded_matmul",
        "//tensorflow/core:lib",
        "@com_google_absl//absl/container:flat_hash_set",
        "@com_google_absl//absl/memory",
        "@com_google_absl//absl/types:span",
    ],
)

tf_cc_test(
    name = "reference_util_test",
    srcs = ["reference_util_test.cc"],
    deps = [
        ":array2d",
        ":array3d",
        ":array4d",
        ":literal",
        ":reference_util",
        ":test",
        ":util",
        ":xla_data_proto",
        "//tensorflow/compiler/xla/client:padding",
        "//tensorflow/compiler/xla/tests:literal_test_util",
        "//tensorflow/core:test_main",
        "@com_google_absl//absl/memory",
    ],
)

cc_library(
    name = "sparse_index_array",
    srcs = ["sparse_index_array.cc"],
    hdrs = ["sparse_index_array.h"],
    deps = [
        ":array2d",
        ":shape_util",
        ":xla_data_proto",
        "@com_google_absl//absl/container:inlined_vector",
        "@com_google_absl//absl/types:span",
    ],
)

tf_cc_test(
    name = "sparse_index_array_test",
    srcs = ["sparse_index_array_test.cc"],
    deps = [
        ":sparse_index_array",
        ":test",
        "//tensorflow/core:test_main",
    ],
)

<<<<<<< HEAD
=======
cc_library(
    name = "parse_flags_from_env",
    srcs = ["parse_flags_from_env.cc"],
    hdrs = ["parse_flags_from_env.h"],
    deps =
        [
            "//tensorflow/compiler/xla:types",
            "//tensorflow/core:framework_internal",
            "//tensorflow/core:lib",
            "@com_google_absl//absl/strings",
            "@com_google_absl//absl/strings:str_format",
            "@com_google_absl//absl/types:span",
        ],
)

tf_cc_test(
    name = "parse_flags_from_env_test",
    srcs = ["parse_flags_from_env_test.cc"],
    deps =
        [
            ":parse_flags_from_env",
            "//tensorflow/compiler/xla:types",
            "//tensorflow/core:framework_internal",
            "//tensorflow/core:lib",
            "//tensorflow/core:test",
            "@com_google_absl//absl/strings:str_format",
        ],
)

cc_library(
    name = "debug_options_flags",
    srcs = [
        "debug_options_flags.cc",
        "debug_options_parsers.h",
    ],
    hdrs = ["debug_options_flags.h"],
    visibility = [":friends"],
    deps =
        [
            ":parse_flags_from_env",
            ":status",
            "//tensorflow/compiler/xla:xla_proto",
            "//tensorflow/compiler/xla/service:hlo",
            "//tensorflow/core:framework_internal",
            "@com_google_absl//absl/strings",
        ],
)

cc_library(
    name = "cpu_function_runtime",
    srcs = ["cpu_function_runtime.cc"],
    hdrs = ["cpu_function_runtime.h"],
    visibility = [":friends"],
    deps = ["//tensorflow/core:framework_lite"],
)

tf_cc_test(
    name = "debug_options_parsers_test",
    size = "small",
    srcs = [
        "debug_options_parsers.h",
        "debug_options_parsers_test.cc",
    ],
    deps =
        [
            "//tensorflow/compiler/xla:xla_proto",
            "//tensorflow/compiler/xla/service:hlo",
            "//tensorflow/core:framework_internal",
            "//tensorflow/core:lib",
            "//tensorflow/core:test",
            "@com_google_absl//absl/strings",
            "@com_google_absl//absl/strings:str_format",
        ],
)

>>>>>>> 4c307bd3
# -----------------------------------------------------------------------------

# This is a headers target that extra XLA devices can use to prevent circular dependencies.  Devices that are compiled as separate shared objects can also use it to prevent linking of library code.
cc_header_only_library(
    name = "xla_headers_lib",
    visibility = ["//visibility:public"],
    deps = [
        ":xla_data_proto",
        ":xla_proto",
        "//tensorflow/compiler/xla/client:client_library",
        "//tensorflow/compiler/xla/service:hlo",
        "//tensorflow/core:framework_headers_lib",
        "//tensorflow/core:stream_executor_headers_lib",
    ],
)<|MERGE_RESOLUTION|>--- conflicted
+++ resolved
@@ -270,8 +270,6 @@
 )
 
 tf_cc_test(
-<<<<<<< HEAD
-=======
     name = "shape_test",
     srcs = ["shape_test.cc"],
     deps = [
@@ -290,7 +288,6 @@
 )
 
 tf_cc_test(
->>>>>>> 4c307bd3
     name = "shape_util_test",
     srcs = ["shape_util_test.cc"],
     deps = [
@@ -786,8 +783,6 @@
     ],
 )
 
-<<<<<<< HEAD
-=======
 cc_library(
     name = "parse_flags_from_env",
     srcs = ["parse_flags_from_env.cc"],
@@ -863,7 +858,6 @@
         ],
 )
 
->>>>>>> 4c307bd3
 # -----------------------------------------------------------------------------
 
 # This is a headers target that extra XLA devices can use to prevent circular dependencies.  Devices that are compiled as separate shared objects can also use it to prevent linking of library code.
