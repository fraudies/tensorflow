--- conflicted
+++ resolved
@@ -91,12 +91,8 @@
         return w2.stack()
 
       self.assertAllEqual(
-<<<<<<< HEAD
-          convert([[[4.0, 5.0]], [[6.0, 7.0]], [[8.0, 9.0]]]), c0.eval())
-=======
           convert([[[4.0, 5.0]], [[6.0, 7.0]], [[8.0, 9.0]]]),
           self.evaluate(xla.compile(fn)[0]))
->>>>>>> a751f01a
 
   def testTensorArrayWritePack(self):
     for dtype in self.numeric_tf_types:
@@ -116,11 +112,7 @@
 
         return w2.stack()
 
-<<<<<<< HEAD
-      self.assertAllEqual([3, 0, 1], c0.eval().shape)
-=======
       self.assertAllEqual([3, 0, 1], self.evaluate(xla.compile(fn)[0]).shape)
->>>>>>> a751f01a
 
   def _testTensorArrayWriteConcat(self, tf_dtype):
     with self.cached_session(), self.test_scope():
@@ -137,14 +129,9 @@
         return w2.concat()
 
       self.assertAllEqual(
-<<<<<<< HEAD
-          convert([[4.0, 5.0], [104.0, 105.0], [6.0, 7.0],
-                   [106.0, 107.0], [8.0, 9.0], [204.0, 205.0]]), c0.eval())
-=======
           convert([[4.0, 5.0], [104.0, 105.0], [6.0, 7.0], [106.0, 107.0],
                    [8.0, 9.0], [204.0, 205.0]]),
           self.evaluate(xla.compile(fn)[0]))
->>>>>>> a751f01a
 
   @test_util.disable_control_flow_v2("b/122315751 (concat)")
   def testTensorArrayWriteConcat(self):
@@ -433,11 +420,7 @@
               handle=w0.handle, index=0, dtype=dtype2, flow_in=w0.flow)
 
         with self.assertRaisesOpError("TensorArray dtype is "):
-<<<<<<< HEAD
-          r0_bad.eval()
-=======
           self.evaluate(xla.compile(fn))
->>>>>>> a751f01a
 
         def fn():
           ta = tensor_array_ops.TensorArray(
@@ -562,18 +545,11 @@
         h2 = tensor_array_ops.TensorArray(
             size=1, dtype=dtypes.float32, tensor_array_name="bar")
 
-<<<<<<< HEAD
-      w2 = h2.write(0, 5.0)
-      r2 = w2.read(0)
-      r = r1 + r2
-      self.assertAllClose(9.0, r.eval())
-=======
         w2 = h2.write(0, 5.0)
         r2 = w2.read(0)
         return r1 + r2
 
       self.assertAllClose(9.0, self.evaluate(xla.compile(fn)[0]))
->>>>>>> a751f01a
 
   def _testTensorArrayGradientWriteReadType(self, dtype):
     with self.cached_session() as session, self.test_scope():
@@ -635,34 +611,6 @@
 
   def _testTensorArrayGradientWritePackConcatAndRead(self):
     with self.cached_session() as sess, self.test_scope():
-<<<<<<< HEAD
-      ta = tensor_array_ops.TensorArray(
-          dtype=dtypes.float32,
-          tensor_array_name="foo",
-          size=2,
-          clear_after_read=False)
-
-      value_0 = constant_op.constant([-1.0, 1.0])
-      value_1 = constant_op.constant([-10.0, 10.0])
-
-      w0 = ta.write(0, value_0)
-      w1 = w0.write(1, value_1)
-      p0 = w1.stack()
-      r0 = w1.read(0)
-      s0 = w1.concat()
-
-      # Test gradient accumulation between read(0), pack(), and concat().
-      with ops.control_dependencies([p0, r0, s0]):
-        grad_r = gradients_impl.gradients(
-            ys=[p0, r0, s0],
-            xs=[value_0, value_1],
-            grad_ys=[
-                [[2.0, 3.0], [4.0, 5.0]],  # stack gradient
-                [-0.5, 1.5],  # read(0) gradient
-                [20.0, 30.0, 40.0, 50.0],  # concat gradient
-            ])
-      grad_vals = sess.run(grad_r)  # 2 + 2 entries
-=======
 
       def fn():
         ta = tensor_array_ops.TensorArray(
@@ -692,7 +640,6 @@
               ])
 
       grad_vals = self.evaluate(xla.compile(fn))  # 2 + 2 entries
->>>>>>> a751f01a
 
       self.assertAllClose([2.0 - 0.5 + 20.0, 3.0 + 1.5 + 30.0], grad_vals[0])
       self.assertAllEqual([4.0 + 40.0, 5.0 + 50.0], grad_vals[1])
@@ -717,13 +664,9 @@
         with ops.control_dependencies([r0_readtwice]):
           r1_readtwice = w_readtwice.read(0)
 
-<<<<<<< HEAD
-      self.assertAllEqual([1.0, -1.0], r1_readtwice.eval())
-=======
         return [r0_readtwice, r1_readtwice]
 
       self.assertAllEqual([1.0, -1.0], self.evaluate(xla.compile(fn))[0])
->>>>>>> a751f01a
 
   def _testTensorArrayGradientUnpackRead(self):
     with self.cached_session() as session, self.test_scope():
@@ -797,12 +740,6 @@
 
   def testSizeTensorArray(self):
     with self.cached_session(), self.test_scope():
-<<<<<<< HEAD
-      ta = tensor_array_ops.TensorArray(
-          dtype=dtypes.float32, tensor_array_name="foo", size=3)
-      s = ta.size()
-      self.assertAllEqual(3, s.eval())
-=======
 
       def fn():
         ta = tensor_array_ops.TensorArray(
@@ -810,7 +747,6 @@
         return ta.size()
 
       self.assertAllEqual(3, self.evaluate(xla.compile(fn))[0])
->>>>>>> a751f01a
 
   def testWriteCloseTensorArray(self):
     with self.cached_session(), self.test_scope():
@@ -1059,14 +995,6 @@
 
   def _testTensorArrayEvalEmptyWithDefault(self):
     with self.cached_session(), self.test_scope():
-<<<<<<< HEAD
-      ta = tensor_array_ops.TensorArray(
-          dtype=dtypes.float32, size=0, infer_shape=True)
-      self.assertEqual(0, ta.size().eval())
-      ta = ta.unstack(array_ops.zeros([0, 3, 5]))
-      packed = ta.stack()
-      self.assertAllEqual([0, 3, 5], packed.eval().shape)
-=======
 
       def fn():
         ta = tensor_array_ops.TensorArray(
@@ -1078,7 +1006,6 @@
       [size, stack] = self.evaluate(xla.compile(fn))
       self.assertEqual(0, size)
       self.assertAllEqual([0, 3, 5], stack.shape)
->>>>>>> a751f01a
       # Concatenating zero tensors along their first dimension gives a
       # first dimension of zero
       if not control_flow_util.ENABLE_CONTROL_FLOW_V2:
@@ -1233,13 +1160,8 @@
       self.assertEqual(dtypes.int32, tensor_arrays[1].dtype)
 
       # Tests that the control dependencies was added and executed.
-<<<<<<< HEAD
-      self.assertEqual(1, v0.eval())
-      self.assertEqual(1, v1.eval())
-=======
       self.assertEqual(1.0, v0)
       self.assertEqual(1.0, v1)
->>>>>>> a751f01a
 
       # Tests correct TensorArray.
       self.assertEqual(read0_v, 0)
