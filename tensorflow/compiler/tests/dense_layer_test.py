--- conflicted
+++ resolved
@@ -72,11 +72,7 @@
       x = array_ops.placeholder(shape=[None, None, 3], dtype=np.float32)
       y = layers.dense(x, 3)
 
-<<<<<<< HEAD
-      sess.run(variables.initialize_all_variables())
-=======
       self.evaluate(variables.global_variables_initializer())
->>>>>>> a751f01a
       run_metadata = config_pb2.RunMetadata()
       test_utils.RunWithWarmup(
           sess,
@@ -101,11 +97,7 @@
       with jit_scope():
         y = layers.dense(x, 3)
 
-<<<<<<< HEAD
-      sess.run(variables.initialize_all_variables())
-=======
       self.evaluate(variables.global_variables_initializer())
->>>>>>> a751f01a
       run_metadata = config_pb2.RunMetadata()
       test_utils.RunWithWarmup(
           sess,
@@ -134,11 +126,7 @@
       with jit_scope():
         y = layers.dense(x, 3)
 
-<<<<<<< HEAD
-      sess.run(variables.initialize_all_variables())
-=======
       self.evaluate(variables.global_variables_initializer())
->>>>>>> a751f01a
       run_metadata = config_pb2.RunMetadata()
       test_utils.RunWithWarmup(
           sess,
