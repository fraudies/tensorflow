--- conflicted
+++ resolved
@@ -187,44 +187,6 @@
     ],
 )
 
-<<<<<<< HEAD
-xla_test(
-    name = "util_test",
-    srcs = ["util_test.cc"],
-    deps = [
-        ":batch_dot",
-        ":util",
-        "//tensorflow/compiler/xla:array2d",
-        "//tensorflow/compiler/xla:literal",
-        "//tensorflow/compiler/xla:shape_util",
-        "//tensorflow/compiler/xla:statusor",
-        "//tensorflow/compiler/xla:test",
-        "//tensorflow/compiler/xla:types",
-        "//tensorflow/compiler/xla:xla_data_proto",
-        "//tensorflow/compiler/xla/client:global_data",
-        "//tensorflow/compiler/xla/client:local_client",
-        "//tensorflow/compiler/xla/tests:client_library_test_base",
-        "//tensorflow/compiler/xla/tests:literal_test_util",
-        "//tensorflow/compiler/xla/tests:xla_internal_test_main",
-        "//tensorflow/core:lib",
-        "//tensorflow/core:test",
-    ],
-)
-
-cc_library(
-    name = "while_loop",
-    srcs = ["while_loop.cc"],
-    hdrs = ["while_loop.h"],
-    deps = [
-        ":util",
-        "//tensorflow/compiler/xla:shape_util",
-        "//tensorflow/compiler/xla:status_macros",
-        "//tensorflow/compiler/xla:statusor",
-        "//tensorflow/compiler/xla/client:xla_builder",
-        "//tensorflow/compiler/xla/client:xla_computation",
-        "@com_google_absl//absl/strings",
-        "@com_google_absl//absl/types:span",
-=======
 cc_library(
     name = "data_format",
     srcs = ["data_format.cc"],
@@ -234,6 +196,5 @@
         "//tensorflow/compiler/xla/client:xla_builder",
         "//tensorflow/core:framework",
         "//tensorflow/core:lib",
->>>>>>> a751f01a
     ],
 )