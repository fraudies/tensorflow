licenses(["notice"])  # Apache 2.0

load("//tensorflow:tensorflow.bzl", "tf_cc_binary", "tf_cc_test", "tf_cuda_cc_test")

package_group(
    name = "internal",
    packages = [
        "//tensorflow/compiler/aot/...",
        "//tensorflow/compiler/jit/...",
        "//tensorflow/compiler/tests/...",
        "//tensorflow/compiler/tf2xla/...",
<<<<<<< HEAD
=======
        "//tensorflow/contrib/compiler/...",
        "//tensorflow/python/compiler/...",
>>>>>>> a751f01a
    ],
)

package_group(
    name = "friends",
    includes = [":internal"],
    packages = ["//tensorflow/..."],
)

package(
    default_visibility = [":internal"],
)

load("@local_config_cuda//cuda:build_defs.bzl", "if_cuda_is_configured")
load("//tensorflow/compiler/xla:xla.bzl", "xla_proto_library", "xla_py_proto_library")

cc_library(
    name = "tf2xla_supported_ops_lib",
    srcs = ["tf2xla_supported_ops.cc"],
    hdrs = ["tf2xla_supported_ops.h"],
    visibility = ["//visibility:public"],
    deps = [
        ":xla_compiler",
        "//tensorflow/compiler/tf2xla/kernels:xla_cpu_only_ops",
        "//tensorflow/compiler/tf2xla/kernels:xla_ops",
        "//tensorflow/core:framework",
        "//tensorflow/core:framework_internal",
        "//tensorflow/core:lib",
        "//tensorflow/core:ops",
        "//tensorflow/core:protos_all_cc",
        "@com_google_absl//absl/strings",
    ],
)

tf_cc_binary(
    name = "tf2xla_supported_ops",
    srcs = ["tf2xla_supported_ops_main.cc"],
    visibility = ["//visibility:public"],
    deps = [":tf2xla_supported_ops_lib"],
)

xla_proto_library(
    name = "tf2xla_proto",
    srcs = ["tf2xla.proto"],
    visibility = ["//visibility:public"],
    deps = [
        "//tensorflow/core:protos_all_cc",
    ],
)

xla_py_proto_library(
    name = "tf2xla_py",
    has_services = False,
    api_version = 2,
    visibility = ["//visibility:public"],
    deps = [":tf2xla_proto"],
)

xla_proto_library(
    name = "host_compute_metadata_proto",
    srcs = ["host_compute_metadata.proto"],
    visibility = ["//visibility:public"],
    deps = [
        "//tensorflow/core:protos_all_cc",
    ],
)

cc_library(
    name = "tf2xla",
    srcs = ["tf2xla.cc"],
    hdrs = ["tf2xla.h"],
    visibility = ["//visibility:public"],
    deps = [
        ":common",
        ":functionalize_control_flow",
        ":tf2xla_proto",
        ":tf2xla_util",
        ":xla_compiler",
        "//tensorflow/compiler/tf2xla/kernels:xla_cpu_only_ops",
        "//tensorflow/compiler/tf2xla/kernels:xla_ops",
        "//tensorflow/compiler/xla/client",
        "//tensorflow/compiler/xla/client:xla_computation",
        "//tensorflow/core:core_cpu",
        "//tensorflow/core:core_cpu_internal",
        "//tensorflow/core:framework",
        "//tensorflow/core:framework_internal",
        "//tensorflow/core:lib",
        "//tensorflow/core:protos_all_cc",
        "@com_google_absl//absl/strings",
    ],
)

cc_library(
    name = "xla_compiled_cpu_function",
    srcs = ["xla_compiled_cpu_function.cc"],
    hdrs = ["xla_compiled_cpu_function.h"],
    visibility = ["//visibility:public"],
    deps = [
        # Keep dependencies to a minimum here; this library is used in every AOT
        # binary produced by tfcompile.
        "//tensorflow/compiler/xla:cpu_function_runtime",
        "//tensorflow/compiler/xla:executable_run_options",
        "//tensorflow/core:framework_lite",
    ],
)

tf_cc_test(
    name = "cpu_function_runtime_test",
    srcs = ["cpu_function_runtime_test.cc"],
    deps = [
        "//tensorflow/compiler/xla:cpu_function_runtime",
        "//tensorflow/core:framework",
        "//tensorflow/core:test",
        "//tensorflow/core:test_main",
    ],
)

cc_library(
    name = "xla_jit_compiled_cpu_function",
    srcs = ["xla_jit_compiled_cpu_function.cc"],
    hdrs = ["xla_jit_compiled_cpu_function.h"],
    visibility = ["//visibility:public"],
    deps = [
        ":tf2xla",
        ":tf2xla_proto",
        ":xla_compiled_cpu_function",
        "//tensorflow/compiler/xla:cpu_function_runtime",
        "//tensorflow/compiler/xla:shape_util",
        "//tensorflow/compiler/xla:statusor",
        "//tensorflow/compiler/xla:xla_data_proto",
        "//tensorflow/compiler/xla/client:client_library",
        "//tensorflow/compiler/xla/client:local_client",
        "//tensorflow/compiler/xla/client:xla_computation",
        "//tensorflow/compiler/xla/service:cpu_plugin",
        "//tensorflow/compiler/xla/service/cpu:buffer_info_util",
        "//tensorflow/compiler/xla/service/cpu:cpu_executable",
        "//tensorflow/core:lib",
        "//tensorflow/core:protos_all_cc",
    ],
)

cc_library(
    name = "xla_compiler",
    srcs = [
        "const_analysis.cc",
        "graph_compiler.cc",
        "xla_compilation_device.cc",
        "xla_compiler.cc",
        "xla_context.cc",
        "xla_helpers.cc",
        "xla_op_kernel.cc",
        "xla_op_registry.cc",
        "xla_resource.cc",
        "xla_cpu_backend.cc",
    ] + if_cuda_is_configured([
        "xla_gpu_backend.cc",
    ]),
    hdrs = [
        "const_analysis.h",
        "graph_compiler.h",
        "xla_compilation_device.h",
        "xla_compiler.h",
        "xla_context.h",
        "xla_helpers.h",
        "xla_op_kernel.h",
        "xla_op_registry.h",
        "xla_resource.h",
    ],
    visibility = [":friends"],
    deps = [
        ":common",
        ":host_compute_metadata_proto",
        ":sharding_util",
        ":side_effect_util",
        ":tf2xla_util",
        "//tensorflow/compiler/tf2xla/lib:util",
        "//tensorflow/compiler/xla:literal",
        "//tensorflow/compiler/xla:shape_util",
        "//tensorflow/compiler/xla:status_macros",
        "//tensorflow/compiler/xla:statusor",
        "//tensorflow/compiler/xla:types",
        "//tensorflow/compiler/xla:util",
        "//tensorflow/compiler/xla:xla_data_proto",
        "//tensorflow/compiler/xla/client:client_library",
        "//tensorflow/compiler/xla/client:local_client",
        "//tensorflow/compiler/xla/client:xla_builder",
        "//tensorflow/compiler/xla/client:xla_computation",
        "//tensorflow/compiler/xla/client/lib:arithmetic",
        "//tensorflow/compiler/xla/client/lib:constants",
        "//tensorflow/compiler/xla/client/lib:numeric",
        "//tensorflow/core:core_cpu",
        "//tensorflow/core:core_cpu_internal",
        "//tensorflow/core:framework",
        "//tensorflow/core:lib",
        "//tensorflow/core:lib_internal",
        "//tensorflow/core:protos_all_cc",
        "//tensorflow/core:stream_executor_no_cuda",
        "@com_google_absl//absl/memory",
        "@com_google_absl//absl/types:span",
        "@com_google_absl//absl/types:variant",
    ],
    alwayslink = 1,
)

cc_library(
    name = "common",
    srcs = [
        "literal_util.cc",
        "shape_util.cc",
        "type_util.cc",
    ],
    hdrs = [
        "literal_util.h",
        "shape_util.h",
        "type_util.h",
    ],
    visibility = [":friends"],
    deps = [
        "//tensorflow/compiler/xla:literal",
        "//tensorflow/compiler/xla:shape_util",
        "//tensorflow/compiler/xla:statusor",
        "//tensorflow/compiler/xla:xla_data_proto",
        "//tensorflow/core:core_cpu_internal",
        "//tensorflow/core:framework",
        "//tensorflow/core:lib",
        "//tensorflow/core:protos_all_cc",
        "@com_google_absl//absl/types:span",
    ],
)

cc_library(
    name = "sharding_util",
    srcs = ["sharding_util.cc"],
    hdrs = ["sharding_util.h"],
    visibility = ["//visibility:public"],
    deps = [
        "//tensorflow/compiler/xla:status_macros",
        "//tensorflow/compiler/xla/client:sharding_builder",
        "//tensorflow/core:core_cpu",
        "//tensorflow/core:core_cpu_internal",
        "//tensorflow/core:framework",
        "//tensorflow/core:framework_internal",
        "//tensorflow/core:lib",
        "//tensorflow/core:protos_all_cc",
        "@com_google_absl//absl/strings",
    ],
)

tf_cc_test(
    name = "sharding_util_test",
    srcs = ["sharding_util_test.cc"],
    deps = [
        ":sharding_util",
        "//tensorflow/core:lib",
        "//tensorflow/core:protos_all_cc",
        "//tensorflow/core:test",
        "//tensorflow/core:test_main",
        "//tensorflow/core:testlib",
    ],
)

# Internal targets below this point.

cc_library(
    name = "tf2xla_util",
    srcs = ["tf2xla_util.cc"],
    hdrs = ["tf2xla_util.h"],
    deps = [
        ":sharding_util",
        ":tf2xla_proto",
        "//tensorflow/compiler/xla:status_macros",
        "//tensorflow/compiler/xla:xla_data_proto",
        "//tensorflow/core:core_cpu",
        "//tensorflow/core:core_cpu_internal",
        "//tensorflow/core:framework",
        "//tensorflow/core:framework_internal",
        "//tensorflow/core:graph",
        "//tensorflow/core:lib",
        "//tensorflow/core:protos_all_cc",
        "@com_google_absl//absl/strings",
        "@com_google_absl//absl/types:optional",
    ],
)

tf_cc_test(
    name = "tf2xla_util_test",
    srcs = ["tf2xla_util_test.cc"],
    deps = [
        ":sharding_util",
        ":tf2xla_util",
        "//tensorflow/cc:cc_ops",
        "//tensorflow/cc:function_ops",
        "//tensorflow/cc:functional_ops",
        "//tensorflow/cc:ops",
        "//tensorflow/core:core_cpu_internal",
        "//tensorflow/core:framework",
        "//tensorflow/core:lib",
        "//tensorflow/core:math_ops_op_lib",
        "//tensorflow/core:ops",
        "//tensorflow/core:protos_all_cc",
        "//tensorflow/core:test",
        "//tensorflow/core:test_main",
        "@com_google_absl//absl/strings",
    ],
)

tf_cc_test(
    name = "tf2xla_test",
    srcs = ["tf2xla_test.cc"],
    deps = [
        ":tf2xla",
        ":tf2xla_proto",
        "//tensorflow/compiler/xla:literal",
        "//tensorflow/compiler/xla:literal_util",
        "//tensorflow/compiler/xla:statusor",
        "//tensorflow/compiler/xla/client:client_library",
        "//tensorflow/compiler/xla/client:local_client",
        "//tensorflow/compiler/xla/client:xla_computation",
        "//tensorflow/compiler/xla/service:cpu_plugin",
        "//tensorflow/core:framework",
        "//tensorflow/core:lib",
        "//tensorflow/core:protos_all_cc",
        "//tensorflow/core:test",
        "//tensorflow/core:test_main",
    ],
)

tf_cc_test(
    name = "xla_jit_compiled_cpu_function_test",
    srcs = ["xla_jit_compiled_cpu_function_test.cc"],
    deps = [
        ":tf2xla_proto",
        ":xla_jit_compiled_cpu_function",
        "//tensorflow/compiler/xla:shape_util",
        "//tensorflow/compiler/xla:status_macros",
        "//tensorflow/compiler/xla:statusor",
        "//tensorflow/compiler/xla:xla_data_proto",
        "//tensorflow/compiler/xla/client:local_client",
        "//tensorflow/core:framework",
        "//tensorflow/core:lib",
        "//tensorflow/core:protos_all_cc",
        "//tensorflow/core:test",
        "//tensorflow/core:test_main",
    ],
)

tf_cc_test(
    name = "xla_compiler_test",
    srcs = ["xla_compiler_test.cc"],
    deps = [
        ":side_effect_util",
        ":xla_compiler",
        "//tensorflow/cc:cc_ops",
        "//tensorflow/cc:function_ops",
        "//tensorflow/cc:ops",
        "//tensorflow/cc:resource_variable_ops",
        "//tensorflow/compiler/tf2xla/kernels:xla_ops",
        "//tensorflow/compiler/xla:literal",
        "//tensorflow/compiler/xla:shape_util",
        "//tensorflow/compiler/xla:status_macros",
        "//tensorflow/compiler/xla/client:client_library",
        "//tensorflow/compiler/xla/client:local_client",
        "//tensorflow/compiler/xla/client:xla_builder",
        "//tensorflow/compiler/xla/service:cpu_plugin",
        "//tensorflow/compiler/xla/tests:literal_test_util",
        "//tensorflow/core:core_cpu_internal",
        "//tensorflow/core:framework",
        "//tensorflow/core:lib",
        "//tensorflow/core:tensor_testutil",
        "//tensorflow/core:test",
        "//tensorflow/core:test_main",
        "//tensorflow/core:testlib",
        "@com_google_absl//absl/strings",
    ],
)

tf_cc_test(
    name = "literal_util_test",
    srcs = [
        "literal_util_test.cc",
    ],
    deps = [
        ":common",
        "//tensorflow/compiler/xla:literal",
        "//tensorflow/compiler/xla:literal_util",
        "//tensorflow/core:framework",
        "//tensorflow/core:test",
        "//tensorflow/core:test_main",
        "//tensorflow/core:testlib",
    ],
)

tf_cc_test(
    name = "const_analysis_test",
    size = "small",
    srcs = ["const_analysis_test.cc"],
    deps = [
        ":xla_compiler",
        "//tensorflow/cc:cc_ops",
        "//tensorflow/cc:function_ops",
        "//tensorflow/cc:ops",
        "//tensorflow/compiler/tf2xla/kernels:xla_ops",
        "//tensorflow/core:core_cpu_internal",
        "//tensorflow/core:ops",
        "//tensorflow/core:test",
        "//tensorflow/core:test_main",
    ],
)

cc_library(
<<<<<<< HEAD
    name = "dump_graph",
    srcs = [
        "dump_graph.cc",
        "dump_graph_flags.cc",
        "dump_graph_flags.h",
    ],
    hdrs = [
        "dump_graph.h",
    ],
    deps = [
        "//tensorflow/compiler/xla/legacy_flags:parse_flags_from_env",
        "//tensorflow/core:core_cpu",
        "//tensorflow/core:core_cpu_internal",
        "//tensorflow/core:framework",
        "//tensorflow/core:framework_internal",
        "//tensorflow/core:lib",
        "//tensorflow/core:protos_all_cc",
        "@com_google_absl//absl/strings",
    ],
)

cc_library(
=======
>>>>>>> a751f01a
    name = "functionalize_control_flow_util",
    srcs = [
        "functionalize_control_flow_util.cc",
    ],
    hdrs = [
        "functionalize_control_flow_util.h",
    ],
    deps = [
        "//tensorflow/compiler/tf2xla/ops:xla_ops",
        "//tensorflow/compiler/xla:status_macros",
        "//tensorflow/core:core_cpu",
        "//tensorflow/core:core_cpu_internal",
        "//tensorflow/core:graph",
        "//tensorflow/core:protos_all_cc",
        "@com_google_absl//absl/strings",
    ],
)

cc_library(
    name = "functionalize_cond",
    srcs = [
        "functionalize_cond.cc",
    ],
    hdrs = [
        "functionalize_cond.h",
    ],
    deps = [
        ":functionalize_control_flow_util",
        ":tf2xla_util",
        "//tensorflow/compiler/jit:union_find",
        "//tensorflow/compiler/tf2xla/ops:xla_ops",
        "//tensorflow/compiler/xla:status_macros",
        "//tensorflow/core:core_cpu",
        "//tensorflow/core:core_cpu_internal",
        "//tensorflow/core:framework",
        "//tensorflow/core:graph",
        "//tensorflow/core:lib",
        "@com_google_absl//absl/memory",
        "@com_google_absl//absl/strings",
        "@com_google_absl//absl/types:optional",
    ],
)

cc_library(
    name = "functionalize_control_flow",
    srcs = [
        "functionalize_control_flow.cc",
    ],
    hdrs = [
        "functionalize_control_flow.h",
    ],
    deps = [
        ":functionalize_cond",
        ":functionalize_control_flow_util",
        ":functionalize_while",
        ":tf2xla_util",
        "//tensorflow/compiler/jit:union_find",
        "//tensorflow/compiler/tf2xla/ops:xla_ops",
        "//tensorflow/compiler/xla:status_macros",
        "//tensorflow/core:core_cpu",
        "//tensorflow/core:core_cpu_internal",
        "//tensorflow/core:framework",
        "//tensorflow/core:graph",
        "//tensorflow/core:lib",
        "@com_google_absl//absl/memory",
        "@com_google_absl//absl/types:optional",
    ],
)

cc_library(
    name = "functionalize_control_flow_pass_registration",
    srcs = [
        "functionalize_control_flow_pass_registration.cc",
    ],
    deps = [
        ":functionalize_control_flow",
    ],
    alwayslink = 1,
)

cc_library(
    name = "functionalize_while",
    srcs = [
        "functionalize_while.cc",
    ],
    hdrs = [
        "functionalize_while.h",
    ],
    deps = [
        ":functionalize_cond",
        ":functionalize_control_flow_util",
        ":tf2xla_util",
        "//tensorflow/compiler/jit:union_find",
        "//tensorflow/compiler/tf2xla/ops:xla_ops",
        "//tensorflow/compiler/xla:status_macros",
        "//tensorflow/core:core_cpu",
        "//tensorflow/core:core_cpu_internal",
        "//tensorflow/core:framework",
        "//tensorflow/core:graph",
        "//tensorflow/core:lib",
        "@com_google_absl//absl/memory",
        "@com_google_absl//absl/types:optional",
    ],
)

tf_cc_test(
    name = "functionalize_control_flow_test",
    srcs = ["functionalize_control_flow_test.cc"],
    deps = [
        ":functionalize_control_flow",
        ":test_util",
        "//tensorflow/cc:cc_ops",
        "//tensorflow/cc:cc_ops_internal",
        "//tensorflow/cc:function_ops",
        "//tensorflow/cc:functional_ops",
        "//tensorflow/cc:ops",
        "//tensorflow/cc:resource_variable_ops",
        "//tensorflow/compiler/tf2xla/cc:xla_ops",
        "//tensorflow/compiler/xla:status_macros",
        "//tensorflow/core:core_cpu",
        "//tensorflow/core:core_cpu_internal",
        "//tensorflow/core:framework",
        "//tensorflow/core:framework_internal",
        "//tensorflow/core:ops",
        "//tensorflow/core:resource_variable_ops_op_lib",
        "//tensorflow/core:test",
        "//tensorflow/core:test_main",
    ],
)

tf_cc_test(
    name = "functionalize_cond_test",
    srcs = ["functionalize_cond_test.cc"],
    deps = [
        ":functionalize_cond",
        ":functionalize_control_flow",
        ":test_util",
        "//tensorflow/cc:cc_ops",
        "//tensorflow/cc:cc_ops_internal",
        "//tensorflow/cc:function_ops",
        "//tensorflow/cc:ops",
        "//tensorflow/cc:resource_variable_ops",
        "//tensorflow/compiler/tf2xla/cc:xla_ops",
        "//tensorflow/compiler/xla:status_macros",
        "//tensorflow/core:core_cpu",
        "//tensorflow/core:core_cpu_internal",
        "//tensorflow/core:framework",
        "//tensorflow/core:framework_internal",
        "//tensorflow/core:ops",
        "//tensorflow/core:resource_variable_ops_op_lib",
        "//tensorflow/core:test",
        "//tensorflow/core:test_main",
        "//tensorflow/core:testlib",
    ],
)

cc_library(
    name = "test_util",
    testonly = 1,
    srcs = ["test_util.cc"],
    hdrs = ["test_util.h"],
    deps = [
        "//tensorflow/compiler/xla:status_macros",
        "//tensorflow/core:core_cpu",
        "//tensorflow/core:framework",
        "//tensorflow/core:framework_internal",
        "//tensorflow/core:lib",
        "//tensorflow/core:protos_all_cc",
    ],
)

tf_cc_test(
    name = "xla_op_registry_test",
    srcs = ["xla_op_registry_test.cc"],
    deps = [
        ":xla_compiler",
        "//tensorflow/core:test",
        "//tensorflow/core:test_main",
    ],
)

cc_library(
    name = "resource_operation_table",
    srcs = ["resource_operation_table.cc"],
    hdrs = ["resource_operation_table.h"],
    deps = [
        "//tensorflow/core:lib",
        "//tensorflow/core:ops",
        "@com_google_absl//absl/algorithm:container",
        "@com_google_absl//absl/container:flat_hash_map",
        "@com_google_absl//absl/strings",
    ],
)

tf_cc_test(
    name = "resource_operation_table_test",
    srcs = ["resource_operation_table_test.cc"],
    deps = [
        ":resource_operation_table",
        ":xla_compiler",
        "//tensorflow/compiler/tf2xla/kernels:xla_ops",
        "//tensorflow/core:test",
        "//tensorflow/core:test_main",
        "@com_google_absl//absl/algorithm:container",
        "@com_google_absl//absl/container:flat_hash_map",
        "@com_google_absl//absl/strings",
    ],
)

cc_library(
    name = "side_effect_util",
    srcs = ["side_effect_util.cc"],
    hdrs = ["side_effect_util.h"],
    visibility = [":friends"],
    deps = [
        "//tensorflow/core:core_cpu",
        "@com_google_absl//absl/strings",
    ],
)

tf_cuda_cc_test(
    name = "fused_batchnorm_reserve_space_test",
    size = "medium",
    srcs = ["fused_batchnorm_reserve_space_test.cc"],
    deps = [
        "//tensorflow/cc:cc_ops",
        "//tensorflow/compiler/jit",
        "//tensorflow/core:core_cpu",
        "//tensorflow/core:framework",
        "//tensorflow/core:framework_internal",
        "//tensorflow/core:lib",
        "//tensorflow/core:protos_all_cc",
        "//tensorflow/core:tensorflow",
        "//tensorflow/core:test",
        "//tensorflow/core:test_main",
        "//tensorflow/core:testlib",
        "//tensorflow/core/kernels:ops_testutil",
        "//tensorflow/core/kernels:ops_util",
        "@com_google_absl//absl/algorithm:container",
    ],
)<|MERGE_RESOLUTION|>--- conflicted
+++ resolved
@@ -9,11 +9,8 @@
         "//tensorflow/compiler/jit/...",
         "//tensorflow/compiler/tests/...",
         "//tensorflow/compiler/tf2xla/...",
-<<<<<<< HEAD
-=======
         "//tensorflow/contrib/compiler/...",
         "//tensorflow/python/compiler/...",
->>>>>>> a751f01a
     ],
 )
 
@@ -424,31 +421,6 @@
 )
 
 cc_library(
-<<<<<<< HEAD
-    name = "dump_graph",
-    srcs = [
-        "dump_graph.cc",
-        "dump_graph_flags.cc",
-        "dump_graph_flags.h",
-    ],
-    hdrs = [
-        "dump_graph.h",
-    ],
-    deps = [
-        "//tensorflow/compiler/xla/legacy_flags:parse_flags_from_env",
-        "//tensorflow/core:core_cpu",
-        "//tensorflow/core:core_cpu_internal",
-        "//tensorflow/core:framework",
-        "//tensorflow/core:framework_internal",
-        "//tensorflow/core:lib",
-        "//tensorflow/core:protos_all_cc",
-        "@com_google_absl//absl/strings",
-    ],
-)
-
-cc_library(
-=======
->>>>>>> a751f01a
     name = "functionalize_control_flow_util",
     srcs = [
         "functionalize_control_flow_util.cc",
