--- conflicted
+++ resolved
@@ -2,12 +2,7 @@
 
 package(
     default_visibility = [
-<<<<<<< HEAD
-        "//learning/tfx:__subpackages__",
-        "//tensorflow:internal",
-=======
         "//visibility:public",
->>>>>>> a751f01a
     ],
 )
 
