# -*- Python -*-
"""Repository rule for CUDA autoconfiguration.

`cuda_configure` depends on the following environment variables:

  * `TF_NEED_CUDA`: Whether to enable building with CUDA.
  * `GCC_HOST_COMPILER_PATH`: The GCC host compiler path
  * `TF_CUDA_CLANG`: Whether to use clang as a cuda compiler.
  * `CLANG_CUDA_COMPILER_PATH`: The clang compiler path that will be used for
    both host and device code compilation if TF_CUDA_CLANG is 1.
  * `TF_DOWNLOAD_CLANG`: Whether to download a recent release of clang
    compiler and use it to build tensorflow. When this option is set
    CLANG_CUDA_COMPILER_PATH is ignored.
  * `CUDA_TOOLKIT_PATH`: The path to the CUDA toolkit. Default is
    `/usr/local/cuda`.
  * `TF_CUDA_VERSION`: The version of the CUDA toolkit. If this is blank, then
    use the system default.
  * `TF_CUDNN_VERSION`: The version of the cuDNN library.
  * `CUDNN_INSTALL_PATH`: The path to the cuDNN library. Default is
    `/usr/local/cuda`.
  * `TF_CUDA_COMPUTE_CAPABILITIES`: The CUDA compute capabilities. Default is
    `3.5,5.2`.
  * `PYTHON_BIN_PATH`: The python binary path
"""

load("//third_party/clang_toolchain:download_clang.bzl", "download_clang")
load(
    "@bazel_tools//tools/cpp:lib_cc_configure.bzl",
    "escape_string",
    "get_env_var",
)
load(
    "@bazel_tools//tools/cpp:windows_cc_configure.bzl",
    "find_msvc_tool",
    "find_vc_path",
    "setup_vc_env_vars",
)

_GCC_HOST_COMPILER_PATH = "GCC_HOST_COMPILER_PATH"
_GCC_HOST_COMPILER_PREFIX = "GCC_HOST_COMPILER_PREFIX"
_CLANG_CUDA_COMPILER_PATH = "CLANG_CUDA_COMPILER_PATH"
_CUDA_TOOLKIT_PATH = "CUDA_TOOLKIT_PATH"
_TF_CUDA_VERSION = "TF_CUDA_VERSION"
_TF_CUDNN_VERSION = "TF_CUDNN_VERSION"
_CUDNN_INSTALL_PATH = "CUDNN_INSTALL_PATH"
_TF_CUDA_COMPUTE_CAPABILITIES = "TF_CUDA_COMPUTE_CAPABILITIES"
_TF_CUDA_CONFIG_REPO = "TF_CUDA_CONFIG_REPO"
_TF_DOWNLOAD_CLANG = "TF_DOWNLOAD_CLANG"
_PYTHON_BIN_PATH = "PYTHON_BIN_PATH"

_DEFAULT_CUDA_VERSION = ""
_DEFAULT_CUDNN_VERSION = ""
_DEFAULT_CUDA_TOOLKIT_PATH = "/usr/local/cuda"
_DEFAULT_CUDNN_INSTALL_PATH = "/usr/local/cuda"
_DEFAULT_CUDA_COMPUTE_CAPABILITIES = ["3.5", "5.2"]

# Lookup paths for CUDA / cuDNN libraries, relative to the install directories.
#
# Paths will be tried out in the order listed below. The first successful path
# will be used. For example, when looking for the cudart libraries, the first
# attempt will be lib64/cudart inside the CUDA toolkit.
CUDA_LIB_PATHS = [
    "lib64/",
    "lib64/stubs/",
    "lib/powerpc64le-linux-gnu/",
    "lib/x86_64-linux-gnu/",
    "lib/x64/",
    "lib/",
    "",
]

# Lookup paths for cupti.h, relative to the CUDA toolkit directory.
#
# On most systems, the cupti library is not installed in the same directory as
# the other CUDA libraries but rather in a special extras/CUPTI directory.
CUPTI_HEADER_PATHS = [
    "extras/CUPTI/include/",
    "include/cuda/CUPTI/",
    "include/",
]

# Lookup paths for the cupti library, relative to the
#
# On most systems, the cupti library is not installed in the same directory as
# the other CUDA libraries but rather in a special extras/CUPTI directory.
CUPTI_LIB_PATHS = [
    "extras/CUPTI/lib64/",
    "lib/powerpc64le-linux-gnu/",
    "lib/x86_64-linux-gnu/",
    "lib64/",
    "extras/CUPTI/libx64/",
    "extras/CUPTI/lib/",
    "lib/",
]

# Lookup paths for CUDA headers (cuda.h) relative to the CUDA toolkit directory.
CUDA_INCLUDE_PATHS = [
    "include/",
    "include/cuda/",
]

# Lookup paths for cudnn.h relative to the CUDNN install directory.
CUDNN_INCLUDE_PATHS = [
    "",
    "include/",
    "include/cuda/",
]

# Lookup paths for NVVM libdevice relative to the CUDA directory toolkit.
#
# libdevice implements mathematical functions for GPU kernels, and is provided
# in NVVM bitcode (a subset of LLVM bitcode).
NVVM_LIBDEVICE_PATHS = [
    "nvvm/libdevice/",
    "share/cuda/",
    "lib/nvidia-cuda-toolkit/libdevice/",
]

# Files used to detect the NVVM libdevice path.
NVVM_LIBDEVICE_FILES = [
    # CUDA 9.0 has a single file.
    "libdevice.10.bc",

    # CUDA 8.0 has separate files for compute versions 2.0, 3.0, 3.5 and 5.0.
    # Probing for one of them is sufficient.
    "libdevice.compute_20.10.bc",
]

def _get_python_bin(repository_ctx):
    """Gets the python bin path."""
    python_bin = repository_ctx.os.environ.get(_PYTHON_BIN_PATH)
    if python_bin != None:
        return python_bin
    python_bin_name = "python.exe" if _is_windows(repository_ctx) else "python"
    python_bin_path = repository_ctx.which(python_bin_name)
    if python_bin_path != None:
        return str(python_bin_path)
    auto_configure_fail(
        "Cannot find python in PATH, please make sure " +
        "python is installed and add its directory in PATH, or --define " +
        "%s='/something/else'.\nPATH=%s" % (
            _PYTHON_BIN_PATH,
            repository_ctx.os.environ.get("PATH", ""),
        ),
    )

def _get_nvcc_tmp_dir_for_windows(repository_ctx):
    """Return the Windows tmp directory for nvcc to generate intermediate source files."""
    escaped_tmp_dir = escape_string(
        get_env_var(repository_ctx, "TMP", "C:\\Windows\\Temp").replace(
            "\\",
            "\\\\",
        ),
    )
    return escaped_tmp_dir + "\\\\nvcc_inter_files_tmp_dir"

def _get_nvcc_tmp_dir_for_unix(repository_ctx):
    """Return the UNIX tmp directory for nvcc to generate intermediate source files."""
    escaped_tmp_dir = escape_string(
        get_env_var(repository_ctx, "TMPDIR", "/tmp"),
    )
    return escaped_tmp_dir + "/nvcc_inter_files_tmp_dir"

def _get_msvc_compiler(repository_ctx):
    vc_path = find_vc_path(repository_ctx)
    return find_msvc_tool(repository_ctx, vc_path, "cl.exe").replace("\\", "/")

def _get_win_cuda_defines(repository_ctx):
    """Return CROSSTOOL defines for Windows"""

    # If we are not on Windows, return empty vaules for Windows specific fields.
    # This ensures the CROSSTOOL file parser is happy.
    if not _is_windows(repository_ctx):
        return {
            "%{msvc_env_tmp}": "",
            "%{msvc_env_path}": "",
            "%{msvc_env_include}": "",
            "%{msvc_env_lib}": "",
            "%{msvc_cl_path}": "",
            "%{msvc_ml_path}": "",
            "%{msvc_link_path}": "",
            "%{msvc_lib_path}": "",
            "%{cxx_builtin_include_directory}": "",
        }

    vc_path = find_vc_path(repository_ctx)
    if not vc_path:
        auto_configure_fail(
            "Visual C++ build tools not found on your machine." +
            "Please check your installation following https://docs.bazel.build/versions/master/windows.html#using",
        )
        return {}

    env = setup_vc_env_vars(repository_ctx, vc_path)
    escaped_paths = escape_string(env["PATH"])
    escaped_include_paths = escape_string(env["INCLUDE"])
    escaped_lib_paths = escape_string(env["LIB"])
    escaped_tmp_dir = escape_string(
        get_env_var(repository_ctx, "TMP", "C:\\Windows\\Temp").replace(
            "\\",
            "\\\\",
        ),
    )

    msvc_cl_path = _get_python_bin(repository_ctx)
    msvc_ml_path = find_msvc_tool(repository_ctx, vc_path, "ml64.exe").replace(
        "\\",
        "/",
    )
    msvc_link_path = find_msvc_tool(repository_ctx, vc_path, "link.exe").replace(
        "\\",
        "/",
    )
    msvc_lib_path = find_msvc_tool(repository_ctx, vc_path, "lib.exe").replace(
        "\\",
        "/",
    )

    # nvcc will generate some temporary source files under %{nvcc_tmp_dir}
    # The generated files are guranteed to have unique name, so they can share the same tmp directory
    escaped_cxx_include_directories = [
        "cxx_builtin_include_directory: \"%s\"" %
        _get_nvcc_tmp_dir_for_windows(repository_ctx),
    ]
    for path in escaped_include_paths.split(";"):
        if path:
            escaped_cxx_include_directories.append(
                "cxx_builtin_include_directory: \"%s\"" % path,
            )

    return {
        "%{msvc_env_tmp}": escaped_tmp_dir,
        "%{msvc_env_path}": escaped_paths,
        "%{msvc_env_include}": escaped_include_paths,
        "%{msvc_env_lib}": escaped_lib_paths,
        "%{msvc_cl_path}": msvc_cl_path,
        "%{msvc_ml_path}": msvc_ml_path,
        "%{msvc_link_path}": msvc_link_path,
        "%{msvc_lib_path}": msvc_lib_path,
        "%{cxx_builtin_include_directory}": "\n".join(escaped_cxx_include_directories),
    }

<<<<<<< HEAD
  vc_path = find_vc_path(repository_ctx)
  if not vc_path:
    auto_configure_fail(
        "Visual C++ build tools not found on your machine." +
        "Please check your installation following https://docs.bazel.build/versions/master/windows.html#using"
    )
    return {}

  env = setup_vc_env_vars(repository_ctx, vc_path)
  escaped_paths = escape_string(env["PATH"])
  escaped_include_paths = escape_string(env["INCLUDE"])
  escaped_lib_paths = escape_string(env["LIB"])
  escaped_tmp_dir = escape_string(
      get_env_var(repository_ctx, "TMP", "C:\\Windows\\Temp").replace(
          "\\", "\\\\"),)

  msvc_cl_path = "windows/msvc_wrapper_for_nvcc.bat"
  msvc_ml_path = find_msvc_tool(repository_ctx, vc_path, "ml64.exe").replace(
      "\\", "/")
  msvc_link_path = find_msvc_tool(repository_ctx, vc_path, "link.exe").replace(
      "\\", "/")
  msvc_lib_path = find_msvc_tool(repository_ctx, vc_path, "lib.exe").replace(
      "\\", "/")

  # nvcc will generate some temporary source files under %{nvcc_tmp_dir}
  # The generated files are guranteed to have unique name, so they can share the same tmp directory
  escaped_cxx_include_directories = [
      "cxx_builtin_include_directory: \"%s\"" %
      _get_nvcc_tmp_dir_for_windows(repository_ctx)
  ]
  for path in escaped_include_paths.split(";"):
    if path:
      escaped_cxx_include_directories.append(
          "cxx_builtin_include_directory: \"%s\"" % path)

  return {
      "%{msvc_env_tmp}":
          escaped_tmp_dir,
      "%{msvc_env_path}":
          escaped_paths,
      "%{msvc_env_include}":
          escaped_include_paths,
      "%{msvc_env_lib}":
          escaped_lib_paths,
      "%{msvc_cl_path}":
          msvc_cl_path,
      "%{msvc_ml_path}":
          msvc_ml_path,
      "%{msvc_link_path}":
          msvc_link_path,
      "%{msvc_lib_path}":
          msvc_lib_path,
      "%{cxx_builtin_include_directory}":
          "\n".join(escaped_cxx_include_directories),
  }

=======
>>>>>>> a751f01a
# TODO(dzc): Once these functions have been factored out of Bazel's
# cc_configure.bzl, load them from @bazel_tools instead.
# BEGIN cc_configure common functions.
def find_cc(repository_ctx):
    """Find the C++ compiler."""
    if _is_windows(repository_ctx):
        return _get_msvc_compiler(repository_ctx)

    if _use_cuda_clang(repository_ctx):
        target_cc_name = "clang"
        cc_path_envvar = _CLANG_CUDA_COMPILER_PATH
        if _flag_enabled(repository_ctx, _TF_DOWNLOAD_CLANG):
            return "extra_tools/bin/clang"
    else:
        target_cc_name = "gcc"
        cc_path_envvar = _GCC_HOST_COMPILER_PATH
    cc_name = target_cc_name

    if cc_path_envvar in repository_ctx.os.environ:
        cc_name_from_env = repository_ctx.os.environ[cc_path_envvar].strip()
        if cc_name_from_env:
            cc_name = cc_name_from_env
    if cc_name.startswith("/"):
        # Absolute path, maybe we should make this supported by our which function.
        return cc_name
    cc = repository_ctx.which(cc_name)
    if cc == None:
        fail(("Cannot find {}, either correct your path or set the {}" +
              " environment variable").format(target_cc_name, cc_path_envvar))
    return cc

_INC_DIR_MARKER_BEGIN = "#include <...>"

# OSX add " (framework directory)" at the end of line, strip it.
_OSX_FRAMEWORK_SUFFIX = " (framework directory)"
_OSX_FRAMEWORK_SUFFIX_LEN = len(_OSX_FRAMEWORK_SUFFIX)

def _cxx_inc_convert(path):
    """Convert path returned by cc -E xc++ in a complete path."""
    path = path.strip()
    if path.endswith(_OSX_FRAMEWORK_SUFFIX):
        path = path[:-_OSX_FRAMEWORK_SUFFIX_LEN].strip()
    return path

def _normalize_include_path(repository_ctx, path):
    """Normalizes include paths before writing them to the crosstool.

      If path points inside the 'crosstool' folder of the repository, a relative
      path is returned.
      If path points outside the 'crosstool' folder, an absolute path is returned.
      """
    path = str(repository_ctx.path(path))
    crosstool_folder = str(repository_ctx.path(".").get_child("crosstool"))

    if path.startswith(crosstool_folder):
        # We drop the path to "$REPO/crosstool" and a trailing path separator.
        return path[len(crosstool_folder) + 1:]
    return path

def _get_cxx_inc_directories_impl(repository_ctx, cc, lang_is_cpp):
    """Compute the list of default C or C++ include directories."""
    if lang_is_cpp:
        lang = "c++"
    else:
        lang = "c"
    result = repository_ctx.execute([cc, "-E", "-x" + lang, "-", "-v"])
    index1 = result.stderr.find(_INC_DIR_MARKER_BEGIN)
    if index1 == -1:
        return []
    index1 = result.stderr.find("\n", index1)
    if index1 == -1:
        return []
    index2 = result.stderr.rfind("\n ")
    if index2 == -1 or index2 < index1:
        return []
    index2 = result.stderr.find("\n", index2 + 1)
    if index2 == -1:
        inc_dirs = result.stderr[index1 + 1:]
    else:
        inc_dirs = result.stderr[index1 + 1:index2].strip()

    return [
        _normalize_include_path(repository_ctx, _cxx_inc_convert(p))
        for p in inc_dirs.split("\n")
    ]

def get_cxx_inc_directories(repository_ctx, cc):
    """Compute the list of default C and C++ include directories."""

    # For some reason `clang -xc` sometimes returns include paths that are
    # different from the ones from `clang -xc++`. (Symlink and a dir)
    # So we run the compiler with both `-xc` and `-xc++` and merge resulting lists
    includes_cpp = _get_cxx_inc_directories_impl(repository_ctx, cc, True)
    includes_c = _get_cxx_inc_directories_impl(repository_ctx, cc, False)

    return includes_cpp + [
        inc
        for inc in includes_c
        if inc not in includes_cpp
    ]

def auto_configure_fail(msg):
    """Output failure message when cuda configuration fails."""
    red = "\033[0;31m"
    no_color = "\033[0m"
    fail("\n%sCuda Configuration Error:%s %s\n" % (red, no_color, msg))

# END cc_configure common functions (see TODO above).

def _host_compiler_includes(repository_ctx, cc):
    """Generates the cxx_builtin_include_directory entries for gcc inc dirs.

      Args:
        repository_ctx: The repository context.
        cc: The path to the gcc host compiler.

      Returns:
        A string containing the cxx_builtin_include_directory for each of the gcc
        host compiler include directories, which can be added to the CROSSTOOL
        file.
      """
    inc_dirs = get_cxx_inc_directories(repository_ctx, cc)
    inc_entries = []
    for inc_dir in inc_dirs:
        inc_entries.append("  cxx_builtin_include_directory: \"%s\"" % inc_dir)
    return "\n".join(inc_entries)

def _cuda_include_path(repository_ctx, cuda_config):
    """Generates the cxx_builtin_include_directory entries for cuda inc dirs.

      Args:
        repository_ctx: The repository context.
        cc: The path to the gcc host compiler.

      Returns:
        A string containing the cxx_builtin_include_directory for each of the gcc
        host compiler include directories, which can be added to the CROSSTOOL
        file.
      """
    nvcc_path = repository_ctx.path("%s/bin/nvcc%s" % (
        cuda_config.cuda_toolkit_path,
        ".exe" if cuda_config.cpu_value == "Windows" else "",
    ))
    result = repository_ctx.execute([
        nvcc_path,
        "-v",
        "/dev/null",
        "-o",
        "/dev/null",
    ])
    target_dir = ""
    for one_line in result.stderr.splitlines():
        if one_line.startswith("#$ _TARGET_DIR_="):
            target_dir = (
                cuda_config.cuda_toolkit_path + "/" + one_line.replace(
                    "#$ _TARGET_DIR_=",
                    "",
                ) + "/include"
            )
    inc_entries = []
    if target_dir != "":
        inc_entries.append("  cxx_builtin_include_directory: \"%s\"" % target_dir)
    default_include = cuda_config.cuda_toolkit_path + "/include"
    inc_entries.append(
        "  cxx_builtin_include_directory: \"%s\"" % default_include,
    )
    return "\n".join(inc_entries)

def enable_cuda(repository_ctx):
    if "TF_NEED_CUDA" in repository_ctx.os.environ:
        enable_cuda = repository_ctx.os.environ["TF_NEED_CUDA"].strip()
        return enable_cuda == "1"
    return False

def cuda_toolkit_path(repository_ctx):
    """Finds the cuda toolkit directory.

      Args:
        repository_ctx: The repository context.

      Returns:
        A speculative real path of the cuda toolkit install directory.
      """
    cuda_toolkit_path = _DEFAULT_CUDA_TOOLKIT_PATH
    if _CUDA_TOOLKIT_PATH in repository_ctx.os.environ:
        cuda_toolkit_path = repository_ctx.os.environ[_CUDA_TOOLKIT_PATH].strip()
    if not repository_ctx.path(cuda_toolkit_path).exists:
        auto_configure_fail("Cannot find cuda toolkit path.")
    return str(repository_ctx.path(cuda_toolkit_path).realpath)

def _cudnn_install_basedir(repository_ctx):
    """Finds the cudnn install directory."""
    cudnn_install_path = _DEFAULT_CUDNN_INSTALL_PATH
    if _CUDNN_INSTALL_PATH in repository_ctx.os.environ:
        cudnn_install_path = repository_ctx.os.environ[_CUDNN_INSTALL_PATH].strip()
    if not repository_ctx.path(cudnn_install_path).exists:
        auto_configure_fail("Cannot find cudnn install path.")
    return cudnn_install_path

def matches_version(environ_version, detected_version):
    """Checks whether the user-specified version matches the detected version.

      This function performs a weak matching so that if the user specifies only
      the
      major or major and minor versions, the versions are still considered
      matching
      if the version parts match. To illustrate:

          environ_version  detected_version  result
          -----------------------------------------
          5.1.3            5.1.3             True
          5.1              5.1.3             True
          5                5.1               True
          5.1.3            5.1               False
          5.2.3            5.1.3             False

      Args:
        environ_version: The version specified by the user via environment
          variables.
        detected_version: The version autodetected from the CUDA installation on
          the system.
      Returns: True if user-specified version matches detected version and False
        otherwise.
    """
    environ_version_parts = environ_version.split(".")
    detected_version_parts = detected_version.split(".")
    if len(detected_version_parts) < len(environ_version_parts):
        return False
    for i, part in enumerate(detected_version_parts):
        if i >= len(environ_version_parts):
            break
        if part != environ_version_parts[i]:
            return False
    return True

_NVCC_VERSION_PREFIX = "Cuda compilation tools, release "

def _cuda_version(repository_ctx, cuda_toolkit_path, cpu_value):
    """Detects the version of CUDA installed on the system.

      Args:
        repository_ctx: The repository context.
        cuda_toolkit_path: The CUDA install directory.

      Returns:
        String containing the version of CUDA.
      """

    # Run nvcc --version and find the line containing the CUDA version.
    nvcc_path = repository_ctx.path("%s/bin/nvcc%s" % (
        cuda_toolkit_path,
        ".exe" if cpu_value == "Windows" else "",
    ))
    if not nvcc_path.exists:
        auto_configure_fail("Cannot find nvcc at %s" % str(nvcc_path))
    result = repository_ctx.execute([str(nvcc_path), "--version"])
    if result.stderr:
        auto_configure_fail("Error running nvcc --version: %s" % result.stderr)
    lines = result.stdout.splitlines()
    version_line = lines[len(lines) - 1]
    if version_line.find(_NVCC_VERSION_PREFIX) == -1:
        auto_configure_fail(
            "Could not parse CUDA version from nvcc --version. Got: %s" %
            result.stdout,
        )

    # Parse the CUDA version from the line containing the CUDA version.
    prefix_removed = version_line.replace(_NVCC_VERSION_PREFIX, "")
    parts = prefix_removed.split(",")
    if len(parts) != 2 or len(parts[0]) < 2:
        auto_configure_fail(
            "Could not parse CUDA version from nvcc --version. Got: %s" %
            result.stdout,
        )
    full_version = parts[1].strip()
    if full_version.startswith("V"):
        full_version = full_version[1:]

    # Check whether TF_CUDA_VERSION was set by the user and fail if it does not
    # match the detected version.
    environ_version = ""
    if _TF_CUDA_VERSION in repository_ctx.os.environ:
        environ_version = repository_ctx.os.environ[_TF_CUDA_VERSION].strip()
    if environ_version and not matches_version(environ_version, full_version):
        auto_configure_fail(
            ("CUDA version detected from nvcc (%s) does not match " +
             "TF_CUDA_VERSION (%s)") % (full_version, environ_version),
        )

    # We only use the version consisting of the major and minor version numbers.
    version_parts = full_version.split(".")
    if len(version_parts) < 2:
        auto_configure_fail("CUDA version detected from nvcc (%s) is incomplete.")
    if cpu_value == "Windows":
        version = "64_%s%s" % (version_parts[0], version_parts[1])
    else:
        version = "%s.%s" % (version_parts[0], version_parts[1])
    return version

_DEFINE_CUDNN_MAJOR = "#define CUDNN_MAJOR"
_DEFINE_CUDNN_MINOR = "#define CUDNN_MINOR"
_DEFINE_CUDNN_PATCHLEVEL = "#define CUDNN_PATCHLEVEL"

def find_cuda_define(repository_ctx, header_dir, header_file, define):
    """Returns the value of a #define in a header file.

      Greps through a header file and returns the value of the specified #define.
      If the #define is not found, then raise an error.

      Args:
        repository_ctx: The repository context.
        header_dir: The directory containing the header file.
        header_file: The header file name.
        define: The #define to search for.

      Returns:
        The value of the #define found in the header.
      """

    # Confirm location of the header and grep for the line defining the macro.
    h_path = repository_ctx.path("%s/%s" % (header_dir, header_file))
    if not h_path.exists:
        auto_configure_fail("Cannot find %s at %s" % (header_file, str(h_path)))
    result = repository_ctx.execute(
        # Grep one more lines as some #defines are splitted into two lines.
        [
            "grep",
            "--color=never",
            "-A1",
            "-E",
            define,
            str(h_path),
        ],
    )
    if result.stderr:
        auto_configure_fail("Error reading %s: %s" % (str(h_path), result.stderr))

    # Parse the version from the line defining the macro.
    if result.stdout.find(define) == -1:
        auto_configure_fail(
            "Cannot find line containing '%s' in %s" % (define, h_path),
        )

    # Split results to lines
    lines = result.stdout.split("\n")
    num_lines = len(lines)
    for l in range(num_lines):
        line = lines[l]
        if define in line:  # Find the line with define
            version = line
            if l != num_lines - 1 and line[-1] == "\\":  # Add next line, if multiline
                version = version[:-1] + lines[l + 1]
            break

    # Remove any comments
    version = version.split("//")[0]

    # Remove define name
    version = version.replace(define, "").strip()

    # Remove the code after the version number.
    version_end = version.find(" ")
    if version_end != -1:
        if version_end == 0:
            auto_configure_fail(
                "Cannot extract the version from line containing '%s' in %s" %
                (define, str(h_path)),
            )
        version = version[:version_end].strip()
    return version

def _cudnn_version(repository_ctx, cudnn_install_basedir, cpu_value):
    """Detects the version of cuDNN installed on the system.

      Args:
        repository_ctx: The repository context.
        cpu_value: The name of the host operating system.
        cudnn_install_basedir: The cuDNN install directory.

      Returns:
        A string containing the version of cuDNN.
      """
    cudnn_header_dir = _find_cudnn_header_dir(
        repository_ctx,
        cudnn_install_basedir,
    )
    major_version = find_cuda_define(
        repository_ctx,
        cudnn_header_dir,
        "cudnn.h",
        _DEFINE_CUDNN_MAJOR,
    )
    minor_version = find_cuda_define(
        repository_ctx,
        cudnn_header_dir,
        "cudnn.h",
        _DEFINE_CUDNN_MINOR,
    )
    patch_version = find_cuda_define(
        repository_ctx,
        cudnn_header_dir,
        "cudnn.h",
        _DEFINE_CUDNN_PATCHLEVEL,
    )
    full_version = "%s.%s.%s" % (major_version, minor_version, patch_version)

    # Check whether TF_CUDNN_VERSION was set by the user and fail if it does not
    # match the detected version.
    environ_version = ""
    if _TF_CUDNN_VERSION in repository_ctx.os.environ:
        environ_version = repository_ctx.os.environ[_TF_CUDNN_VERSION].strip()
    if environ_version and not matches_version(environ_version, full_version):
        cudnn_h_path = repository_ctx.path(
            "%s/include/cudnn.h" % cudnn_install_basedir,
        )
        auto_configure_fail(("cuDNN version detected from %s (%s) does not match " +
                             "TF_CUDNN_VERSION (%s)") %
                            (str(cudnn_h_path), full_version, environ_version))

    # Only use the major version to match the SONAME of the library.
    version = major_version
    if cpu_value == "Windows":
        version = "64_" + version
    return version

def compute_capabilities(repository_ctx):
    """Returns a list of strings representing cuda compute capabilities."""
    if _TF_CUDA_COMPUTE_CAPABILITIES not in repository_ctx.os.environ:
        return _DEFAULT_CUDA_COMPUTE_CAPABILITIES
    capabilities_str = repository_ctx.os.environ[_TF_CUDA_COMPUTE_CAPABILITIES]
    capabilities = capabilities_str.split(",")
    for capability in capabilities:
        # Workaround for Skylark's lack of support for regex. This check should
        # be equivalent to checking:
        #     if re.match("[0-9]+.[0-9]+", capability) == None:
        parts = capability.split(".")
        if len(parts) != 2 or not parts[0].isdigit() or not parts[1].isdigit():
            auto_configure_fail("Invalid compute capability: %s" % capability)
    return capabilities

def get_cpu_value(repository_ctx):
    """Returns the name of the host operating system.

      Args:
        repository_ctx: The repository context.

      Returns:
        A string containing the name of the host operating system.
      """
    os_name = repository_ctx.os.name.lower()
    if os_name.startswith("mac os"):
        return "Darwin"
    if os_name.find("windows") != -1:
        return "Windows"
    result = repository_ctx.execute(["uname", "-s"])
    return result.stdout.strip()

def _is_windows(repository_ctx):
    """Returns true if the host operating system is windows."""
    return get_cpu_value(repository_ctx) == "Windows"

def lib_name(base_name, cpu_value, version = None, static = False):
    """Constructs the platform-specific name of a library.

      Args:
        base_name: The name of the library, such as "cudart"
        cpu_value: The name of the host operating system.
        version: The version of the library.
        static: True the library is static or False if it is a shared object.

      Returns:
        The platform-specific name of the library.
      """
    version = "" if not version else "." + version
    if cpu_value in ("Linux", "FreeBSD"):
        if static:
            return "lib%s.a" % base_name
        return "lib%s.so%s" % (base_name, version)
    elif cpu_value == "Windows":
        return "%s.lib" % base_name
    elif cpu_value == "Darwin":
        if static:
            return "lib%s.a" % base_name
        return "lib%s%s.dylib" % (base_name, version)
    else:
        auto_configure_fail("Invalid cpu_value: %s" % cpu_value)

def find_lib(repository_ctx, paths, check_soname = True):
    """
      Finds a library among a list of potential paths.

      Args:
        paths: List of paths to inspect.

      Returns:
        Returns the first path in paths that exist.
    """
    objdump = repository_ctx.which("objdump")
    mismatches = []
    for path in [repository_ctx.path(path) for path in paths]:
        if not path.exists:
            continue
        if check_soname and objdump != None and not _is_windows(repository_ctx):
            output = repository_ctx.execute([objdump, "-p", str(path)]).stdout
            output = [line for line in output.splitlines() if "SONAME" in line]
            sonames = [line.strip().split(" ")[-1] for line in output]
            if not any([soname == path.basename for soname in sonames]):
                mismatches.append(str(path))
                continue
        return path
    if mismatches:
        auto_configure_fail(
            "None of the libraries match their SONAME: " + ", ".join(mismatches),
        )
    auto_configure_fail("No library found under: " + ", ".join(paths))

def _find_cuda_lib(
        lib,
        repository_ctx,
        cpu_value,
        basedir,
        version,
        static = False):
    """Finds the given CUDA or cuDNN library on the system.

      Args:
        lib: The name of the library, such as "cudart"
        repository_ctx: The repository context.
        cpu_value: The name of the host operating system.
        basedir: The install directory of CUDA or cuDNN.
        version: The version of the library.
        static: True if static library, False if shared object.

      Returns:
        Returns the path to the library.
      """
    file_name = lib_name(lib, cpu_value, version, static)
    return find_lib(repository_ctx, [
        "%s/%s%s" % (basedir, path, file_name)
        for path in CUDA_LIB_PATHS
    ], check_soname = version and not static)

def _find_cupti_header_dir(repository_ctx, cuda_config):
    """Returns the path to the directory containing cupti.h

      On most systems, the cupti library is not installed in the same directory as
      the other CUDA libraries but rather in a special extras/CUPTI directory.

      Args:
        repository_ctx: The repository context.
        cuda_config: The CUDA config as returned by _get_cuda_config

      Returns:
        The path of the directory containing the cupti header.
      """
    cuda_toolkit_path = cuda_config.cuda_toolkit_path
    for relative_path in CUPTI_HEADER_PATHS:
        if repository_ctx.path(
            "%s/%scupti.h" % (cuda_toolkit_path, relative_path),
        ).exists:
            return ("%s/%s" % (cuda_toolkit_path, relative_path))[:-1]
    auto_configure_fail("Cannot find cupti.h under %s" % ", ".join(
        [cuda_toolkit_path + "/" + s for s in CUPTI_HEADER_PATHS],
    ))

def _find_cupti_lib(repository_ctx, cuda_config):
    """Finds the cupti library on the system.

      On most systems, the cupti library is not installed in the same directory as
      the other CUDA libraries but rather in a special extras/CUPTI directory.

      Args:
        repository_ctx: The repository context.
        cuda_config: The cuda configuration as returned by _get_cuda_config.

      Returns:
        Returns the path to the library.
      """
    file_name = lib_name(
        "cupti",
        cuda_config.cpu_value,
        cuda_config.cuda_version,
    )
    basedir = cuda_config.cuda_toolkit_path
    return find_lib(repository_ctx, [
        "%s/%s%s" % (basedir, path, file_name)
        for path in CUPTI_LIB_PATHS
    ])

def _find_libs(repository_ctx, cuda_config):
    """Returns the CUDA and cuDNN libraries on the system.

      Args:
        repository_ctx: The repository context.
        cuda_config: The CUDA config as returned by _get_cuda_config

      Returns:
        Map of library names to structs of filename and path.
      """
    cpu_value = cuda_config.cpu_value
    return {
        "cuda": _find_cuda_lib(
            "cuda",
            repository_ctx,
            cpu_value,
            cuda_config.cuda_toolkit_path,
            None,
        ),
        "cudart": _find_cuda_lib(
            "cudart",
            repository_ctx,
            cpu_value,
            cuda_config.cuda_toolkit_path,
            cuda_config.cuda_version,
        ),
        "cudart_static": _find_cuda_lib(
            "cudart_static",
            repository_ctx,
            cpu_value,
            cuda_config.cuda_toolkit_path,
            cuda_config.cuda_version,
            static = True,
        ),
        "cublas": _find_cuda_lib(
            "cublas",
            repository_ctx,
            cpu_value,
            cuda_config.cuda_toolkit_path,
            cuda_config.cuda_version,
        ),
        "cusolver": _find_cuda_lib(
            "cusolver",
            repository_ctx,
            cpu_value,
            cuda_config.cuda_toolkit_path,
            cuda_config.cuda_version,
        ),
        "curand": _find_cuda_lib(
            "curand",
            repository_ctx,
            cpu_value,
            cuda_config.cuda_toolkit_path,
            cuda_config.cuda_version,
        ),
        "cufft": _find_cuda_lib(
            "cufft",
            repository_ctx,
            cpu_value,
            cuda_config.cuda_toolkit_path,
            cuda_config.cuda_version,
        ),
        "cudnn": _find_cuda_lib(
            "cudnn",
            repository_ctx,
            cpu_value,
            cuda_config.cudnn_install_basedir,
            cuda_config.cudnn_version,
        ),
        "cupti": _find_cupti_lib(repository_ctx, cuda_config),
        "cusparse": _find_cuda_lib(
            "cusparse",
            repository_ctx,
            cpu_value,
            cuda_config.cuda_toolkit_path,
            cuda_config.cuda_version,
        ),
    }

def _find_cuda_include_path(repository_ctx, cuda_config):
    """Returns the path to the directory containing cuda.h

      Args:
        repository_ctx: The repository context.
        cuda_config: The CUDA config as returned by _get_cuda_config

      Returns:
        The path of the directory containing the CUDA headers.
      """
    cuda_toolkit_path = cuda_config.cuda_toolkit_path
    for relative_path in CUDA_INCLUDE_PATHS:
        if repository_ctx.path(
            "%s/%scuda.h" % (cuda_toolkit_path, relative_path),
        ).exists:
            return ("%s/%s" % (cuda_toolkit_path, relative_path))[:-1]
    auto_configure_fail("Cannot find cuda.h under %s" % cuda_toolkit_path)

def _find_cudnn_header_dir(repository_ctx, cudnn_install_basedir):
    """Returns the path to the directory containing cudnn.h

      Args:
        repository_ctx: The repository context.
        cudnn_install_basedir: The cudnn install directory as returned by
          _cudnn_install_basedir.

      Returns:
        The path of the directory containing the cudnn header.
      """
    for relative_path in CUDA_INCLUDE_PATHS:
        if repository_ctx.path(
            "%s/%scudnn.h" % (cudnn_install_basedir, relative_path),
        ).exists:
            return ("%s/%s" % (cudnn_install_basedir, relative_path))[:-1]
    if repository_ctx.path("/usr/include/cudnn.h").exists:
        return "/usr/include"
    auto_configure_fail("Cannot find cudnn.h under %s" % cudnn_install_basedir)

def _find_nvvm_libdevice_dir(repository_ctx, cuda_config):
    """Returns the path to the directory containing libdevice in bitcode format.

      Args:
        repository_ctx: The repository context.
        cuda_config: The CUDA config as returned by _get_cuda_config

      Returns:
        The path of the directory containing the CUDA headers.
      """
    cuda_toolkit_path = cuda_config.cuda_toolkit_path
    for libdevice_file in NVVM_LIBDEVICE_FILES:
        for relative_path in NVVM_LIBDEVICE_PATHS:
            if repository_ctx.path("%s/%s%s" % (
                cuda_toolkit_path,
                relative_path,
                libdevice_file,
            )).exists:
                return ("%s/%s" % (cuda_toolkit_path, relative_path))[:-1]
    auto_configure_fail(
        "Cannot find libdevice*.bc files under %s" % cuda_toolkit_path,
    )

def _cudart_static_linkopt(cpu_value):
    """Returns additional platform-specific linkopts for cudart."""
    return "" if cpu_value == "Darwin" else "\"-lrt\","

def _get_cuda_config(repository_ctx):
    """Detects and returns information about the CUDA installation on the system.

      Args:
        repository_ctx: The repository context.

      Returns:
        A struct containing the following fields:
          cuda_toolkit_path: The CUDA toolkit installation directory.
          cudnn_install_basedir: The cuDNN installation directory.
          cuda_version: The version of CUDA on the system.
          cudnn_version: The version of cuDNN on the system.
          compute_capabilities: A list of the system's CUDA compute capabilities.
          cpu_value: The name of the host operating system.
      """
    cpu_value = get_cpu_value(repository_ctx)
    toolkit_path = cuda_toolkit_path(repository_ctx)
    cuda_version = _cuda_version(repository_ctx, toolkit_path, cpu_value)
    cudnn_install_basedir = _cudnn_install_basedir(repository_ctx)
    cudnn_version = _cudnn_version(
        repository_ctx,
        cudnn_install_basedir,
        cpu_value,
    )
    return struct(
        cuda_toolkit_path = toolkit_path,
        cudnn_install_basedir = cudnn_install_basedir,
        cuda_version = cuda_version,
        cudnn_version = cudnn_version,
        compute_capabilities = compute_capabilities(repository_ctx),
        cpu_value = cpu_value,
    )

def _tpl(repository_ctx, tpl, substitutions = {}, out = None):
    if not out:
        out = tpl.replace(":", "/")
    repository_ctx.template(
        out,
        Label("//third_party/gpus/%s.tpl" % tpl),
        substitutions,
    )

def _file(repository_ctx, label):
    repository_ctx.template(
        label.replace(":", "/"),
        Label("//third_party/gpus/%s.tpl" % label),
        {},
    )

_DUMMY_CROSSTOOL_BZL_FILE = """
def error_gpu_disabled():
  fail("ERROR: Building with --config=cuda but TensorFlow is not configured " +
       "to build with GPU support. Please re-run ./configure and enter 'Y' " +
       "at the prompt to build with GPU support.")

  native.genrule(
      name = "error_gen_crosstool",
      outs = ["CROSSTOOL"],
      cmd = "echo 'Should not be run.' && exit 1",
  )

  native.filegroup(
      name = "crosstool",
      srcs = [":CROSSTOOL"],
      output_licenses = ["unencumbered"],
  )
"""

_DUMMY_CROSSTOOL_BUILD_FILE = """
load("//crosstool:error_gpu_disabled.bzl", "error_gpu_disabled")

error_gpu_disabled()
"""

def _create_dummy_repository(repository_ctx):
    cpu_value = get_cpu_value(repository_ctx)

    # Set up BUILD file for cuda/.
    _tpl(
        repository_ctx,
        "cuda:build_defs.bzl",
        {
            "%{cuda_is_configured}": "False",
            "%{cuda_extra_copts}": "[]",
        },
    )
    _tpl(
        repository_ctx,
        "cuda:BUILD",
        {
            "%{cuda_driver_lib}": lib_name("cuda", cpu_value),
            "%{cudart_static_lib}": lib_name(
                "cudart_static",
                cpu_value,
                static = True,
            ),
            "%{cudart_static_linkopt}": _cudart_static_linkopt(cpu_value),
            "%{cudart_lib}": lib_name("cudart", cpu_value),
            "%{cublas_lib}": lib_name("cublas", cpu_value),
            "%{cusolver_lib}": lib_name("cusolver", cpu_value),
            "%{cudnn_lib}": lib_name("cudnn", cpu_value),
            "%{cufft_lib}": lib_name("cufft", cpu_value),
            "%{curand_lib}": lib_name("curand", cpu_value),
            "%{cupti_lib}": lib_name("cupti", cpu_value),
            "%{cusparse_lib}": lib_name("cusparse", cpu_value),
            "%{copy_rules}": "",
            "%{cuda_headers}": "",
        },
    )

    # Create dummy files for the CUDA toolkit since they are still required by
    # tensorflow/core/platform/default/build_config:cuda.
    repository_ctx.file("cuda/cuda/include/cuda.h")
    repository_ctx.file("cuda/cuda/include/cublas.h")
    repository_ctx.file("cuda/cuda/include/cudnn.h")
    repository_ctx.file("cuda/cuda/extras/CUPTI/include/cupti.h")
    repository_ctx.file("cuda/cuda/lib/%s" % lib_name("cuda", cpu_value))
    repository_ctx.file("cuda/cuda/lib/%s" % lib_name("cudart", cpu_value))
    repository_ctx.file(
        "cuda/cuda/lib/%s" % lib_name("cudart_static", cpu_value),
    )
    repository_ctx.file("cuda/cuda/lib/%s" % lib_name("cublas", cpu_value))
    repository_ctx.file("cuda/cuda/lib/%s" % lib_name("cusolver", cpu_value))
    repository_ctx.file("cuda/cuda/lib/%s" % lib_name("cudnn", cpu_value))
    repository_ctx.file("cuda/cuda/lib/%s" % lib_name("curand", cpu_value))
    repository_ctx.file("cuda/cuda/lib/%s" % lib_name("cufft", cpu_value))
    repository_ctx.file("cuda/cuda/lib/%s" % lib_name("cupti", cpu_value))
    repository_ctx.file("cuda/cuda/lib/%s" % lib_name("cusparse", cpu_value))

    # Set up cuda_config.h, which is used by
    # tensorflow/stream_executor/dso_loader.cc.
    _tpl(
        repository_ctx,
        "cuda:cuda_config.h",
        {
            "%{cuda_version}": _DEFAULT_CUDA_VERSION,
            "%{cudnn_version}": _DEFAULT_CUDNN_VERSION,
            "%{cuda_compute_capabilities}": ",".join([
                "CudaVersion(\"%s\")" % c
                for c in _DEFAULT_CUDA_COMPUTE_CAPABILITIES
            ]),
            "%{cuda_toolkit_path}": _DEFAULT_CUDA_TOOLKIT_PATH,
        },
        "cuda/cuda/cuda_config.h",
    )

    # If cuda_configure is not configured to build with GPU support, and the user
    # attempts to build with --config=cuda, add a dummy build rule to intercept
    # this and fail with an actionable error message.
    repository_ctx.file(
        "crosstool/error_gpu_disabled.bzl",
        _DUMMY_CROSSTOOL_BZL_FILE,
    )
    repository_ctx.file("crosstool/BUILD", _DUMMY_CROSSTOOL_BUILD_FILE)

def _execute(
        repository_ctx,
        cmdline,
        error_msg = None,
        error_details = None,
        empty_stdout_fine = False):
    """Executes an arbitrary shell command.

      Args:
        repository_ctx: the repository_ctx object
        cmdline: list of strings, the command to execute
        error_msg: string, a summary of the error if the command fails
        error_details: string, details about the error or steps to fix it
        empty_stdout_fine: bool, if True, an empty stdout result is fine,
          otherwise it's an error
      Return: the result of repository_ctx.execute(cmdline)
    """
    result = repository_ctx.execute(cmdline)
    if result.stderr or not (empty_stdout_fine or result.stdout):
        auto_configure_fail(
            "\n".join([
                error_msg.strip() if error_msg else "Repository command failed",
                result.stderr.strip(),
                error_details if error_details else "",
            ]),
        )
    return result

def _norm_path(path):
    """Returns a path with '/' and remove the trailing slash."""
    path = path.replace("\\", "/")
    if path[-1] == "/":
        path = path[:-1]
    return path

def make_copy_files_rule(repository_ctx, name, srcs, outs):
    """Returns a rule to copy a set of files."""
    cmds = []

    # Copy files.
    for src, out in zip(srcs, outs):
        cmds.append('cp -f "%s" $(location %s)' % (src, out))
    outs = [('        "%s",' % out) for out in outs]
    return """genrule(
    name = "%s",
    outs = [
%s
    ],
    cmd = \"""%s \""",
)""" % (name, "\n".join(outs), " && ".join(cmds))

def make_copy_dir_rule(repository_ctx, name, src_dir, out_dir):
    """Returns a rule to recursively copy a directory."""
    src_dir = _norm_path(src_dir)
    out_dir = _norm_path(out_dir)
    outs = _read_dir(repository_ctx, src_dir)
    outs = [('        "%s",' % out.replace(src_dir, out_dir)) for out in outs]

    # '@D' already contains the relative path for a single file, see
    # http://docs.bazel.build/versions/master/be/make-variables.html#predefined_genrule_variables
    out_dir = "$(@D)/%s" % out_dir if len(outs) > 1 else "$(@D)"
    return """genrule(
    name = "%s",
    outs = [
%s
    ],
    cmd = \"""cp -rLf "%s/." "%s/" \""",
)""" % (name, "\n".join(outs), src_dir, out_dir)

def _read_dir(repository_ctx, src_dir):
    """Returns a string with all files in a directory.

      Finds all files inside a directory, traversing subfolders and following
      symlinks. The returned string contains the full path of all files
      separated by line breaks.
      """
    if _is_windows(repository_ctx):
        src_dir = src_dir.replace("/", "\\")
        find_result = _execute(
            repository_ctx,
            ["cmd.exe", "/c", "dir", src_dir, "/b", "/s", "/a-d"],
            empty_stdout_fine = True,
        )

        # src_files will be used in genrule.outs where the paths must
        # use forward slashes.
        result = find_result.stdout.replace("\\", "/")
    else:
        find_result = _execute(
            repository_ctx,
            ["find", src_dir, "-follow", "-type", "f"],
            empty_stdout_fine = True,
        )
        result = find_result.stdout
    return sorted(result.splitlines())

def _flag_enabled(repository_ctx, flag_name):
    if flag_name in repository_ctx.os.environ:
        value = repository_ctx.os.environ[flag_name].strip()
        return value == "1"
    return False

def _use_cuda_clang(repository_ctx):
    return _flag_enabled(repository_ctx, "TF_CUDA_CLANG")

def _compute_cuda_extra_copts(repository_ctx, compute_capabilities):
    if _use_cuda_clang(repository_ctx):
        capability_flags = [
            "--cuda-gpu-arch=sm_" + cap.replace(".", "")
            for cap in compute_capabilities
        ]
    else:
        # Capabilities are handled in the "crosstool_wrapper_driver_is_not_gcc" for nvcc
        # TODO(csigg): Make this consistent with cuda clang and pass to crosstool.
        capability_flags = []
    return str(capability_flags)

def _create_local_cuda_repository(repository_ctx):
    """Creates the repository containing files set up to build with CUDA."""
    cuda_config = _get_cuda_config(repository_ctx)

    cuda_include_path = _find_cuda_include_path(repository_ctx, cuda_config)
    cudnn_header_dir = _find_cudnn_header_dir(
        repository_ctx,
        cuda_config.cudnn_install_basedir,
    )
    cupti_header_dir = _find_cupti_header_dir(repository_ctx, cuda_config)
    nvvm_libdevice_dir = _find_nvvm_libdevice_dir(repository_ctx, cuda_config)

    # Create genrule to copy files from the installed CUDA toolkit into execroot.
    copy_rules = [
        make_copy_dir_rule(
            repository_ctx,
            name = "cuda-include",
            src_dir = cuda_include_path,
            out_dir = "cuda/include",
        ),
        make_copy_dir_rule(
            repository_ctx,
            name = "cuda-nvvm",
            src_dir = nvvm_libdevice_dir,
            out_dir = "cuda/nvvm/libdevice",
        ),
        make_copy_dir_rule(
            repository_ctx,
            name = "cuda-extras",
            src_dir = cupti_header_dir,
            out_dir = "cuda/extras/CUPTI/include",
        ),
    ]

    cuda_libs = _find_libs(repository_ctx, cuda_config)
    cuda_lib_srcs = []
    cuda_lib_outs = []
    for path in cuda_libs.values():
        cuda_lib_srcs.append(str(path))
        cuda_lib_outs.append("cuda/lib/" + path.basename)
    copy_rules.append(make_copy_files_rule(
        repository_ctx,
        name = "cuda-lib",
        srcs = cuda_lib_srcs,
        outs = cuda_lib_outs,
    ))

    copy_rules.append(make_copy_dir_rule(
        repository_ctx,
        name = "cuda-bin",
        src_dir = cuda_config.cuda_toolkit_path + "/bin",
        out_dir = "cuda/bin",
    ))

    # Copy cudnn.h if cuDNN was not installed to CUDA_TOOLKIT_PATH.
    included_files = _read_dir(repository_ctx, cuda_include_path)
    if not any([file.endswith("cudnn.h") for file in included_files]):
        copy_rules.append(make_copy_files_rule(
            repository_ctx,
            name = "cudnn-include",
            srcs = [cudnn_header_dir + "/cudnn.h"],
            outs = ["cuda/include/cudnn.h"],
        ))
    else:
        copy_rules.append("filegroup(name = 'cudnn-include')\n")

<<<<<<< HEAD
  should_download_clang = is_cuda_clang and _flag_enabled(
      repository_ctx,
      _TF_DOWNLOAD_CLANG,
  )
  if should_download_clang:
    download_clang(repository_ctx, "crosstool/extra_tools")

  # Set up crosstool/
  cc = find_cc(repository_ctx)
  cc_fullpath = cc if not should_download_clang else "crosstool/" + cc

  host_compiler_includes = _host_compiler_includes(repository_ctx, cc_fullpath)
  cuda_defines = {}
  # Bazel sets '-B/usr/bin' flag to workaround build errors on RHEL (see
  # https://github.com/bazelbuild/bazel/issues/760).
  # However, this stops our custom clang toolchain from picking the provided
  # LLD linker, so we're only adding '-B/usr/bin' when using non-downloaded
  # toolchain.
  # TODO: when bazel stops adding '-B/usr/bin' by default, remove this
  #       flag from the CROSSTOOL completely (see
  #       https://github.com/bazelbuild/bazel/issues/5634)
  if should_download_clang:
    cuda_defines["%{linker_bin_path_flag}"] = ""
  else:
    cuda_defines["%{linker_bin_path_flag}"] = 'flag: "-B/usr/bin"'

  if is_cuda_clang:
    cuda_defines["%{host_compiler_path}"] = str(cc)
    cuda_defines["%{host_compiler_warnings}"] = """
        # Some parts of the codebase set -Werror and hit this warning, so
        # switch it off for now.
        flag: "-Wno-invalid-partial-specialization"
    """
    cuda_defines["%{host_compiler_includes}"] = host_compiler_includes
    _tpl(repository_ctx, "crosstool:BUILD", {
        "%{linker_files}": ":empty",
        "%{win_linker_files}": ":empty"
    })
    repository_ctx.file(
        "crosstool/clang/bin/crosstool_wrapper_driver_is_not_gcc", "")
    repository_ctx.file("crosstool/windows/msvc_wrapper_for_nvcc.py", "")
    repository_ctx.file("crosstool/windows/msvc_wrapper_for_nvcc.bat", "")
  else:
    cuda_defines[
        "%{host_compiler_path}"] = "clang/bin/crosstool_wrapper_driver_is_not_gcc"
    cuda_defines["%{host_compiler_warnings}"] = ""

    # nvcc has the system include paths built in and will automatically
    # search them; we cannot work around that, so we add the relevant cuda
    # system paths to the allowed compiler specific include paths.
    cuda_defines["%{host_compiler_includes}"] = (
        host_compiler_includes + "\n" + _cuda_include_path(
            repository_ctx, cuda_config) +
        "\n  cxx_builtin_include_directory: \"%s\"" % cupti_header_dir +
        "\n  cxx_builtin_include_directory: \"%s\"" % cudnn_header_dir)
    nvcc_path = str(
        repository_ctx.path("%s/bin/nvcc%s" % (
            cuda_config.cuda_toolkit_path,
            ".exe" if _is_windows(repository_ctx) else "",
        )))
=======
    # Set up BUILD file for cuda/
>>>>>>> a751f01a
    _tpl(
        repository_ctx,
        "cuda:build_defs.bzl",
        {
            "%{cuda_is_configured}": "True",
            "%{cuda_extra_copts}": _compute_cuda_extra_copts(
                repository_ctx,
                cuda_config.compute_capabilities,
            ),
        },
    )
    _tpl(
        repository_ctx,
        "cuda:BUILD.windows" if _is_windows(repository_ctx) else "cuda:BUILD",
        {
            "%{cuda_driver_lib}": cuda_libs["cuda"].basename,
            "%{cudart_static_lib}": cuda_libs["cudart_static"].basename,
            "%{cudart_static_linkopt}": _cudart_static_linkopt(cuda_config.cpu_value),
            "%{cudart_lib}": cuda_libs["cudart"].basename,
            "%{cublas_lib}": cuda_libs["cublas"].basename,
            "%{cusolver_lib}": cuda_libs["cusolver"].basename,
            "%{cudnn_lib}": cuda_libs["cudnn"].basename,
            "%{cufft_lib}": cuda_libs["cufft"].basename,
            "%{curand_lib}": cuda_libs["curand"].basename,
            "%{cupti_lib}": cuda_libs["cupti"].basename,
            "%{cusparse_lib}": cuda_libs["cusparse"].basename,
            "%{copy_rules}": "\n".join(copy_rules),
            "%{cuda_headers}": (
                '":cuda-include",\n' + '        ":cudnn-include",'
            ),
        },
        "cuda/BUILD",
    )

    is_cuda_clang = _use_cuda_clang(repository_ctx)

    should_download_clang = is_cuda_clang and _flag_enabled(
        repository_ctx,
        _TF_DOWNLOAD_CLANG,
    )
<<<<<<< HEAD
    _tpl(
        repository_ctx,
        "crosstool:windows/msvc_wrapper_for_nvcc.bat",
        {
            "%{python_binary}": _get_python_bin(repository_ctx),
        },
    )
=======
    if should_download_clang:
        download_clang(repository_ctx, "crosstool/extra_tools")

    # Set up crosstool/
    cc = find_cc(repository_ctx)
    cc_fullpath = cc if not should_download_clang else "crosstool/" + cc

    host_compiler_includes = _host_compiler_includes(repository_ctx, cc_fullpath)
    cuda_defines = {}

    host_compiler_prefix = "/usr/bin"
    if _GCC_HOST_COMPILER_PREFIX in repository_ctx.os.environ:
        host_compiler_prefix = repository_ctx.os.environ[_GCC_HOST_COMPILER_PREFIX].strip()
    cuda_defines["%{host_compiler_prefix}"] = host_compiler_prefix

    # Bazel sets '-B/usr/bin' flag to workaround build errors on RHEL (see
    # https://github.com/bazelbuild/bazel/issues/760).
    # However, this stops our custom clang toolchain from picking the provided
    # LLD linker, so we're only adding '-B/usr/bin' when using non-downloaded
    # toolchain.
    # TODO: when bazel stops adding '-B/usr/bin' by default, remove this
    #       flag from the CROSSTOOL completely (see
    #       https://github.com/bazelbuild/bazel/issues/5634)
    if should_download_clang:
        cuda_defines["%{linker_bin_path_flag}"] = ""
    else:
        cuda_defines["%{linker_bin_path_flag}"] = 'flag: "-B%s"' % host_compiler_prefix
>>>>>>> a751f01a

    if is_cuda_clang:
        cuda_defines["%{host_compiler_path}"] = str(cc)
        cuda_defines["%{host_compiler_warnings}"] = """
        # Some parts of the codebase set -Werror and hit this warning, so
        # switch it off for now.
        flag: "-Wno-invalid-partial-specialization"
    """
        cuda_defines["%{host_compiler_includes}"] = host_compiler_includes
        cuda_defines["%{extra_no_canonical_prefixes_flags}"] = ""
        _tpl(repository_ctx, "crosstool:BUILD", {
            "%{linker_files}": ":empty",
            "%{win_linker_files}": ":empty",
        })
        repository_ctx.file(
            "crosstool/clang/bin/crosstool_wrapper_driver_is_not_gcc",
            "",
        )
        repository_ctx.file("crosstool/windows/msvc_wrapper_for_nvcc.py", "")
    else:
        cuda_defines["%{host_compiler_path}"] = "clang/bin/crosstool_wrapper_driver_is_not_gcc"
        cuda_defines["%{host_compiler_warnings}"] = ""

        # nvcc has the system include paths built in and will automatically
        # search them; we cannot work around that, so we add the relevant cuda
        # system paths to the allowed compiler specific include paths.
        cuda_defines["%{host_compiler_includes}"] = (
            host_compiler_includes + "\n" + _cuda_include_path(
                repository_ctx,
                cuda_config,
            ) +
            "\n  cxx_builtin_include_directory: \"%s\"" % cupti_header_dir +
            "\n  cxx_builtin_include_directory: \"%s\"" % cudnn_header_dir
        )

        # For gcc, do not canonicalize system header paths; some versions of gcc
        # pick the shortest possible path for system includes when creating the
        # .d file - given that includes that are prefixed with "../" multiple
        # time quickly grow longer than the root of the tree, this can lead to
        # bazel's header check failing.
        cuda_defines["%{extra_no_canonical_prefixes_flags}"] = (
            "flag: \"-fno-canonical-system-headers\""
        )
        nvcc_path = str(
            repository_ctx.path("%s/bin/nvcc%s" % (
                cuda_config.cuda_toolkit_path,
                ".exe" if _is_windows(repository_ctx) else "",
            )),
        )
        _tpl(
            repository_ctx,
            "crosstool:BUILD",
            {
                "%{linker_files}": ":crosstool_wrapper_driver_is_not_gcc",
                "%{win_linker_files}": ":windows_msvc_wrapper_files",
            },
        )
        wrapper_defines = {
            "%{cpu_compiler}": str(cc),
            "%{cuda_version}": cuda_config.cuda_version,
            "%{nvcc_path}": nvcc_path,
            "%{gcc_host_compiler_path}": str(cc),
            "%{cuda_compute_capabilities}": ", ".join(
                ["\"%s\"" % c for c in cuda_config.compute_capabilities],
            ),
            "%{nvcc_tmp_dir}": _get_nvcc_tmp_dir_for_windows(repository_ctx),
        }
        _tpl(
            repository_ctx,
            "crosstool:clang/bin/crosstool_wrapper_driver_is_not_gcc",
            wrapper_defines,
        )
        _tpl(
            repository_ctx,
            "crosstool:windows/msvc_wrapper_for_nvcc.py",
            wrapper_defines,
        )

    cuda_defines.update(_get_win_cuda_defines(repository_ctx))
    _tpl(
        repository_ctx,
        "crosstool:CROSSTOOL",
        cuda_defines,
        out = "crosstool/CROSSTOOL",
    )

    # Set up cuda_config.h, which is used by
    # tensorflow/stream_executor/dso_loader.cc.
    _tpl(
        repository_ctx,
        "cuda:cuda_config.h",
        {
            "%{cuda_version}": cuda_config.cuda_version,
            "%{cudnn_version}": cuda_config.cudnn_version,
            "%{cuda_compute_capabilities}": ",".join([
                "CudaVersion(\"%s\")" % c
                for c in cuda_config.compute_capabilities
            ]),
            "%{cuda_toolkit_path}": cuda_config.cuda_toolkit_path,
        },
        "cuda/cuda/cuda_config.h",
    )

def _create_remote_cuda_repository(repository_ctx, remote_config_repo):
    """Creates pointers to a remotely configured repo set up to build with CUDA."""
    _tpl(
        repository_ctx,
        "cuda:build_defs.bzl",
        {
            "%{cuda_is_configured}": "True",
            "%{cuda_extra_copts}": _compute_cuda_extra_copts(
                repository_ctx,
                compute_capabilities(repository_ctx),
            ),
        },
    )
    repository_ctx.template(
        "cuda/BUILD",
        Label(remote_config_repo + "/cuda:BUILD"),
        {},
    )
    repository_ctx.template(
        "cuda/build_defs.bzl",
        Label(remote_config_repo + "/cuda:build_defs.bzl"),
        {},
    )
    repository_ctx.template(
        "cuda/cuda/cuda_config.h",
        Label(remote_config_repo + "/cuda:cuda/cuda_config.h"),
        {},
    )

def _cuda_autoconf_impl(repository_ctx):
    """Implementation of the cuda_autoconf repository rule."""
    if not enable_cuda(repository_ctx):
        _create_dummy_repository(repository_ctx)
    elif _TF_CUDA_CONFIG_REPO in repository_ctx.os.environ:
        if (_TF_CUDA_VERSION not in repository_ctx.os.environ or
            _TF_CUDNN_VERSION not in repository_ctx.os.environ):
            auto_configure_fail("%s and %s must also be set if %s is specified" %
                                (_TF_CUDA_VERSION, _TF_CUDNN_VERSION, _TF_CUDA_CONFIG_REPO))
        _create_remote_cuda_repository(
            repository_ctx,
            repository_ctx.os.environ[_TF_CUDA_CONFIG_REPO],
        )
    else:
        _create_local_cuda_repository(repository_ctx)

cuda_configure = repository_rule(
    implementation = _cuda_autoconf_impl,
    environ = [
        _GCC_HOST_COMPILER_PATH,
        _GCC_HOST_COMPILER_PREFIX,
        _CLANG_CUDA_COMPILER_PATH,
        "TF_NEED_CUDA",
        "TF_CUDA_CLANG",
        _TF_DOWNLOAD_CLANG,
        _CUDA_TOOLKIT_PATH,
        _CUDNN_INSTALL_PATH,
        _TF_CUDA_VERSION,
        _TF_CUDNN_VERSION,
        _TF_CUDA_COMPUTE_CAPABILITIES,
        _TF_CUDA_CONFIG_REPO,
        "NVVMIR_LIBRARY_DIR",
        _PYTHON_BIN_PATH,
        "TMP",
        "TMPDIR",
    ],
)

"""Detects and configures the local CUDA toolchain.

Add the following to your WORKSPACE FILE:

```python
cuda_configure(name = "local_config_cuda")
```

Args:
  name: A unique name for this workspace rule.
"""<|MERGE_RESOLUTION|>--- conflicted
+++ resolved
@@ -240,65 +240,6 @@
         "%{cxx_builtin_include_directory}": "\n".join(escaped_cxx_include_directories),
     }
 
-<<<<<<< HEAD
-  vc_path = find_vc_path(repository_ctx)
-  if not vc_path:
-    auto_configure_fail(
-        "Visual C++ build tools not found on your machine." +
-        "Please check your installation following https://docs.bazel.build/versions/master/windows.html#using"
-    )
-    return {}
-
-  env = setup_vc_env_vars(repository_ctx, vc_path)
-  escaped_paths = escape_string(env["PATH"])
-  escaped_include_paths = escape_string(env["INCLUDE"])
-  escaped_lib_paths = escape_string(env["LIB"])
-  escaped_tmp_dir = escape_string(
-      get_env_var(repository_ctx, "TMP", "C:\\Windows\\Temp").replace(
-          "\\", "\\\\"),)
-
-  msvc_cl_path = "windows/msvc_wrapper_for_nvcc.bat"
-  msvc_ml_path = find_msvc_tool(repository_ctx, vc_path, "ml64.exe").replace(
-      "\\", "/")
-  msvc_link_path = find_msvc_tool(repository_ctx, vc_path, "link.exe").replace(
-      "\\", "/")
-  msvc_lib_path = find_msvc_tool(repository_ctx, vc_path, "lib.exe").replace(
-      "\\", "/")
-
-  # nvcc will generate some temporary source files under %{nvcc_tmp_dir}
-  # The generated files are guranteed to have unique name, so they can share the same tmp directory
-  escaped_cxx_include_directories = [
-      "cxx_builtin_include_directory: \"%s\"" %
-      _get_nvcc_tmp_dir_for_windows(repository_ctx)
-  ]
-  for path in escaped_include_paths.split(";"):
-    if path:
-      escaped_cxx_include_directories.append(
-          "cxx_builtin_include_directory: \"%s\"" % path)
-
-  return {
-      "%{msvc_env_tmp}":
-          escaped_tmp_dir,
-      "%{msvc_env_path}":
-          escaped_paths,
-      "%{msvc_env_include}":
-          escaped_include_paths,
-      "%{msvc_env_lib}":
-          escaped_lib_paths,
-      "%{msvc_cl_path}":
-          msvc_cl_path,
-      "%{msvc_ml_path}":
-          msvc_ml_path,
-      "%{msvc_link_path}":
-          msvc_link_path,
-      "%{msvc_lib_path}":
-          msvc_lib_path,
-      "%{cxx_builtin_include_directory}":
-          "\n".join(escaped_cxx_include_directories),
-  }
-
-=======
->>>>>>> a751f01a
 # TODO(dzc): Once these functions have been factored out of Bazel's
 # cc_configure.bzl, load them from @bazel_tools instead.
 # BEGIN cc_configure common functions.
@@ -1370,70 +1311,7 @@
     else:
         copy_rules.append("filegroup(name = 'cudnn-include')\n")
 
-<<<<<<< HEAD
-  should_download_clang = is_cuda_clang and _flag_enabled(
-      repository_ctx,
-      _TF_DOWNLOAD_CLANG,
-  )
-  if should_download_clang:
-    download_clang(repository_ctx, "crosstool/extra_tools")
-
-  # Set up crosstool/
-  cc = find_cc(repository_ctx)
-  cc_fullpath = cc if not should_download_clang else "crosstool/" + cc
-
-  host_compiler_includes = _host_compiler_includes(repository_ctx, cc_fullpath)
-  cuda_defines = {}
-  # Bazel sets '-B/usr/bin' flag to workaround build errors on RHEL (see
-  # https://github.com/bazelbuild/bazel/issues/760).
-  # However, this stops our custom clang toolchain from picking the provided
-  # LLD linker, so we're only adding '-B/usr/bin' when using non-downloaded
-  # toolchain.
-  # TODO: when bazel stops adding '-B/usr/bin' by default, remove this
-  #       flag from the CROSSTOOL completely (see
-  #       https://github.com/bazelbuild/bazel/issues/5634)
-  if should_download_clang:
-    cuda_defines["%{linker_bin_path_flag}"] = ""
-  else:
-    cuda_defines["%{linker_bin_path_flag}"] = 'flag: "-B/usr/bin"'
-
-  if is_cuda_clang:
-    cuda_defines["%{host_compiler_path}"] = str(cc)
-    cuda_defines["%{host_compiler_warnings}"] = """
-        # Some parts of the codebase set -Werror and hit this warning, so
-        # switch it off for now.
-        flag: "-Wno-invalid-partial-specialization"
-    """
-    cuda_defines["%{host_compiler_includes}"] = host_compiler_includes
-    _tpl(repository_ctx, "crosstool:BUILD", {
-        "%{linker_files}": ":empty",
-        "%{win_linker_files}": ":empty"
-    })
-    repository_ctx.file(
-        "crosstool/clang/bin/crosstool_wrapper_driver_is_not_gcc", "")
-    repository_ctx.file("crosstool/windows/msvc_wrapper_for_nvcc.py", "")
-    repository_ctx.file("crosstool/windows/msvc_wrapper_for_nvcc.bat", "")
-  else:
-    cuda_defines[
-        "%{host_compiler_path}"] = "clang/bin/crosstool_wrapper_driver_is_not_gcc"
-    cuda_defines["%{host_compiler_warnings}"] = ""
-
-    # nvcc has the system include paths built in and will automatically
-    # search them; we cannot work around that, so we add the relevant cuda
-    # system paths to the allowed compiler specific include paths.
-    cuda_defines["%{host_compiler_includes}"] = (
-        host_compiler_includes + "\n" + _cuda_include_path(
-            repository_ctx, cuda_config) +
-        "\n  cxx_builtin_include_directory: \"%s\"" % cupti_header_dir +
-        "\n  cxx_builtin_include_directory: \"%s\"" % cudnn_header_dir)
-    nvcc_path = str(
-        repository_ctx.path("%s/bin/nvcc%s" % (
-            cuda_config.cuda_toolkit_path,
-            ".exe" if _is_windows(repository_ctx) else "",
-        )))
-=======
     # Set up BUILD file for cuda/
->>>>>>> a751f01a
     _tpl(
         repository_ctx,
         "cuda:build_defs.bzl",
@@ -1474,15 +1352,6 @@
         repository_ctx,
         _TF_DOWNLOAD_CLANG,
     )
-<<<<<<< HEAD
-    _tpl(
-        repository_ctx,
-        "crosstool:windows/msvc_wrapper_for_nvcc.bat",
-        {
-            "%{python_binary}": _get_python_bin(repository_ctx),
-        },
-    )
-=======
     if should_download_clang:
         download_clang(repository_ctx, "crosstool/extra_tools")
 
@@ -1510,7 +1379,6 @@
         cuda_defines["%{linker_bin_path_flag}"] = ""
     else:
         cuda_defines["%{linker_bin_path_flag}"] = 'flag: "-B%s"' % host_compiler_prefix
->>>>>>> a751f01a
 
     if is_cuda_clang:
         cuda_defines["%{host_compiler_path}"] = str(cc)
