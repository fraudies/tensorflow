--- conflicted
+++ resolved
@@ -43,15 +43,6 @@
 """
 
 _NCCL_ARCHIVE_BUILD_CONTENT = """
-<<<<<<< HEAD
-exports_files([
-    "cuda/bin/crt/link.stub",
-    "cuda/bin/fatbinary",
-    "nvlink",
-])
-
-=======
->>>>>>> 4c307bd3
 filegroup(
   name = "LICENSE",
   data = ["@nccl_archive//:LICENSE.txt"],
