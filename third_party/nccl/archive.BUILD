# NVIDIA NCCL 2
# A package of optimized primitives for collective multi-GPU communication.

licenses(["notice"])

exports_files(["LICENSE.txt"])

load(
    "@local_config_nccl//:build_defs.bzl",
<<<<<<< HEAD
    "device_link",
    "gen_nccl_h",
    "nccl_library",
    "rdc_copts",
)
load(
    "@local_config_cuda//cuda:build_defs.bzl",
    "cuda_default_copts",
)

# Generate the nccl.h header file.
gen_nccl_h(
    name = "nccl_h",
    output = "src/nccl.h",
    template = "src/nccl.h.in",
=======
    "cuda_rdc_library",
    "gen_device_srcs",
    "process_srcs",
>>>>>>> a751f01a
)
load("@local_config_cuda//cuda:build_defs.bzl", "cuda_default_copts")

cc_library(
    name = "src_hdrs",
    hdrs = process_srcs([
        "src/collectives/collectives.h",
        "src/nccl.h.in",
    ]),
)

cc_library(
    name = "include_hdrs",
    hdrs = process_srcs(glob(["src/include/*.h"])),
    strip_include_prefix = "include",
)

device_srcs = process_srcs([
    "src/collectives/device/all_gather.cu",
    "src/collectives/device/all_reduce.cu",
    "src/collectives/device/broadcast.cu",
    "src/collectives/device/reduce.cu",
    "src/collectives/device/reduce_scatter.cu",
])

# NCCL compiles the same source files with different NCCL_OP defines. RDC
# compilation requires that each compiled module has a unique ID. Clang derives
# the module ID from the path only so we need to rename the files to get
# different IDs for different parts of compilation. NVCC does not have that
# problem because it generates IDs based on preprocessed content.
gen_device_srcs(
    name = "sum",
<<<<<<< HEAD
    srcs = [
        ":device_hdrs",
        ":device_srcs",
    ],
    copts = ["-DNCCL_OP=0"] + rdc_copts(),
    prefix = "sum_",
    deps = [
        ":src_hdrs",
        ":include_hdrs",
        "@local_config_cuda//cuda:cuda_headers",
    ],
    linkstatic = True,
=======
    srcs = device_srcs,
    NCCL_OP = 0,
>>>>>>> a751f01a
)

gen_device_srcs(
    name = "prod",
<<<<<<< HEAD
    srcs = [
        ":device_hdrs",
        ":device_srcs",
    ],
    copts = ["-DNCCL_OP=1"] + rdc_copts(),
    prefix = "_prod",
    deps = [
        ":src_hdrs",
        ":include_hdrs",
        "@local_config_cuda//cuda:cuda_headers",
    ],
    linkstatic = True,
=======
    srcs = device_srcs,
    NCCL_OP = 1,
>>>>>>> a751f01a
)

gen_device_srcs(
    name = "min",
<<<<<<< HEAD
    srcs = [
        ":device_hdrs",
        ":device_srcs",
    ],
    copts = ["-DNCCL_OP=2"] + rdc_copts(),
    prefix = "min_",
    deps = [
        ":src_hdrs",
        ":include_hdrs",
        "@local_config_cuda//cuda:cuda_headers",
    ],
    linkstatic = True,
=======
    srcs = device_srcs,
    NCCL_OP = 2,
>>>>>>> a751f01a
)

gen_device_srcs(
    name = "max",
<<<<<<< HEAD
    srcs = [
        ":device_hdrs",
        ":device_srcs",
    ],
    copts = ["-DNCCL_OP=3"] + rdc_copts(),
    prefix = "max_",
    deps = [
        ":src_hdrs",
        ":include_hdrs",
        "@local_config_cuda//cuda:cuda_headers",
    ],
    linkstatic = True,
=======
    srcs = device_srcs,
    NCCL_OP = 3,
>>>>>>> a751f01a
)

cuda_rdc_library(
    name = "device",
    srcs = [
<<<<<<< HEAD
        ":device_hdrs",
        "src/collectives/device/functions.cu",
    ],
    copts = rdc_copts(),
    deps = [
        ":src_hdrs",
        ":include_hdrs",
        "@local_config_cuda//cuda:cuda_headers",
    ],
    linkstatic = True,
)

device_link(
    name = "device_code",
    srcs = [
        ":functions",
=======
>>>>>>> a751f01a
        ":max",
        ":min",
        ":prod",
        ":sum",
    ] + process_srcs(glob([
        "src/collectives/device/*.h",
        "src/collectives/device/functions.cu",
    ])),
    deps = [
        ":include_hdrs",
        ":src_hdrs",
    ],
)

# Primary NCCL target.
cc_library(
    name = "nccl",
    srcs = process_srcs(glob(
        include = ["src/**/*.cu"],
        # Exclude device-library code.
        exclude = ["src/collectives/device/**"],
    )) + [
        # Required for header inclusion checking (see
        # http://docs.bazel.build/versions/master/be/c-cpp.html#hdrs).
        "nccl.h",
        "collectives/collectives.h",
    ],
<<<<<<< HEAD
    hdrs = ["src/nccl.h"],
    include_prefix = "third_party/nccl",
    strip_include_prefix = "src",
    copts = cuda_default_copts(),
    deps = [
        ":device_code",
        ":functions",
        ":include_hdrs",
        ":max",
        ":min",
        ":prod",
        ":src_hdrs",
        ":sum",
=======
    hdrs = ["nccl.h"],
    copts = cuda_default_copts() + ["-Wno-vla"],
    include_prefix = "third_party/nccl",
    visibility = ["//visibility:public"],
    deps = [
        ":device",
        ":include_hdrs",
        "@local_config_cuda//cuda:cudart_static",
>>>>>>> a751f01a
    ],
    visibility = ["//visibility:public"],
)<|MERGE_RESOLUTION|>--- conflicted
+++ resolved
@@ -7,27 +7,9 @@
 
 load(
     "@local_config_nccl//:build_defs.bzl",
-<<<<<<< HEAD
-    "device_link",
-    "gen_nccl_h",
-    "nccl_library",
-    "rdc_copts",
-)
-load(
-    "@local_config_cuda//cuda:build_defs.bzl",
-    "cuda_default_copts",
-)
-
-# Generate the nccl.h header file.
-gen_nccl_h(
-    name = "nccl_h",
-    output = "src/nccl.h",
-    template = "src/nccl.h.in",
-=======
     "cuda_rdc_library",
     "gen_device_srcs",
     "process_srcs",
->>>>>>> a751f01a
 )
 load("@local_config_cuda//cuda:build_defs.bzl", "cuda_default_copts")
 
@@ -60,110 +42,31 @@
 # problem because it generates IDs based on preprocessed content.
 gen_device_srcs(
     name = "sum",
-<<<<<<< HEAD
-    srcs = [
-        ":device_hdrs",
-        ":device_srcs",
-    ],
-    copts = ["-DNCCL_OP=0"] + rdc_copts(),
-    prefix = "sum_",
-    deps = [
-        ":src_hdrs",
-        ":include_hdrs",
-        "@local_config_cuda//cuda:cuda_headers",
-    ],
-    linkstatic = True,
-=======
     srcs = device_srcs,
     NCCL_OP = 0,
->>>>>>> a751f01a
 )
 
 gen_device_srcs(
     name = "prod",
-<<<<<<< HEAD
-    srcs = [
-        ":device_hdrs",
-        ":device_srcs",
-    ],
-    copts = ["-DNCCL_OP=1"] + rdc_copts(),
-    prefix = "_prod",
-    deps = [
-        ":src_hdrs",
-        ":include_hdrs",
-        "@local_config_cuda//cuda:cuda_headers",
-    ],
-    linkstatic = True,
-=======
     srcs = device_srcs,
     NCCL_OP = 1,
->>>>>>> a751f01a
 )
 
 gen_device_srcs(
     name = "min",
-<<<<<<< HEAD
-    srcs = [
-        ":device_hdrs",
-        ":device_srcs",
-    ],
-    copts = ["-DNCCL_OP=2"] + rdc_copts(),
-    prefix = "min_",
-    deps = [
-        ":src_hdrs",
-        ":include_hdrs",
-        "@local_config_cuda//cuda:cuda_headers",
-    ],
-    linkstatic = True,
-=======
     srcs = device_srcs,
     NCCL_OP = 2,
->>>>>>> a751f01a
 )
 
 gen_device_srcs(
     name = "max",
-<<<<<<< HEAD
-    srcs = [
-        ":device_hdrs",
-        ":device_srcs",
-    ],
-    copts = ["-DNCCL_OP=3"] + rdc_copts(),
-    prefix = "max_",
-    deps = [
-        ":src_hdrs",
-        ":include_hdrs",
-        "@local_config_cuda//cuda:cuda_headers",
-    ],
-    linkstatic = True,
-=======
     srcs = device_srcs,
     NCCL_OP = 3,
->>>>>>> a751f01a
 )
 
 cuda_rdc_library(
     name = "device",
     srcs = [
-<<<<<<< HEAD
-        ":device_hdrs",
-        "src/collectives/device/functions.cu",
-    ],
-    copts = rdc_copts(),
-    deps = [
-        ":src_hdrs",
-        ":include_hdrs",
-        "@local_config_cuda//cuda:cuda_headers",
-    ],
-    linkstatic = True,
-)
-
-device_link(
-    name = "device_code",
-    srcs = [
-        ":functions",
-=======
->>>>>>> a751f01a
         ":max",
         ":min",
         ":prod",
@@ -191,21 +94,6 @@
         "nccl.h",
         "collectives/collectives.h",
     ],
-<<<<<<< HEAD
-    hdrs = ["src/nccl.h"],
-    include_prefix = "third_party/nccl",
-    strip_include_prefix = "src",
-    copts = cuda_default_copts(),
-    deps = [
-        ":device_code",
-        ":functions",
-        ":include_hdrs",
-        ":max",
-        ":min",
-        ":prod",
-        ":src_hdrs",
-        ":sum",
-=======
     hdrs = ["nccl.h"],
     copts = cuda_default_copts() + ["-Wno-vla"],
     include_prefix = "third_party/nccl",
@@ -214,7 +102,6 @@
         ":device",
         ":include_hdrs",
         "@local_config_cuda//cuda:cudart_static",
->>>>>>> a751f01a
     ],
     visibility = ["//visibility:public"],
 )