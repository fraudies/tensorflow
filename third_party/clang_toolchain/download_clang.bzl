""" Helpers to download a recent clang release."""

def _get_platform_folder(os_name):
    os_name = os_name.lower()
    if os_name.startswith("windows"):
        return "Win"
    if os_name.startswith("mac os"):
        return "Mac"
    if not os_name.startswith("linux"):
        fail("Unknown platform")
    return "Linux_x64"

def _download_chromium_clang(
        repo_ctx,
        platform_folder,
        package_version,
        sha256,
        out_folder):
    cds_url = "https://commondatastorage.googleapis.com/chromium-browser-clang"
    cds_file = "clang-%s.tgz" % package_version
    cds_full_url = "{0}/{1}/{2}".format(cds_url, platform_folder, cds_file)
    repo_ctx.download_and_extract(cds_full_url, output = out_folder, sha256 = sha256)

def download_clang(repo_ctx, out_folder):
    """ Download a fresh clang release and put it into out_folder.

    Clang itself will be located in 'out_folder/bin/clang'.
    We currently download one of the latest releases of clang by the
    Chromium project (see
    https://chromium.googlesource.com/chromium/src/+/master/docs/clang.md).

    Args:
      repo_ctx: An instance of repository_context object.
      out_folder: A folder to extract the compiler into.
    """
    # TODO(ibiryukov): we currently download and extract some extra tools in the
    # clang release (e.g., sanitizers). We should probably remove the ones
    # we don't need and document the ones we want provide in addition to clang.

    # Latest CLANG_REVISION and CLANG_SUB_REVISION of the Chromiums's release
    # can be found in https://chromium.googlesource.com/chromium/src/tools/clang/+/master/scripts/update.py
<<<<<<< HEAD
    CLANG_REVISION = "343880"
=======
    CLANG_REVISION = "348507"
>>>>>>> a751f01a
    CLANG_SUB_REVISION = 1

    package_version = "%s-%s" % (CLANG_REVISION, CLANG_SUB_REVISION)

    checksums = {
<<<<<<< HEAD
        "Linux_x64": "3530f53516fd08799e2754601e53a19531e1db5bc73c9ad8d2d1d8efdd9c9c9b",
        "Mac": "8761b47869089be216324af8c5a93cba2d539a1d252c9c8cad8f2cd6da21f9f4",
        "Win": "06eb08aa0b1ff7ea65db375a7dc7151cde7c89a44044fb63e5b73ea2f96c6e65",
=======
        "Linux_x64": "85a24f215737af91e0054d3a1cb435bd8ff06178cef14241c029c8a04ff16a79",
        "Mac": "16a96a3c4b599d0418e812307087a223d5fee2ee3c7fd96f5cbc2a9e5bf8607d",
        "Win": "4c144f24d3a82d546845c680f5b029ff02dd4de7614e93d1b21cfc6e20a26dad",
>>>>>>> a751f01a
    }

    platform_folder = _get_platform_folder(repo_ctx.os.name)
    _download_chromium_clang(
        repo_ctx,
        platform_folder,
        package_version,
        checksums[platform_folder],
        out_folder,
    )<|MERGE_RESOLUTION|>--- conflicted
+++ resolved
@@ -39,25 +39,15 @@
 
     # Latest CLANG_REVISION and CLANG_SUB_REVISION of the Chromiums's release
     # can be found in https://chromium.googlesource.com/chromium/src/tools/clang/+/master/scripts/update.py
-<<<<<<< HEAD
-    CLANG_REVISION = "343880"
-=======
     CLANG_REVISION = "348507"
->>>>>>> a751f01a
     CLANG_SUB_REVISION = 1
 
     package_version = "%s-%s" % (CLANG_REVISION, CLANG_SUB_REVISION)
 
     checksums = {
-<<<<<<< HEAD
-        "Linux_x64": "3530f53516fd08799e2754601e53a19531e1db5bc73c9ad8d2d1d8efdd9c9c9b",
-        "Mac": "8761b47869089be216324af8c5a93cba2d539a1d252c9c8cad8f2cd6da21f9f4",
-        "Win": "06eb08aa0b1ff7ea65db375a7dc7151cde7c89a44044fb63e5b73ea2f96c6e65",
-=======
         "Linux_x64": "85a24f215737af91e0054d3a1cb435bd8ff06178cef14241c029c8a04ff16a79",
         "Mac": "16a96a3c4b599d0418e812307087a223d5fee2ee3c7fd96f5cbc2a9e5bf8607d",
         "Win": "4c144f24d3a82d546845c680f5b029ff02dd4de7614e93d1b21cfc6e20a26dad",
->>>>>>> a751f01a
     }
 
     platform_folder = _get_platform_folder(repo_ctx.os.name)
