--- conflicted
+++ resolved
@@ -2,12 +2,6 @@
 
 package(default_visibility = ["//visibility:public"])
 
-<<<<<<< HEAD
-# Platform for use with remote execution with
-# custom container based off RBE Ubuntu16_04
-# http://gcr.io/cloud-marketplace/google/rbe-ubuntu16-04
-# Built with //tensorflow/tools/ci_build/Dockerfile.rbe.cpu
-=======
 load("//third_party/toolchains/preconfig/generate:containers.bzl", "container_digests")
 
 # Constraint used for platforms below so we can force certain rules to be executed
@@ -27,7 +21,6 @@
 # //tensorflow/third_party/toolchains/preconfig.
 
 # Built with //tensorflow/tools/ci_build/Dockerfile.rbe.cpu.
->>>>>>> 4c307bd3
 platform(
     name = "rbe_ubuntu16.04",
     constraint_values = [
@@ -56,10 +49,6 @@
     remote_execution_properties = """
         properties: {
             name: "container-image"
-<<<<<<< HEAD
-            value:"docker://gcr.io/asci-toolchain/nosla-cuda9.0-cudnn7-ubuntu14.04@sha256:e5099ff15650986e268a43ee99e2d2b7ffe2459b8b6935385078d1d3b2ed4d02"
-        }""",
-=======
             value:"docker://gcr.io/tensorflow-testing/nosla-cuda10.0-cudnn7-ubuntu14.04@%s"
         }
         properties: {
@@ -134,5 +123,4 @@
             value: "gpu-pool"
         }
         """ % container_digests["cuda10.0-cudnn7-centos6"],
->>>>>>> 4c307bd3
 )