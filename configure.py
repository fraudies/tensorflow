--- conflicted
+++ resolved
@@ -1470,16 +1470,17 @@
   if os.path.exists(os.path.join(mpi_home, 'lib/libmpi.so')):
     symlink_force(
         os.path.join(mpi_home, 'lib/libmpi.so'), 'third_party/mpi/libmpi.so')
-<<<<<<< HEAD
   elif os.path.exists(os.path.join(mpi_home, 'lib64/libmpi.so')):
     symlink_force(
         os.path.join(mpi_home, 'lib64/libmpi.so'), 'third_party/mpi/libmpi.so')
   elif os.path.exists(os.path.join(mpi_home, 'lib32/libmpi.so')):
     symlink_force(
         os.path.join(mpi_home, 'lib32/libmpi.so'), 'third_party/mpi/libmpi.so')
-=======
   else:
-    raise ValueError('Cannot find the MPI library file in %s/lib' % mpi_home)
+    raise ValueError(
+        'Cannot find the MPI library file in %s/lib or %s/lib64 or %s/lib32' %
+        mpi_home, mpi_home, mpi_home)
+
 
 def set_avro_home(environ_cp):
 
@@ -1508,12 +1509,6 @@
                 'third_party/avro/lib')
   symlink_force(os.path.join(environ_cp['AVRO_C_HOME'], 'include'),
                 'third_party/avro/include')
->>>>>>> a34c3b4d
-
-  else:
-    raise ValueError(
-        'Cannot find the MPI library file in %s/lib or %s/lib64 or %s/lib32' %
-        mpi_home, mpi_home, mpi_home)
 
 
 def set_system_libs_flag(environ_cp):
@@ -1695,15 +1690,11 @@
     set_mpi_home(environ_cp)
     set_other_mpi_vars(environ_cp)
 
-<<<<<<< HEAD
-=======
   set_build_var(environ_cp, 'TF_NEED_AVRO', "AVRO", 'with_avro_support', False,
                 'avro')
   if environ_cp.get('TF_NEED_AVRO') == '1':
     set_avro_home(environ_cp)
 
-  set_grpc_build_flags()
->>>>>>> a34c3b4d
   set_cc_opt_flags(environ_cp)
   set_system_libs_flag(environ_cp)
   if is_windows():
