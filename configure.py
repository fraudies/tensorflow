# Copyright 2017 The TensorFlow Authors. All Rights Reserved.
#
# Licensed under the Apache License, Version 2.0 (the "License");
# you may not use this file except in compliance with the License.
# You may obtain a copy of the License at
#
#     http://www.apache.org/licenses/LICENSE-2.0
#
# Unless required by applicable law or agreed to in writing, software
# distributed under the License is distributed on an "AS IS" BASIS,
# WITHOUT WARRANTIES OR CONDITIONS OF ANY KIND, either express or implied.
# See the License for the specific language governing permissions and
# limitations under the License.
# ==============================================================================
"""configure script to get build parameters from user."""

from __future__ import absolute_import
from __future__ import division
from __future__ import print_function

import argparse
import errno
import os
import platform
import re
import subprocess
import sys

# pylint: disable=g-import-not-at-top
try:
  from shutil import which
except ImportError:
  from distutils.spawn import find_executable as which
# pylint: enable=g-import-not-at-top

_DEFAULT_CUDA_VERSION = '9.0'
_DEFAULT_CUDNN_VERSION = '7'
_DEFAULT_CUDA_COMPUTE_CAPABILITIES = '3.5,5.2'
_DEFAULT_CUDA_PATH = '/usr/local/cuda'
_DEFAULT_CUDA_PATH_LINUX = '/opt/cuda'
_DEFAULT_CUDA_PATH_WIN = ('C:/Program Files/NVIDIA GPU Computing '
                          'Toolkit/CUDA/v%s' % _DEFAULT_CUDA_VERSION)
_DEFAULT_TENSORRT_PATH_LINUX = '/usr/lib/x86_64-linux-gnu'
_TF_OPENCL_VERSION = '1.2'
_DEFAULT_COMPUTECPP_TOOLKIT_PATH = '/usr/local/computecpp'
_DEFAULT_TRISYCL_INCLUDE_DIR = '/usr/local/triSYCL/include'
_SUPPORTED_ANDROID_NDK_VERSIONS = [10, 11, 12, 13, 14, 15]

_DEFAULT_PROMPT_ASK_ATTEMPTS = 10

_TF_WORKSPACE_ROOT = os.path.abspath(os.path.dirname(__file__))
_TF_BAZELRC_FILENAME = '.tf_configure.bazelrc'
_TF_BAZELRC = os.path.join(_TF_WORKSPACE_ROOT, _TF_BAZELRC_FILENAME)
_TF_WORKSPACE = os.path.join(_TF_WORKSPACE_ROOT, 'WORKSPACE')


class UserInputError(Exception):
  pass


def is_windows():
  return platform.system() == 'Windows'


def is_linux():
  return platform.system() == 'Linux'


def is_macos():
  return platform.system() == 'Darwin'


def is_ppc64le():
  return platform.machine() == 'ppc64le'


def is_cygwin():
  return platform.system().startswith('CYGWIN_NT')


def get_input(question):
  try:
    try:
      answer = raw_input(question)
    except NameError:
      answer = input(question)  # pylint: disable=bad-builtin
  except EOFError:
    answer = ''
  return answer


def symlink_force(target, link_name):
  """Force symlink, equivalent of 'ln -sf'.

  Args:
    target: items to link to.
    link_name: name of the link.
  """
  try:
    os.symlink(target, link_name)
  except OSError as e:
    if e.errno == errno.EEXIST:
      os.remove(link_name)
      os.symlink(target, link_name)
    else:
      raise e


def sed_in_place(filename, old, new):
  """Replace old string with new string in file.

  Args:
    filename: string for filename.
    old: string to replace.
    new: new string to replace to.
  """
  with open(filename, 'r') as f:
    filedata = f.read()
  newdata = filedata.replace(old, new)
  with open(filename, 'w') as f:
    f.write(newdata)


def write_to_bazelrc(line):
  with open(_TF_BAZELRC, 'a') as f:
    f.write(line + '\n')


def write_action_env_to_bazelrc(var_name, var):
  write_to_bazelrc('build --action_env %s="%s"' % (var_name, str(var)))


def run_shell(cmd, allow_non_zero=False):
  if allow_non_zero:
    try:
      output = subprocess.check_output(cmd)
    except subprocess.CalledProcessError as e:
      output = e.output
  else:
    output = subprocess.check_output(cmd)
  return output.decode('UTF-8').strip()


def cygpath(path):
  """Convert path from posix to windows."""
  return os.path.abspath(path).replace('\\', '/')


def get_python_path(environ_cp, python_bin_path):
  """Get the python site package paths."""
  python_paths = []
  if environ_cp.get('PYTHONPATH'):
    python_paths = environ_cp.get('PYTHONPATH').split(':')
  try:
    library_paths = run_shell(
        [python_bin_path, '-c',
         'import site; print("\\n".join(site.getsitepackages()))']).split('\n')
  except subprocess.CalledProcessError:
    library_paths = [run_shell(
        [python_bin_path, '-c',
         'from distutils.sysconfig import get_python_lib;'
         'print(get_python_lib())'])]

  all_paths = set(python_paths + library_paths)

  paths = []
  for path in all_paths:
    if os.path.isdir(path):
      paths.append(path)
  return paths


def get_python_major_version(python_bin_path):
  """Get the python major version."""
  return run_shell([python_bin_path, '-c', 'import sys; print(sys.version[0])'])


def setup_python(environ_cp):
  """Setup python related env variables."""
  # Get PYTHON_BIN_PATH, default is the current running python.
  default_python_bin_path = sys.executable
  ask_python_bin_path = ('Please specify the location of python. [Default is '
                         '%s]: ') % default_python_bin_path
  while True:
    python_bin_path = get_from_env_or_user_or_default(
        environ_cp, 'PYTHON_BIN_PATH', ask_python_bin_path,
        default_python_bin_path)
    # Check if the path is valid
    if os.path.isfile(python_bin_path) and os.access(
        python_bin_path, os.X_OK):
      break
    elif not os.path.exists(python_bin_path):
      print('Invalid python path: %s cannot be found.' % python_bin_path)
    else:
      print('%s is not executable.  Is it the python binary?' % python_bin_path)
    environ_cp['PYTHON_BIN_PATH'] = ''

  # Convert python path to Windows style before checking lib and version
  if is_windows() or is_cygwin():
    python_bin_path = cygpath(python_bin_path)

  # Get PYTHON_LIB_PATH
  python_lib_path = environ_cp.get('PYTHON_LIB_PATH')
  if not python_lib_path:
    python_lib_paths = get_python_path(environ_cp, python_bin_path)
    if environ_cp.get('USE_DEFAULT_PYTHON_LIB_PATH') == '1':
      python_lib_path = python_lib_paths[0]
    else:
      print('Found possible Python library paths:\n  %s' %
            '\n  '.join(python_lib_paths))
      default_python_lib_path = python_lib_paths[0]
      python_lib_path = get_input(
          'Please input the desired Python library path to use.  '
          'Default is [%s]\n' % python_lib_paths[0])
      if not python_lib_path:
        python_lib_path = default_python_lib_path
    environ_cp['PYTHON_LIB_PATH'] = python_lib_path

  python_major_version = get_python_major_version(python_bin_path)

  # Convert python path to Windows style before writing into bazel.rc
  if is_windows() or is_cygwin():
    python_lib_path = cygpath(python_lib_path)

  # Set-up env variables used by python_configure.bzl
  write_action_env_to_bazelrc('PYTHON_BIN_PATH', python_bin_path)
  write_action_env_to_bazelrc('PYTHON_LIB_PATH', python_lib_path)
  write_to_bazelrc('build --force_python=py%s' % python_major_version)
  write_to_bazelrc('build --host_force_python=py%s' % python_major_version)
  write_to_bazelrc('build --python_path=\"%s"' % python_bin_path)
  environ_cp['PYTHON_BIN_PATH'] = python_bin_path

  # Write tools/python_bin_path.sh
  with open(os.path.join(
      _TF_WORKSPACE_ROOT, 'tools', 'python_bin_path.sh'), 'w') as f:
    f.write('export PYTHON_BIN_PATH="%s"' % python_bin_path)


def reset_tf_configure_bazelrc(workspace_path):
  """Reset file that contains customized config settings."""
  open(_TF_BAZELRC, 'w').close()
  bazelrc_path = os.path.join(workspace_path, '.bazelrc')

  data = []
  if os.path.exists(bazelrc_path):
    with open(bazelrc_path, 'r') as f:
      data = f.read().splitlines()
  with open(bazelrc_path, 'w') as f:
    for l in data:
      if _TF_BAZELRC_FILENAME in l:
        continue
      f.write('%s\n' % l)
    f.write('import %s\n' % _TF_BAZELRC)


def cleanup_makefile():
  """Delete any leftover BUILD files from the Makefile build.

  These files could interfere with Bazel parsing.
  """
  makefile_download_dir = os.path.join(
      _TF_WORKSPACE_ROOT, 'tensorflow', 'contrib', 'makefile', 'downloads')
  if os.path.isdir(makefile_download_dir):
    for root, _, filenames in os.walk(makefile_download_dir):
      for f in filenames:
        if f.endswith('BUILD'):
          os.remove(os.path.join(root, f))


def get_var(environ_cp,
            var_name,
            query_item,
            enabled_by_default,
            question=None,
            yes_reply=None,
            no_reply=None):
  """Get boolean input from user.

  If var_name is not set in env, ask user to enable query_item or not. If the
  response is empty, use the default.

  Args:
    environ_cp: copy of the os.environ.
    var_name: string for name of environment variable, e.g. "TF_NEED_HDFS".
    query_item: string for feature related to the variable, e.g. "Hadoop File
      System".
    enabled_by_default: boolean for default behavior.
    question: optional string for how to ask for user input.
    yes_reply: optional string for reply when feature is enabled.
    no_reply: optional string for reply when feature is disabled.

  Returns:
    boolean value of the variable.

  Raises:
    UserInputError: if an environment variable is set, but it cannot be
      interpreted as a boolean indicator, assume that the user has made a
      scripting error, and will continue to provide invalid input.
      Raise the error to avoid infinitely looping.
  """
  if not question:
    question = 'Do you wish to build TensorFlow with %s support?' % query_item
  if not yes_reply:
    yes_reply = '%s support will be enabled for TensorFlow.' % query_item
  if not no_reply:
    no_reply = 'No %s' % yes_reply

  yes_reply += '\n'
  no_reply += '\n'

  if enabled_by_default:
    question += ' [Y/n]: '
  else:
    question += ' [y/N]: '

  var = environ_cp.get(var_name)
  if var is not None:
    var_content = var.strip().lower()
    true_strings = ('1', 't', 'true', 'y', 'yes')
    false_strings = ('0', 'f', 'false', 'n', 'no')
    if var_content in true_strings:
      var = True
    elif var_content in false_strings:
      var = False
    else:
      raise UserInputError(
          'Environment variable %s must be set as a boolean indicator.\n'
          'The following are accepted as TRUE : %s.\n'
          'The following are accepted as FALSE: %s.\n'
          'Current value is %s.' % (
              var_name, ', '.join(true_strings), ', '.join(false_strings),
              var))

  while var is None:
    user_input_origin = get_input(question)
    user_input = user_input_origin.strip().lower()
    if user_input == 'y':
      print(yes_reply)
      var = True
    elif user_input == 'n':
      print(no_reply)
      var = False
    elif not user_input:
      if enabled_by_default:
        print(yes_reply)
        var = True
      else:
        print(no_reply)
        var = False
    else:
      print('Invalid selection: %s' % user_input_origin)
  return var


def set_build_var(environ_cp, var_name, query_item, option_name,
                  enabled_by_default, bazel_config_name=None):
  """Set if query_item will be enabled for the build.

  Ask user if query_item will be enabled. Default is used if no input is given.
  Set subprocess environment variable and write to .bazelrc if enabled.

  Args:
    environ_cp: copy of the os.environ.
    var_name: string for name of environment variable, e.g. "TF_NEED_HDFS".
    query_item: string for feature related to the variable, e.g. "Hadoop File
      System".
    option_name: string for option to define in .bazelrc.
    enabled_by_default: boolean for default behavior.
    bazel_config_name: Name for Bazel --config argument to enable build feature.
  """

  var = str(int(get_var(environ_cp, var_name, query_item, enabled_by_default)))
  environ_cp[var_name] = var
  if var == '1':
    write_to_bazelrc('build --define %s=true' % option_name)
  elif bazel_config_name is not None:
    # TODO(mikecase): Migrate all users of configure.py to use --config Bazel
    # options and not to set build configs through environment variables.
    write_to_bazelrc('build:%s --define %s=true'
                     % (bazel_config_name, option_name))


def set_action_env_var(environ_cp,
                       var_name,
                       query_item,
                       enabled_by_default,
                       question=None,
                       yes_reply=None,
                       no_reply=None):
  """Set boolean action_env variable.

  Ask user if query_item will be enabled. Default is used if no input is given.
  Set environment variable and write to .bazelrc.

  Args:
    environ_cp: copy of the os.environ.
    var_name: string for name of environment variable, e.g. "TF_NEED_HDFS".
    query_item: string for feature related to the variable, e.g. "Hadoop File
      System".
    enabled_by_default: boolean for default behavior.
    question: optional string for how to ask for user input.
    yes_reply: optional string for reply when feature is enabled.
    no_reply: optional string for reply when feature is disabled.
  """
  var = int(
      get_var(environ_cp, var_name, query_item, enabled_by_default, question,
              yes_reply, no_reply))

  write_action_env_to_bazelrc(var_name, var)
  environ_cp[var_name] = str(var)


def convert_version_to_int(version):
  """Convert a version number to a integer that can be used to compare.

  Version strings of the form X.YZ and X.Y.Z-xxxxx are supported. The
  'xxxxx' part, for instance 'homebrew' on OS/X, is ignored.

  Args:
    version: a version to be converted

  Returns:
    An integer if converted successfully, otherwise return None.
  """
  version = version.split('-')[0]
  version_segments = version.split('.')
  for seg in version_segments:
    if not seg.isdigit():
      return None

  version_str = ''.join(['%03d' % int(seg) for seg in version_segments])
  return int(version_str)


def check_bazel_version(min_version):
  """Check installed bazel version is at least min_version.

  Args:
    min_version: string for minimum bazel version.

  Returns:
    The bazel version detected.
  """
  if which('bazel') is None:
    print('Cannot find bazel. Please install bazel.')
    sys.exit(0)
  curr_version = run_shell(['bazel', '--batch', 'version'])

  for line in curr_version.split('\n'):
    if 'Build label: ' in line:
      curr_version = line.split('Build label: ')[1]
      break

  min_version_int = convert_version_to_int(min_version)
  curr_version_int = convert_version_to_int(curr_version)

  # Check if current bazel version can be detected properly.
  if not curr_version_int:
    print('WARNING: current bazel installation is not a release version.')
    print('Make sure you are running at least bazel %s' % min_version)
    return curr_version

  print('You have bazel %s installed.' % curr_version)

  if curr_version_int < min_version_int:
    print('Please upgrade your bazel installation to version %s or higher to '
          'build TensorFlow!' % min_version)
    sys.exit(0)
  return curr_version


def set_cc_opt_flags(environ_cp):
  """Set up architecture-dependent optimization flags.

  Also append CC optimization flags to bazel.rc..

  Args:
    environ_cp: copy of the os.environ.
  """
  if is_ppc64le():
    # gcc on ppc64le does not support -march, use mcpu instead
    default_cc_opt_flags = '-mcpu=native'
  else:
    default_cc_opt_flags = '-march=native'
  question = ('Please specify optimization flags to use during compilation when'
              ' bazel option "--config=opt" is specified [Default is %s]: '
             ) % default_cc_opt_flags
  cc_opt_flags = get_from_env_or_user_or_default(environ_cp, 'CC_OPT_FLAGS',
                                                 question, default_cc_opt_flags)
  for opt in cc_opt_flags.split():
    write_to_bazelrc('build:opt --copt=%s' % opt)
  # It should be safe on the same build host.
  if not is_ppc64le():
    write_to_bazelrc('build:opt --host_copt=-march=native')
  write_to_bazelrc('build:opt --define with_default_optimizations=true')
  # TODO(mikecase): Remove these default defines once we are able to get
  # TF Lite targets building without them.
  write_to_bazelrc('build --copt=-DGEMMLOWP_ALLOW_SLOW_SCALAR_FALLBACK')
  write_to_bazelrc('build --host_copt=-DGEMMLOWP_ALLOW_SLOW_SCALAR_FALLBACK')


def set_tf_cuda_clang(environ_cp):
  """set TF_CUDA_CLANG action_env.

  Args:
    environ_cp: copy of the os.environ.
  """
  question = 'Do you want to use clang as CUDA compiler?'
  yes_reply = 'Clang will be used as CUDA compiler.'
  no_reply = 'nvcc will be used as CUDA compiler.'
  set_action_env_var(
      environ_cp,
      'TF_CUDA_CLANG',
      None,
      False,
      question=question,
      yes_reply=yes_reply,
      no_reply=no_reply)


def set_tf_download_clang(environ_cp):
  """Set TF_DOWNLOAD_CLANG action_env."""
  question = 'Do you want to download a fresh release of clang? (Experimental)'
  yes_reply = 'Clang will be downloaded and used to compile tensorflow.'
  no_reply = 'Clang will not be downloaded.'
  set_action_env_var(
      environ_cp,
      'TF_DOWNLOAD_CLANG',
      None,
      False,
      question=question,
      yes_reply=yes_reply,
      no_reply=no_reply)


def get_from_env_or_user_or_default(environ_cp, var_name, ask_for_var,
                                    var_default):
  """Get var_name either from env, or user or default.

  If var_name has been set as environment variable, use the preset value, else
  ask for user input. If no input is provided, the default is used.

  Args:
    environ_cp: copy of the os.environ.
    var_name: string for name of environment variable, e.g. "TF_NEED_HDFS".
    ask_for_var: string for how to ask for user input.
    var_default: default value string.

  Returns:
    string value for var_name
  """
  var = environ_cp.get(var_name)
  if not var:
    var = get_input(ask_for_var)
    print('\n')
  if not var:
    var = var_default
  return var


def set_clang_cuda_compiler_path(environ_cp):
  """Set CLANG_CUDA_COMPILER_PATH."""
  default_clang_path = which('clang') or ''
  ask_clang_path = ('Please specify which clang should be used as device and '
                    'host compiler. [Default is %s]: ') % default_clang_path

  while True:
    clang_cuda_compiler_path = get_from_env_or_user_or_default(
        environ_cp, 'CLANG_CUDA_COMPILER_PATH', ask_clang_path,
        default_clang_path)
    if os.path.exists(clang_cuda_compiler_path):
      break

    # Reset and retry
    print('Invalid clang path: %s cannot be found.' % clang_cuda_compiler_path)
    environ_cp['CLANG_CUDA_COMPILER_PATH'] = ''

  # Set CLANG_CUDA_COMPILER_PATH
  environ_cp['CLANG_CUDA_COMPILER_PATH'] = clang_cuda_compiler_path
  write_action_env_to_bazelrc('CLANG_CUDA_COMPILER_PATH',
                              clang_cuda_compiler_path)


def prompt_loop_or_load_from_env(
    environ_cp,
    var_name,
    var_default,
    ask_for_var,
    check_success,
    error_msg,
    suppress_default_error=False,
    n_ask_attempts=_DEFAULT_PROMPT_ASK_ATTEMPTS
):
  """Loop over user prompts for an ENV param until receiving a valid response.

  For the env param var_name, read from the environment or verify user input
  until receiving valid input. When done, set var_name in the environ_cp to its
  new value.

  Args:
    environ_cp: (Dict) copy of the os.environ.
    var_name: (String) string for name of environment variable, e.g. "TF_MYVAR".
    var_default: (String) default value string.
    ask_for_var: (String) string for how to ask for user input.
    check_success: (Function) function that takes one argument and returns a
      boolean. Should return True if the value provided is considered valid. May
      contain a complex error message if error_msg does not provide enough
      information. In that case, set suppress_default_error to True.
    error_msg: (String) String with one and only one '%s'. Formatted with each
      invalid response upon check_success(input) failure.
    suppress_default_error: (Bool) Suppress the above error message in favor of
      one from the check_success function.
    n_ask_attempts: (Integer) Number of times to query for valid input before
      raising an error and quitting.

  Returns:
    [String] The value of var_name after querying for input.

  Raises:
    UserInputError: if a query has been attempted n_ask_attempts times without
      success, assume that the user has made a scripting error, and will
      continue to provide invalid input. Raise the error to avoid infinitely
      looping.
  """
  default = environ_cp.get(var_name) or var_default
  full_query = '%s [Default is %s]: ' % (
      ask_for_var,
      default,
  )

  for _ in range(n_ask_attempts):
    val = get_from_env_or_user_or_default(environ_cp,
                                          var_name,
                                          full_query,
                                          default)
    if check_success(val):
      break
    if not suppress_default_error:
      print(error_msg % val)
    environ_cp[var_name] = ''
  else:
    raise UserInputError('Invalid %s setting was provided %d times in a row. '
                         'Assuming to be a scripting mistake.' %
                         (var_name, n_ask_attempts))

  environ_cp[var_name] = val
  return val


def create_android_ndk_rule(environ_cp):
  """Set ANDROID_NDK_HOME and write Android NDK WORKSPACE rule."""
  if is_windows() or is_cygwin():
    default_ndk_path = cygpath('%s/Android/Sdk/ndk-bundle' %
                               environ_cp['APPDATA'])
  elif is_macos():
    default_ndk_path = '%s/library/Android/Sdk/ndk-bundle' % environ_cp['HOME']
  else:
    default_ndk_path = '%s/Android/Sdk/ndk-bundle' % environ_cp['HOME']

  def valid_ndk_path(path):
    return (os.path.exists(path) and
            os.path.exists(os.path.join(path, 'source.properties')))

  android_ndk_home_path = prompt_loop_or_load_from_env(
      environ_cp,
      var_name='ANDROID_NDK_HOME',
      var_default=default_ndk_path,
      ask_for_var='Please specify the home path of the Android NDK to use.',
      check_success=valid_ndk_path,
      error_msg=('The path %s or its child file "source.properties" '
                 'does not exist.')
  )

  write_android_ndk_workspace_rule(android_ndk_home_path)


def create_android_sdk_rule(environ_cp):
  """Set Android variables and write Android SDK WORKSPACE rule."""
  if is_windows() or is_cygwin():
    default_sdk_path = cygpath('%s/Android/Sdk' % environ_cp['APPDATA'])
  elif is_macos():
    default_sdk_path = '%s/library/Android/Sdk/ndk-bundle' % environ_cp['HOME']
  else:
    default_sdk_path = '%s/Android/Sdk' % environ_cp['HOME']

  def valid_sdk_path(path):
    return (os.path.exists(path) and
            os.path.exists(os.path.join(path, 'platforms')) and
            os.path.exists(os.path.join(path, 'build-tools')))

  android_sdk_home_path = prompt_loop_or_load_from_env(
      environ_cp,
      var_name='ANDROID_SDK_HOME',
      var_default=default_sdk_path,
      ask_for_var='Please specify the home path of the Android SDK to use.',
      check_success=valid_sdk_path,
      error_msg=('Either %s does not exist, or it does not contain the '
                 'subdirectories "platforms" and "build-tools".'))

  platforms = os.path.join(android_sdk_home_path, 'platforms')
  api_levels = sorted(os.listdir(platforms))
  api_levels = [x.replace('android-', '') for x in api_levels]

  def valid_api_level(api_level):
    return os.path.exists(os.path.join(android_sdk_home_path,
                                       'platforms',
                                       'android-' + api_level))

  android_api_level = prompt_loop_or_load_from_env(
      environ_cp,
      var_name='ANDROID_API_LEVEL',
      var_default=api_levels[-1],
      ask_for_var=('Please specify the Android SDK API level to use. '
                   '[Available levels: %s]') % api_levels,
      check_success=valid_api_level,
      error_msg='Android-%s is not present in the SDK path.')

  build_tools = os.path.join(android_sdk_home_path, 'build-tools')
  versions = sorted(os.listdir(build_tools))

  def valid_build_tools(version):
    return os.path.exists(os.path.join(android_sdk_home_path,
                                       'build-tools',
                                       version))

  android_build_tools_version = prompt_loop_or_load_from_env(
      environ_cp,
      var_name='ANDROID_BUILD_TOOLS_VERSION',
      var_default=versions[-1],
      ask_for_var=('Please specify an Android build tools version to use. '
                   '[Available versions: %s]') % versions,
      check_success=valid_build_tools,
      error_msg=('The selected SDK does not have build-tools version %s '
                 'available.'))

  write_android_sdk_workspace_rule(android_sdk_home_path,
                                   android_build_tools_version,
                                   android_api_level)


def write_android_sdk_workspace_rule(android_sdk_home_path,
                                     android_build_tools_version,
                                     android_api_level):
  print('Writing android_sdk_workspace rule.\n')
  with open(_TF_WORKSPACE, 'a') as f:
    f.write("""
android_sdk_repository(
  name="androidsdk",
  api_level=%s,
  path="%s",
  build_tools_version="%s")\n
""" % (android_api_level, android_sdk_home_path, android_build_tools_version))


def write_android_ndk_workspace_rule(android_ndk_home_path):
  print('Writing android_ndk_workspace rule.')
  ndk_api_level = check_ndk_level(android_ndk_home_path)
  if int(ndk_api_level) not in _SUPPORTED_ANDROID_NDK_VERSIONS:
    print('WARNING: The API level of the NDK in %s is %s, which is not '
          'supported by Bazel (officially supported versions: %s). Please use '
          'another version. Compiling Android targets may result in confusing '
          'errors.\n' % (android_ndk_home_path, ndk_api_level,
                         _SUPPORTED_ANDROID_NDK_VERSIONS))
  with open(_TF_WORKSPACE, 'a') as f:
    f.write("""
android_ndk_repository(
  name="androidndk",
  path="%s",
  api_level=%s)\n
""" % (android_ndk_home_path, ndk_api_level))


def check_ndk_level(android_ndk_home_path):
  """Check the revision number of an Android NDK path."""
  properties_path = '%s/source.properties' % android_ndk_home_path
  if is_windows() or is_cygwin():
    properties_path = cygpath(properties_path)
  with open(properties_path, 'r') as f:
    filedata = f.read()

  revision = re.search(r'Pkg.Revision = (\d+)', filedata)
  if revision:
    return revision.group(1)
  return None


def workspace_has_any_android_rule():
  """Check the WORKSPACE for existing android_*_repository rules."""
  with open(_TF_WORKSPACE, 'r') as f:
    workspace = f.read()
  has_any_rule = re.search(r'^android_[ns]dk_repository',
                           workspace,
                           re.MULTILINE)
  return has_any_rule


def set_gcc_host_compiler_path(environ_cp):
  """Set GCC_HOST_COMPILER_PATH."""
  default_gcc_host_compiler_path = which('gcc') or ''
  cuda_bin_symlink = '%s/bin/gcc' % environ_cp.get('CUDA_TOOLKIT_PATH')

  if os.path.islink(cuda_bin_symlink):
    # os.readlink is only available in linux
    default_gcc_host_compiler_path = os.path.realpath(cuda_bin_symlink)

  gcc_host_compiler_path = prompt_loop_or_load_from_env(
      environ_cp,
      var_name='GCC_HOST_COMPILER_PATH',
      var_default=default_gcc_host_compiler_path,
      ask_for_var=
      'Please specify which gcc should be used by nvcc as the host compiler.',
      check_success=os.path.exists,
      error_msg='Invalid gcc path. %s cannot be found.',
  )

  write_action_env_to_bazelrc('GCC_HOST_COMPILER_PATH', gcc_host_compiler_path)


def reformat_version_sequence(version_str, sequence_count):
  """Reformat the version string to have the given number of sequences.

  For example:
  Given (7, 2) -> 7.0
        (7.0.1, 2) -> 7.0
        (5, 1) -> 5
        (5.0.3.2, 1) -> 5

  Args:
      version_str: String, the version string.
      sequence_count: int, an integer.
  Returns:
      string, reformatted version string.
  """
  v = version_str.split('.')
  if len(v) < sequence_count:
    v = v + (['0'] * (sequence_count - len(v)))

  return '.'.join(v[:sequence_count])


def set_tf_cuda_version(environ_cp):
  """Set CUDA_TOOLKIT_PATH and TF_CUDA_VERSION."""
  ask_cuda_version = (
      'Please specify the CUDA SDK version you want to use, '
      'e.g. 7.0. [Leave empty to default to CUDA %s]: ') % _DEFAULT_CUDA_VERSION

  for _ in range(_DEFAULT_PROMPT_ASK_ATTEMPTS):
    # Configure the Cuda SDK version to use.
    tf_cuda_version = get_from_env_or_user_or_default(
        environ_cp, 'TF_CUDA_VERSION', ask_cuda_version, _DEFAULT_CUDA_VERSION)
    tf_cuda_version = reformat_version_sequence(str(tf_cuda_version), 2)

    # Find out where the CUDA toolkit is installed
    default_cuda_path = _DEFAULT_CUDA_PATH
    if is_windows() or is_cygwin():
      default_cuda_path = cygpath(
          environ_cp.get('CUDA_PATH', _DEFAULT_CUDA_PATH_WIN))
    elif is_linux():
      # If the default doesn't exist, try an alternative default.
      if (not os.path.exists(default_cuda_path)
         ) and os.path.exists(_DEFAULT_CUDA_PATH_LINUX):
        default_cuda_path = _DEFAULT_CUDA_PATH_LINUX
    ask_cuda_path = ('Please specify the location where CUDA %s toolkit is'
                     ' installed. Refer to README.md for more details. '
                     '[Default is %s]: ') % (tf_cuda_version, default_cuda_path)
    cuda_toolkit_path = get_from_env_or_user_or_default(
        environ_cp, 'CUDA_TOOLKIT_PATH', ask_cuda_path, default_cuda_path)

    if is_windows():
      cuda_rt_lib_path = 'lib/x64/cudart.lib'
    elif is_linux():
      cuda_rt_lib_path = 'lib64/libcudart.so.%s' % tf_cuda_version
    elif is_macos():
      cuda_rt_lib_path = 'lib/libcudart.%s.dylib' % tf_cuda_version

    cuda_toolkit_path_full = os.path.join(cuda_toolkit_path, cuda_rt_lib_path)
    if os.path.exists(cuda_toolkit_path_full):
      break

    # Reset and retry
    print('Invalid path to CUDA %s toolkit. %s cannot be found' %
          (tf_cuda_version, cuda_toolkit_path_full))
    environ_cp['TF_CUDA_VERSION'] = ''
    environ_cp['CUDA_TOOLKIT_PATH'] = ''

  else:
    raise UserInputError('Invalid TF_CUDA_SETTING setting was provided %d '
                         'times in a row. Assuming to be a scripting mistake.' %
                         _DEFAULT_PROMPT_ASK_ATTEMPTS)

  # Set CUDA_TOOLKIT_PATH and TF_CUDA_VERSION
  environ_cp['CUDA_TOOLKIT_PATH'] = cuda_toolkit_path
  write_action_env_to_bazelrc('CUDA_TOOLKIT_PATH', cuda_toolkit_path)
  environ_cp['TF_CUDA_VERSION'] = tf_cuda_version
  write_action_env_to_bazelrc('TF_CUDA_VERSION', tf_cuda_version)


def set_tf_cudnn_version(environ_cp):
  """Set CUDNN_INSTALL_PATH and TF_CUDNN_VERSION."""
  ask_cudnn_version = (
      'Please specify the cuDNN version you want to use. '
      '[Leave empty to default to cuDNN %s.0]: ') % _DEFAULT_CUDNN_VERSION

  for _ in range(_DEFAULT_PROMPT_ASK_ATTEMPTS):
    tf_cudnn_version = get_from_env_or_user_or_default(
        environ_cp, 'TF_CUDNN_VERSION', ask_cudnn_version,
        _DEFAULT_CUDNN_VERSION)
    tf_cudnn_version = reformat_version_sequence(str(tf_cudnn_version), 1)

    default_cudnn_path = environ_cp.get('CUDA_TOOLKIT_PATH')
    ask_cudnn_path = (r'Please specify the location where cuDNN %s library is '
                      'installed. Refer to README.md for more details. [Default'
                      ' is %s]:') % (tf_cudnn_version, default_cudnn_path)
    cudnn_install_path = get_from_env_or_user_or_default(
        environ_cp, 'CUDNN_INSTALL_PATH', ask_cudnn_path, default_cudnn_path)

    # Result returned from "read" will be used unexpanded. That make "~"
    # unusable. Going through one more level of expansion to handle that.
    cudnn_install_path = os.path.realpath(
        os.path.expanduser(cudnn_install_path))
    if is_windows() or is_cygwin():
      cudnn_install_path = cygpath(cudnn_install_path)

    if is_windows():
      cuda_dnn_lib_path = 'lib/x64/cudnn.lib'
      cuda_dnn_lib_alt_path = 'lib/x64/cudnn.lib'
    elif is_linux():
      cuda_dnn_lib_path = 'lib64/libcudnn.so.%s' % tf_cudnn_version
      cuda_dnn_lib_alt_path = 'libcudnn.so.%s' % tf_cudnn_version
    elif is_macos():
      cuda_dnn_lib_path = 'lib/libcudnn.%s.dylib' % tf_cudnn_version
      cuda_dnn_lib_alt_path = 'libcudnn.%s.dylib' % tf_cudnn_version

    cuda_dnn_lib_path_full = os.path.join(cudnn_install_path, cuda_dnn_lib_path)
    cuda_dnn_lib_alt_path_full = os.path.join(cudnn_install_path,
                                              cuda_dnn_lib_alt_path)
    if os.path.exists(cuda_dnn_lib_path_full) or os.path.exists(
        cuda_dnn_lib_alt_path_full):
      break

    # Try another alternative for Linux
    if is_linux():
      ldconfig_bin = which('ldconfig') or '/sbin/ldconfig'
      cudnn_path_from_ldconfig = run_shell([ldconfig_bin, '-p'])
      cudnn_path_from_ldconfig = re.search('.*libcudnn.so .* => (.*)',
                                           cudnn_path_from_ldconfig)
      if cudnn_path_from_ldconfig:
        cudnn_path_from_ldconfig = cudnn_path_from_ldconfig.group(1)
        if os.path.exists('%s.%s' % (cudnn_path_from_ldconfig,
                                     tf_cudnn_version)):
          cudnn_install_path = os.path.dirname(cudnn_path_from_ldconfig)
          break

    # Reset and Retry
    print(
        'Invalid path to cuDNN %s toolkit. None of the following files can be '
        'found:' % tf_cudnn_version)
    print(cuda_dnn_lib_path_full)
    print(cuda_dnn_lib_alt_path_full)
    if is_linux():
      print('%s.%s' % (cudnn_path_from_ldconfig, tf_cudnn_version))

    environ_cp['TF_CUDNN_VERSION'] = ''
  else:
    raise UserInputError('Invalid TF_CUDNN setting was provided %d '
                         'times in a row. Assuming to be a scripting mistake.' %
                         _DEFAULT_PROMPT_ASK_ATTEMPTS)

  # Set CUDNN_INSTALL_PATH and TF_CUDNN_VERSION
  environ_cp['CUDNN_INSTALL_PATH'] = cudnn_install_path
  write_action_env_to_bazelrc('CUDNN_INSTALL_PATH', cudnn_install_path)
  environ_cp['TF_CUDNN_VERSION'] = tf_cudnn_version
  write_action_env_to_bazelrc('TF_CUDNN_VERSION', tf_cudnn_version)


def set_tf_tensorrt_install_path(environ_cp):
  """Set TENSORRT_INSTALL_PATH and TF_TENSORRT_VERSION.

  Adapted from code contributed by Sami Kama (https://github.com/samikama).

  Args:
    environ_cp: copy of the os.environ.

  Raises:
    ValueError: if this method was called under non-Linux platform.
    UserInputError: if user has provided invalid input multiple times.
  """
  if not is_linux():
    raise ValueError('Currently TensorRT is only supported on Linux platform.')

  # Ask user whether to add TensorRT support.
  if str(int(get_var(
      environ_cp, 'TF_NEED_TENSORRT', 'TensorRT', False))) != '1':
    return

  for _ in range(_DEFAULT_PROMPT_ASK_ATTEMPTS):
    ask_tensorrt_path = (r'Please specify the location where TensorRT is '
                         'installed. [Default is %s]:') % (
                             _DEFAULT_TENSORRT_PATH_LINUX)
    trt_install_path = get_from_env_or_user_or_default(
        environ_cp, 'TENSORRT_INSTALL_PATH', ask_tensorrt_path,
        _DEFAULT_TENSORRT_PATH_LINUX)

    # Result returned from "read" will be used unexpanded. That make "~"
    # unusable. Going through one more level of expansion to handle that.
    trt_install_path = os.path.realpath(
        os.path.expanduser(trt_install_path))

    def find_libs(search_path):
      """Search for libnvinfer.so in "search_path"."""
      fl = set()
      if os.path.exists(search_path) and os.path.isdir(search_path):
        fl.update([os.path.realpath(os.path.join(search_path, x))
                   for x in os.listdir(search_path) if 'libnvinfer.so' in x])
      return fl

    possible_files = find_libs(trt_install_path)
    possible_files.update(find_libs(os.path.join(trt_install_path, 'lib')))
    possible_files.update(find_libs(os.path.join(trt_install_path, 'lib64')))

    def is_compatible(tensorrt_lib, cuda_ver, cudnn_ver):
      """Check the compatibility between tensorrt and cudnn/cudart libraries."""
      ldd_bin = which('ldd') or '/usr/bin/ldd'
      ldd_out = run_shell([ldd_bin, tensorrt_lib]).split(os.linesep)
      cudnn_pattern = re.compile('.*libcudnn.so\\.?(.*) =>.*$')
      cuda_pattern = re.compile('.*libcudart.so\\.?(.*) =>.*$')
      cudnn = None
      cudart = None
      for line in ldd_out:
        if 'libcudnn.so' in line:
          cudnn = cudnn_pattern.search(line)
        elif 'libcudart.so' in line:
          cudart = cuda_pattern.search(line)
      if cudnn and len(cudnn.group(1)):
        cudnn = convert_version_to_int(cudnn.group(1))
      if cudart and len(cudart.group(1)):
        cudart = convert_version_to_int(cudart.group(1))
      return (cudnn == cudnn_ver) and (cudart == cuda_ver)

    cuda_ver = convert_version_to_int(environ_cp['TF_CUDA_VERSION'])
    cudnn_ver = convert_version_to_int(environ_cp['TF_CUDNN_VERSION'])
    nvinfer_pattern = re.compile('.*libnvinfer.so.?(.*)$')
    highest_ver = [0, None, None]

    for lib_file in possible_files:
      if is_compatible(lib_file, cuda_ver, cudnn_ver):
        ver_str = nvinfer_pattern.search(lib_file).group(1)
        ver = convert_version_to_int(ver_str) if len(ver_str) else 0
        if ver > highest_ver[0]:
          highest_ver = [ver, ver_str, lib_file]
    if highest_ver[1] is not None:
      trt_install_path = os.path.dirname(highest_ver[2])
      tf_tensorrt_version = highest_ver[1]
      break

    # Try another alternative from ldconfig.
    ldconfig_bin = which('ldconfig') or '/sbin/ldconfig'
    ldconfig_output = run_shell([ldconfig_bin, '-p'])
    search_result = re.search(
        '.*libnvinfer.so\\.?([0-9.]*).* => (.*)', ldconfig_output)
    if search_result:
      libnvinfer_path_from_ldconfig = search_result.group(2)
      if os.path.exists(libnvinfer_path_from_ldconfig):
        if is_compatible(libnvinfer_path_from_ldconfig, cuda_ver, cudnn_ver):
          trt_install_path = os.path.dirname(libnvinfer_path_from_ldconfig)
          tf_tensorrt_version = search_result.group(1)
          break

    # Reset and Retry
<<<<<<< HEAD
    if len(possible_files):
=======
    if possible_files:
>>>>>>> cef83646
      print('TensorRT libraries found in one the following directories',
            'are not compatible with selected cuda and cudnn installations')
      print(trt_install_path)
      print(os.path.join(trt_install_path, 'lib'))
      print(os.path.join(trt_install_path, 'lib64'))
      if search_result:
        print(libnvinfer_path_from_ldconfig)
    else:
<<<<<<< HEAD
      print('Invalid path to TensorRT. None of the following files can be found:')
=======
      print(
          'Invalid path to TensorRT. None of the following files can be found:')
>>>>>>> cef83646
      print(trt_install_path)
      print(os.path.join(trt_install_path, 'lib'))
      print(os.path.join(trt_install_path, 'lib64'))
      if search_result:
        print(libnvinfer_path_from_ldconfig)

  else:
    raise UserInputError('Invalid TF_TENSORRT setting was provided %d '
                         'times in a row. Assuming to be a scripting mistake.' %
                         _DEFAULT_PROMPT_ASK_ATTEMPTS)

  # Set TENSORRT_INSTALL_PATH and TF_TENSORRT_VERSION
  environ_cp['TENSORRT_INSTALL_PATH'] = trt_install_path
  write_action_env_to_bazelrc('TENSORRT_INSTALL_PATH', trt_install_path)
  environ_cp['TF_TENSORRT_VERSION'] = tf_tensorrt_version
  write_action_env_to_bazelrc('TF_TENSORRT_VERSION', tf_tensorrt_version)


def get_native_cuda_compute_capabilities(environ_cp):
  """Get native cuda compute capabilities.

  Args:
    environ_cp: copy of the os.environ.
  Returns:
    string of native cuda compute capabilities, separated by comma.
  """
  device_query_bin = os.path.join(
      environ_cp.get('CUDA_TOOLKIT_PATH'), 'extras/demo_suite/deviceQuery')
  if os.path.isfile(device_query_bin) and os.access(device_query_bin, os.X_OK):
    try:
      output = run_shell(device_query_bin).split('\n')
      pattern = re.compile('[0-9]*\\.[0-9]*')
      output = [pattern.search(x) for x in output if 'Capability' in x]
      output = ','.join(x.group() for x in output if x is not None)
    except subprocess.CalledProcessError:
      output = ''
  else:
    output = ''
  return output


def set_tf_cuda_compute_capabilities(environ_cp):
  """Set TF_CUDA_COMPUTE_CAPABILITIES."""
  while True:
    native_cuda_compute_capabilities = get_native_cuda_compute_capabilities(
        environ_cp)
    if not native_cuda_compute_capabilities:
      default_cuda_compute_capabilities = _DEFAULT_CUDA_COMPUTE_CAPABILITIES
    else:
      default_cuda_compute_capabilities = native_cuda_compute_capabilities

    ask_cuda_compute_capabilities = (
        'Please specify a list of comma-separated '
        'Cuda compute capabilities you want to '
        'build with.\nYou can find the compute '
        'capability of your device at: '
        'https://developer.nvidia.com/cuda-gpus.\nPlease'
        ' note that each additional compute '
        'capability significantly increases your '
        'build time and binary size. [Default is: %s]' %
        default_cuda_compute_capabilities)
    tf_cuda_compute_capabilities = get_from_env_or_user_or_default(
        environ_cp, 'TF_CUDA_COMPUTE_CAPABILITIES',
        ask_cuda_compute_capabilities, default_cuda_compute_capabilities)
    # Check whether all capabilities from the input is valid
    all_valid = True
    for compute_capability in tf_cuda_compute_capabilities.split(','):
      m = re.match('[0-9]+.[0-9]+', compute_capability)
      if not m:
        print('Invalid compute capability: ' % compute_capability)
        all_valid = False
      else:
        ver = int(m.group(0).split('.')[0])
        if ver < 3:
          print('Only compute capabilities 3.0 or higher are supported.')
          all_valid = False

    if all_valid:
      break

    # Reset and Retry
    environ_cp['TF_CUDA_COMPUTE_CAPABILITIES'] = ''

  # Set TF_CUDA_COMPUTE_CAPABILITIES
  environ_cp['TF_CUDA_COMPUTE_CAPABILITIES'] = tf_cuda_compute_capabilities
  write_action_env_to_bazelrc('TF_CUDA_COMPUTE_CAPABILITIES',
                              tf_cuda_compute_capabilities)


def set_other_cuda_vars(environ_cp):
  """Set other CUDA related variables."""
  if is_windows():
    # The following three variables are needed for MSVC toolchain configuration
    # in Bazel
    environ_cp['CUDA_PATH'] = environ_cp.get('CUDA_TOOLKIT_PATH')
    environ_cp['CUDA_COMPUTE_CAPABILITIES'] = environ_cp.get(
        'TF_CUDA_COMPUTE_CAPABILITIES')
    environ_cp['NO_WHOLE_ARCHIVE_OPTION'] = 1
    write_action_env_to_bazelrc('CUDA_PATH', environ_cp.get('CUDA_PATH'))
    write_action_env_to_bazelrc('CUDA_COMPUTE_CAPABILITIE',
                                environ_cp.get('CUDA_COMPUTE_CAPABILITIE'))
    write_action_env_to_bazelrc('NO_WHOLE_ARCHIVE_OPTION',
                                environ_cp.get('NO_WHOLE_ARCHIVE_OPTION'))
    write_to_bazelrc('build --config=win-cuda')
    write_to_bazelrc('test --config=win-cuda')
  else:
    # If CUDA is enabled, always use GPU during build and test.
    if environ_cp.get('TF_CUDA_CLANG') == '1':
      write_to_bazelrc('build --config=cuda_clang')
      write_to_bazelrc('test --config=cuda_clang')
    else:
      write_to_bazelrc('build --config=cuda')
      write_to_bazelrc('test --config=cuda')


def set_host_cxx_compiler(environ_cp):
  """Set HOST_CXX_COMPILER."""
  default_cxx_host_compiler = which('g++') or ''

  host_cxx_compiler = prompt_loop_or_load_from_env(
      environ_cp,
      var_name='HOST_CXX_COMPILER',
      var_default=default_cxx_host_compiler,
      ask_for_var=('Please specify which C++ compiler should be used as the '
                   'host C++ compiler.'),
      check_success=os.path.exists,
      error_msg='Invalid C++ compiler path. %s cannot be found.',
  )

  write_action_env_to_bazelrc('HOST_CXX_COMPILER', host_cxx_compiler)


def set_host_c_compiler(environ_cp):
  """Set HOST_C_COMPILER."""
  default_c_host_compiler = which('gcc') or ''

  host_c_compiler = prompt_loop_or_load_from_env(
      environ_cp,
      var_name='HOST_C_COMPILER',
      var_default=default_c_host_compiler,
      ask_for_var=('Please specify which C compiler should be used as the host '
                   'C compiler.'),
      check_success=os.path.exists,
      error_msg='Invalid C compiler path. %s cannot be found.',
  )

  write_action_env_to_bazelrc('HOST_C_COMPILER', host_c_compiler)


def set_computecpp_toolkit_path(environ_cp):
  """Set COMPUTECPP_TOOLKIT_PATH."""

  def toolkit_exists(toolkit_path):
    """Check if a computecpp toolkit path is valid."""
    if is_linux():
      sycl_rt_lib_path = 'lib/libComputeCpp.so'
    else:
      sycl_rt_lib_path = ''

    sycl_rt_lib_path_full = os.path.join(toolkit_path,
                                         sycl_rt_lib_path)
    exists = os.path.exists(sycl_rt_lib_path_full)
    if not exists:
      print('Invalid SYCL %s library path. %s cannot be found' %
            (_TF_OPENCL_VERSION, sycl_rt_lib_path_full))
    return exists

  computecpp_toolkit_path = prompt_loop_or_load_from_env(
      environ_cp,
      var_name='COMPUTECPP_TOOLKIT_PATH',
      var_default=_DEFAULT_COMPUTECPP_TOOLKIT_PATH,
      ask_for_var=(
          'Please specify the location where ComputeCpp for SYCL %s is '
          'installed.' % _TF_OPENCL_VERSION),
      check_success=toolkit_exists,
      error_msg='Invalid SYCL compiler path. %s cannot be found.',
      suppress_default_error=True)

  write_action_env_to_bazelrc('COMPUTECPP_TOOLKIT_PATH',
                              computecpp_toolkit_path)


def set_trisycl_include_dir(environ_cp):
  """Set TRISYCL_INCLUDE_DIR."""

  ask_trisycl_include_dir = ('Please specify the location of the triSYCL '
                             'include directory. (Use --config=sycl_trisycl '
                             'when building with Bazel) '
                             '[Default is %s]: '
                            ) % (_DEFAULT_TRISYCL_INCLUDE_DIR)

  while True:
    trisycl_include_dir = get_from_env_or_user_or_default(
        environ_cp, 'TRISYCL_INCLUDE_DIR', ask_trisycl_include_dir,
        _DEFAULT_TRISYCL_INCLUDE_DIR)
    if os.path.exists(trisycl_include_dir):
      break

    print('Invalid triSYCL include directory, %s cannot be found'
          % (trisycl_include_dir))

  # Set TRISYCL_INCLUDE_DIR
  environ_cp['TRISYCL_INCLUDE_DIR'] = trisycl_include_dir
  write_action_env_to_bazelrc('TRISYCL_INCLUDE_DIR',
                              trisycl_include_dir)


def set_mpi_home(environ_cp):
  """Set MPI_HOME."""

  default_mpi_home = which('mpirun') or which('mpiexec') or ''
  default_mpi_home = os.path.dirname(os.path.dirname(default_mpi_home))

  def valid_mpi_path(mpi_home):
    exists = (os.path.exists(os.path.join(mpi_home, 'include')) and
              os.path.exists(os.path.join(mpi_home, 'lib')))
    if not exists:
      print('Invalid path to the MPI Toolkit. %s or %s cannot be found' %
            (os.path.join(mpi_home, 'include'),
             os.path.exists(os.path.join(mpi_home, 'lib'))))
    return exists

  _ = prompt_loop_or_load_from_env(
      environ_cp,
      var_name='MPI_HOME',
      var_default=default_mpi_home,
      ask_for_var='Please specify the MPI toolkit folder.',
      check_success=valid_mpi_path,
      error_msg='',
      suppress_default_error=True)


def set_other_mpi_vars(environ_cp):
  """Set other MPI related variables."""
  # Link the MPI header files
  mpi_home = environ_cp.get('MPI_HOME')
  symlink_force('%s/include/mpi.h' % mpi_home, 'third_party/mpi/mpi.h')

  # Determine if we use OpenMPI or MVAPICH, these require different header files
  # to be included here to make bazel dependency checker happy
  if os.path.exists(os.path.join(mpi_home, 'include/mpi_portable_platform.h')):
    symlink_force(
        os.path.join(mpi_home, 'include/mpi_portable_platform.h'),
        'third_party/mpi/mpi_portable_platform.h')
    # TODO(gunan): avoid editing files in configure
    sed_in_place('third_party/mpi/mpi.bzl', 'MPI_LIB_IS_OPENMPI=False',
                 'MPI_LIB_IS_OPENMPI=True')
  else:
    # MVAPICH / MPICH
    symlink_force(
        os.path.join(mpi_home, 'include/mpio.h'), 'third_party/mpi/mpio.h')
    symlink_force(
        os.path.join(mpi_home, 'include/mpicxx.h'), 'third_party/mpi/mpicxx.h')
    # TODO(gunan): avoid editing files in configure
    sed_in_place('third_party/mpi/mpi.bzl', 'MPI_LIB_IS_OPENMPI=True',
                 'MPI_LIB_IS_OPENMPI=False')

  if os.path.exists(os.path.join(mpi_home, 'lib/libmpi.so')):
    symlink_force(
        os.path.join(mpi_home, 'lib/libmpi.so'), 'third_party/mpi/libmpi.so')
  else:
    raise ValueError('Cannot find the MPI library file in %s/lib' % mpi_home)


def set_grpc_build_flags():
  write_to_bazelrc('build --define grpc_no_ares=true')


def set_windows_build_flags():
  if is_windows():
    # The non-monolithic build is not supported yet
    write_to_bazelrc('build --config monolithic')
    # Suppress warning messages
    write_to_bazelrc('build --copt=-w --host_copt=-w')
    # Output more verbose information when something goes wrong
    write_to_bazelrc('build --verbose_failures')


def config_info_line(name, help_text):
  """Helper function to print formatted help text for Bazel config options."""
  print('\t--config=%-12s\t# %s' % (name, help_text))


def main():
  parser = argparse.ArgumentParser()
  parser.add_argument("--workspace",
                      type=str,
                      default=_TF_WORKSPACE_ROOT,
                      help="The absolute path to your active Bazel workspace.")
  args = parser.parse_args()

  # Make a copy of os.environ to be clear when functions and getting and setting
  # environment variables.
  environ_cp = dict(os.environ)

  check_bazel_version('0.5.4')

  reset_tf_configure_bazelrc(args.workspace)
  cleanup_makefile()
  setup_python(environ_cp)

  if is_windows():
    environ_cp['TF_NEED_S3'] = '0'
    environ_cp['TF_NEED_GCP'] = '0'
    environ_cp['TF_NEED_HDFS'] = '0'
    environ_cp['TF_NEED_JEMALLOC'] = '0'
    environ_cp['TF_NEED_KAFKA'] = '0'
    environ_cp['TF_NEED_OPENCL_SYCL'] = '0'
    environ_cp['TF_NEED_COMPUTECPP'] = '0'
    environ_cp['TF_NEED_OPENCL'] = '0'
    environ_cp['TF_CUDA_CLANG'] = '0'
    environ_cp['TF_NEED_TENSORRT'] = '0'

  if is_macos():
    environ_cp['TF_NEED_JEMALLOC'] = '0'
    environ_cp['TF_NEED_TENSORRT'] = '0'

  set_build_var(environ_cp, 'TF_NEED_JEMALLOC', 'jemalloc as malloc',
                'with_jemalloc', True)
  set_build_var(environ_cp, 'TF_NEED_GCP', 'Google Cloud Platform',
                'with_gcp_support', True, 'gcp')
  set_build_var(environ_cp, 'TF_NEED_HDFS', 'Hadoop File System',
                'with_hdfs_support', True, 'hdfs')
  set_build_var(environ_cp, 'TF_NEED_S3', 'Amazon S3 File System',
                'with_s3_support', True, 's3')
  set_build_var(environ_cp, 'TF_NEED_KAFKA', 'Apache Kafka Platform',
                'with_kafka_support', False, 'kafka')
  set_build_var(environ_cp, 'TF_ENABLE_XLA', 'XLA JIT', 'with_xla_support',
                False, 'xla')
  set_build_var(environ_cp, 'TF_NEED_GDR', 'GDR', 'with_gdr_support',
                False, 'gdr')
  set_build_var(environ_cp, 'TF_NEED_VERBS', 'VERBS', 'with_verbs_support',
                False, 'verbs')

  set_action_env_var(environ_cp, 'TF_NEED_OPENCL_SYCL', 'OpenCL SYCL', False)
  if environ_cp.get('TF_NEED_OPENCL_SYCL') == '1':
    set_host_cxx_compiler(environ_cp)
    set_host_c_compiler(environ_cp)
    set_action_env_var(environ_cp, 'TF_NEED_COMPUTECPP', 'ComputeCPP', True)
    if environ_cp.get('TF_NEED_COMPUTECPP') == '1':
      set_computecpp_toolkit_path(environ_cp)
    else:
      set_trisycl_include_dir(environ_cp)

  set_action_env_var(environ_cp, 'TF_NEED_CUDA', 'CUDA', False)
  if (environ_cp.get('TF_NEED_CUDA') == '1' and
      'TF_CUDA_CONFIG_REPO' not in environ_cp):
    set_tf_cuda_version(environ_cp)
    set_tf_cudnn_version(environ_cp)
    if is_linux():
      set_tf_tensorrt_install_path(environ_cp)
    set_tf_cuda_compute_capabilities(environ_cp)
    if 'LD_LIBRARY_PATH' in environ_cp and environ_cp.get(
        'LD_LIBRARY_PATH') != '1':
      write_action_env_to_bazelrc('LD_LIBRARY_PATH',
                                  environ_cp.get('LD_LIBRARY_PATH'))

    set_tf_cuda_clang(environ_cp)
    if environ_cp.get('TF_CUDA_CLANG') == '1':
      if not is_windows():
        # Ask if we want to download clang release while building.
        set_tf_download_clang(environ_cp)
      else:
        # We use bazel's generated crosstool on Windows and there is no
        # way to provide downloaded toolchain for that yet.
        # TODO(ibiryukov): Investigate using clang as a cuda compiler on
        # Windows.
        environ_cp['TF_DOWNLOAD_CLANG'] = '0'

      if environ_cp.get('TF_DOWNLOAD_CLANG') != '1':
        # Set up which clang we should use as the cuda / host compiler.
        set_clang_cuda_compiler_path(environ_cp)
    else:
      # Set up which gcc nvcc should use as the host compiler
      # No need to set this on Windows
      if not is_windows():
        set_gcc_host_compiler_path(environ_cp)
    set_other_cuda_vars(environ_cp)

  set_build_var(environ_cp, 'TF_NEED_MPI', 'MPI', 'with_mpi_support', False)
  if environ_cp.get('TF_NEED_MPI') == '1':
    set_mpi_home(environ_cp)
    set_other_mpi_vars(environ_cp)

  set_grpc_build_flags()
  set_cc_opt_flags(environ_cp)
  set_windows_build_flags()

  if workspace_has_any_android_rule():
    print('The WORKSPACE file has at least one of ["android_sdk_repository", '
          '"android_ndk_repository"] already set. Will not ask to help '
          'configure the WORKSPACE. Please delete the existing rules to '
          'activate the helper.\n')
  else:
    if get_var(
        environ_cp, 'TF_SET_ANDROID_WORKSPACE', 'android workspace',
        False,
        ('Would you like to interactively configure ./WORKSPACE for '
         'Android builds?'),
        'Searching for NDK and SDK installations.',
        'Not configuring the WORKSPACE for Android builds.'):
      create_android_ndk_rule(environ_cp)
      create_android_sdk_rule(environ_cp)

  print('Preconfigured Bazel build configs. You can use any of the below by '
        'adding "--config=<>" to your build command. See tools/bazel.rc for '
        'more details.')
  config_info_line('mkl', 'Build with MKL support.')
  config_info_line('monolithic', 'Config for mostly static monolithic build.')

if __name__ == '__main__':
  main()<|MERGE_RESOLUTION|>--- conflicted
+++ resolved
@@ -1067,11 +1067,7 @@
           break
 
     # Reset and Retry
-<<<<<<< HEAD
-    if len(possible_files):
-=======
     if possible_files:
->>>>>>> cef83646
       print('TensorRT libraries found in one the following directories',
             'are not compatible with selected cuda and cudnn installations')
       print(trt_install_path)
@@ -1080,12 +1076,8 @@
       if search_result:
         print(libnvinfer_path_from_ldconfig)
     else:
-<<<<<<< HEAD
-      print('Invalid path to TensorRT. None of the following files can be found:')
-=======
       print(
           'Invalid path to TensorRT. None of the following files can be found:')
->>>>>>> cef83646
       print(trt_install_path)
       print(os.path.join(trt_install_path, 'lib'))
       print(os.path.join(trt_install_path, 'lib64'))
